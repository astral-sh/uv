# Build and publish a Docker image using Depot.
#
# Assumed to run as a subworkflow of .github/workflows/release.yml; specifically, as a local
# artifacts job within `cargo-dist`.
#
# TODO(charlie): Ideally, the publish step would happen as a publish job within `cargo-dist`, but
# sharing the built image as an artifact between jobs is challenging.
name: "Build Docker image"

on:
  workflow_call:
    inputs:
      plan:
        required: true
        type: string
  pull_request:
    paths:
      # We want to ensure that the maturin builds still work when we change
      # Project metadata
      - pyproject.toml
      - Cargo.toml
      - .cargo/config.toml
      # Toolchain or dependency versions
      - Cargo.lock
      - rust-toolchain.toml
      # The Dockerfile itself
      - Dockerfile
      # And the workflow itself
      - .github/workflows/build-docker.yml

env:
  UV_BASE_IMG: ghcr.io/${{ github.repository_owner }}/uv

jobs:
  docker-build:
    if: ${{ !contains(github.event.pull_request.labels.*.name, 'no-build') }}
    name: Build Docker image (ghcr.io/astral-sh/uv)
    runs-on: ubuntu-latest
    permissions:
      contents: read
      id-token: write # for Depot OIDC
      packages: write # for GHCR
    environment:
      name: release
    steps:
      - uses: actions/checkout@11bd71901bbe5b1630ceea73d27597364c9af683 # v4.2.2
        with:
          submodules: recursive

      # Login to DockerHub first, to avoid rate-limiting
      - uses: docker/login-action@74a5d142397b4f367a81961eba4e8cd7edddf772 # v3.4.0
        # PRs from forks don't have access to secrets, disable this step in that case.
        if: ${{ github.event.pull_request.head.repo.full_name == 'astral-sh/uv' }}
        with:
          username: astralshbot
          password: ${{ secrets.DOCKERHUB_TOKEN_RO }}

      - uses: docker/login-action@74a5d142397b4f367a81961eba4e8cd7edddf772 # v3.4.0
        with:
          registry: ghcr.io
          username: ${{ github.repository_owner }}
          password: ${{ secrets.GITHUB_TOKEN }}

      - uses: depot/setup-action@b0b1ea4f69e92ebf5dea3f8713a1b0c37b2126a5

      - name: Check tag consistency
        if: ${{ inputs.plan != '' && !fromJson(inputs.plan).announcement_tag_is_implicit }}
        run: |
          version=$(grep "version = " pyproject.toml | sed -e 's/version = "\(.*\)"/\1/g')
          if [ "${{ fromJson(inputs.plan).announcement_tag }}" != "${version}" ]; then
            echo "The input tag does not match the version from pyproject.toml:" >&2
            echo "${{ fromJson(inputs.plan).announcement_tag }}" >&2
            echo "${version}" >&2
            exit 1
          else
            echo "Releasing ${version}"
          fi

      - name: Extract metadata (tags, labels) for Docker
        id: meta
        uses: docker/metadata-action@902fa8ec7d6ecbf8d84d538b9b233a880e428804 # v5.7.0
        with:
          images: ${{ env.UV_BASE_IMG }}
          # Defining this makes sure the org.opencontainers.image.version OCI label becomes the actual release version and not the branch name
          tags: |
            type=raw,value=dry-run,enable=${{ inputs.plan == '' || fromJson(inputs.plan).announcement_tag_is_implicit }}
            type=pep440,pattern={{ version }},value=${{ inputs.plan != '' && fromJson(inputs.plan).announcement_tag || 'dry-run' }},enable=${{ inputs.plan != '' && !fromJson(inputs.plan).announcement_tag_is_implicit }}
            type=pep440,pattern={{ major }}.{{ minor }},value=${{ inputs.plan != '' && fromJson(inputs.plan).announcement_tag || 'dry-run' }},enable=${{ inputs.plan != '' && !fromJson(inputs.plan).announcement_tag_is_implicit }}

      - name: Build and push by digest
        id: build
<<<<<<< HEAD
        uses: depot/build-push-action@636daae76684e38c301daa0c5eca1c095b24e780
=======
        uses: docker/build-push-action@263435318d21b8e681c14492fe198d362a7d2c83 # v6.18.0
>>>>>>> 5c1ebf90
        with:
          project: 7hd4vdzmw5 # astral-sh/uv
          context: .
          platforms: linux/amd64,linux/arm64
          push: ${{ inputs.plan != '' && !fromJson(inputs.plan).announcement_tag_is_implicit }}
          tags: ${{ steps.meta.outputs.tags }}
          labels: ${{ steps.meta.outputs.labels }}

      - name: Generate artifact attestation for base image
        if: ${{ inputs.plan != '' && !fromJson(inputs.plan).announcement_tag_is_implicit }}
        uses: actions/attest-build-provenance@c074443f1aee8d4aeeae555aebba3282517141b2 # v2.2.3
        with:
          subject-name: ${{ env.UV_BASE_IMG }}
          subject-digest: ${{ steps.build.outputs.digest }}

  docker-publish-extra:
    name: Publish additional Docker image based on ${{ matrix.image-mapping }}
    runs-on: ubuntu-latest
    environment:
      name: release
    needs:
      - docker-build
    if: ${{ inputs.plan != '' && !fromJson(inputs.plan).announcement_tag_is_implicit }}
    permissions:
      packages: write
      attestations: write # needed to push image attestations to the Github attestation store
      id-token: write # needed for signing the images with GitHub OIDC Token
    strategy:
      fail-fast: false
      matrix:
        # Mapping of base image followed by a comma followed by one or more base tags (comma separated)
        # Note, org.opencontainers.image.version label will use the first base tag (use the most specific tag first)
        image-mapping:
          - alpine:3.21,alpine3.21,alpine
          - debian:bookworm-slim,bookworm-slim,debian-slim
          - buildpack-deps:bookworm,bookworm,debian
          - python:3.14-rc-alpine,python3.14-rc-alpine
          - python:3.13-alpine,python3.13-alpine
          - python:3.12-alpine,python3.12-alpine
          - python:3.11-alpine,python3.11-alpine
          - python:3.10-alpine,python3.10-alpine
          - python:3.9-alpine,python3.9-alpine
          - python:3.8-alpine,python3.8-alpine
          - python:3.14-rc-bookworm,python3.14-rc-bookworm
          - python:3.13-bookworm,python3.13-bookworm
          - python:3.12-bookworm,python3.12-bookworm
          - python:3.11-bookworm,python3.11-bookworm
          - python:3.10-bookworm,python3.10-bookworm
          - python:3.9-bookworm,python3.9-bookworm
          - python:3.8-bookworm,python3.8-bookworm
          - python:3.14-rc-slim-bookworm,python3.14-rc-bookworm-slim
          - python:3.13-slim-bookworm,python3.13-bookworm-slim
          - python:3.12-slim-bookworm,python3.12-bookworm-slim
          - python:3.11-slim-bookworm,python3.11-bookworm-slim
          - python:3.10-slim-bookworm,python3.10-bookworm-slim
          - python:3.9-slim-bookworm,python3.9-bookworm-slim
          - python:3.8-slim-bookworm,python3.8-bookworm-slim
    steps:
      # Login to DockerHub first, to avoid rate-limiting
      - uses: docker/login-action@74a5d142397b4f367a81961eba4e8cd7edddf772 # v3.4.0
        with:
          username: astralshbot
          password: ${{ secrets.DOCKERHUB_TOKEN_RO }}

      - uses: docker/login-action@74a5d142397b4f367a81961eba4e8cd7edddf772 # v3.4.0
        with:
          registry: ghcr.io
          username: ${{ github.repository_owner }}
          password: ${{ secrets.GITHUB_TOKEN }}

      - uses: depot/setup-action@b0b1ea4f69e92ebf5dea3f8713a1b0c37b2126a5

      - name: Generate Dynamic Dockerfile Tags
        shell: bash
        run: |
          set -euo pipefail

          # Extract the image and tags from the matrix variable
          IFS=',' read -r BASE_IMAGE BASE_TAGS <<< "${{ matrix.image-mapping }}"

          # Generate Dockerfile content
          cat <<EOF > Dockerfile
          FROM ${BASE_IMAGE}
          COPY --from=${{ env.UV_BASE_IMG }}:latest /uv /uvx /usr/local/bin/
          ENTRYPOINT []
          CMD ["/usr/local/bin/uv"]
          EOF

          # Initialize a variable to store all tag docker metadata patterns
          TAG_PATTERNS=""

          # Loop through all base tags and append its docker metadata pattern to the list
          # Order is on purpose such that the label org.opencontainers.image.version has the first pattern with the full version
          IFS=','; for TAG in ${BASE_TAGS}; do
            TAG_PATTERNS="${TAG_PATTERNS}type=pep440,pattern={{ version }},suffix=-${TAG},value=${{ fromJson(inputs.plan).announcement_tag }}\n"
            TAG_PATTERNS="${TAG_PATTERNS}type=pep440,pattern={{ major }}.{{ minor }},suffix=-${TAG},value=${{ fromJson(inputs.plan).announcement_tag }}\n"
            TAG_PATTERNS="${TAG_PATTERNS}type=raw,value=${TAG}\n"
          done

          # Remove the trailing newline from the pattern list
          TAG_PATTERNS="${TAG_PATTERNS%\\n}"

          # Export tag patterns using the multiline env var syntax
          {
            echo "TAG_PATTERNS<<EOF"
            echo -e "${TAG_PATTERNS}"
            echo EOF
          } >> $GITHUB_ENV

      - name: Extract metadata (tags, labels) for Docker
        id: meta
        uses: docker/metadata-action@902fa8ec7d6ecbf8d84d538b9b233a880e428804 # v5.7.0
        # ghcr.io prefers index level annotations
        env:
          DOCKER_METADATA_ANNOTATIONS_LEVELS: index
        with:
          images: ${{ env.UV_BASE_IMG }}
          flavor: |
            latest=false
          tags: |
            ${{ env.TAG_PATTERNS }}

      - name: Build and push
        id: build-and-push
<<<<<<< HEAD
        uses: depot/build-push-action@636daae76684e38c301daa0c5eca1c095b24e780
=======
        uses: docker/build-push-action@263435318d21b8e681c14492fe198d362a7d2c83 # v6.18.0
>>>>>>> 5c1ebf90
        with:
          context: .
          platforms: linux/amd64,linux/arm64
          push: true
          tags: ${{ steps.meta.outputs.tags }}
          labels: ${{ steps.meta.outputs.labels }}
          annotations: ${{ steps.meta.outputs.annotations }}

      - name: Generate artifact attestation
        uses: actions/attest-build-provenance@e8998f949152b193b063cb0ec769d69d929409be # v2.4.0
        with:
          subject-name: ${{ env.UV_BASE_IMG }}
<<<<<<< HEAD
          subject-digest: ${{ steps.build-and-push.outputs.digest }}
=======
          subject-digest: ${{ steps.build-and-push.outputs.digest }}
          # push-to-registry is explicitly not enabled to maintain full control over the top image

  # This is effectively a duplicate of `docker-publish` to make https://github.com/astral-sh/uv/pkgs/container/uv
  # show the uv base image first since GitHub always shows the last updated image digests
  # This works by annotating the original digests (previously non-annotated) which triggers an update to ghcr.io
  docker-republish:
    name: Annotate Docker image (ghcr.io/astral-sh/uv)
    runs-on: ubuntu-latest
    environment:
      name: release
    needs:
      - docker-publish-extra
    if: ${{ inputs.plan != '' && !fromJson(inputs.plan).announcement_tag_is_implicit }}
    permissions:
      packages: write
      attestations: write # needed to push image attestations to the Github attestation store
      id-token: write # needed for signing the images with GitHub OIDC Token
    steps:
      # Login to DockerHub first, to avoid rate-limiting
      - uses: docker/login-action@74a5d142397b4f367a81961eba4e8cd7edddf772 # v3.4.0
        with:
          username: astralshbot
          password: ${{ secrets.DOCKERHUB_TOKEN_RO }}

      - name: Download digests
        uses: actions/download-artifact@d3f86a106a0bac45b974a628896c90dbdf5c8093 # v4.3.0
        with:
          path: /tmp/digests
          pattern: digests-*
          merge-multiple: true

      - uses: docker/setup-buildx-action@b5ca514318bd6ebac0fb2aedd5d36ec1b5c232a2 # v3.10.0

      - name: Extract metadata (tags, labels) for Docker
        id: meta
        uses: docker/metadata-action@902fa8ec7d6ecbf8d84d538b9b233a880e428804 # v5.7.0
        env:
          DOCKER_METADATA_ANNOTATIONS_LEVELS: index
        with:
          images: ${{ env.UV_BASE_IMG }}
          # Order is on purpose such that the label org.opencontainers.image.version has the first pattern with the full version
          tags: |
            type=pep440,pattern={{ version }},value=${{ fromJson(inputs.plan).announcement_tag }}
            type=pep440,pattern={{ major }}.{{ minor }},value=${{ fromJson(inputs.plan).announcement_tag }}

      - uses: docker/login-action@74a5d142397b4f367a81961eba4e8cd7edddf772 # v3.4.0
        with:
          registry: ghcr.io
          username: ${{ github.repository_owner }}
          password: ${{ secrets.GITHUB_TOKEN }}

      # Adapted from https://docs.docker.com/build/ci/github-actions/multi-platform/
      - name: Create manifest list and push
        working-directory: /tmp/digests
        # The readarray part is used to make sure the quoting and special characters are preserved on expansion (e.g. spaces)
        # The jq command expands the docker/metadata json "tags" array entry to `-t tag1 -t tag2 ...` for each tag in the array
        # The printf will expand the base image with the `<UV_BASE_IMG>@sha256:<sha256> ...` for each sha256 in the directory
        # The final command becomes `docker buildx imagetools create -t tag1 -t tag2 ... <UV_BASE_IMG>@sha256:<sha256_1> <UV_BASE_IMG>@sha256:<sha256_2> ...`
        run: |
          readarray -t lines <<< "$DOCKER_METADATA_OUTPUT_ANNOTATIONS"; annotations=(); for line in "${lines[@]}"; do annotations+=(--annotation "$line"); done
          docker buildx imagetools create \
            "${annotations[@]}" \
            $(jq -cr '.tags | map("-t " + .) | join(" ")' <<< "$DOCKER_METADATA_OUTPUT_JSON") \
            $(printf '${{ env.UV_BASE_IMG }}@sha256:%s ' *)

      - name: Share manifest digest
        id: manifest-digest
        # To sign the manifest, we need it's digest. Unfortunately "docker
        # buildx imagetools create" does not (yet) have a clean way of sharing
        # the digest of the manifest it creates (see docker/buildx#2407), so
        # we use a separate command to retrieve it.
        # imagetools inspect [TAG] --format '{{json .Manifest}}' gives us
        # the machine readable JSON description of the manifest, and the
        # jq command extracts the digest from this. The digest is then
        # sent to the Github step output file for sharing with other steps.
        run: |
          digest="$(
            docker buildx imagetools inspect \
              "${UV_BASE_IMG}:${DOCKER_METADATA_OUTPUT_VERSION}" \
              --format '{{json .Manifest}}' \
            | jq -r '.digest'
          )"
          echo "digest=${digest}" >> "$GITHUB_OUTPUT"

      - name: Generate artifact attestation
        uses: actions/attest-build-provenance@e8998f949152b193b063cb0ec769d69d929409be # v2.4.0
        with:
          subject-name: ${{ env.UV_BASE_IMG }}
          subject-digest: ${{ steps.manifest-digest.outputs.digest }}
          # push-to-registry is explicitly not enabled to maintain full control over the top image
>>>>>>> 5c1ebf90
<|MERGE_RESOLUTION|>--- conflicted
+++ resolved
@@ -89,11 +89,7 @@
 
       - name: Build and push by digest
         id: build
-<<<<<<< HEAD
-        uses: depot/build-push-action@636daae76684e38c301daa0c5eca1c095b24e780
-=======
-        uses: docker/build-push-action@263435318d21b8e681c14492fe198d362a7d2c83 # v6.18.0
->>>>>>> 5c1ebf90
+        uses: depot/build-push-action@@263435318d21b8e681c14492fe198d362a7d2c83 # v6.18.0
         with:
           project: 7hd4vdzmw5 # astral-sh/uv
           context: .
@@ -218,11 +214,7 @@
 
       - name: Build and push
         id: build-and-push
-<<<<<<< HEAD
-        uses: depot/build-push-action@636daae76684e38c301daa0c5eca1c095b24e780
-=======
-        uses: docker/build-push-action@263435318d21b8e681c14492fe198d362a7d2c83 # v6.18.0
->>>>>>> 5c1ebf90
+        uses: depot/build-push-action@@263435318d21b8e681c14492fe198d362a7d2c83 # v6.18.0
         with:
           context: .
           platforms: linux/amd64,linux/arm64
@@ -235,98 +227,4 @@
         uses: actions/attest-build-provenance@e8998f949152b193b063cb0ec769d69d929409be # v2.4.0
         with:
           subject-name: ${{ env.UV_BASE_IMG }}
-<<<<<<< HEAD
-          subject-digest: ${{ steps.build-and-push.outputs.digest }}
-=======
-          subject-digest: ${{ steps.build-and-push.outputs.digest }}
-          # push-to-registry is explicitly not enabled to maintain full control over the top image
-
-  # This is effectively a duplicate of `docker-publish` to make https://github.com/astral-sh/uv/pkgs/container/uv
-  # show the uv base image first since GitHub always shows the last updated image digests
-  # This works by annotating the original digests (previously non-annotated) which triggers an update to ghcr.io
-  docker-republish:
-    name: Annotate Docker image (ghcr.io/astral-sh/uv)
-    runs-on: ubuntu-latest
-    environment:
-      name: release
-    needs:
-      - docker-publish-extra
-    if: ${{ inputs.plan != '' && !fromJson(inputs.plan).announcement_tag_is_implicit }}
-    permissions:
-      packages: write
-      attestations: write # needed to push image attestations to the Github attestation store
-      id-token: write # needed for signing the images with GitHub OIDC Token
-    steps:
-      # Login to DockerHub first, to avoid rate-limiting
-      - uses: docker/login-action@74a5d142397b4f367a81961eba4e8cd7edddf772 # v3.4.0
-        with:
-          username: astralshbot
-          password: ${{ secrets.DOCKERHUB_TOKEN_RO }}
-
-      - name: Download digests
-        uses: actions/download-artifact@d3f86a106a0bac45b974a628896c90dbdf5c8093 # v4.3.0
-        with:
-          path: /tmp/digests
-          pattern: digests-*
-          merge-multiple: true
-
-      - uses: docker/setup-buildx-action@b5ca514318bd6ebac0fb2aedd5d36ec1b5c232a2 # v3.10.0
-
-      - name: Extract metadata (tags, labels) for Docker
-        id: meta
-        uses: docker/metadata-action@902fa8ec7d6ecbf8d84d538b9b233a880e428804 # v5.7.0
-        env:
-          DOCKER_METADATA_ANNOTATIONS_LEVELS: index
-        with:
-          images: ${{ env.UV_BASE_IMG }}
-          # Order is on purpose such that the label org.opencontainers.image.version has the first pattern with the full version
-          tags: |
-            type=pep440,pattern={{ version }},value=${{ fromJson(inputs.plan).announcement_tag }}
-            type=pep440,pattern={{ major }}.{{ minor }},value=${{ fromJson(inputs.plan).announcement_tag }}
-
-      - uses: docker/login-action@74a5d142397b4f367a81961eba4e8cd7edddf772 # v3.4.0
-        with:
-          registry: ghcr.io
-          username: ${{ github.repository_owner }}
-          password: ${{ secrets.GITHUB_TOKEN }}
-
-      # Adapted from https://docs.docker.com/build/ci/github-actions/multi-platform/
-      - name: Create manifest list and push
-        working-directory: /tmp/digests
-        # The readarray part is used to make sure the quoting and special characters are preserved on expansion (e.g. spaces)
-        # The jq command expands the docker/metadata json "tags" array entry to `-t tag1 -t tag2 ...` for each tag in the array
-        # The printf will expand the base image with the `<UV_BASE_IMG>@sha256:<sha256> ...` for each sha256 in the directory
-        # The final command becomes `docker buildx imagetools create -t tag1 -t tag2 ... <UV_BASE_IMG>@sha256:<sha256_1> <UV_BASE_IMG>@sha256:<sha256_2> ...`
-        run: |
-          readarray -t lines <<< "$DOCKER_METADATA_OUTPUT_ANNOTATIONS"; annotations=(); for line in "${lines[@]}"; do annotations+=(--annotation "$line"); done
-          docker buildx imagetools create \
-            "${annotations[@]}" \
-            $(jq -cr '.tags | map("-t " + .) | join(" ")' <<< "$DOCKER_METADATA_OUTPUT_JSON") \
-            $(printf '${{ env.UV_BASE_IMG }}@sha256:%s ' *)
-
-      - name: Share manifest digest
-        id: manifest-digest
-        # To sign the manifest, we need it's digest. Unfortunately "docker
-        # buildx imagetools create" does not (yet) have a clean way of sharing
-        # the digest of the manifest it creates (see docker/buildx#2407), so
-        # we use a separate command to retrieve it.
-        # imagetools inspect [TAG] --format '{{json .Manifest}}' gives us
-        # the machine readable JSON description of the manifest, and the
-        # jq command extracts the digest from this. The digest is then
-        # sent to the Github step output file for sharing with other steps.
-        run: |
-          digest="$(
-            docker buildx imagetools inspect \
-              "${UV_BASE_IMG}:${DOCKER_METADATA_OUTPUT_VERSION}" \
-              --format '{{json .Manifest}}' \
-            | jq -r '.digest'
-          )"
-          echo "digest=${digest}" >> "$GITHUB_OUTPUT"
-
-      - name: Generate artifact attestation
-        uses: actions/attest-build-provenance@e8998f949152b193b063cb0ec769d69d929409be # v2.4.0
-        with:
-          subject-name: ${{ env.UV_BASE_IMG }}
-          subject-digest: ${{ steps.manifest-digest.outputs.digest }}
-          # push-to-registry is explicitly not enabled to maintain full control over the top image
->>>>>>> 5c1ebf90
+          subject-digest: ${{ steps.build-and-push.outputs.digest }}