name: CI

on:
  push:
    branches: [main]
  pull_request:
  workflow_dispatch:

concurrency:
  group: ${{ github.workflow }}-${{ github.ref_name }}-${{ github.event.pull_request.number || github.sha }}
  cancel-in-progress: true

env:
  CARGO_INCREMENTAL: 0
  CARGO_NET_RETRY: 10
  CARGO_TERM_COLOR: always
  RUSTUP_MAX_RETRIES: 10
  PYTHON_VERSION: "3.12"

jobs:
  determine_changes:
    name: "Determine changes"
    runs-on: ubuntu-latest
    outputs:
      # Flag that is raised when any code is changed
      code: ${{ steps.changed.outputs.code_any_changed }}
    steps:
      - uses: actions/checkout@v4
        with:
          fetch-depth: 0

      - uses: tj-actions/changed-files@v45
        id: changed
        with:
          files_yaml: |
            code:
              - "**/*"
              - "!docs/**/*"
              - "!mkdocs.*.yml"
              - "!**/*.md"
              - "!bin/**"
              - "!assets/**"
              # Generated markdown and JSON files are checked during test runs
              - "docs/reference/cli.md"
              - "docs/reference/settings.md"
              - "docs/configuration/environment.md"
              - "uv.schema.json"
  lint:
    timeout-minutes: 10
    name: "lint"
    runs-on: ubuntu-latest
    steps:
      - uses: actions/checkout@v4

      - uses: actions/setup-python@v5
        with:
          python-version: 3.12

      - name: "Install Rustfmt"
        run: rustup component add rustfmt

      - name: "Install uv"
        uses: astral-sh/setup-uv@v5

      - name: "rustfmt"
        run: cargo fmt --all --check

      - name: "Prettier"
        run: |
          npx prettier --check "**/*.{json5,yaml,yml}"
          npx prettier --prose-wrap always --check "**/*.md"

      - name: "README check"
        run: python scripts/transform_readme.py --target pypi

      - name: "Python format"
        run: uvx ruff format --diff .

      - name: "Python lint"
        run: uvx ruff check .

      - name: "Python type check"
        run: uvx mypy

      - name: "Validate project metadata"
        run: uvx --from 'validate-pyproject[all,store]' validate-pyproject pyproject.toml

      - name: "Lint shell scripts"
        uses: ludeeus/action-shellcheck@2.0.0
        env:
          # renovate: datasource=github-tags depName=koalaman/shellcheck
          SHELLCHECK_VERSION: "v0.10.0"
          SHELLCHECK_OPTS: --shell bash
        with:
          version: ${{ env.SHELLCHECK_VERSION }}
          severity: style
          check_together: "yes"

  cargo-clippy:
    timeout-minutes: 10
    needs: determine_changes
    if: ${{ github.repository == 'astral-sh/uv' && !contains(github.event.pull_request.labels.*.name, 'no-test') && (needs.determine_changes.outputs.code == 'true' || github.ref == 'refs/heads/main') }}
    runs-on: ubuntu-latest
    name: "cargo clippy | ubuntu"
    steps:
      - uses: actions/checkout@v4
      - uses: Swatinem/rust-cache@v2
        with:
          save-if: ${{ github.ref == 'refs/heads/main' }}
      - name: "Install Rust toolchain"
        run: rustup component add clippy
      - name: "Clippy"
        run: cargo clippy --workspace --all-targets --all-features --locked -- -D warnings

  cargo-clippy-windows:
    timeout-minutes: 15
    needs: determine_changes
    if: ${{ github.repository == 'astral-sh/uv' && !contains(github.event.pull_request.labels.*.name, 'no-test') && (needs.determine_changes.outputs.code == 'true' || github.ref == 'refs/heads/main') }}
    runs-on: github-windows-2025-x86_64-16
    name: "cargo clippy | windows"
    steps:
      - uses: actions/checkout@v4

      - name: Create Dev Drive using ReFS
        run: ${{ github.workspace }}/.github/workflows/setup-dev-drive.ps1

      # actions/checkout does not let us clone into anywhere outside ${{ github.workspace }}, so we have to copy the clone...
      - name: Copy Git Repo to Dev Drive
        run: |
          Copy-Item -Path "${{ github.workspace }}" -Destination "${{ env.UV_WORKSPACE }}" -Recurse

      - uses: Swatinem/rust-cache@v2
        with:
          workspaces: ${{ env.UV_WORKSPACE }}

      - name: "Install Rust toolchain"
        run: rustup component add clippy

      - name: "Clippy"
        working-directory: ${{ env.UV_WORKSPACE }}
        run: cargo clippy --workspace --all-targets --all-features --locked -- -D warnings

  cargo-dev-generate-all:
    timeout-minutes: 10
    needs: determine_changes
    if: ${{ github.repository == 'astral-sh/uv' && !contains(github.event.pull_request.labels.*.name, 'no-test') && (needs.determine_changes.outputs.code == 'true' || github.ref == 'refs/heads/main') }}
    runs-on: ubuntu-latest
    name: "cargo dev generate-all"
    steps:
      - uses: actions/checkout@v4
      - uses: Swatinem/rust-cache@v2
        with:
          save-if: ${{ github.ref == 'refs/heads/main' }}
      - name: "Generate all"
        run: cargo dev generate-all --mode check

  cargo-shear:
    timeout-minutes: 10
    name: "cargo shear"
    runs-on: ubuntu-latest
    steps:
      - uses: actions/checkout@v4
      - uses: cargo-bins/cargo-binstall@main
      - run: cargo binstall --no-confirm cargo-shear
      - run: cargo shear

  # We use the large GitHub actions runners
  # For Ubuntu and Windows, this requires Organization-level configuration
  # See: https://docs.github.com/en/actions/using-github-hosted-runners/about-larger-runners/about-larger-runners#about-ubuntu-and-windows-larger-runners

  cargo-test-linux:
    timeout-minutes: 10
    needs: determine_changes
    if: ${{ github.repository == 'astral-sh/uv' && !contains(github.event.pull_request.labels.*.name, 'no-test') && (needs.determine_changes.outputs.code == 'true' || github.ref == 'refs/heads/main') }}
    runs-on: depot-ubuntu-22.04-16
    name: "cargo test | ubuntu"
    steps:
      - uses: actions/checkout@v4

      - uses: rui314/setup-mold@v1

      - uses: Swatinem/rust-cache@v2

      - name: "Install Rust toolchain"
        run: rustup show

      - uses: astral-sh/setup-uv@v5
      - name: "Install required Python versions"
        run: uv python install

      - name: "Install cargo nextest"
        uses: taiki-e/install-action@v2
        with:
          tool: cargo-nextest

      - name: "Cargo test"
        run: |
          cargo nextest run \
            --features python-patch \
            --workspace \
            --status-level skip --failure-output immediate-final --no-fail-fast -j 20 --final-status-level slow

      - name: "Smoke test"
        run: |
          uv="./target/debug/uv"
          $uv venv -v
          $uv pip install ruff -v

      - name: "Smoke test completion"
        run: |
          uv="./target/debug/uv"
          uvx="./target/debug/uvx"
          eval "$($uv generate-shell-completion bash)"
          eval "$($uvx --generate-shell-completion bash)"

  cargo-test-macos:
    timeout-minutes: 10
    needs: determine_changes
    if: ${{ github.repository == 'astral-sh/uv' && !contains(github.event.pull_request.labels.*.name, 'no-test') && (needs.determine_changes.outputs.code == 'true' || github.ref == 'refs/heads/main') }}
    runs-on: macos-latest-xlarge # github-macos-14-aarch64-6
    name: "cargo test | macos"
    steps:
      - uses: actions/checkout@v4

      - uses: rui314/setup-mold@v1

      - uses: Swatinem/rust-cache@v2

      - name: "Install Rust toolchain"
        run: rustup show

      - uses: astral-sh/setup-uv@v5
      - name: "Install required Python versions"
        run: uv python install

      - name: "Install cargo nextest"
        uses: taiki-e/install-action@v2
        with:
          tool: cargo-nextest

      - name: "Cargo test"
        run: |
          cargo nextest run \
            --features python-patch \
            --workspace \
            --status-level skip --failure-output immediate-final --no-fail-fast -j 12 --final-status-level slow

      - name: "Smoke test"
        run: |
          uv="./target/debug/uv"
          $uv venv -v
          $uv pip install ruff -v

  cargo-test-windows:
    timeout-minutes: 15
    needs: determine_changes
    if: ${{ github.repository == 'astral-sh/uv' && !contains(github.event.pull_request.labels.*.name, 'no-test') && (needs.determine_changes.outputs.code == 'true' || github.ref == 'refs/heads/main') }}
    runs-on: github-windows-2025-x86_64-16
    name: "cargo test | windows"
    steps:
      - uses: actions/checkout@v4

      - name: Create Dev Drive using ReFS
        run: ${{ github.workspace }}/.github/workflows/setup-dev-drive.ps1

      # actions/checkout does not let us clone into anywhere outside ${{ github.workspace }}, so we have to copy the clone...
      - name: Copy Git Repo to Dev Drive
        run: |
          Copy-Item -Path "${{ github.workspace }}" -Destination "${{ env.UV_WORKSPACE }}" -Recurse

      # We do not test with Python patch versions on Windows
      # so we can use `setup-python` instead of our bootstrapping code
      # this is much faster on the extremely slow GitHub Windows runners.
      - uses: actions/setup-python@v5
        with:
          python-version: |
            3.8
            3.9
            3.10
            3.11
            3.12
            3.13

      - uses: Swatinem/rust-cache@v2
        with:
          workspaces: ${{ env.UV_WORKSPACE }}

      - name: "Install Rust toolchain"
        working-directory: ${{ env.UV_WORKSPACE }}
        run: rustup show

      - name: "Install cargo nextest"
        uses: taiki-e/install-action@v2
        with:
          tool: cargo-nextest

      - name: "Cargo test"
        working-directory: ${{ env.UV_WORKSPACE }}
        env:
          # Avoid permission errors during concurrent tests
          # See https://github.com/astral-sh/uv/issues/6940
          UV_LINK_MODE: copy
        run: |
          cargo nextest run --no-default-features --features python,pypi,python-managed --workspace --status-level skip --failure-output immediate-final --no-fail-fast -j 20 --final-status-level slow

      - name: "Smoke test"
        working-directory: ${{ env.UV_WORKSPACE }}
        env:
          # Avoid debug build stack overflows.
          UV_STACK_SIZE: 3000000 # 3 megabyte, triple the default on windows
        run: |
          Set-Alias -Name uv -Value ./target/debug/uv
          uv venv -v
          uv pip install ruff -v

      - name: "Smoke test completion"
        working-directory: ${{ env.UV_WORKSPACE }}
        shell: powershell
        env:
          # Avoid debug build stack overflows.
          UV_STACK_SIZE: 3000000 # 3 megabyte, triple the default on windows
        run: |
          Set-Alias -Name uv -Value ./target/debug/uv
          Set-Alias -Name uvx -Value ./target/debug/uvx
          (& uv generate-shell-completion powershell) | Out-String | Invoke-Expression
          (& uvx --generate-shell-completion powershell) | Out-String | Invoke-Expression

  # Separate jobs for the nightly crate
  windows-trampoline-check:
    timeout-minutes: 15
    needs: determine_changes
    if: ${{ github.repository == 'astral-sh/uv' && !contains(github.event.pull_request.labels.*.name, 'no-test') && (needs.determine_changes.outputs.code == 'true' || github.ref == 'refs/heads/main') }}
    runs-on: github-windows-2025-x86_64-16
    name: "check windows trampoline | ${{ matrix.target-arch }}"
    strategy:
      fail-fast: false
      matrix:
        target-arch: ["x86_64", "i686", "aarch64"]
    steps:
      - uses: actions/checkout@v4

      - name: Create Dev Drive using ReFS
        run: ${{ github.workspace }}/.github/workflows/setup-dev-drive.ps1

      # actions/checkout does not let us clone into anywhere outside ${{ github.workspace }}, so we have to copy the clone...
      - name: Copy Git Repo to Dev Drive
        run: |
          Copy-Item -Path "${{ github.workspace }}" -Destination "${{ env.UV_WORKSPACE }}" -Recurse

      - uses: Swatinem/rust-cache@v2
        with:
          workspaces: ${{ env.UV_WORKSPACE }}/crates/uv-trampoline

      - name: "Install Rust toolchain"
        working-directory: ${{ env.UV_WORKSPACE }}/crates/uv-trampoline
        run: |
          rustup target add ${{ matrix.target-arch }}-pc-windows-msvc
          rustup component add rust-src --target ${{ matrix.target-arch }}-pc-windows-msvc

      - name: "Install cargo-bloat"
        uses: taiki-e/install-action@v2
        with:
          tool: cargo-bloat

      - name: "Clippy"
        working-directory: ${{ env.UV_WORKSPACE }}/crates/uv-trampoline
        run: cargo clippy --all-features --locked --target x86_64-pc-windows-msvc --tests -- -D warnings

      - name: "Bloat Check"
        working-directory: ${{ env.UV_WORKSPACE }}/crates/uv-trampoline
        run: |
          $output = cargo bloat --release --target x86_64-pc-windows-msvc
          $filteredOutput = $output | Select-String -Pattern 'core::fmt::write|core::fmt::getcount' -NotMatch
          $containsPatterns = $filteredOutput | Select-String -Pattern 'core::fmt|std::panicking|std::backtrace_rs'

          if ($containsPatterns) {
              Exit 1
          } else {
              Exit 0
          }

  # Separate jobs for the nightly crate
  windows-trampoline-test:
    timeout-minutes: 10
    needs: determine_changes
    if: ${{ github.repository == 'astral-sh/uv' && !contains(github.event.pull_request.labels.*.name, 'no-test') && (needs.determine_changes.outputs.code == 'true' || github.ref == 'refs/heads/main') }}
    runs-on: windows-latest
    name: "test windows trampoline | ${{ matrix.target-arch }}"
    strategy:
      fail-fast: false
      matrix:
        # Note, we exclude `aarch64` because it's not supported by the GitHub runner
        target-arch: ["x86_64", "i686"]
    steps:
      - uses: actions/checkout@v4
      - name: "Install Rust toolchain"
        working-directory: ${{ github.workspace }}/crates/uv-trampoline
        run: |
          rustup target add ${{ matrix.target-arch }}-pc-windows-msvc
          rustup component add rust-src --target ${{ matrix.target-arch }}-pc-windows-msvc
      - uses: Swatinem/rust-cache@v2
        with:
          workspaces: ${{ github.workspace }}/crates/uv-trampoline
      - name: "Test committed binaries"
        working-directory: ${{ github.workspace }}
        run: |
          rustup target add ${{ matrix.target-arch }}-pc-windows-msvc
          cargo test -p uv-trampoline-builder --target ${{ matrix.target-arch }}-pc-windows-msvc
      # Build and copy the new binaries
      - name: "Build"
        working-directory: ${{ github.workspace }}/crates/uv-trampoline
        run: |
          cargo build --target ${{ matrix.target-arch }}-pc-windows-msvc
          cp target/${{ matrix.target-arch }}-pc-windows-msvc/debug/uv-trampoline-console.exe trampolines/uv-trampoline-${{ matrix.target-arch }}-console.exe
          cp target/${{ matrix.target-arch }}-pc-windows-msvc/debug/uv-trampoline-gui.exe trampolines/uv-trampoline-${{ matrix.target-arch }}-gui.exe
      - name: "Test new binaries"
        working-directory: ${{ github.workspace }}
        run: |
          # We turn off the default "production" test feature since these are debug binaries
          cargo test -p uv-trampoline-builder --target ${{ matrix.target-arch }}-pc-windows-msvc --no-default-features

  typos:
    runs-on: ubuntu-latest
    steps:
      - uses: actions/checkout@v4
      - uses: crate-ci/typos@master

  docs:
    timeout-minutes: 10
    name: "mkdocs"
    runs-on: ubuntu-latest
    env:
      MKDOCS_INSIDERS_SSH_KEY_EXISTS: ${{ secrets.MKDOCS_INSIDERS_SSH_KEY != '' }}
    steps:
      - uses: actions/checkout@v4
      - uses: astral-sh/setup-uv@v5
      - uses: actions/setup-python@v5
      - name: "Add SSH key"
        if: ${{ env.MKDOCS_INSIDERS_SSH_KEY_EXISTS == 'true' }}
        uses: webfactory/ssh-agent@v0.9.0
        with:
          ssh-private-key: ${{ secrets.MKDOCS_INSIDERS_SSH_KEY }}

      - name: "Build docs (public)"
        run: uvx --with-requirements docs/requirements.txt mkdocs build --strict -f mkdocs.public.yml

      - name: "Build docs (insiders)"
        if: ${{ env.MKDOCS_INSIDERS_SSH_KEY_EXISTS == 'true' }}
        run: uvx --with-requirements docs/requirements.txt mkdocs build --strict -f mkdocs.insiders.yml

  build-binary-linux:
    timeout-minutes: 10
    needs: determine_changes
    if: ${{ github.repository == 'astral-sh/uv' && !contains(github.event.pull_request.labels.*.name, 'no-test') && (needs.determine_changes.outputs.code == 'true' || github.ref == 'refs/heads/main') }}
    runs-on: github-ubuntu-24.04-x86_64-8
    name: "build binary | linux"
    steps:
      - uses: actions/checkout@v4

      - uses: rui314/setup-mold@v1

      - name: "Setup musl"
        run: |
          sudo apt-get install musl-tools
          rustup target add x86_64-unknown-linux-musl

      - uses: Swatinem/rust-cache@v2
      - name: "Build"
        run: cargo build --target x86_64-unknown-linux-musl

      - name: "Upload binary"
        uses: actions/upload-artifact@v4
        with:
          name: uv-linux-${{ github.sha }}
          path: ./target/x86_64-unknown-linux-musl/debug/uv
          retention-days: 1

  build-binary-macos-aarch64:
    timeout-minutes: 10
    needs: determine_changes
    if: ${{ github.repository == 'astral-sh/uv' && !contains(github.event.pull_request.labels.*.name, 'no-test') && (needs.determine_changes.outputs.code == 'true' || github.ref == 'refs/heads/main') }}
    runs-on: macos-14 # github-macos-14-aarch64-3
    name: "build binary | macos aarch64"
    steps:
      - uses: actions/checkout@v4

      - uses: rui314/setup-mold@v1

      - uses: Swatinem/rust-cache@v2
      - name: "Build"
        run: cargo build

      - name: "Upload binary"
        uses: actions/upload-artifact@v4
        with:
          name: uv-macos-aarch64-${{ github.sha }}
          path: ./target/debug/uv
          retention-days: 1

  build-binary-macos-x86_64:
    timeout-minutes: 10
    needs: determine_changes
    if: ${{ github.repository == 'astral-sh/uv' && !contains(github.event.pull_request.labels.*.name, 'no-test') && (needs.determine_changes.outputs.code == 'true' || github.ref == 'refs/heads/main') }}
    runs-on: macos-latest-large # github-macos-14-x86_64-12
    name: "build binary | macos x86_64"
    steps:
      - uses: actions/checkout@v4

      - uses: rui314/setup-mold@v1

      - uses: Swatinem/rust-cache@v2
      - name: "Build"
        run: cargo build

      - name: "Upload binary"
        uses: actions/upload-artifact@v4
        with:
          name: uv-macos-x86_64-${{ github.sha }}
          path: ./target/debug/uv
          retention-days: 1

  build-binary-windows-x86_64:
    needs: determine_changes
    timeout-minutes: 10
    if: ${{ github.repository == 'astral-sh/uv' && !contains(github.event.pull_request.labels.*.name, 'no-test') && (needs.determine_changes.outputs.code == 'true' || github.ref == 'refs/heads/main') }}
<<<<<<< HEAD
    runs-on:
      labels: windows-latest-large
    name: "build binary | windows x86_64"
=======
    runs-on: github-windows-2025-x86_64-8
    name: "build binary | windows"
>>>>>>> a49c3f12
    steps:
      - uses: actions/checkout@v4

      - name: Create Dev Drive using ReFS
        run: ${{ github.workspace }}/.github/workflows/setup-dev-drive.ps1

      # actions/checkout does not let us clone into anywhere outside ${{ github.workspace }}, so we have to copy the clone...
      - name: Copy Git Repo to Dev Drive
        run: |
          Copy-Item -Path "${{ github.workspace }}" -Destination "${{ env.UV_WORKSPACE }}" -Recurse

      - uses: Swatinem/rust-cache@v2
        with:
          workspaces: ${{ env.UV_WORKSPACE }}

      - name: "Build"
        working-directory: ${{ env.UV_WORKSPACE }}
        run: cargo build

      - name: "Upload binary"
        uses: actions/upload-artifact@v4
        with:
          name: uv-windows-x86_64-${{ github.sha }}
          path: ${{ env.UV_WORKSPACE }}/target/debug/uv.exe
          retention-days: 1

  build-binary-windows-aarch64:
    needs: determine_changes
    timeout-minutes: 25
    if: ${{ github.repository == 'astral-sh/uv' && !contains(github.event.pull_request.labels.*.name, 'no-test') && (needs.determine_changes.outputs.code == 'true' || github.ref == 'refs/heads/main') }}
    runs-on:
      labels: windows-latest-large
    name: "build binary | windows aarch64"
    steps:
      - uses: actions/checkout@v4

      - name: Create Dev Drive using ReFS
        run: ${{ github.workspace }}/.github/workflows/setup-dev-drive.ps1

      # actions/checkout does not let us clone into anywhere outside ${{ github.workspace }}, so we have to copy the clone...
      - name: Copy Git Repo to Dev Drive
        run: |
          Copy-Item -Path "${{ github.workspace }}" -Destination "${{ env.UV_WORKSPACE }}" -Recurse

      - uses: Swatinem/rust-cache@v2
        with:
          workspaces: ${{ env.UV_WORKSPACE }}

      - name: "Build"
        working-directory: ${{ env.UV_WORKSPACE }}
        run: cargo build --target aarch64-pc-windows-msvc

      - name: "Upload binary"
        uses: actions/upload-artifact@v4
        with:
          name: uv-windows-aarch64-${{ github.sha }}
          path: target/aarch64-pc-windows-msvc/debug/uv.exe
          retention-days: 1

  cargo-build-msrv:
    name: "cargo build (msrv)"
    needs: determine_changes
    if: ${{ github.repository == 'astral-sh/uv' && !contains(github.event.pull_request.labels.*.name, 'no-test') && (needs.determine_changes.outputs.code == 'true' || github.ref == 'refs/heads/main') }}
    runs-on: github-ubuntu-24.04-x86_64-8
    timeout-minutes: 10
    steps:
      - uses: actions/checkout@v4
      - uses: SebRollen/toml-action@v1.2.0
        id: msrv
        with:
          file: "Cargo.toml"
          field: "workspace.package.rust-version"
      - name: "Install Rust toolchain"
        run: rustup default ${{ steps.msrv.outputs.value }}
      - name: "Install mold"
        uses: rui314/setup-mold@v1
      - uses: Swatinem/rust-cache@v2
      - run: cargo +${{ steps.msrv.outputs.value }} build
      - run: ./target/debug/uv --version

  build-binary-freebsd:
    needs: determine_changes
    timeout-minutes: 10
    if: ${{ github.repository == 'astral-sh/uv' && !contains(github.event.pull_request.labels.*.name, 'no-test') && (needs.determine_changes.outputs.code == 'true' || github.ref == 'refs/heads/main') }}
    runs-on: ubuntu-latest
    name: "build binary | freebsd"

    steps:
      - uses: actions/checkout@v4
      - uses: Swatinem/rust-cache@v2
      - name: "Cross build"
        run: |
          # Install cross from `freebsd-firecracker`
          wget -q -O cross https://github.com/acj/freebsd-firecracker/releases/download/v0.0.10/cross
          chmod +x cross
          mv cross /usr/local/bin/cross

          cross build --target x86_64-unknown-freebsd

      - name: Test in Firecracker VM
        uses: acj/freebsd-firecracker-action@v0.3.0
        with:
          verbose: false
          checkout: false
          pre-run: |
            # The exclude `*` prevents examination of directories so we need to
            # include each parent directory of the binary
            include_path="$(mktemp)"
            cat <<EOF > $include_path
            target
            target/x86_64-unknown-freebsd
            target/x86_64-unknown-freebsd/debug
            target/x86_64-unknown-freebsd/debug/uv
            EOF

            rsync -r -e "ssh" \
              --relative \
              --copy-links \
              --include-from "$include_path" \
              --exclude "*" \
              . firecracker:
          run-in-vm: |
            mv target/x86_64-unknown-freebsd/debug/uv uv
            chmod +x uv
            ./uv --version

  ecosystem-test:
    timeout-minutes: 10
    needs: build-binary-linux
    name: "ecosystem test | ${{ matrix.repo }}"
    runs-on: ubuntu-latest
    strategy:
      matrix:
        include:
          - repo: "prefecthq/prefect"
            command: "uv pip install -e '.[dev]'"
            python: "3.9"
          - repo: "pallets/flask"
            command: "uv pip install -r requirements/dev.txt"
            python: "3.12"
      fail-fast: false
    steps:
      - uses: actions/checkout@v4
        with:
          repository: ${{ matrix.repo }}

      - uses: actions/setup-python@v5
        with:
          python-version: ${{ matrix.python }}

      - name: "Download binary"
        uses: actions/download-artifact@v4
        with:
          name: uv-linux-${{ github.sha }}

      - name: "Prepare binary"
        run: chmod +x ./uv

      - name: "Test"
        run: |
          ./uv venv
          ./${{ matrix.command }}

  integration-test-conda:
    timeout-minutes: 10
    needs: build-binary-linux
    name: "integration test | conda on ubuntu"
    runs-on: ubuntu-latest
    steps:
      - uses: actions/checkout@v4
      - uses: conda-incubator/setup-miniconda@v3
        with:
          miniconda-version: latest
          activate-environment: uv
          python-version: "3.12"

      - name: "Download binary"
        uses: actions/download-artifact@v4
        with:
          name: uv-linux-${{ github.sha }}

      - name: "Prepare binary"
        run: chmod +x ./uv

      - name: Conda info
        shell: bash -el {0}
        run: conda info

      - name: "Install a package"
        shell: bash -el {0}
        run: |
          echo "$CONDA_PREFIX"
          ./uv pip install anyio

  integration-test-free-threaded-linux:
    timeout-minutes: 5
    needs: build-binary-linux
    name: "integration test | free-threaded on linux"
    runs-on: ubuntu-latest
    steps:
      - name: "install python3.13-nogil"
        run: |
          sudo add-apt-repository ppa:deadsnakes
          sudo apt-get update
          sudo apt-get install python3.13-nogil

      - name: "Download binary"
        uses: actions/download-artifact@v4
        with:
          name: uv-linux-${{ github.sha }}

      - name: "Prepare binary"
        run: chmod +x ./uv

      - name: "Create a virtual environment"
        run: |
          ./uv venv -p 3.13t --python-preference only-system

      - name: "Check version"
        run: |
          .venv/bin/python --version

      - name: "Check is free-threaded"
        run: |
          .venv/bin/python -c "import sys; exit(1) if sys._is_gil_enabled() else exit(0)"

      - name: "Check install"
        run: |
          ./uv pip install -v anyio

      - name: "Install free-threaded Python via uv"
        run: |
          ./uv python install -v 3.13t
          ./uv venv -p 3.13t --python-preference only-managed

      - name: "Check version"
        run: |
          .venv/bin/python --version

      - name: "Check is free-threaded"
        run: |
          .venv/bin/python -c "import sys; exit(1) if sys._is_gil_enabled() else exit(0)"

      - name: "Check install"
        run: |
          ./uv pip install -v anyio

  integration-test-free-threaded-windows-x86_64:
    timeout-minutes: 10
    needs: build-binary-windows-x86_64
    name: "integration test | free-threaded on windows"
    runs-on: windows-latest
    env:
      # Avoid debug build stack overflows.
      UV_STACK_SIZE: 3000000 # 3 megabyte, triple the default on windows

    steps:
      - name: "Download binary"
        uses: actions/download-artifact@v4
        with:
          name: uv-windows-x86_64-${{ github.sha }}

      - name: "Install free-threaded Python via uv"
        run: |
          ./uv python install -v 3.13t

      - name: "Create a virtual environment (stdlib)"
        run: |
          & (./uv python find 3.13t) -m venv .venv

      - name: "Check version (stdlib)"
        run: |
          .venv/Scripts/python --version

      - name: "Create a virtual environment (uv)"
        run: |
          ./uv venv -p 3.13t --python-preference only-managed

      - name: "Check version (uv)"
        run: |
          .venv/Scripts/python --version

      - name: "Check is free-threaded"
        run: |
          .venv/Scripts/python -c "import sys; exit(1) if sys._is_gil_enabled() else exit(0)"

      - name: "Check install"
        run: |
          ./uv pip install -v anyio

      - name: "Check uv run"
        run: |
          ./uv run python -c ""
          ./uv run -p 3.13t python -c ""
  
  integration-test-free-threaded-windows-aarch64:
    timeout-minutes: 10
    needs: build-binary-windows-aarch64
    name: "integration test | free-threaded on windows"
    runs-on: github-windows-11-aarch64-4
    env:
      # Avoid debug build stack overflows.
      UV_STACK_SIZE: 3000000 # 3 megabyte, triple the default on windows

    steps:
      - name: "Download binary"
        uses: actions/download-artifact@v4
        with:
          name: uv-windows-aarch64-${{ github.sha }}

      - name: "Install free-threaded Python via uv"
        run: |
          ./uv python install -v 3.13t

      - name: "Create a virtual environment (stdlib)"
        run: |
          & (./uv python find 3.13t) -m venv .venv

      - name: "Check version (stdlib)"
        run: |
          .venv/Scripts/python --version

      - name: "Create a virtual environment (uv)"
        run: |
          ./uv venv -p 3.13t --python-preference only-managed

      - name: "Check version (uv)"
        run: |
          .venv/Scripts/python --version

      - name: "Check is free-threaded"
        run: |
          .venv/Scripts/python -c "import sys; exit(1) if sys._is_gil_enabled() else exit(0)"

      - name: "Check install"
        run: |
          ./uv pip install -v anyio

      - name: "Check uv run"
        run: |
          ./uv run python -c ""
          ./uv run -p 3.13t python -c ""


  integration-test-pypy-linux:
    timeout-minutes: 10
    needs: build-binary-linux
    name: "integration test | pypy on ubuntu"
    runs-on: ubuntu-latest
    steps:
      - uses: actions/checkout@v4

      - name: "Download binary"
        uses: actions/download-artifact@v4
        with:
          name: uv-linux-${{ github.sha }}

      - name: "Prepare binary"
        run: chmod +x ./uv

      - name: "Install PyPy"
        run: ./uv python install -v pypy3.9

      - name: "Create a virtual environment"
        run: |
          ./uv venv -p pypy3.9 --python-preference only-managed

      - name: "Check for executables"
        run: |
          check_in_bin() {
              local executable_name=$1
              local bin_path=".venv/bin"

              if [[ -x "$bin_path/$executable_name" ]]; then
                  return 0
              else
                  echo "Executable '$executable_name' not found in folder '$bin_path'."
                  return 1
              fi
          }

          executables=("pypy" "pypy3" "python")

          all_found=true
          for executable_name in "${executables[@]}"; do
              check_in_bin "$executable_name" "$folder_path"
              result=$?

              if [[ $result -ne 0 ]]; then
                  all_found=false
              fi
          done

          if ! $all_found; then
            echo "One or more expected executables were not found."
            exit 1
          fi

      - name: "Check version"
        run: |
          .venv/bin/pypy --version
          .venv/bin/pypy3 --version
          .venv/bin/python --version

      - name: "Check install"
        run: |
          ./uv pip install anyio

  integration-test-pypy-windows-x86_64:
    timeout-minutes: 10
    needs: build-binary-windows-x86_64
    name: "integration test | pypy on windows"
    runs-on: windows-latest

    steps:
      - name: "Download binary"
        uses: actions/download-artifact@v4
        with:
          name: uv-windows-x86_64-${{ github.sha }}

      - name: "Install PyPy"
        run: .\uv.exe python install pypy3.9

      - name: "Create a virtual environment"
        run: |
          .\uv.exe venv -p pypy3.9 --python-preference only-managed

      - name: "Check for executables"
        shell: python
        run: |
          import sys
          from pathlib import Path

          def binary_exist(binary):
            binaries_path = Path(".venv\\Scripts")
            if (binaries_path / binary).exists():
              return True
            print(f"Executable '{binary}' not found in folder '{binaries_path}'.")

          all_found = True
          expected_binaries = [
              "pypy3.9.exe",
              "pypy3.9w.exe",
              "pypy3.exe",
              "pypyw.exe",
              "python.exe",
              "python3.9.exe",
              "python3.exe",
              "pythonw.exe",
          ]
          for binary in expected_binaries:
            if not binary_exist(binary):
              all_found = False

          if not all_found:
            print("One or more expected executables were not found.")
            sys.exit(1)

      - name: "Check version"
        run: |
          & .venv\Scripts\pypy3.9.exe --version
          & .venv\Scripts\pypy3.exe --version
          & .venv\Scripts\python.exe --version

      - name: "Check install"
        env:
          # Avoid debug build stack overflows.
          UV_STACK_SIZE: 3000000 # 3 megabyte, triple the default on windows
        run: |
          .\uv.exe pip install anyio
  
  integration-test-pypy-windows-aarch64:
    timeout-minutes: 10
    needs: build-binary-windows-aarch64
    name: "integration test | pypy on windows"
    runs-on: github-windows-11-aarch64-4

    steps:
      - name: "Download binary"
        uses: actions/download-artifact@v4
        with:
          name: uv-windows-aarch64-${{ github.sha }}

      - name: "Install PyPy"
        run: .\uv.exe python install pypy3.9

      - name: "Create a virtual environment"
        run: |
          .\uv.exe venv -p pypy3.9 --python-preference only-managed

      - name: "Check for executables"
        shell: python
        run: |
          import sys
          from pathlib import Path

          def binary_exist(binary):
            binaries_path = Path(".venv\\Scripts")
            if (binaries_path / binary).exists():
              return True
            print(f"Executable '{binary}' not found in folder '{binaries_path}'.")

          all_found = True
          expected_binaries = [
              "pypy3.9.exe",
              "pypy3.9w.exe",
              "pypy3.exe",
              "pypyw.exe",
              "python.exe",
              "python3.9.exe",
              "python3.exe",
              "pythonw.exe",
          ]
          for binary in expected_binaries:
            if not binary_exist(binary):
              all_found = False

          if not all_found:
            print("One or more expected executables were not found.")
            sys.exit(1)

      - name: "Check version"
        run: |
          & .venv\Scripts\pypy3.9.exe --version
          & .venv\Scripts\pypy3.exe --version
          & .venv\Scripts\python.exe --version

      - name: "Check install"
        env:
          # Avoid debug build stack overflows.
          UV_STACK_SIZE: 3000000 # 3 megabyte, triple the default on windows
        run: |
          .\uv.exe pip install anyio

  integration-test-graalpy-linux:
    timeout-minutes: 10
    needs: build-binary-linux
    name: "integration test | graalpy on ubuntu"
    runs-on: ubuntu-latest
    steps:
      - uses: actions/checkout@v4

      - uses: actions/setup-python@v5
        with:
          python-version: "graalpy24.1"

      - name: "Download binary"
        uses: actions/download-artifact@v4
        with:
          name: uv-linux-${{ github.sha }}

      - name: "Prepare binary"
        run: chmod +x ./uv

      - name: Graalpy info
        run: |
          which graalpy

      - name: "Create a virtual environment"
        run: |
          ./uv venv -p $(which graalpy)

      - name: "Check for executables"
        run: |
          check_in_bin() {
              local executable_name=$1
              local bin_path=".venv/bin"

              if [[ -x "$bin_path/$executable_name" ]]; then
                  return 0
              else
                  echo "Executable '$executable_name' not found in folder '$bin_path'."
                  return 1
              fi
          }

          executables=("graalpy" "python3" "python")

          all_found=true
          for executable_name in "${executables[@]}"; do
              check_in_bin "$executable_name" "$folder_path"
              result=$?

              if [[ $result -ne 0 ]]; then
                  all_found=false
              fi
          done

          if ! $all_found; then
            echo "One or more expected executables were not found."
            exit 1
          fi

      - name: "Check version"
        run: |
          .venv/bin/graalpy --version
          .venv/bin/python3 --version
          .venv/bin/python --version

      - name: "Check install"
        run: |
          ./uv pip install anyio

  integration-test-graalpy-windows-x86_64:
    timeout-minutes: 10
    needs: build-binary-windows-x86_64
    name: "integration test | graalpy on windows"
    runs-on: windows-latest

    steps:
      - uses: timfel/setup-python@fc9bcb4a04f5b1ea7d678c2ca7ea1c479a2468d7
        with:
          python-version: "graalpy24.1"

      - name: "Download binary"
        uses: actions/download-artifact@v4
        with:
          name: uv-windows-x86_64-${{ github.sha }}

      - name: Graalpy info
        run: Get-Command graalpy

      - name: "Create a virtual environment"
        run: |
          $graalpy = (Get-Command graalpy).source
          .\uv.exe venv -p $graalpy

      - name: "Check for executables"
        shell: python
        run: |
          import sys
          from pathlib import Path

          def binary_exist(binary):
            binaries_path = Path(".venv\\Scripts")
            if (binaries_path / binary).exists():
              return True
            print(f"Executable '{binary}' not found in folder '{binaries_path}'.")

          all_found = True
          expected_binaries = [
              "graalpy.exe",
              "python.exe",
              "python3.exe",
          ]
          for binary in expected_binaries:
            if not binary_exist(binary):
              all_found = False

          if not all_found:
            print("One or more expected executables were not found.")
            sys.exit(1)

      - name: "Check version"
        run: |
          & .venv\Scripts\graalpy.exe --version
          & .venv\Scripts\python3.exe --version
          & .venv\Scripts\python.exe --version

      - name: "Check install"
        env:
          # Avoid debug build stack overflows.
          UV_STACK_SIZE: 3000000 # 3 megabyte, triple the default on windows
        run: |
          .\uv.exe pip install anyio
 
  integration-test-graalpy-windows-aarch64:
    timeout-minutes: 10
    needs: build-binary-windows-aarch64
    name: "integration test | graalpy on windows"
    runs-on: github-windows-11-aarch64-4

    steps:
      - uses: timfel/setup-python@fc9bcb4a04f5b1ea7d678c2ca7ea1c479a2468d7
        with:
          python-version: "graalpy24.1"

      - name: "Download binary"
        uses: actions/download-artifact@v4
        with:
          name: uv-windows-aarch64-${{ github.sha }}

      - name: Graalpy info
        run: Get-Command graalpy

      - name: "Create a virtual environment"
        run: |
          $graalpy = (Get-Command graalpy).source
          .\uv.exe venv -p $graalpy

      - name: "Check for executables"
        shell: python
        run: |
          import sys
          from pathlib import Path

          def binary_exist(binary):
            binaries_path = Path(".venv\\Scripts")
            if (binaries_path / binary).exists():
              return True
            print(f"Executable '{binary}' not found in folder '{binaries_path}'.")

          all_found = True
          expected_binaries = [
              "graalpy.exe",
              "python.exe",
              "python3.exe",
          ]
          for binary in expected_binaries:
            if not binary_exist(binary):
              all_found = False

          if not all_found:
            print("One or more expected executables were not found.")
            sys.exit(1)

      - name: "Check version"
        run: |
          & .venv\Scripts\graalpy.exe --version
          & .venv\Scripts\python3.exe --version
          & .venv\Scripts\python.exe --version

      - name: "Check install"
        env:
          # Avoid debug build stack overflows.
          UV_STACK_SIZE: 3000000 # 3 megabyte, triple the default on windows
        run: |
          .\uv.exe pip install anyio

  integration-test-github-actions:
    timeout-minutes: 10
    needs: build-binary-linux
    name: "integration test | github actions"
    runs-on: ubuntu-latest
    steps:
      - uses: actions/setup-python@v5
        with:
          python-version: "3.12.7"

      - name: "Download binary"
        uses: actions/download-artifact@v4
        with:
          name: uv-linux-${{ github.sha }}

      - name: "Prepare binary"
        run: chmod +x ./uv

      - name: "Install a package without system opt-in"
        run: |
          ./uv pip install anyio && exit 1 || echo "Failed as expected"

      - name: "Install a package with system opt-in"
        run: |
          ./uv pip install anyio --system

      - name: Configure uv to use the system Python by default
        run: echo "UV_SYSTEM_PYTHON=1" >> $GITHUB_ENV

      - name: "Install a package with system opt-in via the environment"
        run: |
          ./uv pip install anyio --reinstall

      - name: "Create a project"
        run: |
          # Use Python 3.11 as the minimum required version
          ./uv init --python 3.11
          ./uv add anyio

      - name: "Sync to the system Python"
        run: ./uv sync -v --python 3.12
        env:
          UV_PROJECT_ENVIRONMENT: "/opt/hostedtoolcache/Python/3.12.7/x64"

      - name: "Attempt to sync to the system Python with an incompatible version"
        run: |
          ./uv sync -v --python 3.11 && { echo "ci: Error; should not succeed"; exit 1; } || { echo "ci: Ok; expected failure"; exit 0; }
        env:
          UV_PROJECT_ENVIRONMENT: "/opt/hostedtoolcache/Python/3.12.7/x64"

      - name: "Attempt to sync to a non-Python environment directory"
        run: |
          mkdir -p /home/runner/example
          touch /home/runner/example/some-file
          ./uv sync -v && { echo "ci: Error; should not succeed"; exit 1; } || { echo "ci: Ok; expected failure"; exit 0; }
        env:
          UV_PROJECT_ENVIRONMENT: "/home/runner/example"

  integration-test-publish-changed:
    timeout-minutes: 10
    needs: build-binary-linux
    name: "integration test | determine publish changes"
    runs-on: ubuntu-latest
    outputs:
      # Flag that is raised when any code is changed
      code: ${{ steps.changed.outputs.code_any_changed }}
    # Only the main repository is a trusted publisher
    if: github.repository == 'astral-sh/uv' && !contains(github.event.pull_request.labels.*.name, 'no-test')
    steps:
      - uses: actions/checkout@v4
        with:
          fetch-depth: 0

      # Only publish a new release if the publishing code changed
      - uses: tj-actions/changed-files@v45
        id: changed
        with:
          files_yaml: |
            code:
              - "crates/uv-publish/**/*"
              - "scripts/publish/**/*"
              - ".github/workflows/ci.yml"

  integration-test-publish:
    timeout-minutes: 10
    needs: integration-test-publish-changed
    name: "integration test | uv publish"
    runs-on: ubuntu-latest
    if: ${{ github.repository == 'astral-sh/uv' && !contains(github.event.pull_request.labels.*.name, 'no-test') && github.event.pull_request.head.repo.fork != true && (needs.integration-test-publish-changed.outputs.code == 'true' || github.ref == 'refs/heads/main') }}
    environment: uv-test-publish
    env:
      # No dbus in GitHub Actions
      PYTHON_KEYRING_BACKEND: keyrings.alt.file.PlaintextKeyring
      PYTHON_VERSION: 3.12
    permissions:
      # For trusted publishing
      id-token: write
    steps:
      - uses: actions/checkout@v4
        with:
          fetch-depth: 0

      - uses: actions/setup-python@v5
        with:
          python-version: "${{ env.PYTHON_VERSION }}"

      - name: "Download binary"
        uses: actions/download-artifact@v4
        with:
          name: uv-linux-${{ github.sha }}

      - name: "Prepare binary"
        run: chmod +x ./uv

      - name: "Add password to keyring"
        run: |
          # `keyrings.alt` contains the plaintext keyring
          ./uv tool install --with keyrings.alt keyring
          echo $UV_TEST_PUBLISH_KEYRING | keyring set https://test.pypi.org/legacy/?astral-test-keyring __token__
        env:
          UV_TEST_PUBLISH_KEYRING: ${{ secrets.UV_TEST_PUBLISH_KEYRING }}

      - name: "Publish test packages"
        # `-p 3.12` prefers the python we just installed over the one locked in `.python_version`.
        run: ./uv run -p ${{ env.PYTHON_VERSION }} scripts/publish/test_publish.py --uv ./uv all
        env:
          RUST_LOG: uv=debug,uv_publish=trace
          UV_TEST_PUBLISH_TOKEN: ${{ secrets.UV_TEST_PUBLISH_TOKEN }}
          UV_TEST_PUBLISH_PASSWORD: ${{ secrets.UV_TEST_PUBLISH_PASSWORD }}
          UV_TEST_PUBLISH_GITLAB_PAT: ${{ secrets.UV_TEST_PUBLISH_GITLAB_PAT }}
          UV_TEST_PUBLISH_CODEBERG_TOKEN: ${{ secrets.UV_TEST_PUBLISH_CODEBERG_TOKEN }}
          UV_TEST_PUBLISH_CLOUDSMITH_TOKEN: ${{ secrets.UV_TEST_PUBLISH_CLOUDSMITH_TOKEN }}
          UV_TEST_PUBLISH_PYTHON_VERSION: ${{ env.PYTHON_VERSION }}

  cache-test-ubuntu:
    timeout-minutes: 10
    needs: build-binary-linux
    name: "check cache | ubuntu"
    runs-on: ubuntu-latest
    steps:
      - uses: actions/checkout@v4

      - uses: actions/setup-python@v5
        with:
          python-version: "3.12"

      - name: "Download binary"
        uses: actions/download-artifact@v4
        with:
          name: uv-linux-${{ github.sha }}

      - name: "Prepare binary"
        run: chmod +x ./uv

      - name: "Download binary for last version"
        run: curl -LsSf "https://github.com/astral-sh/uv/releases/latest/download/uv-x86_64-unknown-linux-gnu.tar.gz" | tar -xvz

      - name: "Check cache compatibility"
        run: python scripts/check_cache_compat.py --uv-current ./uv --uv-previous ./uv-x86_64-unknown-linux-gnu/uv

  cache-test-macos-aarch64:
    timeout-minutes: 10
    needs: build-binary-macos-aarch64
    name: "check cache | macos aarch64"
    runs-on: macos-14 # github-macos-14-aarch64-3
    steps:
      - uses: actions/checkout@v4

      - name: "Download binary"
        uses: actions/download-artifact@v4
        with:
          name: uv-macos-aarch64-${{ github.sha }}

      - name: "Prepare binary"
        run: chmod +x ./uv

      - name: "Download binary for last version"
        run: curl -LsSf "https://github.com/astral-sh/uv/releases/latest/download/uv-aarch64-apple-darwin.tar.gz" | tar -xvz

      - name: "Check cache compatibility"
        run: python scripts/check_cache_compat.py --uv-current ./uv --uv-previous ./uv-aarch64-apple-darwin/uv

  system-test-debian:
    timeout-minutes: 10
    needs: build-binary-linux
    name: "check system | python on debian"
    runs-on: ubuntu-latest
    container: debian:bookworm
    steps:
      - uses: actions/checkout@v4

      - name: "Install Python"
        run: apt-get update && apt-get install -y python3.11 python3-pip python3.11-venv

      - name: "Download binary"
        uses: actions/download-artifact@v4
        with:
          name: uv-linux-${{ github.sha }}

      - name: "Prepare binary"
        run: chmod +x ./uv

      - name: "Print Python path"
        run: echo $(which python3.11)

      - name: "Validate global Python install"
        run: python3.11 scripts/check_system_python.py --uv ./uv --externally-managed

  system-test-fedora:
    timeout-minutes: 10
    needs: build-binary-linux
    name: "check system | python on fedora"
    runs-on: ubuntu-latest
    container: fedora:42
    steps:
      - uses: actions/checkout@v4

      - name: "Install Python"
        run: dnf install python3 which -y && python3 -m ensurepip

      - name: "Download binary"
        uses: actions/download-artifact@v4
        with:
          name: uv-linux-${{ github.sha }}

      - name: "Prepare binary"
        run: chmod +x ./uv

      - name: "Print Python path"
        run: echo $(which python3)

      - name: "Validate global Python install"
        run: python3 scripts/check_system_python.py --uv ./uv

  system-test-ubuntu:
    timeout-minutes: 10
    needs: build-binary-linux
    name: "check system | python on ubuntu"
    runs-on: ubuntu-latest
    steps:
      - uses: actions/checkout@v4

      - uses: actions/setup-python@v5
        with:
          python-version: "3.12"

      - name: "Download binary"
        uses: actions/download-artifact@v4
        with:
          name: uv-linux-${{ github.sha }}

      - name: "Prepare binary"
        run: chmod +x ./uv

      - name: "Print Python path"
        run: echo $(which python)

      - name: "Validate global Python install"
        run: python scripts/check_system_python.py --uv ./uv

  system-test-opensuse:
    timeout-minutes: 5
    needs: build-binary-linux
    name: "check system | python on opensuse"
    runs-on: ubuntu-latest
    container: opensuse/tumbleweed
    steps:
      - uses: actions/checkout@v4

      - name: "Install Python"
        run: >
          until
          zypper install -y python310 which && python3.10 -m ensurepip && mv /usr/bin/python3.10 /usr/bin/python3;
          do sleep 10;
          done

          # We retry because `zypper` can fail during remote repository updates
          # The above will not sleep forever due to the job level timeout

      - name: "Download binary"
        uses: actions/download-artifact@v4
        with:
          name: uv-linux-${{ github.sha }}

      - name: "Prepare binary"
        run: chmod +x ./uv

      - name: "Print Python path"
        run: echo $(which python3)

      - name: "Validate global Python install"
        run: python3 scripts/check_system_python.py --uv ./uv

  # Note: rockylinux is a 1-1 code compatible distro to rhel
  # rockylinux mimics centos but with added maintenance stability
  # and avoids issues with centos stream uptime concerns
  system-test-rocky-linux:
    timeout-minutes: 10
    needs: build-binary-linux
    name: "check system | python on rocky linux ${{ matrix.rocky-version }}"
    runs-on: ubuntu-latest
    container: rockylinux:${{ matrix.rocky-version }}
    strategy:
      fail-fast: false
      matrix:
        rocky-version: ["8", "9"]
    steps:
      - uses: actions/checkout@v4

      - name: "Install Python"
        if: matrix.rocky-version == '8'
        run: |
          dnf install python39 python39-pip which -y

      - name: "Install Python"
        if: matrix.rocky-version == '9'
        run: |
          dnf install python3.9 python3.9-pip which -y

      - name: "Download binary"
        uses: actions/download-artifact@v4
        with:
          name: uv-linux-${{ github.sha }}

      - name: "Prepare binary"
        run: chmod +x ./uv

      - name: "Print Python path"
        run: echo $(which python3)

      - name: "Validate global Python install"
        run: python3 scripts/check_system_python.py --uv ./uv

  system-test-pypy:
    timeout-minutes: 10
    needs: build-binary-linux
    name: "check system | pypy on ubuntu"
    runs-on: ubuntu-latest
    steps:
      - uses: actions/checkout@v4

      - uses: actions/setup-python@v5
        with:
          python-version: "pypy3.9"

      - name: "Download binary"
        uses: actions/download-artifact@v4
        with:
          name: uv-linux-${{ github.sha }}

      - name: "Prepare binary"
        run: chmod +x ./uv

      - name: "Print Python path"
        run: echo $(which pypy)

      - name: "Validate global Python install"
        run: pypy scripts/check_system_python.py --uv ./uv

  system-test-pyston:
    timeout-minutes: 10
    needs: build-binary-linux
    name: "check system | pyston"
    runs-on: ubuntu-latest
    container: pyston/pyston:2.3.5
    steps:
      - uses: actions/checkout@v4

      - name: "Download binary"
        uses: actions/download-artifact@v4
        with:
          name: uv-linux-${{ github.sha }}

      - name: "Prepare binary"
        run: chmod +x ./uv

      - name: "Print Python path"
        run: echo $(which pyston)

      - name: "Validate global Python install"
        run: pyston scripts/check_system_python.py --uv ./uv

  system-test-alpine:
    timeout-minutes: 10
    needs: build-binary-linux
    name: "check system | alpine"
    runs-on: ubuntu-latest
    container: alpine:latest
    steps:
      - uses: actions/checkout@v4

      - name: "Install Python"
        run: apk add --update --no-cache python3 py3-pip

      - name: "Download binary"
        uses: actions/download-artifact@v4
        with:
          name: uv-linux-${{ github.sha }}

      - name: "Prepare binary"
        run: chmod +x ./uv

      - name: "Print Python path"
        run: echo $(which python3)

      - name: "Validate global Python install"
        run: python3 scripts/check_system_python.py --uv ./uv --externally-managed

  system-test-macos-aarch64:
    timeout-minutes: 10
    needs: build-binary-macos-aarch64
    name: "check system | python on macos aarch64"
    runs-on: macos-14 # github-macos-14-aarch64-3
    steps:
      - uses: actions/checkout@v4

      - name: "Download binary"
        uses: actions/download-artifact@v4
        with:
          name: uv-macos-aarch64-${{ github.sha }}

      - name: "Prepare binary"
        run: chmod +x ./uv

      # This should be the macOS system Python
      # We'd like to test with Homebrew but this Python takes precedence in system Python discovery
      - name: "Print Python path"
        run: echo $(which python3)

      - name: "Validate global Python install"
        run: python3 scripts/check_system_python.py --uv ./uv --externally-managed

  system-test-macos-aarch64-homebrew:
    timeout-minutes: 10
    needs: build-binary-macos-aarch64
    name: "check system | homebrew python on macos aarch64"
    runs-on: macos-14 # github-macos-14-aarch64-3
    steps:
      - uses: actions/checkout@v4

      - name: "Install Python"
        run: brew install python3

      - name: "Download binary"
        uses: actions/download-artifact@v4
        with:
          name: uv-macos-aarch64-${{ github.sha }}

      - name: "Prepare binary"
        run: chmod +x ./uv

      - name: "Print Python path"
        run: echo $(which python3)

      - name: "Validate global Python install"
        run: python3 scripts/check_system_python.py --uv ./uv --externally-managed

  system-test-macos-x86_64:
    timeout-minutes: 10
    needs: build-binary-macos-x86_64
    name: "check system | python on macos x86_64"
    runs-on: macos-13 # github-macos-13-x86_64-4
    steps:
      - uses: actions/checkout@v4

      # We test with GitHub's Python as a regression test for
      # https://github.com/astral-sh/uv/issues/2450
      - uses: actions/setup-python@v5

      - name: "Download binary"
        uses: actions/download-artifact@v4
        with:
          name: uv-macos-x86_64-${{ github.sha }}

      - name: "Prepare binary"
        run: chmod +x ./uv

      - name: "Print Python path"
        run: echo $(which python3)

      - name: "Validate global Python install"
        run: python3 scripts/check_system_python.py --uv ./uv

  system-test-windows-python-310:
    timeout-minutes: 10
    needs: build-binary-windows-x86_64
    name: "check system | python3.10 on windows x86_64"
    runs-on: windows-latest
    env:
      # Avoid debug build stack overflows.
      UV_STACK_SIZE: 3000000 # 3 megabyte, triple the default on windows
    steps:
      - uses: actions/checkout@v4

      - uses: actions/setup-python@v5
        with:
          python-version: "3.10"

      - name: "Download binary"
        uses: actions/download-artifact@v4
        with:
          name: uv-windows-x86_64-${{ github.sha }}

      - name: "Print Python path"
        run: echo $(which python)

      - name: "Validate global Python install"
        run: py -3.10 ./scripts/check_system_python.py --uv ./uv.exe

  system-test-windows-python-310-aarch64:
    timeout-minutes: 10
    needs: build-binary-windows-aarch64
    name: "check system | python3.10 on windows aarch64"
    runs-on: github-windows-11-aarch64-4
    env:
      # Avoid debug build stack overflows.
      UV_STACK_SIZE: 3000000 # 3 megabyte, triple the default on windows
    steps:
      - uses: actions/checkout@v4

      - uses: actions/setup-python@v5
        with:
          python-version: "3.10"

      - name: "Download binary"
        uses: actions/download-artifact@v4
        with:
          name: uv-windows-aarch64-${{ github.sha }}

      - name: "Print Python path"
        run: echo $(which python)

      - name: "Validate global Python install"
        run: py -3.10 ./scripts/check_system_python.py --uv ./uv.exe

  system-test-windows-x86-python-310:
    timeout-minutes: 10
    needs: build-binary-windows-x86_64
    name: "check system | python3.10 on windows x86"
    runs-on: windows-latest
    env:
      # Avoid debug build stack overflows.
      UV_STACK_SIZE: 3000000 # 3 megabyte, triple the default on windows
    steps:
      - uses: actions/checkout@v4

      - uses: actions/setup-python@v5
        with:
          python-version: "3.10"
          architecture: "x86"

      - name: "Download binary"
        uses: actions/download-artifact@v4
        with:
          name: uv-windows-x86_64-${{ github.sha }}

      - name: "Print Python path"
        run: echo $(which python)

      - name: "Validate global Python install"
        run: python ./scripts/check_system_python.py --uv ./uv.exe
  
  system-test-windows-aarch64-python-310:
    timeout-minutes: 10
    needs: build-binary-windows-aarch64
    name: "check system | python3.10 on windows aarch64"
    runs-on: github-windows-11-aarch64-4
    env:
      # Avoid debug build stack overflows.
      UV_STACK_SIZE: 3000000 # 3 megabyte, triple the default on windows
    steps:
      - uses: actions/checkout@v4

      - uses: actions/setup-python@v5
        with:
          python-version: "3.10"
          architecture: "aarch64"

      - name: "Download binary"
        uses: actions/download-artifact@v4
        with:
          name: uv-windows-aarch64-${{ github.sha }}

      - name: "Print Python path"
        run: echo $(which python)

      - name: "Validate global Python install"
        run: python ./scripts/check_system_python.py --uv ./uv.exe

  system-test-windows-x86_64-python-313:
    timeout-minutes: 10
    needs: build-binary-windows-x86_64
    name: "check system | python3.13 on windows x86_64"
    runs-on: windows-latest
    env:
      # Avoid debug build stack overflows.
      UV_STACK_SIZE: 3000000 # 3 megabyte, triple the default on windows
    steps:
      - uses: actions/checkout@v4

      - uses: actions/setup-python@v5
        with:
          python-version: "3.13"
          allow-prereleases: true
          cache: pip

      - name: "Download binary"
        uses: actions/download-artifact@v4
        with:
          name: uv-windows-x86_64-${{ github.sha }}

      - name: "Print Python path"
        run: echo $(which python)

      - name: "Validate global Python install"
        run: py -3.13 ./scripts/check_system_python.py --uv ./uv.exe
  
  system-test-windows-aarch64-python-313:
    timeout-minutes: 10
    needs: build-binary-windows-aarch64
    name: "check system | python3.13 on windows aarch64"
    runs-on: github-windows-11-aarch64-4
    env:
      # Avoid debug build stack overflows.
      UV_STACK_SIZE: 3000000 # 3 megabyte, triple the default on windows
    steps:
      - uses: actions/checkout@v4

      - uses: actions/setup-python@v5
        with:
          python-version: "3.13"
          allow-prereleases: true
          cache: pip

      - name: "Download binary"
        uses: actions/download-artifact@v4
        with:
          name: uv-windows-aarch64-${{ github.sha }}

      - name: "Print Python path"
        run: echo $(which python)

      - name: "Validate global Python install"
        run: py -3.13 ./scripts/check_system_python.py --uv ./uv.exe

  system-test-choco:
    timeout-minutes: 10
    needs: build-binary-windows-x86_64
    name: "check system | python3.12 via chocolatey"
    runs-on: windows-latest
    env:
      # Avoid debug build stack overflows.
      UV_STACK_SIZE: 3000000 # 3 megabyte, triple the default on windows
    steps:
      - uses: actions/checkout@v4

      - name: "Install Python"
        run: choco install python3 --verbose --version=3.9.13

      - name: "Download binary"
        uses: actions/download-artifact@v4
        with:
          name: uv-windows-x86_64-${{ github.sha }}

      - name: "Print Python path"
        run: echo $(which python3)

      - name: "Validate global Python install"
        run: py -3.9 ./scripts/check_system_python.py --uv ./uv.exe

  system-test-choco-aarch64:
    timeout-minutes: 10
    needs: build-binary-windows-aarch64
    name: "check system | python3.12 via chocolatey"
    runs-on: github-windows-11-aarch64-4
    env:
      # Avoid debug build stack overflows.
      UV_STACK_SIZE: 3000000 # 3 megabyte, triple the default on windows
    steps:
      - uses: actions/checkout@v4

      - name: "Install Python"
        run: choco install python3 --verbose --version=3.9.13

      - name: "Download binary"
        uses: actions/download-artifact@v4
        with:
          name: uv-windows-aarch64-${{ github.sha }}

      - name: "Print Python path"
        run: echo $(which python3)

      - name: "Validate global Python install"
        run: py -3.9 ./scripts/check_system_python.py --uv ./uv.exe


  system-test-pyenv:
    timeout-minutes: 10
    needs: build-binary-linux
    name: "check system | python3.9 via pyenv"
    runs-on: ubuntu-latest
    steps:
      - uses: actions/checkout@v4

      - name: "Install pyenv"
        run: |
          # Install pyenv
          curl https://pyenv.run | bash

          # Set up environment variables for current step
          export PYENV_ROOT="$HOME/.pyenv"
          export PATH="$PYENV_ROOT/bin:$PATH"
          eval "$(pyenv init -)"

          # Install Python 3.9
          pyenv install 3.9
          pyenv global 3.9

          # Make environment variables persist across steps
          echo "PYENV_ROOT=$HOME/.pyenv" >> $GITHUB_ENV
          echo "$HOME/.pyenv/bin" >> $GITHUB_PATH
          echo "$HOME/.pyenv/shims" >> $GITHUB_PATH

      - name: "Download binary"
        uses: actions/download-artifact@v4
        with:
          name: uv-linux-${{ github.sha }}

      - name: "Prepare binary"
        run: chmod +x ./uv

      - name: "Print Python path"
        run: echo $(which python3.9)

      - name: "Validate global Python install"
        run: python3.9 scripts/check_system_python.py --uv ./uv

  system-test-linux-313:
    timeout-minutes: 10
    needs: build-binary-linux
    name: "check system | python3.13"
    runs-on: ubuntu-latest
    steps:
      - uses: actions/checkout@v4

      - uses: actions/setup-python@v5
        with:
          python-version: 3.13
          allow-prereleases: true

      - name: "Download binary"
        uses: actions/download-artifact@v4
        with:
          name: uv-linux-${{ github.sha }}

      - name: "Prepare binary"
        run: chmod +x ./uv

      - name: "Print Python path"
        run: echo $(which python3.13)

      - name: "Validate global Python install"
        run: python3.13 scripts/check_system_python.py --uv ./uv

  system-test-conda:
    timeout-minutes: 10
    needs:
      [build-binary-windows-x86_64, build-binary-windows-aarch64, build-binary-macos-aarch64, build-binary-linux]
    name: check system | conda${{ matrix.python-version }} on ${{ matrix.os }}
    runs-on: ${{ matrix.runner }}
    strategy:
      fail-fast: false
      matrix:
        os: ["linux", "windows", "macos"]
        python-version: ["3.8", "3.11"]
        include:
          - { os: "linux", target: "linux", runner: "ubuntu-latest" }
          - { os: "windows", target: "windows-x86_64", runner: "windows-latest" }
          - { os: "windows", target: "windows-aarch64", runner: "github-windows-11-aarch64-4" }
          - { os: "macos", target: "macos-aarch64", runner: "macos-14" }
    steps:
      - uses: actions/checkout@v4

      - uses: conda-incubator/setup-miniconda@v3
        with:
          miniconda-version: "latest"
          activate-environment: uv
          python-version: ${{ matrix.python-version }}

      - name: Conda info
        shell: bash -el {0}
        run: conda info

      - name: Conda list
        shell: pwsh
        run: conda list

      - name: "Download binary"
        uses: actions/download-artifact@v4
        with:
          name: uv-${{ matrix.target }}-${{ github.sha }}

      - name: "Prepare binary"
        if: ${{ matrix.os != 'windows' }}
        run: chmod +x ./uv

      - name: "Print Python path"
        shell: bash -el {0}
        run: echo $(which python)

      - name: "Validate global Python install"
        shell: bash -el {0}
        env:
          # Avoid debug build stack overflows.
          UV_STACK_SIZE: 3000000 # 3 megabyte, triple the default on windows
        run: python ./scripts/check_system_python.py --uv ./uv

  system-test-amazonlinux:
    timeout-minutes: 10
    needs: build-binary-linux
    name: "check system | amazonlinux"
    runs-on: ubuntu-latest
    container: amazonlinux:2023
    steps:
      - name: "Install base requirements"
        run: |
          # Needed for `actions/checkout`
          yum install tar gzip which -y
      - uses: actions/checkout@v4
      - name: "Install Python"
        run: yum install python3 python3-pip -y

      - name: "Download binary"
        uses: actions/download-artifact@v4
        with:
          name: uv-linux-${{ github.sha }}

      - name: "Prepare binary"
        run: chmod +x ./uv

      - name: "Print Python path"
        run: echo $(which python3)

      - name: "Validate global Python install"
        run: python3 scripts/check_system_python.py --uv ./uv

  system-test-windows-embedded-python-310:
    timeout-minutes: 10
    needs: build-binary-windows-x86_64
    name: "check system | embedded python3.10 on windows x86_64"
    runs-on: windows-latest
    env:
      # Avoid debug build stack overflows.
      UV_STACK_SIZE: 3000000 # 3 megabyte, triple the default on windows
    steps:
      - uses: actions/checkout@v4

      - name: "Download binary"
        uses: actions/download-artifact@v4
        with:
          name: uv-windows-x86_64-${{ github.sha }}

      # Download embedded Python.
      - name: "Download embedded Python"
        run: curl -LsSf https://www.python.org/ftp/python/3.11.8/python-3.11.8-embed-amd64.zip -o python-3.11.8-embed-amd64.zip

      - name: "Unzip embedded Python"
        run: 7z x python-3.11.8-embed-amd64.zip -oembedded-python

      - name: "Show embedded Python contents"
        run: ls embedded-python

      - name: "Set PATH"
        run: echo "${{ github.workspace }}\embedded-python" >> $env:GITHUB_PATH

      - name: "Print Python path"
        run: echo $(which python)

      - name: "Validate embedded Python install"
        run: python ./scripts/check_embedded_python.py --uv ./uv.exe

  system-test-windows-embedded-python-310-aarch64:
    timeout-minutes: 10
    needs: build-binary-windows-aarch64
    name: "check system | embedded python3.10 on windows aarch64"
    runs-on: github-windows-11-aarch64-4
    env:
      # Avoid debug build stack overflows.
      UV_STACK_SIZE: 3000000 # 3 megabyte, triple the default on windows
    steps:
      - uses: actions/checkout@v4

      - name: "Download binary"
        uses: actions/download-artifact@v4
        with:
          name: uv-windows-aarch64-${{ github.sha }}

      # Download embedded Python.
      - name: "Download embedded Python"
        run: curl -LsSf https://www.python.org/ftp/python/3.11.8/python-3.11.8-embed-arm64.zip -o python-3.11.8-embed-arm64.zip

      - name: "Unzip embedded Python"
        run: 7z x python-3.11.8-embed-arm64.zip -oembedded-python

      - name: "Show embedded Python contents"
        run: ls embedded-python

      - name: "Set PATH"
        run: echo "${{ github.workspace }}\embedded-python" >> $env:GITHUB_PATH

      - name: "Print Python path"
        run: echo "${{ github.workspace }}\embedded-python" >> $env:GITHUB_PATH; echo $(which python)

      - name: "Validate embedded Python install"
        run: echo "${{ github.workspace }}\embedded-python" >> $env:GITHUB_PATH; python ./scripts/check_embedded_python.py --uv ./uv.exe

  benchmarks:
    runs-on: ubuntu-latest
    needs: determine_changes
    if: ${{ github.repository == 'astral-sh/uv' && !contains(github.event.pull_request.labels.*.name, 'no-test') && (needs.determine_changes.outputs.code == 'true' || github.ref == 'refs/heads/main') }}
    timeout-minutes: 20
    steps:
      - name: "Checkout Branch"
        uses: actions/checkout@v4

      - uses: Swatinem/rust-cache@v2

      - name: "Install Rust toolchain"
        run: rustup show

      - name: "Install codspeed"
        uses: taiki-e/install-action@v2
        with:
          tool: cargo-codspeed

      - name: "Install requirements and prime cache"
        run: |
          sudo apt-get update
          sudo apt-get install -y libsasl2-dev libldap2-dev libkrb5-dev
          cargo run --bin uv -- venv --cache-dir .cache
          cargo run --bin uv -- pip compile scripts/requirements/jupyter.in --universal --exclude-newer 2024-08-08 --cache-dir .cache
          cargo run --bin uv -- pip compile scripts/requirements/airflow.in --universal --exclude-newer 2024-08-08 --cache-dir .cache

      - name: "Build benchmarks"
        run: cargo codspeed build --profile profiling --features "codspeed,performance" -p uv-bench

      - name: "Run benchmarks"
        uses: CodSpeedHQ/action@v3
        with:
          run: cargo codspeed run
          token: ${{ secrets.CODSPEED_TOKEN }}<|MERGE_RESOLUTION|>--- conflicted
+++ resolved
@@ -523,14 +523,8 @@
     needs: determine_changes
     timeout-minutes: 10
     if: ${{ github.repository == 'astral-sh/uv' && !contains(github.event.pull_request.labels.*.name, 'no-test') && (needs.determine_changes.outputs.code == 'true' || github.ref == 'refs/heads/main') }}
-<<<<<<< HEAD
-    runs-on:
-      labels: windows-latest-large
+    runs-on: github-windows-2025-x86_64-8
     name: "build binary | windows x86_64"
-=======
-    runs-on: github-windows-2025-x86_64-8
-    name: "build binary | windows"
->>>>>>> a49c3f12
     steps:
       - uses: actions/checkout@v4
 
