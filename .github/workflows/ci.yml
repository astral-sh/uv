--- conflicted
+++ resolved
@@ -2994,10 +2994,7 @@
         uses: CodSpeedHQ/action@346a2d8a8d9d38909abd0bc3d23f773110f076ad # v4.4.1
         with:
           run: cargo codspeed run
-<<<<<<< HEAD
           mode: instrumentation
-          token: ${{ secrets.CODSPEED_TOKEN }}
-=======
           token: ${{ secrets.CODSPEED_TOKEN }}
 
   check-memory:
@@ -3043,5 +3040,4 @@
             --property=MemoryMax=256M \
             --property=MemorySwapMax=0 \
             /usr/bin/time -v \
-            ./uv pip compile -q scripts/requirements/airflow.in --no-cache
->>>>>>> e427a7c6
+            ./uv pip compile -q scripts/requirements/airflow.in --no-cache