--- conflicted
+++ resolved
@@ -205,12 +205,8 @@
 
 [profile.release]
 strip = true
-<<<<<<< HEAD
-lto = true
+lto = "fat"
 opt-level = "s"
-=======
-lto = "fat"
->>>>>>> 7fdb878f
 
 # This profile is meant to mimic the `release` profile as closely as
 # possible, but using settings that are more beneficial for iterative
