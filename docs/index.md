# uv

An extremely fast Python package and project manager, written in Rust.

<p align="center">
  <img alt="Shows a bar chart with benchmark results." src="https://github.com/astral-sh/uv/assets/1309177/629e59c0-9c6e-4013-9ad4-adb2bcf5080d#only-light">
</p>

<p align="center">
  <img alt="Shows a bar chart with benchmark results." src="https://github.com/astral-sh/uv/assets/1309177/03aa9163-1c79-4a87-a31d-7a9311ed9310#only-dark">
</p>

<p align="center">
  <i>Installing the Trio dependencies with a warm cache.</i>
</p>

## Highlights

- 🐍 [Installs and manages](./guides/install-python.md) Python versions.
- 🛠️ [Runs and installs](./guides/tools.md) Python applications.
- ❇️ [Runs scripts](./guides/scripts.md), with support for
  [inline dependency metadata](./guides/scripts.md#declaring-script-dependencies).
- 🗂️ Provides [comprehensive project management](./guides/projects.md), with a
  [universal lockfile](./concepts/projects.md#lockfile).
- 🏢 Supports Cargo-style [workspaces](./concepts/workspaces.md) for scalable projects.
- 🚀 A replacement for `pip`, `pip-tools`, `pipx`, `poetry`, `pyenv`, `virtualenv`, and more.
- ⚡️ [10-100x faster](https://github.com/astral-sh/uv/blob/main/BENCHMARKS.md) than `pip` and
  `pip-tools` (`pip-compile` and `pip-sync`).
- 💾 Disk-space efficient, with a [global cache](./concepts/cache.md) for dependency deduplication.
- ⏬ Installable without Rust or Python via `curl` or `pip`.
- 🖥️ Supports macOS, Linux, and Windows.

uv is backed by [Astral](https://astral.sh), the creators of
[Ruff](https://github.com/astral-sh/ruff).

## Getting started

Install uv with our official standalone installer:

```console title="macOS and Linux"
$ curl -LsSf https://astral.sh/uv/install.sh | sh
```

```console title="Windows"
$ powershell -c "irm https://astral.sh/uv/install.ps1 | iex"
```

Then, check out the [first steps](./first-steps.md) or read on for a brief overview.

!!! tip

    uv may also be installed with pip, Homebrew, and more. See all of the methods on the
    [installation page](./installation.md).

## Project management

uv manages project dependencies and environments:

```console
$ uv init example
Initialized project `example` at `/home/user/example`

$ cd example

$ uv add ruff
Creating virtualenv at: .venv
Resolved 2 packages in 170ms
   Built example @ file:///home/user/example
Prepared 2 packages in 627ms
Installed 2 packages in 1ms
 + example==0.1.0 (from file:///home/user/example)
 + ruff==0.5.4

$ uv run ruff check
All checks passed!
```

See the [project guide](./guides/projects.md) to get started.

## Tool management

uv executes and installs command-line tools provided by Python packages, similar to `pipx`.

Run a tool in an ephemeral environment with `uvx`:

```console
$ uvx pycowsay 'hello world!'
Resolved 1 package in 167ms
Installed 1 package in 9ms
 + pycowsay==0.0.0.2
  """

  ------------
< hello world! >
  ------------
   \   ^__^
    \  (oo)\_______
       (__)\       )\/\
           ||----w |
           ||     ||
```

Install a tool with `uv tool install`:

```console
$ uv tool install ruff
Resolved 1 package in 6ms
Installed 1 package in 2ms
 + ruff==0.5.4
Installed 1 executable: ruff

$ ruff --version
ruff 0.5.4
```

See the [tools guide](./guides/tools.md) to get started.

## Python management

uv installs Python and allows quickly switching between versions.

Install multiple Python versions:

```console
$ uv python install 3.10 3.11 3.12
Searching for Python versions matching: Python 3.10
Searching for Python versions matching: Python 3.11
Searching for Python versions matching: Python 3.12
Installed 3 versions in 3.42s
 + cpython-3.10.14-macos-aarch64-none
 + cpython-3.11.9-macos-aarch64-none
 + cpython-3.12.4-macos-aarch64-none
```

Download Python versions as needed:

```console
$ uv venv --python 3.12.0
Using Python 3.12.0
Creating virtualenv at: .venv
Activate with: source .venv/bin/activate

$ uv run --python pypy@3.8 -- python --version
Python 3.8.16 (a9dbdca6fc3286b0addd2240f11d97d8e8de187a, Dec 29 2022, 11:45:30)
[PyPy 7.3.11 with GCC Apple LLVM 13.1.6 (clang-1316.0.21.2.5)] on darwin
Type "help", "copyright", "credits" or "license" for more information.
>>>>
```

Use a specific Python version in the current directory:

```
$ uv python pin pypy@3.11
Pinned `.python-version` to `pypy@3.11`
```

See the [installing Python guide](./guides/install-python.md) to get started.

## The pip interface

<<<<<<< HEAD
uv provides a drop-in replacement for common `pip`, `pip-tools`, and `virtualenv` commands with
support for a wide range of advanced `pip` features, including editable installs, Git dependencies,
direct URL dependencies, local dependencies, constraints, source distributions, HTML and JSON
indexes, and more.

uv extends these interfaces with advanced features, such as dependency version overrides,
platform-independent resolutions, reproducible resolutions, alternative resolution strategies, and
more.
=======
uv provides a drop-in replacement for common `pip`, `pip-tools`, and `virtualenv` commands. uv
extends their interfaces with advanced features, such as dependency version overrides,
multi-platform resolutions, reproducible resolutions, alternative resolution strategies, and more.
>>>>>>> 44a6dbfa

Compile requirements into a platform-independent requirements file:

```console
$ uv pip compile docs/requirements.in \
   --universal \
   --output-file docs/requirements.txt
Resolved 43 packages in 12ms
```

Create a virtual environment:

```console
$ uv venv
Using Python 3.12.3
Creating virtualenv at: .venv
Activate with: source .venv/bin/activate
```

Install the locked requirements:

```console
$ uv pip sync docs/requirements.txt
Resolved 43 packages in 11ms
Installed 43 packages in 208ms
 + babel==2.15.0
 + black==24.4.2
 + certifi==2024.7.4
 ...
```

See the [pip interface documentation](./pip/index.md) to get started.

## Next steps

See the [first steps](./first-steps.md) or jump straight to the [guides](./guides/index.md) to start
using uv.<|MERGE_RESOLUTION|>--- conflicted
+++ resolved
@@ -158,20 +158,10 @@
 
 ## The pip interface
 
-<<<<<<< HEAD
-uv provides a drop-in replacement for common `pip`, `pip-tools`, and `virtualenv` commands with
-support for a wide range of advanced `pip` features, including editable installs, Git dependencies,
-direct URL dependencies, local dependencies, constraints, source distributions, HTML and JSON
-indexes, and more.
-
-uv extends these interfaces with advanced features, such as dependency version overrides,
+uv provides a drop-in replacement for common `pip`, `pip-tools`, and `virtualenv` commands. uv
+extends their interfaces with advanced features, such as dependency version overrides,
 platform-independent resolutions, reproducible resolutions, alternative resolution strategies, and
 more.
-=======
-uv provides a drop-in replacement for common `pip`, `pip-tools`, and `virtualenv` commands. uv
-extends their interfaces with advanced features, such as dependency version overrides,
-multi-platform resolutions, reproducible resolutions, alternative resolution strategies, and more.
->>>>>>> 44a6dbfa
 
 Compile requirements into a platform-independent requirements file:
 
