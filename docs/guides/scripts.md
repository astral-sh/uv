--- conflicted
+++ resolved
@@ -207,14 +207,9 @@
 to only considering distributions released before a specific date. This is useful for improving the
 reproducibility of your script when run at a later point in time.
 
-<<<<<<< HEAD
 The date may be specified as an [RFC 3339](https://www.rfc-editor.org/rfc/rfc3339.html) timestamp
 (e.g., `2006-12-02T02:07:43Z`) or a local date in the same format (e.g., `2006-12-02`) in your
 system's configured time zone.
-=======
-The date must be specified as an [RFC 3339](https://www.rfc-editor.org/rfc/rfc3339.html) timestamp
-(e.g., `2006-12-02T02:07:43Z`).
->>>>>>> a39eb61a
 
 ```python title="example.py"
 # /// script
@@ -222,11 +217,7 @@
 #   "requests",
 # ]
 # [tool.uv]
-<<<<<<< HEAD
 # exclude-newer = "2023-10-16"
-=======
-# exclude-newer = "2023-10-16T00:00:00Z"
->>>>>>> a39eb61a
 # ///
 
 import requests
