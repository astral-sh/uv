--- conflicted
+++ resolved
@@ -257,10 +257,7 @@
 
 ---
 
-<<<<<<< HEAD
-### [`compile-bytecode`](#compile-bytecode) {: #compile-bytecode }
-=======
-#### [`cache-keys`](#cache-keys) {: #cache-keys }
+### [`cache-keys`](#cache-keys) {: #cache-keys }
 
 The keys to consider when caching builds for the project.
 
@@ -306,8 +303,7 @@
 
 ---
 
-#### [`compile-bytecode`](#compile-bytecode) {: #compile-bytecode }
->>>>>>> 3f011f3b
+### [`compile-bytecode`](#compile-bytecode) {: #compile-bytecode }
 
 Compile Python files to bytecode after installation.
 
