# CLI Reference

## uv

An extremely fast Python package manager.

<h3 class="cli-reference">Usage</h3>

```
uv [OPTIONS] <COMMAND>
```

<h3 class="cli-reference">Commands</h3>

<dl class="cli-reference"><dt><a href="#uv-run"><code>uv run</code></a></dt><dd><p>Run a command or script</p>
</dd>
<dt><a href="#uv-init"><code>uv init</code></a></dt><dd><p>Create a new project</p>
</dd>
<dt><a href="#uv-add"><code>uv add</code></a></dt><dd><p>Add dependencies to the project</p>
</dd>
<dt><a href="#uv-remove"><code>uv remove</code></a></dt><dd><p>Remove dependencies from the project</p>
</dd>
<dt><a href="#uv-sync"><code>uv sync</code></a></dt><dd><p>Update the project&#8217;s environment</p>
</dd>
<dt><a href="#uv-lock"><code>uv lock</code></a></dt><dd><p>Update the project&#8217;s lockfile</p>
</dd>
<dt><a href="#uv-export"><code>uv export</code></a></dt><dd><p>Export the project&#8217;s lockfile to an alternate format</p>
</dd>
<dt><a href="#uv-tree"><code>uv tree</code></a></dt><dd><p>Display the project&#8217;s dependency tree</p>
</dd>
<dt><a href="#uv-tool"><code>uv tool</code></a></dt><dd><p>Run and install commands provided by Python packages</p>
</dd>
<dt><a href="#uv-python"><code>uv python</code></a></dt><dd><p>Manage Python versions and installations</p>
</dd>
<dt><a href="#uv-pip"><code>uv pip</code></a></dt><dd><p>Manage Python packages with a pip-compatible interface</p>
</dd>
<dt><a href="#uv-venv"><code>uv venv</code></a></dt><dd><p>Create a virtual environment</p>
</dd>
<dt><a href="#uv-build"><code>uv build</code></a></dt><dd><p>Build Python packages into source distributions and wheels</p>
</dd>
<dt><a href="#uv-publish"><code>uv publish</code></a></dt><dd><p>Upload distributions to an index</p>
</dd>
<dt><a href="#uv-cache"><code>uv cache</code></a></dt><dd><p>Manage uv&#8217;s cache</p>
</dd>
<dt><a href="#uv-version"><code>uv version</code></a></dt><dd><p>Display uv&#8217;s version</p>
</dd>
<dt><a href="#uv-help"><code>uv help</code></a></dt><dd><p>Display documentation for a command</p>
</dd>
</dl>

## uv run

Run a command or script.

Ensures that the command runs in a Python environment.

When used with a file ending in `.py`, the file will be treated as a script and run with a Python interpreter, i.e., `uv run file.py` is equivalent to `uv run python file.py`. If the script contains inline dependency metadata, it will be installed into an isolated, ephemeral environment. When used with `-`, the input will be read from stdin, and treated as a Python script.

When used in a project, the project environment will be created and updated before invoking the command.

When used outside a project, if a virtual environment can be found in the current directory or a parent directory, the command will be run in that environment. Otherwise, the command will be run in the environment of the discovered interpreter.

Arguments following the command (or script) are not interpreted as arguments to uv. All options to uv must be provided before the command, e.g., `uv run --verbose foo`. A `--` can be used to separate the command from uv options for clarity, e.g., `uv run --python 3.12 -- python`.

<h3 class="cli-reference">Usage</h3>

```
uv run [OPTIONS] <COMMAND>
```

<h3 class="cli-reference">Options</h3>

<dl class="cli-reference"><dt><code>--all-extras</code></dt><dd><p>Include all optional dependencies.</p>

<p>Optional dependencies are defined via <code>project.optional-dependencies</code> in a <code>pyproject.toml</code>.</p>

<p>This option is only available when running in a project.</p>

</dd><dt><code>--allow-insecure-host</code> <i>allow-insecure-host</i></dt><dd><p>Allow insecure connections to a host.</p>

<p>Can be provided multiple times.</p>

<p>Expects to receive either a hostname (e.g., <code>localhost</code>), a host-port pair (e.g., <code>localhost:8080</code>), or a URL (e.g., <code>https://localhost</code>).</p>

<p>WARNING: Hosts included in this list will not be verified against the system&#8217;s certificate store. Only use <code>--allow-insecure-host</code> in a secure network with verified sources, as it bypasses SSL verification and could expose you to MITM attacks.</p>

<p>May also be set with the <code>UV_INSECURE_HOST</code> environment variable.</p>
</dd><dt><code>--cache-dir</code> <i>cache-dir</i></dt><dd><p>Path to the cache directory.</p>

<p>Defaults to <code>$HOME/Library/Caches/uv</code> on macOS, <code>$XDG_CACHE_HOME/uv</code> or <code>$HOME/.cache/uv</code> on Linux, and <code>%LOCALAPPDATA%\uv\cache</code> on Windows.</p>

<p>May also be set with the <code>UV_CACHE_DIR</code> environment variable.</p>
</dd><dt><code>--color</code> <i>color-choice</i></dt><dd><p>Control colors in output</p>

<p>[default: auto]</p>
<p>Possible values:</p>

<ul>
<li><code>auto</code>:  Enables colored output only when the output is going to a terminal or TTY with support</li>

<li><code>always</code>:  Enables colored output regardless of the detected environment</li>

<li><code>never</code>:  Disables colored output</li>
</ul>
</dd><dt><code>--compile-bytecode</code></dt><dd><p>Compile Python files to bytecode after installation.</p>

<p>By default, uv does not compile Python (<code>.py</code>) files to bytecode (<code>__pycache__/*.pyc</code>); instead, compilation is performed lazily the first time a module is imported. For use-cases in which start time is critical, such as CLI applications and Docker containers, this option can be enabled to trade longer installation times for faster start times.</p>

<p>When enabled, uv will process the entire site-packages directory (including packages that are not being modified by the current operation) for consistency. Like pip, it will also ignore errors.</p>

<p>May also be set with the <code>UV_COMPILE_BYTECODE</code> environment variable.</p>
</dd><dt><code>--config-file</code> <i>config-file</i></dt><dd><p>The path to a <code>uv.toml</code> file to use for configuration.</p>

<p>While uv configuration can be included in a <code>pyproject.toml</code> file, it is not allowed in this context.</p>

<p>May also be set with the <code>UV_CONFIG_FILE</code> environment variable.</p>
</dd><dt><code>--config-setting</code>, <code>-C</code> <i>config-setting</i></dt><dd><p>Settings to pass to the PEP 517 build backend, specified as <code>KEY=VALUE</code> pairs</p>

</dd><dt><code>--directory</code> <i>directory</i></dt><dd><p>Change to the given directory prior to running the command.</p>

<p>Relative paths are resolved with the given directory as the base.</p>

<p>See <code>--project</code> to only change the project root directory.</p>

</dd><dt><code>--exclude-newer</code> <i>exclude-newer</i></dt><dd><p>Limit candidate packages to those that were uploaded prior to the given date.</p>

<p>Accepts both RFC 3339 timestamps (e.g., <code>2006-12-02T02:07:43Z</code>) and local dates in the same format (e.g., <code>2006-12-02</code>) in your system&#8217;s configured time zone.</p>

<p>May also be set with the <code>UV_EXCLUDE_NEWER</code> environment variable.</p>
</dd><dt><code>--extra</code> <i>extra</i></dt><dd><p>Include optional dependencies from the extra group name.</p>

<p>May be provided more than once.</p>

<p>Optional dependencies are defined via <code>project.optional-dependencies</code> in a <code>pyproject.toml</code>.</p>

<p>This option is only available when running in a project.</p>

</dd><dt><code>--extra-index-url</code> <i>extra-index-url</i></dt><dd><p>Extra URLs of package indexes to use, in addition to <code>--index-url</code>.</p>

<p>Accepts either a repository compliant with PEP 503 (the simple repository API), or a local directory laid out in the same format.</p>

<p>All indexes provided via this flag take priority over the index specified by <code>--index-url</code> (which defaults to PyPI). When multiple <code>--extra-index-url</code> flags are provided, earlier values take priority.</p>

<p>May also be set with the <code>UV_EXTRA_INDEX_URL</code> environment variable.</p>
</dd><dt><code>--find-links</code>, <code>-f</code> <i>find-links</i></dt><dd><p>Locations to search for candidate distributions, in addition to those found in the registry indexes.</p>

<p>If a path, the target must be a directory that contains packages as wheel files (<code>.whl</code>) or source distributions (e.g., <code>.tar.gz</code> or <code>.zip</code>) at the top level.</p>

<p>If a URL, the page must contain a flat list of links to package files adhering to the formats described above.</p>

</dd><dt><code>--frozen</code></dt><dd><p>Run without updating the <code>uv.lock</code> file.</p>

<p>Instead of checking if the lockfile is up-to-date, uses the versions in the lockfile as the source of truth. If the lockfile is missing, uv will exit with an error. If the <code>pyproject.toml</code> includes changes to dependencies that have not been included in the lockfile yet, they will not be present in the environment.</p>

</dd><dt><code>--help</code>, <code>-h</code></dt><dd><p>Display the concise help for this command</p>

</dd><dt><code>--index-strategy</code> <i>index-strategy</i></dt><dd><p>The strategy to use when resolving against multiple index URLs.</p>

<p>By default, uv will stop at the first index on which a given package is available, and limit resolutions to those present on that first index (<code>first-match</code>). This prevents &quot;dependency confusion&quot; attacks, whereby an attack can upload a malicious package under the same name to a secondary.</p>

<p>May also be set with the <code>UV_INDEX_STRATEGY</code> environment variable.</p>
<p>Possible values:</p>

<ul>
<li><code>first-index</code>:  Only use results from the first index that returns a match for a given package name</li>

<li><code>unsafe-first-match</code>:  Search for every package name across all indexes, exhausting the versions from the first index before moving on to the next</li>

<li><code>unsafe-best-match</code>:  Search for every package name across all indexes, preferring the &quot;best&quot; version found. If a package version is in multiple indexes, only look at the entry for the first index</li>
</ul>
</dd><dt><code>--index-url</code>, <code>-i</code> <i>index-url</i></dt><dd><p>The URL of the Python package index (by default: &lt;https://pypi.org/simple&gt;).</p>

<p>Accepts either a repository compliant with PEP 503 (the simple repository API), or a local directory laid out in the same format.</p>

<p>The index given by this flag is given lower priority than all other indexes specified via the <code>--extra-index-url</code> flag.</p>

<p>May also be set with the <code>UV_INDEX_URL</code> environment variable.</p>
</dd><dt><code>--isolated</code></dt><dd><p>Run the command in an isolated virtual environment.</p>

<p>Usually, the project environment is reused for performance. This option forces a fresh environment to be used for the project, enforcing strict isolation between dependencies and declaration of requirements.</p>

<p>An editable installation is still used for the project.</p>

<p>When used with <code>--with</code> or <code>--with-requirements</code>, the additional dependencies will still be layered in a second environment.</p>

</dd><dt><code>--keyring-provider</code> <i>keyring-provider</i></dt><dd><p>Attempt to use <code>keyring</code> for authentication for index URLs.</p>

<p>At present, only <code>--keyring-provider subprocess</code> is supported, which configures uv to use the <code>keyring</code> CLI to handle authentication.</p>

<p>Defaults to <code>disabled</code>.</p>

<p>May also be set with the <code>UV_KEYRING_PROVIDER</code> environment variable.</p>
<p>Possible values:</p>

<ul>
<li><code>disabled</code>:  Do not use keyring for credential lookup</li>

<li><code>subprocess</code>:  Use the <code>keyring</code> command for credential lookup</li>
</ul>
</dd><dt><code>--link-mode</code> <i>link-mode</i></dt><dd><p>The method to use when installing packages from the global cache.</p>

<p>Defaults to <code>clone</code> (also known as Copy-on-Write) on macOS, and <code>hardlink</code> on Linux and Windows.</p>

<p>May also be set with the <code>UV_LINK_MODE</code> environment variable.</p>
<p>Possible values:</p>

<ul>
<li><code>clone</code>:  Clone (i.e., copy-on-write) packages from the wheel into the <code>site-packages</code> directory</li>

<li><code>copy</code>:  Copy packages from the wheel into the <code>site-packages</code> directory</li>

<li><code>hardlink</code>:  Hard link packages from the wheel into the <code>site-packages</code> directory</li>

<li><code>symlink</code>:  Symbolically link packages from the wheel into the <code>site-packages</code> directory</li>
</ul>
</dd><dt><code>--locked</code></dt><dd><p>Assert that the <code>uv.lock</code> will remain unchanged.</p>

<p>Requires that the lockfile is up-to-date. If the lockfile is missing or needs to be updated, uv will exit with an error.</p>

</dd><dt><code>--native-tls</code></dt><dd><p>Whether to load TLS certificates from the platform&#8217;s native certificate store.</p>

<p>By default, uv loads certificates from the bundled <code>webpki-roots</code> crate. The <code>webpki-roots</code> are a reliable set of trust roots from Mozilla, and including them in uv improves portability and performance (especially on macOS).</p>

<p>However, in some cases, you may want to use the platform&#8217;s native certificate store, especially if you&#8217;re relying on a corporate trust root (e.g., for a mandatory proxy) that&#8217;s included in your system&#8217;s certificate store.</p>

<p>May also be set with the <code>UV_NATIVE_TLS</code> environment variable.</p>
</dd><dt><code>--no-binary</code></dt><dd><p>Don&#8217;t install pre-built wheels.</p>

<p>The given packages will be built and installed from source. The resolver will still use pre-built wheels to extract package metadata, if available.</p>

</dd><dt><code>--no-binary-package</code> <i>no-binary-package</i></dt><dd><p>Don&#8217;t install pre-built wheels for a specific package</p>

</dd><dt><code>--no-build</code></dt><dd><p>Don&#8217;t build source distributions.</p>

<p>When enabled, resolving will not run arbitrary Python code. The cached wheels of already-built source distributions will be reused, but operations that require building distributions will exit with an error.</p>

</dd><dt><code>--no-build-isolation</code></dt><dd><p>Disable isolation when building source distributions.</p>

<p>Assumes that build dependencies specified by PEP 518 are already installed.</p>

<p>May also be set with the <code>UV_NO_BUILD_ISOLATION</code> environment variable.</p>
</dd><dt><code>--no-build-isolation-package</code> <i>no-build-isolation-package</i></dt><dd><p>Disable isolation when building source distributions for a specific package.</p>

<p>Assumes that the packages&#8217; build dependencies specified by PEP 518 are already installed.</p>

</dd><dt><code>--no-build-package</code> <i>no-build-package</i></dt><dd><p>Don&#8217;t build source distributions for a specific package</p>

</dd><dt><code>--no-cache</code>, <code>-n</code></dt><dd><p>Avoid reading from or writing to the cache, instead using a temporary directory for the duration of the operation</p>

<p>May also be set with the <code>UV_NO_CACHE</code> environment variable.</p>
</dd><dt><code>--no-config</code></dt><dd><p>Avoid discovering configuration files (<code>pyproject.toml</code>, <code>uv.toml</code>).</p>

<p>Normally, configuration files are discovered in the current directory, parent directories, or user configuration directories.</p>

<p>May also be set with the <code>UV_NO_CONFIG</code> environment variable.</p>
</dd><dt><code>--no-dev</code></dt><dd><p>Omit development dependencies.</p>

<p>This option is only available when running in a project.</p>

</dd><dt><code>--no-editable</code></dt><dd><p>Install any editable dependencies, including the project and any workspace members, as non-editable</p>

</dd><dt><code>--no-index</code></dt><dd><p>Ignore the registry index (e.g., PyPI), instead relying on direct URL dependencies and those provided via <code>--find-links</code></p>

</dd><dt><code>--no-progress</code></dt><dd><p>Hide all progress outputs.</p>

<p>For example, spinners or progress bars.</p>

</dd><dt><code>--no-project</code></dt><dd><p>Avoid discovering the project or workspace.</p>

<p>Instead of searching for projects in the current directory and parent directories, run in an isolated, ephemeral environment populated by the <code>--with</code> requirements.</p>

<p>If a virtual environment is active or found in a current or parent directory, it will be used as if there was no project or workspace.</p>

</dd><dt><code>--no-python-downloads</code></dt><dd><p>Disable automatic downloads of Python.</p>

</dd><dt><code>--no-sources</code></dt><dd><p>Ignore the <code>tool.uv.sources</code> table when resolving dependencies. Used to lock against the standards-compliant, publishable package metadata, as opposed to using any local or Git sources</p>

</dd><dt><code>--no-sync</code></dt><dd><p>Avoid syncing the virtual environment.</p>

<p>Implies <code>--frozen</code>, as the project dependencies will be ignored (i.e., the lockfile will not be updated, since the environment will not be synced regardless).</p>

</dd><dt><code>--offline</code></dt><dd><p>Disable network access.</p>

<p>When disabled, uv will only use locally cached data and locally available files.</p>

</dd><dt><code>--only-dev</code></dt><dd><p>Omit non-development dependencies.</p>

<p>The project itself will also be omitted.</p>

</dd><dt><code>--package</code> <i>package</i></dt><dd><p>Run the command in a specific package in the workspace.</p>

<p>If the workspace member does not exist, uv will exit with an error.</p>

</dd><dt><code>--prerelease</code> <i>prerelease</i></dt><dd><p>The strategy to use when considering pre-release versions.</p>

<p>By default, uv will accept pre-releases for packages that <em>only</em> publish pre-releases, along with first-party requirements that contain an explicit pre-release marker in the declared specifiers (<code>if-necessary-or-explicit</code>).</p>

<p>May also be set with the <code>UV_PRERELEASE</code> environment variable.</p>
<p>Possible values:</p>

<ul>
<li><code>disallow</code>:  Disallow all pre-release versions</li>

<li><code>allow</code>:  Allow all pre-release versions</li>

<li><code>if-necessary</code>:  Allow pre-release versions if all versions of a package are pre-release</li>

<li><code>explicit</code>:  Allow pre-release versions for first-party packages with explicit pre-release markers in their version requirements</li>

<li><code>if-necessary-or-explicit</code>:  Allow pre-release versions if all versions of a package are pre-release, or if the package has an explicit pre-release marker in its version requirements</li>
</ul>
</dd><dt><code>--project</code> <i>project</i></dt><dd><p>Run the command within the given project directory.</p>

<p>All <code>pyproject.toml</code>, <code>uv.toml</code>, and <code>.python-version</code> files will be discovered by walking up the directory tree from the project root, as will the project&#8217;s virtual environment (<code>.venv</code>).</p>

<p>Other command-line arguments (such as relative paths) will be resolved relative to the current working directory.</p>

<p>See <code>--directory</code> to change the working directory entirely.</p>

<p>This setting has no effect when used in the <code>uv pip</code> interface.</p>

</dd><dt><code>--python</code>, <code>-p</code> <i>python</i></dt><dd><p>The Python interpreter to use for the run environment.</p>

<p>If the interpreter request is satisfied by a discovered environment, the environment will be used.</p>

<p>See <a href="#uv-python">uv python</a> to view supported request formats.</p>

<p>May also be set with the <code>UV_PYTHON</code> environment variable.</p>
</dd><dt><code>--python-preference</code> <i>python-preference</i></dt><dd><p>Whether to prefer uv-managed or system Python installations.</p>

<p>By default, uv prefers using Python versions it manages. However, it will use system Python installations if a uv-managed Python is not installed. This option allows prioritizing or ignoring system Python installations.</p>

<p>May also be set with the <code>UV_PYTHON_PREFERENCE</code> environment variable.</p>
<p>Possible values:</p>

<ul>
<li><code>only-managed</code>:  Only use managed Python installations; never use system Python installations</li>

<li><code>managed</code>:  Prefer managed Python installations over system Python installations</li>

<li><code>system</code>:  Prefer system Python installations over managed Python installations</li>

<li><code>only-system</code>:  Only use system Python installations; never use managed Python installations</li>
</ul>
</dd><dt><code>--quiet</code>, <code>-q</code></dt><dd><p>Do not print any output</p>

</dd><dt><code>--refresh</code></dt><dd><p>Refresh all cached data</p>

</dd><dt><code>--refresh-package</code> <i>refresh-package</i></dt><dd><p>Refresh cached data for a specific package</p>

</dd><dt><code>--reinstall</code></dt><dd><p>Reinstall all packages, regardless of whether they&#8217;re already installed. Implies <code>--refresh</code></p>

</dd><dt><code>--reinstall-package</code> <i>reinstall-package</i></dt><dd><p>Reinstall a specific package, regardless of whether it&#8217;s already installed. Implies <code>--refresh-package</code></p>

</dd><dt><code>--resolution</code> <i>resolution</i></dt><dd><p>The strategy to use when selecting between the different compatible versions for a given package requirement.</p>

<p>By default, uv will use the latest compatible version of each package (<code>highest</code>).</p>

<p>May also be set with the <code>UV_RESOLUTION</code> environment variable.</p>
<p>Possible values:</p>

<ul>
<li><code>highest</code>:  Resolve the highest compatible version of each package</li>

<li><code>lowest</code>:  Resolve the lowest compatible version of each package</li>

<li><code>lowest-direct</code>:  Resolve the lowest compatible version of any direct dependencies, and the highest compatible version of any transitive dependencies</li>
</ul>
</dd><dt><code>--upgrade</code>, <code>-U</code></dt><dd><p>Allow package upgrades, ignoring pinned versions in any existing output file. Implies <code>--refresh</code></p>

</dd><dt><code>--upgrade-package</code>, <code>-P</code> <i>upgrade-package</i></dt><dd><p>Allow upgrades for a specific package, ignoring pinned versions in any existing output file. Implies <code>--refresh-package</code></p>

</dd><dt><code>--verbose</code>, <code>-v</code></dt><dd><p>Use verbose output.</p>

<p>You can configure fine-grained logging using the <code>RUST_LOG</code> environment variable. (&lt;https://docs.rs/tracing-subscriber/latest/tracing_subscriber/filter/struct.EnvFilter.html#directives&gt;)</p>

</dd><dt><code>--version</code>, <code>-V</code></dt><dd><p>Display the uv version</p>

</dd><dt><code>--with</code> <i>with</i></dt><dd><p>Run with the given packages installed.</p>

<p>When used in a project, these dependencies will be layered on top of the project environment in a separate, ephemeral environment. These dependencies are allowed to conflict with those specified by the project.</p>

</dd><dt><code>--with-editable</code> <i>with-editable</i></dt><dd><p>Run with the given packages installed as editables</p>

<p>When used in a project, these dependencies will be layered on top of the project environment in a separate, ephemeral environment. These dependencies are allowed to conflict with those specified by the project.</p>

</dd><dt><code>--with-requirements</code> <i>with-requirements</i></dt><dd><p>Run with all packages listed in the given <code>requirements.txt</code> files.</p>

<p>The same environment semantics as <code>--with</code> apply.</p>

<p>Using <code>pyproject.toml</code>, <code>setup.py</code>, or <code>setup.cfg</code> files is not allowed.</p>

</dd></dl>

## uv init

Create a new project.

Follows the `pyproject.toml` specification.

If a `pyproject.toml` already exists at the target, uv will exit with an error.

If a `pyproject.toml` is found in any of the parent directories of the target path, the project will be added as a workspace member of the parent.

Some project state is not created until needed, e.g., the project virtual environment (`.venv`) and lockfile (`uv.lock`) are lazily created during the first sync.

<h3 class="cli-reference">Usage</h3>

```
uv init [OPTIONS] [PATH]
```

<h3 class="cli-reference">Arguments</h3>

<dl class="cli-reference"><dt><code>PATH</code></dt><dd><p>The path to use for the project/script.</p>

<p>Defaults to the current working directory when initializing an app or library; required when initializing a script. Accepts relative and absolute paths.</p>

<p>If a <code>pyproject.toml</code> is found in any of the parent directories of the target path, the project will be added as a workspace member of the parent, unless <code>--no-workspace</code> is provided.</p>

</dd></dl>

<h3 class="cli-reference">Options</h3>

<dl class="cli-reference"><dt><code>--app</code></dt><dd><p>Create a project for an application.</p>

<p>This is the default behavior if <code>--lib</code> is not requested.</p>

<p>This project kind is for web servers, scripts, and command-line interfaces.</p>

<p>By default, an application is not intended to be built and distributed as a Python package. The <code>--package</code> option can be used to create an application that is distributable, e.g., if you want to distribute a command-line interface via PyPI.</p>

</dd><dt><code>--cache-dir</code> <i>cache-dir</i></dt><dd><p>Path to the cache directory.</p>

<p>Defaults to <code>$HOME/Library/Caches/uv</code> on macOS, <code>$XDG_CACHE_HOME/uv</code> or <code>$HOME/.cache/uv</code> on Linux, and <code>%LOCALAPPDATA%\uv\cache</code> on Windows.</p>

<p>May also be set with the <code>UV_CACHE_DIR</code> environment variable.</p>
</dd><dt><code>--color</code> <i>color-choice</i></dt><dd><p>Control colors in output</p>

<p>[default: auto]</p>
<p>Possible values:</p>

<ul>
<li><code>auto</code>:  Enables colored output only when the output is going to a terminal or TTY with support</li>

<li><code>always</code>:  Enables colored output regardless of the detected environment</li>

<li><code>never</code>:  Disables colored output</li>
</ul>
</dd><dt><code>--config-file</code> <i>config-file</i></dt><dd><p>The path to a <code>uv.toml</code> file to use for configuration.</p>

<p>While uv configuration can be included in a <code>pyproject.toml</code> file, it is not allowed in this context.</p>

<p>May also be set with the <code>UV_CONFIG_FILE</code> environment variable.</p>
</dd><dt><code>--directory</code> <i>directory</i></dt><dd><p>Change to the given directory prior to running the command.</p>

<p>Relative paths are resolved with the given directory as the base.</p>

<p>See <code>--project</code> to only change the project root directory.</p>

</dd><dt><code>--help</code>, <code>-h</code></dt><dd><p>Display the concise help for this command</p>

</dd><dt><code>--lib</code></dt><dd><p>Create a project for a library.</p>

<p>A library is a project that is intended to be built and distributed as a Python package.</p>

</dd><dt><code>--name</code> <i>name</i></dt><dd><p>The name of the project.</p>

<p>Defaults to the name of the directory.</p>

</dd><dt><code>--native-tls</code></dt><dd><p>Whether to load TLS certificates from the platform&#8217;s native certificate store.</p>

<p>By default, uv loads certificates from the bundled <code>webpki-roots</code> crate. The <code>webpki-roots</code> are a reliable set of trust roots from Mozilla, and including them in uv improves portability and performance (especially on macOS).</p>

<p>However, in some cases, you may want to use the platform&#8217;s native certificate store, especially if you&#8217;re relying on a corporate trust root (e.g., for a mandatory proxy) that&#8217;s included in your system&#8217;s certificate store.</p>

<p>May also be set with the <code>UV_NATIVE_TLS</code> environment variable.</p>
</dd><dt><code>--no-cache</code>, <code>-n</code></dt><dd><p>Avoid reading from or writing to the cache, instead using a temporary directory for the duration of the operation</p>

<p>May also be set with the <code>UV_NO_CACHE</code> environment variable.</p>
</dd><dt><code>--no-config</code></dt><dd><p>Avoid discovering configuration files (<code>pyproject.toml</code>, <code>uv.toml</code>).</p>

<p>Normally, configuration files are discovered in the current directory, parent directories, or user configuration directories.</p>

<p>May also be set with the <code>UV_NO_CONFIG</code> environment variable.</p>
</dd><dt><code>--no-package</code></dt><dd><p>Do not set up the project to be built as a Python package.</p>

<p>Does not include a <code>[build-system]</code> for the project.</p>

<p>This is the default behavior when using <code>--app</code>.</p>

</dd><dt><code>--no-pin-python</code></dt><dd><p>Do not create a <code>.python-version</code> file for the project.</p>

<p>By default, uv will create a <code>.python-version</code> file containing the minor version of the discovered Python interpreter, which will cause subsequent uv commands to use that version.</p>

</dd><dt><code>--no-progress</code></dt><dd><p>Hide all progress outputs.</p>

<p>For example, spinners or progress bars.</p>

</dd><dt><code>--no-python-downloads</code></dt><dd><p>Disable automatic downloads of Python.</p>

</dd><dt><code>--no-readme</code></dt><dd><p>Do not create a <code>README.md</code> file</p>

</dd><dt><code>--no-workspace</code></dt><dd><p>Avoid discovering a workspace and create a standalone project.</p>

<p>By default, uv searches for workspaces in the current directory or any parent directory.</p>

</dd><dt><code>--offline</code></dt><dd><p>Disable network access.</p>

<p>When disabled, uv will only use locally cached data and locally available files.</p>

</dd><dt><code>--package</code></dt><dd><p>Set up the project to be built as a Python package.</p>

<p>Defines a <code>[build-system]</code> for the project.</p>

<p>This is the default behavior when using <code>--lib</code>.</p>

<p>When using <code>--app</code>, this will include a <code>[project.scripts]</code> entrypoint and use a <code>src/</code> project structure.</p>

</dd><dt><code>--project</code> <i>project</i></dt><dd><p>Run the command within the given project directory.</p>

<p>All <code>pyproject.toml</code>, <code>uv.toml</code>, and <code>.python-version</code> files will be discovered by walking up the directory tree from the project root, as will the project&#8217;s virtual environment (<code>.venv</code>).</p>

<p>Other command-line arguments (such as relative paths) will be resolved relative to the current working directory.</p>

<p>See <code>--directory</code> to change the working directory entirely.</p>

<p>This setting has no effect when used in the <code>uv pip</code> interface.</p>

</dd><dt><code>--python</code>, <code>-p</code> <i>python</i></dt><dd><p>The Python interpreter to use to determine the minimum supported Python version.</p>

<p>See <a href="#uv-python">uv python</a> to view supported request formats.</p>

<p>May also be set with the <code>UV_PYTHON</code> environment variable.</p>
</dd><dt><code>--python-preference</code> <i>python-preference</i></dt><dd><p>Whether to prefer uv-managed or system Python installations.</p>

<p>By default, uv prefers using Python versions it manages. However, it will use system Python installations if a uv-managed Python is not installed. This option allows prioritizing or ignoring system Python installations.</p>

<p>May also be set with the <code>UV_PYTHON_PREFERENCE</code> environment variable.</p>
<p>Possible values:</p>

<ul>
<li><code>only-managed</code>:  Only use managed Python installations; never use system Python installations</li>

<li><code>managed</code>:  Prefer managed Python installations over system Python installations</li>

<li><code>system</code>:  Prefer system Python installations over managed Python installations</li>

<li><code>only-system</code>:  Only use system Python installations; never use managed Python installations</li>
</ul>
</dd><dt><code>--quiet</code>, <code>-q</code></dt><dd><p>Do not print any output</p>

<<<<<<< HEAD
</dd><dt><code>--vcs</code> <i>vcs</i></dt><dd><p>Initialize a new repository for the given version control system.</p>

<p>By default, uv will try to initialize a Git repository (<code>git</code>). Use <code>none</code> to skip repository initialization.</p>

<p>Possible values:</p>

<ul>
<li><code>git</code>:  Use Git for version control</li>

<li><code>none</code>:  Do not use version control</li>
</ul>
=======
</dd><dt><code>--script</code></dt><dd><p>Create a script.</p>

<p>A script is a standalone file with embedded metadata enumerating its dependencies, along with any Python version requirements, as defined in the PEP 723 specification.</p>

<p>PEP 723 scripts can be executed directly with <code>uv run</code>.</p>

<p>By default, adds a requirement on the system Python version; use <code>--python</code> to specify an alternative Python version requirement.</p>

>>>>>>> 4ba0e567
</dd><dt><code>--verbose</code>, <code>-v</code></dt><dd><p>Use verbose output.</p>

<p>You can configure fine-grained logging using the <code>RUST_LOG</code> environment variable. (&lt;https://docs.rs/tracing-subscriber/latest/tracing_subscriber/filter/struct.EnvFilter.html#directives&gt;)</p>

</dd><dt><code>--version</code>, <code>-V</code></dt><dd><p>Display the uv version</p>

</dd></dl>

## uv add

Add dependencies to the project.

Dependencies are added to the project's `pyproject.toml` file.

If a given dependency exists already, it will be updated to the new version specifier unless it includes markers that differ from the existing specifier in which case another entry for the dependency will be added.

If no constraint or URL is provided for a dependency, a lower bound is added equal to the latest compatible version of the package, e.g., `>=1.2.3`, unless `--frozen` is provided, in which case no resolution is performed.

The lockfile and project environment will be updated to reflect the added dependencies. To skip updating the lockfile, use `--frozen`. To skip updating the environment, use `--no-sync`.

If any of the requested dependencies cannot be found, uv will exit with an error, unless the `--frozen` flag is provided, in which case uv will add the dependencies verbatim without checking that they exist or are compatible with the project.

uv will search for a project in the current directory or any parent directory. If a project cannot be found, uv will exit with an error.

<h3 class="cli-reference">Usage</h3>

```
uv add [OPTIONS] <PACKAGES|--requirements <REQUIREMENTS>>
```

<h3 class="cli-reference">Arguments</h3>

<dl class="cli-reference"><dt><code>PACKAGES</code></dt><dd><p>The packages to add, as PEP 508 requirements (e.g., <code>ruff==0.5.0</code>)</p>

</dd></dl>

<h3 class="cli-reference">Options</h3>

<dl class="cli-reference"><dt><code>--allow-insecure-host</code> <i>allow-insecure-host</i></dt><dd><p>Allow insecure connections to a host.</p>

<p>Can be provided multiple times.</p>

<p>Expects to receive either a hostname (e.g., <code>localhost</code>), a host-port pair (e.g., <code>localhost:8080</code>), or a URL (e.g., <code>https://localhost</code>).</p>

<p>WARNING: Hosts included in this list will not be verified against the system&#8217;s certificate store. Only use <code>--allow-insecure-host</code> in a secure network with verified sources, as it bypasses SSL verification and could expose you to MITM attacks.</p>

<p>May also be set with the <code>UV_INSECURE_HOST</code> environment variable.</p>
</dd><dt><code>--branch</code> <i>branch</i></dt><dd><p>Branch to use when adding a dependency from Git</p>

</dd><dt><code>--cache-dir</code> <i>cache-dir</i></dt><dd><p>Path to the cache directory.</p>

<p>Defaults to <code>$HOME/Library/Caches/uv</code> on macOS, <code>$XDG_CACHE_HOME/uv</code> or <code>$HOME/.cache/uv</code> on Linux, and <code>%LOCALAPPDATA%\uv\cache</code> on Windows.</p>

<p>May also be set with the <code>UV_CACHE_DIR</code> environment variable.</p>
</dd><dt><code>--color</code> <i>color-choice</i></dt><dd><p>Control colors in output</p>

<p>[default: auto]</p>
<p>Possible values:</p>

<ul>
<li><code>auto</code>:  Enables colored output only when the output is going to a terminal or TTY with support</li>

<li><code>always</code>:  Enables colored output regardless of the detected environment</li>

<li><code>never</code>:  Disables colored output</li>
</ul>
</dd><dt><code>--compile-bytecode</code></dt><dd><p>Compile Python files to bytecode after installation.</p>

<p>By default, uv does not compile Python (<code>.py</code>) files to bytecode (<code>__pycache__/*.pyc</code>); instead, compilation is performed lazily the first time a module is imported. For use-cases in which start time is critical, such as CLI applications and Docker containers, this option can be enabled to trade longer installation times for faster start times.</p>

<p>When enabled, uv will process the entire site-packages directory (including packages that are not being modified by the current operation) for consistency. Like pip, it will also ignore errors.</p>

<p>May also be set with the <code>UV_COMPILE_BYTECODE</code> environment variable.</p>
</dd><dt><code>--config-file</code> <i>config-file</i></dt><dd><p>The path to a <code>uv.toml</code> file to use for configuration.</p>

<p>While uv configuration can be included in a <code>pyproject.toml</code> file, it is not allowed in this context.</p>

<p>May also be set with the <code>UV_CONFIG_FILE</code> environment variable.</p>
</dd><dt><code>--config-setting</code>, <code>-C</code> <i>config-setting</i></dt><dd><p>Settings to pass to the PEP 517 build backend, specified as <code>KEY=VALUE</code> pairs</p>

</dd><dt><code>--dev</code></dt><dd><p>Add the requirements as development dependencies</p>

</dd><dt><code>--directory</code> <i>directory</i></dt><dd><p>Change to the given directory prior to running the command.</p>

<p>Relative paths are resolved with the given directory as the base.</p>

<p>See <code>--project</code> to only change the project root directory.</p>

</dd><dt><code>--editable</code></dt><dd><p>Add the requirements as editable</p>

</dd><dt><code>--exclude-newer</code> <i>exclude-newer</i></dt><dd><p>Limit candidate packages to those that were uploaded prior to the given date.</p>

<p>Accepts both RFC 3339 timestamps (e.g., <code>2006-12-02T02:07:43Z</code>) and local dates in the same format (e.g., <code>2006-12-02</code>) in your system&#8217;s configured time zone.</p>

<p>May also be set with the <code>UV_EXCLUDE_NEWER</code> environment variable.</p>
</dd><dt><code>--extra</code> <i>extra</i></dt><dd><p>Extras to enable for the dependency.</p>

<p>May be provided more than once.</p>

<p>To add this dependency to an optional group in the current project instead, see <code>--optional</code>.</p>

</dd><dt><code>--extra-index-url</code> <i>extra-index-url</i></dt><dd><p>Extra URLs of package indexes to use, in addition to <code>--index-url</code>.</p>

<p>Accepts either a repository compliant with PEP 503 (the simple repository API), or a local directory laid out in the same format.</p>

<p>All indexes provided via this flag take priority over the index specified by <code>--index-url</code> (which defaults to PyPI). When multiple <code>--extra-index-url</code> flags are provided, earlier values take priority.</p>

<p>May also be set with the <code>UV_EXTRA_INDEX_URL</code> environment variable.</p>
</dd><dt><code>--find-links</code>, <code>-f</code> <i>find-links</i></dt><dd><p>Locations to search for candidate distributions, in addition to those found in the registry indexes.</p>

<p>If a path, the target must be a directory that contains packages as wheel files (<code>.whl</code>) or source distributions (e.g., <code>.tar.gz</code> or <code>.zip</code>) at the top level.</p>

<p>If a URL, the page must contain a flat list of links to package files adhering to the formats described above.</p>

</dd><dt><code>--frozen</code></dt><dd><p>Add dependencies without re-locking the project.</p>

<p>The project environment will not be synced.</p>

</dd><dt><code>--help</code>, <code>-h</code></dt><dd><p>Display the concise help for this command</p>

</dd><dt><code>--index-strategy</code> <i>index-strategy</i></dt><dd><p>The strategy to use when resolving against multiple index URLs.</p>

<p>By default, uv will stop at the first index on which a given package is available, and limit resolutions to those present on that first index (<code>first-match</code>). This prevents &quot;dependency confusion&quot; attacks, whereby an attack can upload a malicious package under the same name to a secondary.</p>

<p>May also be set with the <code>UV_INDEX_STRATEGY</code> environment variable.</p>
<p>Possible values:</p>

<ul>
<li><code>first-index</code>:  Only use results from the first index that returns a match for a given package name</li>

<li><code>unsafe-first-match</code>:  Search for every package name across all indexes, exhausting the versions from the first index before moving on to the next</li>

<li><code>unsafe-best-match</code>:  Search for every package name across all indexes, preferring the &quot;best&quot; version found. If a package version is in multiple indexes, only look at the entry for the first index</li>
</ul>
</dd><dt><code>--index-url</code>, <code>-i</code> <i>index-url</i></dt><dd><p>The URL of the Python package index (by default: &lt;https://pypi.org/simple&gt;).</p>

<p>Accepts either a repository compliant with PEP 503 (the simple repository API), or a local directory laid out in the same format.</p>

<p>The index given by this flag is given lower priority than all other indexes specified via the <code>--extra-index-url</code> flag.</p>

<p>May also be set with the <code>UV_INDEX_URL</code> environment variable.</p>
</dd><dt><code>--keyring-provider</code> <i>keyring-provider</i></dt><dd><p>Attempt to use <code>keyring</code> for authentication for index URLs.</p>

<p>At present, only <code>--keyring-provider subprocess</code> is supported, which configures uv to use the <code>keyring</code> CLI to handle authentication.</p>

<p>Defaults to <code>disabled</code>.</p>

<p>May also be set with the <code>UV_KEYRING_PROVIDER</code> environment variable.</p>
<p>Possible values:</p>

<ul>
<li><code>disabled</code>:  Do not use keyring for credential lookup</li>

<li><code>subprocess</code>:  Use the <code>keyring</code> command for credential lookup</li>
</ul>
</dd><dt><code>--link-mode</code> <i>link-mode</i></dt><dd><p>The method to use when installing packages from the global cache.</p>

<p>Defaults to <code>clone</code> (also known as Copy-on-Write) on macOS, and <code>hardlink</code> on Linux and Windows.</p>

<p>May also be set with the <code>UV_LINK_MODE</code> environment variable.</p>
<p>Possible values:</p>

<ul>
<li><code>clone</code>:  Clone (i.e., copy-on-write) packages from the wheel into the <code>site-packages</code> directory</li>

<li><code>copy</code>:  Copy packages from the wheel into the <code>site-packages</code> directory</li>

<li><code>hardlink</code>:  Hard link packages from the wheel into the <code>site-packages</code> directory</li>

<li><code>symlink</code>:  Symbolically link packages from the wheel into the <code>site-packages</code> directory</li>
</ul>
</dd><dt><code>--locked</code></dt><dd><p>Assert that the <code>uv.lock</code> will remain unchanged.</p>

<p>Requires that the lockfile is up-to-date. If the lockfile is missing or needs to be updated, uv will exit with an error.</p>

</dd><dt><code>--native-tls</code></dt><dd><p>Whether to load TLS certificates from the platform&#8217;s native certificate store.</p>

<p>By default, uv loads certificates from the bundled <code>webpki-roots</code> crate. The <code>webpki-roots</code> are a reliable set of trust roots from Mozilla, and including them in uv improves portability and performance (especially on macOS).</p>

<p>However, in some cases, you may want to use the platform&#8217;s native certificate store, especially if you&#8217;re relying on a corporate trust root (e.g., for a mandatory proxy) that&#8217;s included in your system&#8217;s certificate store.</p>

<p>May also be set with the <code>UV_NATIVE_TLS</code> environment variable.</p>
</dd><dt><code>--no-binary</code></dt><dd><p>Don&#8217;t install pre-built wheels.</p>

<p>The given packages will be built and installed from source. The resolver will still use pre-built wheels to extract package metadata, if available.</p>

</dd><dt><code>--no-binary-package</code> <i>no-binary-package</i></dt><dd><p>Don&#8217;t install pre-built wheels for a specific package</p>

</dd><dt><code>--no-build</code></dt><dd><p>Don&#8217;t build source distributions.</p>

<p>When enabled, resolving will not run arbitrary Python code. The cached wheels of already-built source distributions will be reused, but operations that require building distributions will exit with an error.</p>

</dd><dt><code>--no-build-isolation</code></dt><dd><p>Disable isolation when building source distributions.</p>

<p>Assumes that build dependencies specified by PEP 518 are already installed.</p>

<p>May also be set with the <code>UV_NO_BUILD_ISOLATION</code> environment variable.</p>
</dd><dt><code>--no-build-isolation-package</code> <i>no-build-isolation-package</i></dt><dd><p>Disable isolation when building source distributions for a specific package.</p>

<p>Assumes that the packages&#8217; build dependencies specified by PEP 518 are already installed.</p>

</dd><dt><code>--no-build-package</code> <i>no-build-package</i></dt><dd><p>Don&#8217;t build source distributions for a specific package</p>

</dd><dt><code>--no-cache</code>, <code>-n</code></dt><dd><p>Avoid reading from or writing to the cache, instead using a temporary directory for the duration of the operation</p>

<p>May also be set with the <code>UV_NO_CACHE</code> environment variable.</p>
</dd><dt><code>--no-config</code></dt><dd><p>Avoid discovering configuration files (<code>pyproject.toml</code>, <code>uv.toml</code>).</p>

<p>Normally, configuration files are discovered in the current directory, parent directories, or user configuration directories.</p>

<p>May also be set with the <code>UV_NO_CONFIG</code> environment variable.</p>
</dd><dt><code>--no-index</code></dt><dd><p>Ignore the registry index (e.g., PyPI), instead relying on direct URL dependencies and those provided via <code>--find-links</code></p>

</dd><dt><code>--no-progress</code></dt><dd><p>Hide all progress outputs.</p>

<p>For example, spinners or progress bars.</p>

</dd><dt><code>--no-python-downloads</code></dt><dd><p>Disable automatic downloads of Python.</p>

</dd><dt><code>--no-sources</code></dt><dd><p>Ignore the <code>tool.uv.sources</code> table when resolving dependencies. Used to lock against the standards-compliant, publishable package metadata, as opposed to using any local or Git sources</p>

</dd><dt><code>--no-sync</code></dt><dd><p>Avoid syncing the virtual environment</p>

</dd><dt><code>--offline</code></dt><dd><p>Disable network access.</p>

<p>When disabled, uv will only use locally cached data and locally available files.</p>

</dd><dt><code>--optional</code> <i>optional</i></dt><dd><p>Add the requirements to the specified optional dependency group.</p>

<p>The group may then be activated when installing the project with the <code>--extra</code> flag.</p>

<p>To enable an optional dependency group for this requirement instead, see <code>--extra</code>.</p>

</dd><dt><code>--package</code> <i>package</i></dt><dd><p>Add the dependency to a specific package in the workspace</p>

</dd><dt><code>--prerelease</code> <i>prerelease</i></dt><dd><p>The strategy to use when considering pre-release versions.</p>

<p>By default, uv will accept pre-releases for packages that <em>only</em> publish pre-releases, along with first-party requirements that contain an explicit pre-release marker in the declared specifiers (<code>if-necessary-or-explicit</code>).</p>

<p>May also be set with the <code>UV_PRERELEASE</code> environment variable.</p>
<p>Possible values:</p>

<ul>
<li><code>disallow</code>:  Disallow all pre-release versions</li>

<li><code>allow</code>:  Allow all pre-release versions</li>

<li><code>if-necessary</code>:  Allow pre-release versions if all versions of a package are pre-release</li>

<li><code>explicit</code>:  Allow pre-release versions for first-party packages with explicit pre-release markers in their version requirements</li>

<li><code>if-necessary-or-explicit</code>:  Allow pre-release versions if all versions of a package are pre-release, or if the package has an explicit pre-release marker in its version requirements</li>
</ul>
</dd><dt><code>--project</code> <i>project</i></dt><dd><p>Run the command within the given project directory.</p>

<p>All <code>pyproject.toml</code>, <code>uv.toml</code>, and <code>.python-version</code> files will be discovered by walking up the directory tree from the project root, as will the project&#8217;s virtual environment (<code>.venv</code>).</p>

<p>Other command-line arguments (such as relative paths) will be resolved relative to the current working directory.</p>

<p>See <code>--directory</code> to change the working directory entirely.</p>

<p>This setting has no effect when used in the <code>uv pip</code> interface.</p>

</dd><dt><code>--python</code>, <code>-p</code> <i>python</i></dt><dd><p>The Python interpreter to use for resolving and syncing.</p>

<p>See <a href="#uv-python">uv python</a> for details on Python discovery and supported request formats.</p>

<p>May also be set with the <code>UV_PYTHON</code> environment variable.</p>
</dd><dt><code>--python-preference</code> <i>python-preference</i></dt><dd><p>Whether to prefer uv-managed or system Python installations.</p>

<p>By default, uv prefers using Python versions it manages. However, it will use system Python installations if a uv-managed Python is not installed. This option allows prioritizing or ignoring system Python installations.</p>

<p>May also be set with the <code>UV_PYTHON_PREFERENCE</code> environment variable.</p>
<p>Possible values:</p>

<ul>
<li><code>only-managed</code>:  Only use managed Python installations; never use system Python installations</li>

<li><code>managed</code>:  Prefer managed Python installations over system Python installations</li>

<li><code>system</code>:  Prefer system Python installations over managed Python installations</li>

<li><code>only-system</code>:  Only use system Python installations; never use managed Python installations</li>
</ul>
</dd><dt><code>--quiet</code>, <code>-q</code></dt><dd><p>Do not print any output</p>

</dd><dt><code>--raw-sources</code></dt><dd><p>Add source requirements to <code>project.dependencies</code>, rather than <code>tool.uv.sources</code>.</p>

<p>By default, uv will use the <code>tool.uv.sources</code> section to record source information for Git, local, editable, and direct URL requirements.</p>

</dd><dt><code>--refresh</code></dt><dd><p>Refresh all cached data</p>

</dd><dt><code>--refresh-package</code> <i>refresh-package</i></dt><dd><p>Refresh cached data for a specific package</p>

</dd><dt><code>--reinstall</code></dt><dd><p>Reinstall all packages, regardless of whether they&#8217;re already installed. Implies <code>--refresh</code></p>

</dd><dt><code>--reinstall-package</code> <i>reinstall-package</i></dt><dd><p>Reinstall a specific package, regardless of whether it&#8217;s already installed. Implies <code>--refresh-package</code></p>

</dd><dt><code>--requirements</code>, <code>-r</code> <i>requirements</i></dt><dd><p>Add all packages listed in the given <code>requirements.txt</code> files</p>

</dd><dt><code>--resolution</code> <i>resolution</i></dt><dd><p>The strategy to use when selecting between the different compatible versions for a given package requirement.</p>

<p>By default, uv will use the latest compatible version of each package (<code>highest</code>).</p>

<p>May also be set with the <code>UV_RESOLUTION</code> environment variable.</p>
<p>Possible values:</p>

<ul>
<li><code>highest</code>:  Resolve the highest compatible version of each package</li>

<li><code>lowest</code>:  Resolve the lowest compatible version of each package</li>

<li><code>lowest-direct</code>:  Resolve the lowest compatible version of any direct dependencies, and the highest compatible version of any transitive dependencies</li>
</ul>
</dd><dt><code>--rev</code> <i>rev</i></dt><dd><p>Commit to use when adding a dependency from Git</p>

</dd><dt><code>--script</code> <i>script</i></dt><dd><p>Add the dependency to the specified Python script, rather than to a project.</p>

<p>If provided, uv will add the dependency to the script&#8217;s inline metadata table, in adherence with PEP 723. If no such inline metadata table is present, a new one will be created and added to the script. When executed via <code>uv run</code>, uv will create a temporary environment for the script with all inline dependencies installed.</p>

</dd><dt><code>--tag</code> <i>tag</i></dt><dd><p>Tag to use when adding a dependency from Git</p>

</dd><dt><code>--upgrade</code>, <code>-U</code></dt><dd><p>Allow package upgrades, ignoring pinned versions in any existing output file. Implies <code>--refresh</code></p>

</dd><dt><code>--upgrade-package</code>, <code>-P</code> <i>upgrade-package</i></dt><dd><p>Allow upgrades for a specific package, ignoring pinned versions in any existing output file. Implies <code>--refresh-package</code></p>

</dd><dt><code>--verbose</code>, <code>-v</code></dt><dd><p>Use verbose output.</p>

<p>You can configure fine-grained logging using the <code>RUST_LOG</code> environment variable. (&lt;https://docs.rs/tracing-subscriber/latest/tracing_subscriber/filter/struct.EnvFilter.html#directives&gt;)</p>

</dd><dt><code>--version</code>, <code>-V</code></dt><dd><p>Display the uv version</p>

</dd></dl>

## uv remove

Remove dependencies from the project.

Dependencies are removed from the project's `pyproject.toml` file.

If multiple entries exist for a given dependency, i.e., each with different markers, all of the entries will be removed.

The lockfile and project environment will be updated to reflect the removed dependencies. To skip updating the lockfile, use `--frozen`. To skip updating the environment, use `--no-sync`.

If any of the requested dependencies are not present in the project, uv will exit with an error.

If a package has been manually installed in the environment, i.e., with `uv pip install`, it will not be removed by `uv remove`.

uv will search for a project in the current directory or any parent directory. If a project cannot be found, uv will exit with an error.

<h3 class="cli-reference">Usage</h3>

```
uv remove [OPTIONS] <PACKAGES>...
```

<h3 class="cli-reference">Arguments</h3>

<dl class="cli-reference"><dt><code>PACKAGES</code></dt><dd><p>The names of the dependencies to remove (e.g., <code>ruff</code>)</p>

</dd></dl>

<h3 class="cli-reference">Options</h3>

<dl class="cli-reference"><dt><code>--allow-insecure-host</code> <i>allow-insecure-host</i></dt><dd><p>Allow insecure connections to a host.</p>

<p>Can be provided multiple times.</p>

<p>Expects to receive either a hostname (e.g., <code>localhost</code>), a host-port pair (e.g., <code>localhost:8080</code>), or a URL (e.g., <code>https://localhost</code>).</p>

<p>WARNING: Hosts included in this list will not be verified against the system&#8217;s certificate store. Only use <code>--allow-insecure-host</code> in a secure network with verified sources, as it bypasses SSL verification and could expose you to MITM attacks.</p>

<p>May also be set with the <code>UV_INSECURE_HOST</code> environment variable.</p>
</dd><dt><code>--cache-dir</code> <i>cache-dir</i></dt><dd><p>Path to the cache directory.</p>

<p>Defaults to <code>$HOME/Library/Caches/uv</code> on macOS, <code>$XDG_CACHE_HOME/uv</code> or <code>$HOME/.cache/uv</code> on Linux, and <code>%LOCALAPPDATA%\uv\cache</code> on Windows.</p>

<p>May also be set with the <code>UV_CACHE_DIR</code> environment variable.</p>
</dd><dt><code>--color</code> <i>color-choice</i></dt><dd><p>Control colors in output</p>

<p>[default: auto]</p>
<p>Possible values:</p>

<ul>
<li><code>auto</code>:  Enables colored output only when the output is going to a terminal or TTY with support</li>

<li><code>always</code>:  Enables colored output regardless of the detected environment</li>

<li><code>never</code>:  Disables colored output</li>
</ul>
</dd><dt><code>--compile-bytecode</code></dt><dd><p>Compile Python files to bytecode after installation.</p>

<p>By default, uv does not compile Python (<code>.py</code>) files to bytecode (<code>__pycache__/*.pyc</code>); instead, compilation is performed lazily the first time a module is imported. For use-cases in which start time is critical, such as CLI applications and Docker containers, this option can be enabled to trade longer installation times for faster start times.</p>

<p>When enabled, uv will process the entire site-packages directory (including packages that are not being modified by the current operation) for consistency. Like pip, it will also ignore errors.</p>

<p>May also be set with the <code>UV_COMPILE_BYTECODE</code> environment variable.</p>
</dd><dt><code>--config-file</code> <i>config-file</i></dt><dd><p>The path to a <code>uv.toml</code> file to use for configuration.</p>

<p>While uv configuration can be included in a <code>pyproject.toml</code> file, it is not allowed in this context.</p>

<p>May also be set with the <code>UV_CONFIG_FILE</code> environment variable.</p>
</dd><dt><code>--config-setting</code>, <code>-C</code> <i>config-setting</i></dt><dd><p>Settings to pass to the PEP 517 build backend, specified as <code>KEY=VALUE</code> pairs</p>

</dd><dt><code>--dev</code></dt><dd><p>Remove the packages from the development dependencies</p>

</dd><dt><code>--directory</code> <i>directory</i></dt><dd><p>Change to the given directory prior to running the command.</p>

<p>Relative paths are resolved with the given directory as the base.</p>

<p>See <code>--project</code> to only change the project root directory.</p>

</dd><dt><code>--exclude-newer</code> <i>exclude-newer</i></dt><dd><p>Limit candidate packages to those that were uploaded prior to the given date.</p>

<p>Accepts both RFC 3339 timestamps (e.g., <code>2006-12-02T02:07:43Z</code>) and local dates in the same format (e.g., <code>2006-12-02</code>) in your system&#8217;s configured time zone.</p>

<p>May also be set with the <code>UV_EXCLUDE_NEWER</code> environment variable.</p>
</dd><dt><code>--extra-index-url</code> <i>extra-index-url</i></dt><dd><p>Extra URLs of package indexes to use, in addition to <code>--index-url</code>.</p>

<p>Accepts either a repository compliant with PEP 503 (the simple repository API), or a local directory laid out in the same format.</p>

<p>All indexes provided via this flag take priority over the index specified by <code>--index-url</code> (which defaults to PyPI). When multiple <code>--extra-index-url</code> flags are provided, earlier values take priority.</p>

<p>May also be set with the <code>UV_EXTRA_INDEX_URL</code> environment variable.</p>
</dd><dt><code>--find-links</code>, <code>-f</code> <i>find-links</i></dt><dd><p>Locations to search for candidate distributions, in addition to those found in the registry indexes.</p>

<p>If a path, the target must be a directory that contains packages as wheel files (<code>.whl</code>) or source distributions (e.g., <code>.tar.gz</code> or <code>.zip</code>) at the top level.</p>

<p>If a URL, the page must contain a flat list of links to package files adhering to the formats described above.</p>

</dd><dt><code>--frozen</code></dt><dd><p>Remove dependencies without re-locking the project.</p>

<p>The project environment will not be synced.</p>

</dd><dt><code>--help</code>, <code>-h</code></dt><dd><p>Display the concise help for this command</p>

</dd><dt><code>--index-strategy</code> <i>index-strategy</i></dt><dd><p>The strategy to use when resolving against multiple index URLs.</p>

<p>By default, uv will stop at the first index on which a given package is available, and limit resolutions to those present on that first index (<code>first-match</code>). This prevents &quot;dependency confusion&quot; attacks, whereby an attack can upload a malicious package under the same name to a secondary.</p>

<p>May also be set with the <code>UV_INDEX_STRATEGY</code> environment variable.</p>
<p>Possible values:</p>

<ul>
<li><code>first-index</code>:  Only use results from the first index that returns a match for a given package name</li>

<li><code>unsafe-first-match</code>:  Search for every package name across all indexes, exhausting the versions from the first index before moving on to the next</li>

<li><code>unsafe-best-match</code>:  Search for every package name across all indexes, preferring the &quot;best&quot; version found. If a package version is in multiple indexes, only look at the entry for the first index</li>
</ul>
</dd><dt><code>--index-url</code>, <code>-i</code> <i>index-url</i></dt><dd><p>The URL of the Python package index (by default: &lt;https://pypi.org/simple&gt;).</p>

<p>Accepts either a repository compliant with PEP 503 (the simple repository API), or a local directory laid out in the same format.</p>

<p>The index given by this flag is given lower priority than all other indexes specified via the <code>--extra-index-url</code> flag.</p>

<p>May also be set with the <code>UV_INDEX_URL</code> environment variable.</p>
</dd><dt><code>--keyring-provider</code> <i>keyring-provider</i></dt><dd><p>Attempt to use <code>keyring</code> for authentication for index URLs.</p>

<p>At present, only <code>--keyring-provider subprocess</code> is supported, which configures uv to use the <code>keyring</code> CLI to handle authentication.</p>

<p>Defaults to <code>disabled</code>.</p>

<p>May also be set with the <code>UV_KEYRING_PROVIDER</code> environment variable.</p>
<p>Possible values:</p>

<ul>
<li><code>disabled</code>:  Do not use keyring for credential lookup</li>

<li><code>subprocess</code>:  Use the <code>keyring</code> command for credential lookup</li>
</ul>
</dd><dt><code>--link-mode</code> <i>link-mode</i></dt><dd><p>The method to use when installing packages from the global cache.</p>

<p>Defaults to <code>clone</code> (also known as Copy-on-Write) on macOS, and <code>hardlink</code> on Linux and Windows.</p>

<p>May also be set with the <code>UV_LINK_MODE</code> environment variable.</p>
<p>Possible values:</p>

<ul>
<li><code>clone</code>:  Clone (i.e., copy-on-write) packages from the wheel into the <code>site-packages</code> directory</li>

<li><code>copy</code>:  Copy packages from the wheel into the <code>site-packages</code> directory</li>

<li><code>hardlink</code>:  Hard link packages from the wheel into the <code>site-packages</code> directory</li>

<li><code>symlink</code>:  Symbolically link packages from the wheel into the <code>site-packages</code> directory</li>
</ul>
</dd><dt><code>--locked</code></dt><dd><p>Assert that the <code>uv.lock</code> will remain unchanged.</p>

<p>Requires that the lockfile is up-to-date. If the lockfile is missing or needs to be updated, uv will exit with an error.</p>

</dd><dt><code>--native-tls</code></dt><dd><p>Whether to load TLS certificates from the platform&#8217;s native certificate store.</p>

<p>By default, uv loads certificates from the bundled <code>webpki-roots</code> crate. The <code>webpki-roots</code> are a reliable set of trust roots from Mozilla, and including them in uv improves portability and performance (especially on macOS).</p>

<p>However, in some cases, you may want to use the platform&#8217;s native certificate store, especially if you&#8217;re relying on a corporate trust root (e.g., for a mandatory proxy) that&#8217;s included in your system&#8217;s certificate store.</p>

<p>May also be set with the <code>UV_NATIVE_TLS</code> environment variable.</p>
</dd><dt><code>--no-binary</code></dt><dd><p>Don&#8217;t install pre-built wheels.</p>

<p>The given packages will be built and installed from source. The resolver will still use pre-built wheels to extract package metadata, if available.</p>

</dd><dt><code>--no-binary-package</code> <i>no-binary-package</i></dt><dd><p>Don&#8217;t install pre-built wheels for a specific package</p>

</dd><dt><code>--no-build</code></dt><dd><p>Don&#8217;t build source distributions.</p>

<p>When enabled, resolving will not run arbitrary Python code. The cached wheels of already-built source distributions will be reused, but operations that require building distributions will exit with an error.</p>

</dd><dt><code>--no-build-isolation</code></dt><dd><p>Disable isolation when building source distributions.</p>

<p>Assumes that build dependencies specified by PEP 518 are already installed.</p>

<p>May also be set with the <code>UV_NO_BUILD_ISOLATION</code> environment variable.</p>
</dd><dt><code>--no-build-isolation-package</code> <i>no-build-isolation-package</i></dt><dd><p>Disable isolation when building source distributions for a specific package.</p>

<p>Assumes that the packages&#8217; build dependencies specified by PEP 518 are already installed.</p>

</dd><dt><code>--no-build-package</code> <i>no-build-package</i></dt><dd><p>Don&#8217;t build source distributions for a specific package</p>

</dd><dt><code>--no-cache</code>, <code>-n</code></dt><dd><p>Avoid reading from or writing to the cache, instead using a temporary directory for the duration of the operation</p>

<p>May also be set with the <code>UV_NO_CACHE</code> environment variable.</p>
</dd><dt><code>--no-config</code></dt><dd><p>Avoid discovering configuration files (<code>pyproject.toml</code>, <code>uv.toml</code>).</p>

<p>Normally, configuration files are discovered in the current directory, parent directories, or user configuration directories.</p>

<p>May also be set with the <code>UV_NO_CONFIG</code> environment variable.</p>
</dd><dt><code>--no-index</code></dt><dd><p>Ignore the registry index (e.g., PyPI), instead relying on direct URL dependencies and those provided via <code>--find-links</code></p>

</dd><dt><code>--no-progress</code></dt><dd><p>Hide all progress outputs.</p>

<p>For example, spinners or progress bars.</p>

</dd><dt><code>--no-python-downloads</code></dt><dd><p>Disable automatic downloads of Python.</p>

</dd><dt><code>--no-sources</code></dt><dd><p>Ignore the <code>tool.uv.sources</code> table when resolving dependencies. Used to lock against the standards-compliant, publishable package metadata, as opposed to using any local or Git sources</p>

</dd><dt><code>--no-sync</code></dt><dd><p>Avoid syncing the virtual environment after re-locking the project</p>

</dd><dt><code>--offline</code></dt><dd><p>Disable network access.</p>

<p>When disabled, uv will only use locally cached data and locally available files.</p>

</dd><dt><code>--optional</code> <i>optional</i></dt><dd><p>Remove the packages from the specified optional dependency group</p>

</dd><dt><code>--package</code> <i>package</i></dt><dd><p>Remove the dependencies from a specific package in the workspace</p>

</dd><dt><code>--prerelease</code> <i>prerelease</i></dt><dd><p>The strategy to use when considering pre-release versions.</p>

<p>By default, uv will accept pre-releases for packages that <em>only</em> publish pre-releases, along with first-party requirements that contain an explicit pre-release marker in the declared specifiers (<code>if-necessary-or-explicit</code>).</p>

<p>May also be set with the <code>UV_PRERELEASE</code> environment variable.</p>
<p>Possible values:</p>

<ul>
<li><code>disallow</code>:  Disallow all pre-release versions</li>

<li><code>allow</code>:  Allow all pre-release versions</li>

<li><code>if-necessary</code>:  Allow pre-release versions if all versions of a package are pre-release</li>

<li><code>explicit</code>:  Allow pre-release versions for first-party packages with explicit pre-release markers in their version requirements</li>

<li><code>if-necessary-or-explicit</code>:  Allow pre-release versions if all versions of a package are pre-release, or if the package has an explicit pre-release marker in its version requirements</li>
</ul>
</dd><dt><code>--project</code> <i>project</i></dt><dd><p>Run the command within the given project directory.</p>

<p>All <code>pyproject.toml</code>, <code>uv.toml</code>, and <code>.python-version</code> files will be discovered by walking up the directory tree from the project root, as will the project&#8217;s virtual environment (<code>.venv</code>).</p>

<p>Other command-line arguments (such as relative paths) will be resolved relative to the current working directory.</p>

<p>See <code>--directory</code> to change the working directory entirely.</p>

<p>This setting has no effect when used in the <code>uv pip</code> interface.</p>

</dd><dt><code>--python</code>, <code>-p</code> <i>python</i></dt><dd><p>The Python interpreter to use for resolving and syncing.</p>

<p>See <a href="#uv-python">uv python</a> for details on Python discovery and supported request formats.</p>

<p>May also be set with the <code>UV_PYTHON</code> environment variable.</p>
</dd><dt><code>--python-preference</code> <i>python-preference</i></dt><dd><p>Whether to prefer uv-managed or system Python installations.</p>

<p>By default, uv prefers using Python versions it manages. However, it will use system Python installations if a uv-managed Python is not installed. This option allows prioritizing or ignoring system Python installations.</p>

<p>May also be set with the <code>UV_PYTHON_PREFERENCE</code> environment variable.</p>
<p>Possible values:</p>

<ul>
<li><code>only-managed</code>:  Only use managed Python installations; never use system Python installations</li>

<li><code>managed</code>:  Prefer managed Python installations over system Python installations</li>

<li><code>system</code>:  Prefer system Python installations over managed Python installations</li>

<li><code>only-system</code>:  Only use system Python installations; never use managed Python installations</li>
</ul>
</dd><dt><code>--quiet</code>, <code>-q</code></dt><dd><p>Do not print any output</p>

</dd><dt><code>--refresh</code></dt><dd><p>Refresh all cached data</p>

</dd><dt><code>--refresh-package</code> <i>refresh-package</i></dt><dd><p>Refresh cached data for a specific package</p>

</dd><dt><code>--reinstall</code></dt><dd><p>Reinstall all packages, regardless of whether they&#8217;re already installed. Implies <code>--refresh</code></p>

</dd><dt><code>--reinstall-package</code> <i>reinstall-package</i></dt><dd><p>Reinstall a specific package, regardless of whether it&#8217;s already installed. Implies <code>--refresh-package</code></p>

</dd><dt><code>--resolution</code> <i>resolution</i></dt><dd><p>The strategy to use when selecting between the different compatible versions for a given package requirement.</p>

<p>By default, uv will use the latest compatible version of each package (<code>highest</code>).</p>

<p>May also be set with the <code>UV_RESOLUTION</code> environment variable.</p>
<p>Possible values:</p>

<ul>
<li><code>highest</code>:  Resolve the highest compatible version of each package</li>

<li><code>lowest</code>:  Resolve the lowest compatible version of each package</li>

<li><code>lowest-direct</code>:  Resolve the lowest compatible version of any direct dependencies, and the highest compatible version of any transitive dependencies</li>
</ul>
</dd><dt><code>--script</code> <i>script</i></dt><dd><p>Remove the dependency from the specified Python script, rather than from a project.</p>

<p>If provided, uv will remove the dependency from the script&#8217;s inline metadata table, in adherence with PEP 723.</p>

</dd><dt><code>--upgrade</code>, <code>-U</code></dt><dd><p>Allow package upgrades, ignoring pinned versions in any existing output file. Implies <code>--refresh</code></p>

</dd><dt><code>--upgrade-package</code>, <code>-P</code> <i>upgrade-package</i></dt><dd><p>Allow upgrades for a specific package, ignoring pinned versions in any existing output file. Implies <code>--refresh-package</code></p>

</dd><dt><code>--verbose</code>, <code>-v</code></dt><dd><p>Use verbose output.</p>

<p>You can configure fine-grained logging using the <code>RUST_LOG</code> environment variable. (&lt;https://docs.rs/tracing-subscriber/latest/tracing_subscriber/filter/struct.EnvFilter.html#directives&gt;)</p>

</dd><dt><code>--version</code>, <code>-V</code></dt><dd><p>Display the uv version</p>

</dd></dl>

## uv sync

Update the project's environment.

Syncing ensures that all project dependencies are installed and up-to-date with the lockfile.

By default, an exact sync is performed: uv removes packages that are not declared as dependencies of the project. Use the `--inexact` flag to keep extraneous packages. Note that if an extraneous package conflicts with a project dependency, it will still be removed. Additionally, if `--no-build-isolation` is used, uv will not remove extraneous packages to avoid removing possible build dependencies.

If the project virtual environment (`.venv`) does not exist, it will be created.

The project is re-locked before syncing unless the `--locked` or `--frozen` flag is provided.

uv will search for a project in the current directory or any parent directory. If a project cannot be found, uv will exit with an error.

Note that, when installing from a lockfile, uv will not provide warnings for yanked package versions.

<h3 class="cli-reference">Usage</h3>

```
uv sync [OPTIONS]
```

<h3 class="cli-reference">Options</h3>

<dl class="cli-reference"><dt><code>--all-extras</code></dt><dd><p>Include all optional dependencies.</p>

<p>Note that all optional dependencies are always included in the resolution; this option only affects the selection of packages to install.</p>

</dd><dt><code>--allow-insecure-host</code> <i>allow-insecure-host</i></dt><dd><p>Allow insecure connections to a host.</p>

<p>Can be provided multiple times.</p>

<p>Expects to receive either a hostname (e.g., <code>localhost</code>), a host-port pair (e.g., <code>localhost:8080</code>), or a URL (e.g., <code>https://localhost</code>).</p>

<p>WARNING: Hosts included in this list will not be verified against the system&#8217;s certificate store. Only use <code>--allow-insecure-host</code> in a secure network with verified sources, as it bypasses SSL verification and could expose you to MITM attacks.</p>

<p>May also be set with the <code>UV_INSECURE_HOST</code> environment variable.</p>
</dd><dt><code>--cache-dir</code> <i>cache-dir</i></dt><dd><p>Path to the cache directory.</p>

<p>Defaults to <code>$HOME/Library/Caches/uv</code> on macOS, <code>$XDG_CACHE_HOME/uv</code> or <code>$HOME/.cache/uv</code> on Linux, and <code>%LOCALAPPDATA%\uv\cache</code> on Windows.</p>

<p>May also be set with the <code>UV_CACHE_DIR</code> environment variable.</p>
</dd><dt><code>--color</code> <i>color-choice</i></dt><dd><p>Control colors in output</p>

<p>[default: auto]</p>
<p>Possible values:</p>

<ul>
<li><code>auto</code>:  Enables colored output only when the output is going to a terminal or TTY with support</li>

<li><code>always</code>:  Enables colored output regardless of the detected environment</li>

<li><code>never</code>:  Disables colored output</li>
</ul>
</dd><dt><code>--compile-bytecode</code></dt><dd><p>Compile Python files to bytecode after installation.</p>

<p>By default, uv does not compile Python (<code>.py</code>) files to bytecode (<code>__pycache__/*.pyc</code>); instead, compilation is performed lazily the first time a module is imported. For use-cases in which start time is critical, such as CLI applications and Docker containers, this option can be enabled to trade longer installation times for faster start times.</p>

<p>When enabled, uv will process the entire site-packages directory (including packages that are not being modified by the current operation) for consistency. Like pip, it will also ignore errors.</p>

<p>May also be set with the <code>UV_COMPILE_BYTECODE</code> environment variable.</p>
</dd><dt><code>--config-file</code> <i>config-file</i></dt><dd><p>The path to a <code>uv.toml</code> file to use for configuration.</p>

<p>While uv configuration can be included in a <code>pyproject.toml</code> file, it is not allowed in this context.</p>

<p>May also be set with the <code>UV_CONFIG_FILE</code> environment variable.</p>
</dd><dt><code>--config-setting</code>, <code>-C</code> <i>config-setting</i></dt><dd><p>Settings to pass to the PEP 517 build backend, specified as <code>KEY=VALUE</code> pairs</p>

</dd><dt><code>--directory</code> <i>directory</i></dt><dd><p>Change to the given directory prior to running the command.</p>

<p>Relative paths are resolved with the given directory as the base.</p>

<p>See <code>--project</code> to only change the project root directory.</p>

</dd><dt><code>--exclude-newer</code> <i>exclude-newer</i></dt><dd><p>Limit candidate packages to those that were uploaded prior to the given date.</p>

<p>Accepts both RFC 3339 timestamps (e.g., <code>2006-12-02T02:07:43Z</code>) and local dates in the same format (e.g., <code>2006-12-02</code>) in your system&#8217;s configured time zone.</p>

<p>May also be set with the <code>UV_EXCLUDE_NEWER</code> environment variable.</p>
</dd><dt><code>--extra</code> <i>extra</i></dt><dd><p>Include optional dependencies from the extra group name.</p>

<p>May be provided more than once.</p>

<p>Note that all optional dependencies are always included in the resolution; this option only affects the selection of packages to install.</p>

</dd><dt><code>--extra-index-url</code> <i>extra-index-url</i></dt><dd><p>Extra URLs of package indexes to use, in addition to <code>--index-url</code>.</p>

<p>Accepts either a repository compliant with PEP 503 (the simple repository API), or a local directory laid out in the same format.</p>

<p>All indexes provided via this flag take priority over the index specified by <code>--index-url</code> (which defaults to PyPI). When multiple <code>--extra-index-url</code> flags are provided, earlier values take priority.</p>

<p>May also be set with the <code>UV_EXTRA_INDEX_URL</code> environment variable.</p>
</dd><dt><code>--find-links</code>, <code>-f</code> <i>find-links</i></dt><dd><p>Locations to search for candidate distributions, in addition to those found in the registry indexes.</p>

<p>If a path, the target must be a directory that contains packages as wheel files (<code>.whl</code>) or source distributions (e.g., <code>.tar.gz</code> or <code>.zip</code>) at the top level.</p>

<p>If a URL, the page must contain a flat list of links to package files adhering to the formats described above.</p>

</dd><dt><code>--frozen</code></dt><dd><p>Sync without updating the <code>uv.lock</code> file.</p>

<p>Instead of checking if the lockfile is up-to-date, uses the versions in the lockfile as the source of truth. If the lockfile is missing, uv will exit with an error. If the <code>pyproject.toml</code> includes changes to dependencies that have not been included in the lockfile yet, they will not be present in the environment.</p>

</dd><dt><code>--help</code>, <code>-h</code></dt><dd><p>Display the concise help for this command</p>

</dd><dt><code>--index-strategy</code> <i>index-strategy</i></dt><dd><p>The strategy to use when resolving against multiple index URLs.</p>

<p>By default, uv will stop at the first index on which a given package is available, and limit resolutions to those present on that first index (<code>first-match</code>). This prevents &quot;dependency confusion&quot; attacks, whereby an attack can upload a malicious package under the same name to a secondary.</p>

<p>May also be set with the <code>UV_INDEX_STRATEGY</code> environment variable.</p>
<p>Possible values:</p>

<ul>
<li><code>first-index</code>:  Only use results from the first index that returns a match for a given package name</li>

<li><code>unsafe-first-match</code>:  Search for every package name across all indexes, exhausting the versions from the first index before moving on to the next</li>

<li><code>unsafe-best-match</code>:  Search for every package name across all indexes, preferring the &quot;best&quot; version found. If a package version is in multiple indexes, only look at the entry for the first index</li>
</ul>
</dd><dt><code>--index-url</code>, <code>-i</code> <i>index-url</i></dt><dd><p>The URL of the Python package index (by default: &lt;https://pypi.org/simple&gt;).</p>

<p>Accepts either a repository compliant with PEP 503 (the simple repository API), or a local directory laid out in the same format.</p>

<p>The index given by this flag is given lower priority than all other indexes specified via the <code>--extra-index-url</code> flag.</p>

<p>May also be set with the <code>UV_INDEX_URL</code> environment variable.</p>
</dd><dt><code>--inexact</code></dt><dd><p>Do not remove extraneous packages present in the environment.</p>

<p>When enabled, uv will make the minimum necessary changes to satisfy the requirements. By default, syncing will remove any extraneous packages from the environment</p>

</dd><dt><code>--keyring-provider</code> <i>keyring-provider</i></dt><dd><p>Attempt to use <code>keyring</code> for authentication for index URLs.</p>

<p>At present, only <code>--keyring-provider subprocess</code> is supported, which configures uv to use the <code>keyring</code> CLI to handle authentication.</p>

<p>Defaults to <code>disabled</code>.</p>

<p>May also be set with the <code>UV_KEYRING_PROVIDER</code> environment variable.</p>
<p>Possible values:</p>

<ul>
<li><code>disabled</code>:  Do not use keyring for credential lookup</li>

<li><code>subprocess</code>:  Use the <code>keyring</code> command for credential lookup</li>
</ul>
</dd><dt><code>--link-mode</code> <i>link-mode</i></dt><dd><p>The method to use when installing packages from the global cache.</p>

<p>Defaults to <code>clone</code> (also known as Copy-on-Write) on macOS, and <code>hardlink</code> on Linux and Windows.</p>

<p>May also be set with the <code>UV_LINK_MODE</code> environment variable.</p>
<p>Possible values:</p>

<ul>
<li><code>clone</code>:  Clone (i.e., copy-on-write) packages from the wheel into the <code>site-packages</code> directory</li>

<li><code>copy</code>:  Copy packages from the wheel into the <code>site-packages</code> directory</li>

<li><code>hardlink</code>:  Hard link packages from the wheel into the <code>site-packages</code> directory</li>

<li><code>symlink</code>:  Symbolically link packages from the wheel into the <code>site-packages</code> directory</li>
</ul>
</dd><dt><code>--locked</code></dt><dd><p>Assert that the <code>uv.lock</code> will remain unchanged.</p>

<p>Requires that the lockfile is up-to-date. If the lockfile is missing or needs to be updated, uv will exit with an error.</p>

</dd><dt><code>--native-tls</code></dt><dd><p>Whether to load TLS certificates from the platform&#8217;s native certificate store.</p>

<p>By default, uv loads certificates from the bundled <code>webpki-roots</code> crate. The <code>webpki-roots</code> are a reliable set of trust roots from Mozilla, and including them in uv improves portability and performance (especially on macOS).</p>

<p>However, in some cases, you may want to use the platform&#8217;s native certificate store, especially if you&#8217;re relying on a corporate trust root (e.g., for a mandatory proxy) that&#8217;s included in your system&#8217;s certificate store.</p>

<p>May also be set with the <code>UV_NATIVE_TLS</code> environment variable.</p>
</dd><dt><code>--no-binary</code></dt><dd><p>Don&#8217;t install pre-built wheels.</p>

<p>The given packages will be built and installed from source. The resolver will still use pre-built wheels to extract package metadata, if available.</p>

</dd><dt><code>--no-binary-package</code> <i>no-binary-package</i></dt><dd><p>Don&#8217;t install pre-built wheels for a specific package</p>

</dd><dt><code>--no-build</code></dt><dd><p>Don&#8217;t build source distributions.</p>

<p>When enabled, resolving will not run arbitrary Python code. The cached wheels of already-built source distributions will be reused, but operations that require building distributions will exit with an error.</p>

</dd><dt><code>--no-build-isolation</code></dt><dd><p>Disable isolation when building source distributions.</p>

<p>Assumes that build dependencies specified by PEP 518 are already installed.</p>

<p>May also be set with the <code>UV_NO_BUILD_ISOLATION</code> environment variable.</p>
</dd><dt><code>--no-build-isolation-package</code> <i>no-build-isolation-package</i></dt><dd><p>Disable isolation when building source distributions for a specific package.</p>

<p>Assumes that the packages&#8217; build dependencies specified by PEP 518 are already installed.</p>

</dd><dt><code>--no-build-package</code> <i>no-build-package</i></dt><dd><p>Don&#8217;t build source distributions for a specific package</p>

</dd><dt><code>--no-cache</code>, <code>-n</code></dt><dd><p>Avoid reading from or writing to the cache, instead using a temporary directory for the duration of the operation</p>

<p>May also be set with the <code>UV_NO_CACHE</code> environment variable.</p>
</dd><dt><code>--no-config</code></dt><dd><p>Avoid discovering configuration files (<code>pyproject.toml</code>, <code>uv.toml</code>).</p>

<p>Normally, configuration files are discovered in the current directory, parent directories, or user configuration directories.</p>

<p>May also be set with the <code>UV_NO_CONFIG</code> environment variable.</p>
</dd><dt><code>--no-dev</code></dt><dd><p>Omit development dependencies</p>

</dd><dt><code>--no-editable</code></dt><dd><p>Install any editable dependencies, including the project and any workspace members, as non-editable</p>

</dd><dt><code>--no-index</code></dt><dd><p>Ignore the registry index (e.g., PyPI), instead relying on direct URL dependencies and those provided via <code>--find-links</code></p>

</dd><dt><code>--no-install-package</code> <i>no-install-package</i></dt><dd><p>Do not install the given package(s).</p>

<p>By default, all of the project&#8217;s dependencies are installed into the environment. The <code>--no-install-package</code> option allows exclusion of specific packages. Note this can result in a broken environment, and should be used with caution.</p>

</dd><dt><code>--no-install-project</code></dt><dd><p>Do not install the current project.</p>

<p>By default, the current project is installed into the environment with all of its dependencies. The <code>--no-install-project</code> option allows the project to be excluded, but all of its dependencies are still installed. This is particularly useful in situations like building Docker images where installing the project separately from its dependencies allows optimal layer caching.</p>

</dd><dt><code>--no-install-workspace</code></dt><dd><p>Do not install any workspace members, including the root project.</p>

<p>By default, all of the workspace members and their dependencies are installed into the environment. The <code>--no-install-workspace</code> option allows exclusion of all the workspace members while retaining their dependencies. This is particularly useful in situations like building Docker images where installing the workspace separately from its dependencies allows optimal layer caching.</p>

</dd><dt><code>--no-progress</code></dt><dd><p>Hide all progress outputs.</p>

<p>For example, spinners or progress bars.</p>

</dd><dt><code>--no-python-downloads</code></dt><dd><p>Disable automatic downloads of Python.</p>

</dd><dt><code>--no-sources</code></dt><dd><p>Ignore the <code>tool.uv.sources</code> table when resolving dependencies. Used to lock against the standards-compliant, publishable package metadata, as opposed to using any local or Git sources</p>

</dd><dt><code>--offline</code></dt><dd><p>Disable network access.</p>

<p>When disabled, uv will only use locally cached data and locally available files.</p>

</dd><dt><code>--only-dev</code></dt><dd><p>Omit non-development dependencies.</p>

<p>The project itself will also be omitted.</p>

</dd><dt><code>--package</code> <i>package</i></dt><dd><p>Sync for a specific package in the workspace.</p>

<p>The workspace&#8217;s environment (<code>.venv</code>) is updated to reflect the subset of dependencies declared by the specified workspace member package.</p>

<p>If the workspace member does not exist, uv will exit with an error.</p>

</dd><dt><code>--prerelease</code> <i>prerelease</i></dt><dd><p>The strategy to use when considering pre-release versions.</p>

<p>By default, uv will accept pre-releases for packages that <em>only</em> publish pre-releases, along with first-party requirements that contain an explicit pre-release marker in the declared specifiers (<code>if-necessary-or-explicit</code>).</p>

<p>May also be set with the <code>UV_PRERELEASE</code> environment variable.</p>
<p>Possible values:</p>

<ul>
<li><code>disallow</code>:  Disallow all pre-release versions</li>

<li><code>allow</code>:  Allow all pre-release versions</li>

<li><code>if-necessary</code>:  Allow pre-release versions if all versions of a package are pre-release</li>

<li><code>explicit</code>:  Allow pre-release versions for first-party packages with explicit pre-release markers in their version requirements</li>

<li><code>if-necessary-or-explicit</code>:  Allow pre-release versions if all versions of a package are pre-release, or if the package has an explicit pre-release marker in its version requirements</li>
</ul>
</dd><dt><code>--project</code> <i>project</i></dt><dd><p>Run the command within the given project directory.</p>

<p>All <code>pyproject.toml</code>, <code>uv.toml</code>, and <code>.python-version</code> files will be discovered by walking up the directory tree from the project root, as will the project&#8217;s virtual environment (<code>.venv</code>).</p>

<p>Other command-line arguments (such as relative paths) will be resolved relative to the current working directory.</p>

<p>See <code>--directory</code> to change the working directory entirely.</p>

<p>This setting has no effect when used in the <code>uv pip</code> interface.</p>

</dd><dt><code>--python</code>, <code>-p</code> <i>python</i></dt><dd><p>The Python interpreter to use for the project environment.</p>

<p>By default, the first interpreter that meets the project&#8217;s <code>requires-python</code> constraint is used.</p>

<p>If a Python interpreter in a virtual environment is provided, the packages will not be synced to the given environment. The interpreter will be used to create a virtual environment in the project.</p>

<p>See <a href="#uv-python">uv python</a> for details on Python discovery and supported request formats.</p>

<p>May also be set with the <code>UV_PYTHON</code> environment variable.</p>
</dd><dt><code>--python-preference</code> <i>python-preference</i></dt><dd><p>Whether to prefer uv-managed or system Python installations.</p>

<p>By default, uv prefers using Python versions it manages. However, it will use system Python installations if a uv-managed Python is not installed. This option allows prioritizing or ignoring system Python installations.</p>

<p>May also be set with the <code>UV_PYTHON_PREFERENCE</code> environment variable.</p>
<p>Possible values:</p>

<ul>
<li><code>only-managed</code>:  Only use managed Python installations; never use system Python installations</li>

<li><code>managed</code>:  Prefer managed Python installations over system Python installations</li>

<li><code>system</code>:  Prefer system Python installations over managed Python installations</li>

<li><code>only-system</code>:  Only use system Python installations; never use managed Python installations</li>
</ul>
</dd><dt><code>--quiet</code>, <code>-q</code></dt><dd><p>Do not print any output</p>

</dd><dt><code>--refresh</code></dt><dd><p>Refresh all cached data</p>

</dd><dt><code>--refresh-package</code> <i>refresh-package</i></dt><dd><p>Refresh cached data for a specific package</p>

</dd><dt><code>--reinstall</code></dt><dd><p>Reinstall all packages, regardless of whether they&#8217;re already installed. Implies <code>--refresh</code></p>

</dd><dt><code>--reinstall-package</code> <i>reinstall-package</i></dt><dd><p>Reinstall a specific package, regardless of whether it&#8217;s already installed. Implies <code>--refresh-package</code></p>

</dd><dt><code>--resolution</code> <i>resolution</i></dt><dd><p>The strategy to use when selecting between the different compatible versions for a given package requirement.</p>

<p>By default, uv will use the latest compatible version of each package (<code>highest</code>).</p>

<p>May also be set with the <code>UV_RESOLUTION</code> environment variable.</p>
<p>Possible values:</p>

<ul>
<li><code>highest</code>:  Resolve the highest compatible version of each package</li>

<li><code>lowest</code>:  Resolve the lowest compatible version of each package</li>

<li><code>lowest-direct</code>:  Resolve the lowest compatible version of any direct dependencies, and the highest compatible version of any transitive dependencies</li>
</ul>
</dd><dt><code>--upgrade</code>, <code>-U</code></dt><dd><p>Allow package upgrades, ignoring pinned versions in any existing output file. Implies <code>--refresh</code></p>

</dd><dt><code>--upgrade-package</code>, <code>-P</code> <i>upgrade-package</i></dt><dd><p>Allow upgrades for a specific package, ignoring pinned versions in any existing output file. Implies <code>--refresh-package</code></p>

</dd><dt><code>--verbose</code>, <code>-v</code></dt><dd><p>Use verbose output.</p>

<p>You can configure fine-grained logging using the <code>RUST_LOG</code> environment variable. (&lt;https://docs.rs/tracing-subscriber/latest/tracing_subscriber/filter/struct.EnvFilter.html#directives&gt;)</p>

</dd><dt><code>--version</code>, <code>-V</code></dt><dd><p>Display the uv version</p>

</dd></dl>

## uv lock

Update the project's lockfile.

If the project lockfile (`uv.lock`) does not exist, it will be created. If a lockfile is present, its contents will be used as preferences for the resolution.

If there are no changes to the project's dependencies, locking will have no effect unless the `--upgrade` flag is provided.

<h3 class="cli-reference">Usage</h3>

```
uv lock [OPTIONS]
```

<h3 class="cli-reference">Options</h3>

<dl class="cli-reference"><dt><code>--allow-insecure-host</code> <i>allow-insecure-host</i></dt><dd><p>Allow insecure connections to a host.</p>

<p>Can be provided multiple times.</p>

<p>Expects to receive either a hostname (e.g., <code>localhost</code>), a host-port pair (e.g., <code>localhost:8080</code>), or a URL (e.g., <code>https://localhost</code>).</p>

<p>WARNING: Hosts included in this list will not be verified against the system&#8217;s certificate store. Only use <code>--allow-insecure-host</code> in a secure network with verified sources, as it bypasses SSL verification and could expose you to MITM attacks.</p>

<p>May also be set with the <code>UV_INSECURE_HOST</code> environment variable.</p>
</dd><dt><code>--cache-dir</code> <i>cache-dir</i></dt><dd><p>Path to the cache directory.</p>

<p>Defaults to <code>$HOME/Library/Caches/uv</code> on macOS, <code>$XDG_CACHE_HOME/uv</code> or <code>$HOME/.cache/uv</code> on Linux, and <code>%LOCALAPPDATA%\uv\cache</code> on Windows.</p>

<p>May also be set with the <code>UV_CACHE_DIR</code> environment variable.</p>
</dd><dt><code>--color</code> <i>color-choice</i></dt><dd><p>Control colors in output</p>

<p>[default: auto]</p>
<p>Possible values:</p>

<ul>
<li><code>auto</code>:  Enables colored output only when the output is going to a terminal or TTY with support</li>

<li><code>always</code>:  Enables colored output regardless of the detected environment</li>

<li><code>never</code>:  Disables colored output</li>
</ul>
</dd><dt><code>--config-file</code> <i>config-file</i></dt><dd><p>The path to a <code>uv.toml</code> file to use for configuration.</p>

<p>While uv configuration can be included in a <code>pyproject.toml</code> file, it is not allowed in this context.</p>

<p>May also be set with the <code>UV_CONFIG_FILE</code> environment variable.</p>
</dd><dt><code>--config-setting</code>, <code>-C</code> <i>config-setting</i></dt><dd><p>Settings to pass to the PEP 517 build backend, specified as <code>KEY=VALUE</code> pairs</p>

</dd><dt><code>--directory</code> <i>directory</i></dt><dd><p>Change to the given directory prior to running the command.</p>

<p>Relative paths are resolved with the given directory as the base.</p>

<p>See <code>--project</code> to only change the project root directory.</p>

</dd><dt><code>--exclude-newer</code> <i>exclude-newer</i></dt><dd><p>Limit candidate packages to those that were uploaded prior to the given date.</p>

<p>Accepts both RFC 3339 timestamps (e.g., <code>2006-12-02T02:07:43Z</code>) and local dates in the same format (e.g., <code>2006-12-02</code>) in your system&#8217;s configured time zone.</p>

<p>May also be set with the <code>UV_EXCLUDE_NEWER</code> environment variable.</p>
</dd><dt><code>--extra-index-url</code> <i>extra-index-url</i></dt><dd><p>Extra URLs of package indexes to use, in addition to <code>--index-url</code>.</p>

<p>Accepts either a repository compliant with PEP 503 (the simple repository API), or a local directory laid out in the same format.</p>

<p>All indexes provided via this flag take priority over the index specified by <code>--index-url</code> (which defaults to PyPI). When multiple <code>--extra-index-url</code> flags are provided, earlier values take priority.</p>

<p>May also be set with the <code>UV_EXTRA_INDEX_URL</code> environment variable.</p>
</dd><dt><code>--find-links</code>, <code>-f</code> <i>find-links</i></dt><dd><p>Locations to search for candidate distributions, in addition to those found in the registry indexes.</p>

<p>If a path, the target must be a directory that contains packages as wheel files (<code>.whl</code>) or source distributions (e.g., <code>.tar.gz</code> or <code>.zip</code>) at the top level.</p>

<p>If a URL, the page must contain a flat list of links to package files adhering to the formats described above.</p>

</dd><dt><code>--frozen</code></dt><dd><p>Assert that a <code>uv.lock</code> exists, without updating it</p>

</dd><dt><code>--help</code>, <code>-h</code></dt><dd><p>Display the concise help for this command</p>

</dd><dt><code>--index-strategy</code> <i>index-strategy</i></dt><dd><p>The strategy to use when resolving against multiple index URLs.</p>

<p>By default, uv will stop at the first index on which a given package is available, and limit resolutions to those present on that first index (<code>first-match</code>). This prevents &quot;dependency confusion&quot; attacks, whereby an attack can upload a malicious package under the same name to a secondary.</p>

<p>May also be set with the <code>UV_INDEX_STRATEGY</code> environment variable.</p>
<p>Possible values:</p>

<ul>
<li><code>first-index</code>:  Only use results from the first index that returns a match for a given package name</li>

<li><code>unsafe-first-match</code>:  Search for every package name across all indexes, exhausting the versions from the first index before moving on to the next</li>

<li><code>unsafe-best-match</code>:  Search for every package name across all indexes, preferring the &quot;best&quot; version found. If a package version is in multiple indexes, only look at the entry for the first index</li>
</ul>
</dd><dt><code>--index-url</code>, <code>-i</code> <i>index-url</i></dt><dd><p>The URL of the Python package index (by default: &lt;https://pypi.org/simple&gt;).</p>

<p>Accepts either a repository compliant with PEP 503 (the simple repository API), or a local directory laid out in the same format.</p>

<p>The index given by this flag is given lower priority than all other indexes specified via the <code>--extra-index-url</code> flag.</p>

<p>May also be set with the <code>UV_INDEX_URL</code> environment variable.</p>
</dd><dt><code>--keyring-provider</code> <i>keyring-provider</i></dt><dd><p>Attempt to use <code>keyring</code> for authentication for index URLs.</p>

<p>At present, only <code>--keyring-provider subprocess</code> is supported, which configures uv to use the <code>keyring</code> CLI to handle authentication.</p>

<p>Defaults to <code>disabled</code>.</p>

<p>May also be set with the <code>UV_KEYRING_PROVIDER</code> environment variable.</p>
<p>Possible values:</p>

<ul>
<li><code>disabled</code>:  Do not use keyring for credential lookup</li>

<li><code>subprocess</code>:  Use the <code>keyring</code> command for credential lookup</li>
</ul>
</dd><dt><code>--link-mode</code> <i>link-mode</i></dt><dd><p>The method to use when installing packages from the global cache.</p>

<p>This option is only used when building source distributions.</p>

<p>Defaults to <code>clone</code> (also known as Copy-on-Write) on macOS, and <code>hardlink</code> on Linux and Windows.</p>

<p>May also be set with the <code>UV_LINK_MODE</code> environment variable.</p>
<p>Possible values:</p>

<ul>
<li><code>clone</code>:  Clone (i.e., copy-on-write) packages from the wheel into the <code>site-packages</code> directory</li>

<li><code>copy</code>:  Copy packages from the wheel into the <code>site-packages</code> directory</li>

<li><code>hardlink</code>:  Hard link packages from the wheel into the <code>site-packages</code> directory</li>

<li><code>symlink</code>:  Symbolically link packages from the wheel into the <code>site-packages</code> directory</li>
</ul>
</dd><dt><code>--locked</code></dt><dd><p>Assert that the <code>uv.lock</code> will remain unchanged.</p>

<p>Requires that the lockfile is up-to-date. If the lockfile is missing or needs to be updated, uv will exit with an error.</p>

</dd><dt><code>--native-tls</code></dt><dd><p>Whether to load TLS certificates from the platform&#8217;s native certificate store.</p>

<p>By default, uv loads certificates from the bundled <code>webpki-roots</code> crate. The <code>webpki-roots</code> are a reliable set of trust roots from Mozilla, and including them in uv improves portability and performance (especially on macOS).</p>

<p>However, in some cases, you may want to use the platform&#8217;s native certificate store, especially if you&#8217;re relying on a corporate trust root (e.g., for a mandatory proxy) that&#8217;s included in your system&#8217;s certificate store.</p>

<p>May also be set with the <code>UV_NATIVE_TLS</code> environment variable.</p>
</dd><dt><code>--no-binary</code></dt><dd><p>Don&#8217;t install pre-built wheels.</p>

<p>The given packages will be built and installed from source. The resolver will still use pre-built wheels to extract package metadata, if available.</p>

</dd><dt><code>--no-binary-package</code> <i>no-binary-package</i></dt><dd><p>Don&#8217;t install pre-built wheels for a specific package</p>

</dd><dt><code>--no-build</code></dt><dd><p>Don&#8217;t build source distributions.</p>

<p>When enabled, resolving will not run arbitrary Python code. The cached wheels of already-built source distributions will be reused, but operations that require building distributions will exit with an error.</p>

</dd><dt><code>--no-build-isolation</code></dt><dd><p>Disable isolation when building source distributions.</p>

<p>Assumes that build dependencies specified by PEP 518 are already installed.</p>

<p>May also be set with the <code>UV_NO_BUILD_ISOLATION</code> environment variable.</p>
</dd><dt><code>--no-build-isolation-package</code> <i>no-build-isolation-package</i></dt><dd><p>Disable isolation when building source distributions for a specific package.</p>

<p>Assumes that the packages&#8217; build dependencies specified by PEP 518 are already installed.</p>

</dd><dt><code>--no-build-package</code> <i>no-build-package</i></dt><dd><p>Don&#8217;t build source distributions for a specific package</p>

</dd><dt><code>--no-cache</code>, <code>-n</code></dt><dd><p>Avoid reading from or writing to the cache, instead using a temporary directory for the duration of the operation</p>

<p>May also be set with the <code>UV_NO_CACHE</code> environment variable.</p>
</dd><dt><code>--no-config</code></dt><dd><p>Avoid discovering configuration files (<code>pyproject.toml</code>, <code>uv.toml</code>).</p>

<p>Normally, configuration files are discovered in the current directory, parent directories, or user configuration directories.</p>

<p>May also be set with the <code>UV_NO_CONFIG</code> environment variable.</p>
</dd><dt><code>--no-index</code></dt><dd><p>Ignore the registry index (e.g., PyPI), instead relying on direct URL dependencies and those provided via <code>--find-links</code></p>

</dd><dt><code>--no-progress</code></dt><dd><p>Hide all progress outputs.</p>

<p>For example, spinners or progress bars.</p>

</dd><dt><code>--no-python-downloads</code></dt><dd><p>Disable automatic downloads of Python.</p>

</dd><dt><code>--no-sources</code></dt><dd><p>Ignore the <code>tool.uv.sources</code> table when resolving dependencies. Used to lock against the standards-compliant, publishable package metadata, as opposed to using any local or Git sources</p>

</dd><dt><code>--offline</code></dt><dd><p>Disable network access.</p>

<p>When disabled, uv will only use locally cached data and locally available files.</p>

</dd><dt><code>--prerelease</code> <i>prerelease</i></dt><dd><p>The strategy to use when considering pre-release versions.</p>

<p>By default, uv will accept pre-releases for packages that <em>only</em> publish pre-releases, along with first-party requirements that contain an explicit pre-release marker in the declared specifiers (<code>if-necessary-or-explicit</code>).</p>

<p>May also be set with the <code>UV_PRERELEASE</code> environment variable.</p>
<p>Possible values:</p>

<ul>
<li><code>disallow</code>:  Disallow all pre-release versions</li>

<li><code>allow</code>:  Allow all pre-release versions</li>

<li><code>if-necessary</code>:  Allow pre-release versions if all versions of a package are pre-release</li>

<li><code>explicit</code>:  Allow pre-release versions for first-party packages with explicit pre-release markers in their version requirements</li>

<li><code>if-necessary-or-explicit</code>:  Allow pre-release versions if all versions of a package are pre-release, or if the package has an explicit pre-release marker in its version requirements</li>
</ul>
</dd><dt><code>--project</code> <i>project</i></dt><dd><p>Run the command within the given project directory.</p>

<p>All <code>pyproject.toml</code>, <code>uv.toml</code>, and <code>.python-version</code> files will be discovered by walking up the directory tree from the project root, as will the project&#8217;s virtual environment (<code>.venv</code>).</p>

<p>Other command-line arguments (such as relative paths) will be resolved relative to the current working directory.</p>

<p>See <code>--directory</code> to change the working directory entirely.</p>

<p>This setting has no effect when used in the <code>uv pip</code> interface.</p>

</dd><dt><code>--python</code>, <code>-p</code> <i>python</i></dt><dd><p>The Python interpreter to use during resolution.</p>

<p>A Python interpreter is required for building source distributions to determine package metadata when there are not wheels.</p>

<p>The interpreter is also used as the fallback value for the minimum Python version if <code>requires-python</code> is not set.</p>

<p>See <a href="#uv-python">uv python</a> for details on Python discovery and supported request formats.</p>

<p>May also be set with the <code>UV_PYTHON</code> environment variable.</p>
</dd><dt><code>--python-preference</code> <i>python-preference</i></dt><dd><p>Whether to prefer uv-managed or system Python installations.</p>

<p>By default, uv prefers using Python versions it manages. However, it will use system Python installations if a uv-managed Python is not installed. This option allows prioritizing or ignoring system Python installations.</p>

<p>May also be set with the <code>UV_PYTHON_PREFERENCE</code> environment variable.</p>
<p>Possible values:</p>

<ul>
<li><code>only-managed</code>:  Only use managed Python installations; never use system Python installations</li>

<li><code>managed</code>:  Prefer managed Python installations over system Python installations</li>

<li><code>system</code>:  Prefer system Python installations over managed Python installations</li>

<li><code>only-system</code>:  Only use system Python installations; never use managed Python installations</li>
</ul>
</dd><dt><code>--quiet</code>, <code>-q</code></dt><dd><p>Do not print any output</p>

</dd><dt><code>--refresh</code></dt><dd><p>Refresh all cached data</p>

</dd><dt><code>--refresh-package</code> <i>refresh-package</i></dt><dd><p>Refresh cached data for a specific package</p>

</dd><dt><code>--resolution</code> <i>resolution</i></dt><dd><p>The strategy to use when selecting between the different compatible versions for a given package requirement.</p>

<p>By default, uv will use the latest compatible version of each package (<code>highest</code>).</p>

<p>May also be set with the <code>UV_RESOLUTION</code> environment variable.</p>
<p>Possible values:</p>

<ul>
<li><code>highest</code>:  Resolve the highest compatible version of each package</li>

<li><code>lowest</code>:  Resolve the lowest compatible version of each package</li>

<li><code>lowest-direct</code>:  Resolve the lowest compatible version of any direct dependencies, and the highest compatible version of any transitive dependencies</li>
</ul>
</dd><dt><code>--upgrade</code>, <code>-U</code></dt><dd><p>Allow package upgrades, ignoring pinned versions in any existing output file. Implies <code>--refresh</code></p>

</dd><dt><code>--upgrade-package</code>, <code>-P</code> <i>upgrade-package</i></dt><dd><p>Allow upgrades for a specific package, ignoring pinned versions in any existing output file. Implies <code>--refresh-package</code></p>

</dd><dt><code>--verbose</code>, <code>-v</code></dt><dd><p>Use verbose output.</p>

<p>You can configure fine-grained logging using the <code>RUST_LOG</code> environment variable. (&lt;https://docs.rs/tracing-subscriber/latest/tracing_subscriber/filter/struct.EnvFilter.html#directives&gt;)</p>

</dd><dt><code>--version</code>, <code>-V</code></dt><dd><p>Display the uv version</p>

</dd></dl>

## uv export

Export the project's lockfile to an alternate format.

At present, only `requirements-txt` is supported.

The project is re-locked before exporting unless the `--locked` or `--frozen` flag is provided.

uv will search for a project in the current directory or any parent directory. If a project cannot be found, uv will exit with an error.

If operating in a workspace, the root will be exported by default; however, a specific member can be selected using the `--package` option.

<h3 class="cli-reference">Usage</h3>

```
uv export [OPTIONS]
```

<h3 class="cli-reference">Options</h3>

<dl class="cli-reference"><dt><code>--all-extras</code></dt><dd><p>Include all optional dependencies</p>

</dd><dt><code>--allow-insecure-host</code> <i>allow-insecure-host</i></dt><dd><p>Allow insecure connections to a host.</p>

<p>Can be provided multiple times.</p>

<p>Expects to receive either a hostname (e.g., <code>localhost</code>), a host-port pair (e.g., <code>localhost:8080</code>), or a URL (e.g., <code>https://localhost</code>).</p>

<p>WARNING: Hosts included in this list will not be verified against the system&#8217;s certificate store. Only use <code>--allow-insecure-host</code> in a secure network with verified sources, as it bypasses SSL verification and could expose you to MITM attacks.</p>

<p>May also be set with the <code>UV_INSECURE_HOST</code> environment variable.</p>
</dd><dt><code>--cache-dir</code> <i>cache-dir</i></dt><dd><p>Path to the cache directory.</p>

<p>Defaults to <code>$HOME/Library/Caches/uv</code> on macOS, <code>$XDG_CACHE_HOME/uv</code> or <code>$HOME/.cache/uv</code> on Linux, and <code>%LOCALAPPDATA%\uv\cache</code> on Windows.</p>

<p>May also be set with the <code>UV_CACHE_DIR</code> environment variable.</p>
</dd><dt><code>--color</code> <i>color-choice</i></dt><dd><p>Control colors in output</p>

<p>[default: auto]</p>
<p>Possible values:</p>

<ul>
<li><code>auto</code>:  Enables colored output only when the output is going to a terminal or TTY with support</li>

<li><code>always</code>:  Enables colored output regardless of the detected environment</li>

<li><code>never</code>:  Disables colored output</li>
</ul>
</dd><dt><code>--config-file</code> <i>config-file</i></dt><dd><p>The path to a <code>uv.toml</code> file to use for configuration.</p>

<p>While uv configuration can be included in a <code>pyproject.toml</code> file, it is not allowed in this context.</p>

<p>May also be set with the <code>UV_CONFIG_FILE</code> environment variable.</p>
</dd><dt><code>--config-setting</code>, <code>-C</code> <i>config-setting</i></dt><dd><p>Settings to pass to the PEP 517 build backend, specified as <code>KEY=VALUE</code> pairs</p>

</dd><dt><code>--directory</code> <i>directory</i></dt><dd><p>Change to the given directory prior to running the command.</p>

<p>Relative paths are resolved with the given directory as the base.</p>

<p>See <code>--project</code> to only change the project root directory.</p>

</dd><dt><code>--exclude-newer</code> <i>exclude-newer</i></dt><dd><p>Limit candidate packages to those that were uploaded prior to the given date.</p>

<p>Accepts both RFC 3339 timestamps (e.g., <code>2006-12-02T02:07:43Z</code>) and local dates in the same format (e.g., <code>2006-12-02</code>) in your system&#8217;s configured time zone.</p>

<p>May also be set with the <code>UV_EXCLUDE_NEWER</code> environment variable.</p>
</dd><dt><code>--extra</code> <i>extra</i></dt><dd><p>Include optional dependencies from the extra group name.</p>

<p>May be provided more than once.</p>

</dd><dt><code>--extra-index-url</code> <i>extra-index-url</i></dt><dd><p>Extra URLs of package indexes to use, in addition to <code>--index-url</code>.</p>

<p>Accepts either a repository compliant with PEP 503 (the simple repository API), or a local directory laid out in the same format.</p>

<p>All indexes provided via this flag take priority over the index specified by <code>--index-url</code> (which defaults to PyPI). When multiple <code>--extra-index-url</code> flags are provided, earlier values take priority.</p>

<p>May also be set with the <code>UV_EXTRA_INDEX_URL</code> environment variable.</p>
</dd><dt><code>--find-links</code>, <code>-f</code> <i>find-links</i></dt><dd><p>Locations to search for candidate distributions, in addition to those found in the registry indexes.</p>

<p>If a path, the target must be a directory that contains packages as wheel files (<code>.whl</code>) or source distributions (e.g., <code>.tar.gz</code> or <code>.zip</code>) at the top level.</p>

<p>If a URL, the page must contain a flat list of links to package files adhering to the formats described above.</p>

</dd><dt><code>--format</code> <i>format</i></dt><dd><p>The format to which <code>uv.lock</code> should be exported.</p>

<p>At present, only <code>requirements-txt</code> is supported.</p>

<p>[default: requirements-txt]</p>
<p>Possible values:</p>

<ul>
<li><code>requirements-txt</code>:  Export in <code>requirements.txt</code> format</li>
</ul>
</dd><dt><code>--frozen</code></dt><dd><p>Do not update the <code>uv.lock</code> before exporting.</p>

<p>If a <code>uv.lock</code> does not exist, uv will exit with an error.</p>

</dd><dt><code>--help</code>, <code>-h</code></dt><dd><p>Display the concise help for this command</p>

</dd><dt><code>--index-strategy</code> <i>index-strategy</i></dt><dd><p>The strategy to use when resolving against multiple index URLs.</p>

<p>By default, uv will stop at the first index on which a given package is available, and limit resolutions to those present on that first index (<code>first-match</code>). This prevents &quot;dependency confusion&quot; attacks, whereby an attack can upload a malicious package under the same name to a secondary.</p>

<p>May also be set with the <code>UV_INDEX_STRATEGY</code> environment variable.</p>
<p>Possible values:</p>

<ul>
<li><code>first-index</code>:  Only use results from the first index that returns a match for a given package name</li>

<li><code>unsafe-first-match</code>:  Search for every package name across all indexes, exhausting the versions from the first index before moving on to the next</li>

<li><code>unsafe-best-match</code>:  Search for every package name across all indexes, preferring the &quot;best&quot; version found. If a package version is in multiple indexes, only look at the entry for the first index</li>
</ul>
</dd><dt><code>--index-url</code>, <code>-i</code> <i>index-url</i></dt><dd><p>The URL of the Python package index (by default: &lt;https://pypi.org/simple&gt;).</p>

<p>Accepts either a repository compliant with PEP 503 (the simple repository API), or a local directory laid out in the same format.</p>

<p>The index given by this flag is given lower priority than all other indexes specified via the <code>--extra-index-url</code> flag.</p>

<p>May also be set with the <code>UV_INDEX_URL</code> environment variable.</p>
</dd><dt><code>--keyring-provider</code> <i>keyring-provider</i></dt><dd><p>Attempt to use <code>keyring</code> for authentication for index URLs.</p>

<p>At present, only <code>--keyring-provider subprocess</code> is supported, which configures uv to use the <code>keyring</code> CLI to handle authentication.</p>

<p>Defaults to <code>disabled</code>.</p>

<p>May also be set with the <code>UV_KEYRING_PROVIDER</code> environment variable.</p>
<p>Possible values:</p>

<ul>
<li><code>disabled</code>:  Do not use keyring for credential lookup</li>

<li><code>subprocess</code>:  Use the <code>keyring</code> command for credential lookup</li>
</ul>
</dd><dt><code>--link-mode</code> <i>link-mode</i></dt><dd><p>The method to use when installing packages from the global cache.</p>

<p>This option is only used when building source distributions.</p>

<p>Defaults to <code>clone</code> (also known as Copy-on-Write) on macOS, and <code>hardlink</code> on Linux and Windows.</p>

<p>May also be set with the <code>UV_LINK_MODE</code> environment variable.</p>
<p>Possible values:</p>

<ul>
<li><code>clone</code>:  Clone (i.e., copy-on-write) packages from the wheel into the <code>site-packages</code> directory</li>

<li><code>copy</code>:  Copy packages from the wheel into the <code>site-packages</code> directory</li>

<li><code>hardlink</code>:  Hard link packages from the wheel into the <code>site-packages</code> directory</li>

<li><code>symlink</code>:  Symbolically link packages from the wheel into the <code>site-packages</code> directory</li>
</ul>
</dd><dt><code>--locked</code></dt><dd><p>Assert that the <code>uv.lock</code> will remain unchanged.</p>

<p>Requires that the lockfile is up-to-date. If the lockfile is missing or needs to be updated, uv will exit with an error.</p>

</dd><dt><code>--native-tls</code></dt><dd><p>Whether to load TLS certificates from the platform&#8217;s native certificate store.</p>

<p>By default, uv loads certificates from the bundled <code>webpki-roots</code> crate. The <code>webpki-roots</code> are a reliable set of trust roots from Mozilla, and including them in uv improves portability and performance (especially on macOS).</p>

<p>However, in some cases, you may want to use the platform&#8217;s native certificate store, especially if you&#8217;re relying on a corporate trust root (e.g., for a mandatory proxy) that&#8217;s included in your system&#8217;s certificate store.</p>

<p>May also be set with the <code>UV_NATIVE_TLS</code> environment variable.</p>
</dd><dt><code>--no-binary</code></dt><dd><p>Don&#8217;t install pre-built wheels.</p>

<p>The given packages will be built and installed from source. The resolver will still use pre-built wheels to extract package metadata, if available.</p>

</dd><dt><code>--no-binary-package</code> <i>no-binary-package</i></dt><dd><p>Don&#8217;t install pre-built wheels for a specific package</p>

</dd><dt><code>--no-build</code></dt><dd><p>Don&#8217;t build source distributions.</p>

<p>When enabled, resolving will not run arbitrary Python code. The cached wheels of already-built source distributions will be reused, but operations that require building distributions will exit with an error.</p>

</dd><dt><code>--no-build-isolation</code></dt><dd><p>Disable isolation when building source distributions.</p>

<p>Assumes that build dependencies specified by PEP 518 are already installed.</p>

<p>May also be set with the <code>UV_NO_BUILD_ISOLATION</code> environment variable.</p>
</dd><dt><code>--no-build-isolation-package</code> <i>no-build-isolation-package</i></dt><dd><p>Disable isolation when building source distributions for a specific package.</p>

<p>Assumes that the packages&#8217; build dependencies specified by PEP 518 are already installed.</p>

</dd><dt><code>--no-build-package</code> <i>no-build-package</i></dt><dd><p>Don&#8217;t build source distributions for a specific package</p>

</dd><dt><code>--no-cache</code>, <code>-n</code></dt><dd><p>Avoid reading from or writing to the cache, instead using a temporary directory for the duration of the operation</p>

<p>May also be set with the <code>UV_NO_CACHE</code> environment variable.</p>
</dd><dt><code>--no-config</code></dt><dd><p>Avoid discovering configuration files (<code>pyproject.toml</code>, <code>uv.toml</code>).</p>

<p>Normally, configuration files are discovered in the current directory, parent directories, or user configuration directories.</p>

<p>May also be set with the <code>UV_NO_CONFIG</code> environment variable.</p>
</dd><dt><code>--no-dev</code></dt><dd><p>Omit development dependencies</p>

</dd><dt><code>--no-editable</code></dt><dd><p>Install any editable dependencies, including the project and any workspace members, as non-editable</p>

</dd><dt><code>--no-emit-package</code> <i>no-emit-package</i></dt><dd><p>Do not emit the given package(s).</p>

<p>By default, all of the project&#8217;s dependencies are included in the exported requirements file. The <code>--no-install-package</code> option allows exclusion of specific packages.</p>

</dd><dt><code>--no-emit-project</code></dt><dd><p>Do not emit the current project.</p>

<p>By default, the current project is included in the exported requirements file with all of its dependencies. The <code>--no-emit-project</code> option allows the project to be excluded, but all of its dependencies to remain included.</p>

</dd><dt><code>--no-emit-workspace</code></dt><dd><p>Do not emit any workspace members, including the root project.</p>

<p>By default, all workspace members and their dependencies are included in the exported requirements file, with all of their dependencies. The <code>--no-emit-workspace</code> option allows exclusion of all the workspace members while retaining their dependencies.</p>

</dd><dt><code>--no-hashes</code></dt><dd><p>Omit hashes in the generated output</p>

</dd><dt><code>--no-index</code></dt><dd><p>Ignore the registry index (e.g., PyPI), instead relying on direct URL dependencies and those provided via <code>--find-links</code></p>

</dd><dt><code>--no-progress</code></dt><dd><p>Hide all progress outputs.</p>

<p>For example, spinners or progress bars.</p>

</dd><dt><code>--no-python-downloads</code></dt><dd><p>Disable automatic downloads of Python.</p>

</dd><dt><code>--no-sources</code></dt><dd><p>Ignore the <code>tool.uv.sources</code> table when resolving dependencies. Used to lock against the standards-compliant, publishable package metadata, as opposed to using any local or Git sources</p>

</dd><dt><code>--offline</code></dt><dd><p>Disable network access.</p>

<p>When disabled, uv will only use locally cached data and locally available files.</p>

</dd><dt><code>--only-dev</code></dt><dd><p>Omit non-development dependencies.</p>

<p>The project itself will also be omitted.</p>

</dd><dt><code>--output-file</code>, <code>-o</code> <i>output-file</i></dt><dd><p>Write the exported requirements to the given file</p>

</dd><dt><code>--package</code> <i>package</i></dt><dd><p>Export the dependencies for a specific package in the workspace.</p>

<p>If the workspace member does not exist, uv will exit with an error.</p>

</dd><dt><code>--prerelease</code> <i>prerelease</i></dt><dd><p>The strategy to use when considering pre-release versions.</p>

<p>By default, uv will accept pre-releases for packages that <em>only</em> publish pre-releases, along with first-party requirements that contain an explicit pre-release marker in the declared specifiers (<code>if-necessary-or-explicit</code>).</p>

<p>May also be set with the <code>UV_PRERELEASE</code> environment variable.</p>
<p>Possible values:</p>

<ul>
<li><code>disallow</code>:  Disallow all pre-release versions</li>

<li><code>allow</code>:  Allow all pre-release versions</li>

<li><code>if-necessary</code>:  Allow pre-release versions if all versions of a package are pre-release</li>

<li><code>explicit</code>:  Allow pre-release versions for first-party packages with explicit pre-release markers in their version requirements</li>

<li><code>if-necessary-or-explicit</code>:  Allow pre-release versions if all versions of a package are pre-release, or if the package has an explicit pre-release marker in its version requirements</li>
</ul>
</dd><dt><code>--project</code> <i>project</i></dt><dd><p>Run the command within the given project directory.</p>

<p>All <code>pyproject.toml</code>, <code>uv.toml</code>, and <code>.python-version</code> files will be discovered by walking up the directory tree from the project root, as will the project&#8217;s virtual environment (<code>.venv</code>).</p>

<p>Other command-line arguments (such as relative paths) will be resolved relative to the current working directory.</p>

<p>See <code>--directory</code> to change the working directory entirely.</p>

<p>This setting has no effect when used in the <code>uv pip</code> interface.</p>

</dd><dt><code>--python</code>, <code>-p</code> <i>python</i></dt><dd><p>The Python interpreter to use during resolution.</p>

<p>A Python interpreter is required for building source distributions to determine package metadata when there are not wheels.</p>

<p>The interpreter is also used as the fallback value for the minimum Python version if <code>requires-python</code> is not set.</p>

<p>See <a href="#uv-python">uv python</a> for details on Python discovery and supported request formats.</p>

<p>May also be set with the <code>UV_PYTHON</code> environment variable.</p>
</dd><dt><code>--python-preference</code> <i>python-preference</i></dt><dd><p>Whether to prefer uv-managed or system Python installations.</p>

<p>By default, uv prefers using Python versions it manages. However, it will use system Python installations if a uv-managed Python is not installed. This option allows prioritizing or ignoring system Python installations.</p>

<p>May also be set with the <code>UV_PYTHON_PREFERENCE</code> environment variable.</p>
<p>Possible values:</p>

<ul>
<li><code>only-managed</code>:  Only use managed Python installations; never use system Python installations</li>

<li><code>managed</code>:  Prefer managed Python installations over system Python installations</li>

<li><code>system</code>:  Prefer system Python installations over managed Python installations</li>

<li><code>only-system</code>:  Only use system Python installations; never use managed Python installations</li>
</ul>
</dd><dt><code>--quiet</code>, <code>-q</code></dt><dd><p>Do not print any output</p>

</dd><dt><code>--refresh</code></dt><dd><p>Refresh all cached data</p>

</dd><dt><code>--refresh-package</code> <i>refresh-package</i></dt><dd><p>Refresh cached data for a specific package</p>

</dd><dt><code>--resolution</code> <i>resolution</i></dt><dd><p>The strategy to use when selecting between the different compatible versions for a given package requirement.</p>

<p>By default, uv will use the latest compatible version of each package (<code>highest</code>).</p>

<p>May also be set with the <code>UV_RESOLUTION</code> environment variable.</p>
<p>Possible values:</p>

<ul>
<li><code>highest</code>:  Resolve the highest compatible version of each package</li>

<li><code>lowest</code>:  Resolve the lowest compatible version of each package</li>

<li><code>lowest-direct</code>:  Resolve the lowest compatible version of any direct dependencies, and the highest compatible version of any transitive dependencies</li>
</ul>
</dd><dt><code>--upgrade</code>, <code>-U</code></dt><dd><p>Allow package upgrades, ignoring pinned versions in any existing output file. Implies <code>--refresh</code></p>

</dd><dt><code>--upgrade-package</code>, <code>-P</code> <i>upgrade-package</i></dt><dd><p>Allow upgrades for a specific package, ignoring pinned versions in any existing output file. Implies <code>--refresh-package</code></p>

</dd><dt><code>--verbose</code>, <code>-v</code></dt><dd><p>Use verbose output.</p>

<p>You can configure fine-grained logging using the <code>RUST_LOG</code> environment variable. (&lt;https://docs.rs/tracing-subscriber/latest/tracing_subscriber/filter/struct.EnvFilter.html#directives&gt;)</p>

</dd><dt><code>--version</code>, <code>-V</code></dt><dd><p>Display the uv version</p>

</dd></dl>

## uv tree

Display the project's dependency tree

<h3 class="cli-reference">Usage</h3>

```
uv tree [OPTIONS]
```

<h3 class="cli-reference">Options</h3>

<dl class="cli-reference"><dt><code>--allow-insecure-host</code> <i>allow-insecure-host</i></dt><dd><p>Allow insecure connections to a host.</p>

<p>Can be provided multiple times.</p>

<p>Expects to receive either a hostname (e.g., <code>localhost</code>), a host-port pair (e.g., <code>localhost:8080</code>), or a URL (e.g., <code>https://localhost</code>).</p>

<p>WARNING: Hosts included in this list will not be verified against the system&#8217;s certificate store. Only use <code>--allow-insecure-host</code> in a secure network with verified sources, as it bypasses SSL verification and could expose you to MITM attacks.</p>

<p>May also be set with the <code>UV_INSECURE_HOST</code> environment variable.</p>
</dd><dt><code>--cache-dir</code> <i>cache-dir</i></dt><dd><p>Path to the cache directory.</p>

<p>Defaults to <code>$HOME/Library/Caches/uv</code> on macOS, <code>$XDG_CACHE_HOME/uv</code> or <code>$HOME/.cache/uv</code> on Linux, and <code>%LOCALAPPDATA%\uv\cache</code> on Windows.</p>

<p>May also be set with the <code>UV_CACHE_DIR</code> environment variable.</p>
</dd><dt><code>--color</code> <i>color-choice</i></dt><dd><p>Control colors in output</p>

<p>[default: auto]</p>
<p>Possible values:</p>

<ul>
<li><code>auto</code>:  Enables colored output only when the output is going to a terminal or TTY with support</li>

<li><code>always</code>:  Enables colored output regardless of the detected environment</li>

<li><code>never</code>:  Disables colored output</li>
</ul>
</dd><dt><code>--config-file</code> <i>config-file</i></dt><dd><p>The path to a <code>uv.toml</code> file to use for configuration.</p>

<p>While uv configuration can be included in a <code>pyproject.toml</code> file, it is not allowed in this context.</p>

<p>May also be set with the <code>UV_CONFIG_FILE</code> environment variable.</p>
</dd><dt><code>--config-setting</code>, <code>-C</code> <i>config-setting</i></dt><dd><p>Settings to pass to the PEP 517 build backend, specified as <code>KEY=VALUE</code> pairs</p>

</dd><dt><code>--depth</code>, <code>-d</code> <i>depth</i></dt><dd><p>Maximum display depth of the dependency tree</p>

<p>[default: 255]</p>
</dd><dt><code>--directory</code> <i>directory</i></dt><dd><p>Change to the given directory prior to running the command.</p>

<p>Relative paths are resolved with the given directory as the base.</p>

<p>See <code>--project</code> to only change the project root directory.</p>

</dd><dt><code>--exclude-newer</code> <i>exclude-newer</i></dt><dd><p>Limit candidate packages to those that were uploaded prior to the given date.</p>

<p>Accepts both RFC 3339 timestamps (e.g., <code>2006-12-02T02:07:43Z</code>) and local dates in the same format (e.g., <code>2006-12-02</code>) in your system&#8217;s configured time zone.</p>

<p>May also be set with the <code>UV_EXCLUDE_NEWER</code> environment variable.</p>
</dd><dt><code>--extra-index-url</code> <i>extra-index-url</i></dt><dd><p>Extra URLs of package indexes to use, in addition to <code>--index-url</code>.</p>

<p>Accepts either a repository compliant with PEP 503 (the simple repository API), or a local directory laid out in the same format.</p>

<p>All indexes provided via this flag take priority over the index specified by <code>--index-url</code> (which defaults to PyPI). When multiple <code>--extra-index-url</code> flags are provided, earlier values take priority.</p>

<p>May also be set with the <code>UV_EXTRA_INDEX_URL</code> environment variable.</p>
</dd><dt><code>--find-links</code>, <code>-f</code> <i>find-links</i></dt><dd><p>Locations to search for candidate distributions, in addition to those found in the registry indexes.</p>

<p>If a path, the target must be a directory that contains packages as wheel files (<code>.whl</code>) or source distributions (e.g., <code>.tar.gz</code> or <code>.zip</code>) at the top level.</p>

<p>If a URL, the page must contain a flat list of links to package files adhering to the formats described above.</p>

</dd><dt><code>--frozen</code></dt><dd><p>Display the requirements without locking the project.</p>

<p>If the lockfile is missing, uv will exit with an error.</p>

</dd><dt><code>--help</code>, <code>-h</code></dt><dd><p>Display the concise help for this command</p>

</dd><dt><code>--index-strategy</code> <i>index-strategy</i></dt><dd><p>The strategy to use when resolving against multiple index URLs.</p>

<p>By default, uv will stop at the first index on which a given package is available, and limit resolutions to those present on that first index (<code>first-match</code>). This prevents &quot;dependency confusion&quot; attacks, whereby an attack can upload a malicious package under the same name to a secondary.</p>

<p>May also be set with the <code>UV_INDEX_STRATEGY</code> environment variable.</p>
<p>Possible values:</p>

<ul>
<li><code>first-index</code>:  Only use results from the first index that returns a match for a given package name</li>

<li><code>unsafe-first-match</code>:  Search for every package name across all indexes, exhausting the versions from the first index before moving on to the next</li>

<li><code>unsafe-best-match</code>:  Search for every package name across all indexes, preferring the &quot;best&quot; version found. If a package version is in multiple indexes, only look at the entry for the first index</li>
</ul>
</dd><dt><code>--index-url</code>, <code>-i</code> <i>index-url</i></dt><dd><p>The URL of the Python package index (by default: &lt;https://pypi.org/simple&gt;).</p>

<p>Accepts either a repository compliant with PEP 503 (the simple repository API), or a local directory laid out in the same format.</p>

<p>The index given by this flag is given lower priority than all other indexes specified via the <code>--extra-index-url</code> flag.</p>

<p>May also be set with the <code>UV_INDEX_URL</code> environment variable.</p>
</dd><dt><code>--invert</code></dt><dd><p>Show the reverse dependencies for the given package. This flag will invert the tree and display the packages that depend on the given package</p>

</dd><dt><code>--keyring-provider</code> <i>keyring-provider</i></dt><dd><p>Attempt to use <code>keyring</code> for authentication for index URLs.</p>

<p>At present, only <code>--keyring-provider subprocess</code> is supported, which configures uv to use the <code>keyring</code> CLI to handle authentication.</p>

<p>Defaults to <code>disabled</code>.</p>

<p>May also be set with the <code>UV_KEYRING_PROVIDER</code> environment variable.</p>
<p>Possible values:</p>

<ul>
<li><code>disabled</code>:  Do not use keyring for credential lookup</li>

<li><code>subprocess</code>:  Use the <code>keyring</code> command for credential lookup</li>
</ul>
</dd><dt><code>--link-mode</code> <i>link-mode</i></dt><dd><p>The method to use when installing packages from the global cache.</p>

<p>This option is only used when building source distributions.</p>

<p>Defaults to <code>clone</code> (also known as Copy-on-Write) on macOS, and <code>hardlink</code> on Linux and Windows.</p>

<p>May also be set with the <code>UV_LINK_MODE</code> environment variable.</p>
<p>Possible values:</p>

<ul>
<li><code>clone</code>:  Clone (i.e., copy-on-write) packages from the wheel into the <code>site-packages</code> directory</li>

<li><code>copy</code>:  Copy packages from the wheel into the <code>site-packages</code> directory</li>

<li><code>hardlink</code>:  Hard link packages from the wheel into the <code>site-packages</code> directory</li>

<li><code>symlink</code>:  Symbolically link packages from the wheel into the <code>site-packages</code> directory</li>
</ul>
</dd><dt><code>--locked</code></dt><dd><p>Assert that the <code>uv.lock</code> will remain unchanged.</p>

<p>Requires that the lockfile is up-to-date. If the lockfile is missing or needs to be updated, uv will exit with an error.</p>

</dd><dt><code>--native-tls</code></dt><dd><p>Whether to load TLS certificates from the platform&#8217;s native certificate store.</p>

<p>By default, uv loads certificates from the bundled <code>webpki-roots</code> crate. The <code>webpki-roots</code> are a reliable set of trust roots from Mozilla, and including them in uv improves portability and performance (especially on macOS).</p>

<p>However, in some cases, you may want to use the platform&#8217;s native certificate store, especially if you&#8217;re relying on a corporate trust root (e.g., for a mandatory proxy) that&#8217;s included in your system&#8217;s certificate store.</p>

<p>May also be set with the <code>UV_NATIVE_TLS</code> environment variable.</p>
</dd><dt><code>--no-binary</code></dt><dd><p>Don&#8217;t install pre-built wheels.</p>

<p>The given packages will be built and installed from source. The resolver will still use pre-built wheels to extract package metadata, if available.</p>

</dd><dt><code>--no-binary-package</code> <i>no-binary-package</i></dt><dd><p>Don&#8217;t install pre-built wheels for a specific package</p>

</dd><dt><code>--no-build</code></dt><dd><p>Don&#8217;t build source distributions.</p>

<p>When enabled, resolving will not run arbitrary Python code. The cached wheels of already-built source distributions will be reused, but operations that require building distributions will exit with an error.</p>

</dd><dt><code>--no-build-isolation</code></dt><dd><p>Disable isolation when building source distributions.</p>

<p>Assumes that build dependencies specified by PEP 518 are already installed.</p>

<p>May also be set with the <code>UV_NO_BUILD_ISOLATION</code> environment variable.</p>
</dd><dt><code>--no-build-isolation-package</code> <i>no-build-isolation-package</i></dt><dd><p>Disable isolation when building source distributions for a specific package.</p>

<p>Assumes that the packages&#8217; build dependencies specified by PEP 518 are already installed.</p>

</dd><dt><code>--no-build-package</code> <i>no-build-package</i></dt><dd><p>Don&#8217;t build source distributions for a specific package</p>

</dd><dt><code>--no-cache</code>, <code>-n</code></dt><dd><p>Avoid reading from or writing to the cache, instead using a temporary directory for the duration of the operation</p>

<p>May also be set with the <code>UV_NO_CACHE</code> environment variable.</p>
</dd><dt><code>--no-config</code></dt><dd><p>Avoid discovering configuration files (<code>pyproject.toml</code>, <code>uv.toml</code>).</p>

<p>Normally, configuration files are discovered in the current directory, parent directories, or user configuration directories.</p>

<p>May also be set with the <code>UV_NO_CONFIG</code> environment variable.</p>
</dd><dt><code>--no-dedupe</code></dt><dd><p>Do not de-duplicate repeated dependencies. Usually, when a package has already displayed its dependencies, further occurrences will not re-display its dependencies, and will include a (*) to indicate it has already been shown. This flag will cause those duplicates to be repeated</p>

</dd><dt><code>--no-index</code></dt><dd><p>Ignore the registry index (e.g., PyPI), instead relying on direct URL dependencies and those provided via <code>--find-links</code></p>

</dd><dt><code>--no-progress</code></dt><dd><p>Hide all progress outputs.</p>

<p>For example, spinners or progress bars.</p>

</dd><dt><code>--no-python-downloads</code></dt><dd><p>Disable automatic downloads of Python.</p>

</dd><dt><code>--no-sources</code></dt><dd><p>Ignore the <code>tool.uv.sources</code> table when resolving dependencies. Used to lock against the standards-compliant, publishable package metadata, as opposed to using any local or Git sources</p>

</dd><dt><code>--offline</code></dt><dd><p>Disable network access.</p>

<p>When disabled, uv will only use locally cached data and locally available files.</p>

</dd><dt><code>--package</code> <i>package</i></dt><dd><p>Display only the specified packages</p>

</dd><dt><code>--prerelease</code> <i>prerelease</i></dt><dd><p>The strategy to use when considering pre-release versions.</p>

<p>By default, uv will accept pre-releases for packages that <em>only</em> publish pre-releases, along with first-party requirements that contain an explicit pre-release marker in the declared specifiers (<code>if-necessary-or-explicit</code>).</p>

<p>May also be set with the <code>UV_PRERELEASE</code> environment variable.</p>
<p>Possible values:</p>

<ul>
<li><code>disallow</code>:  Disallow all pre-release versions</li>

<li><code>allow</code>:  Allow all pre-release versions</li>

<li><code>if-necessary</code>:  Allow pre-release versions if all versions of a package are pre-release</li>

<li><code>explicit</code>:  Allow pre-release versions for first-party packages with explicit pre-release markers in their version requirements</li>

<li><code>if-necessary-or-explicit</code>:  Allow pre-release versions if all versions of a package are pre-release, or if the package has an explicit pre-release marker in its version requirements</li>
</ul>
</dd><dt><code>--project</code> <i>project</i></dt><dd><p>Run the command within the given project directory.</p>

<p>All <code>pyproject.toml</code>, <code>uv.toml</code>, and <code>.python-version</code> files will be discovered by walking up the directory tree from the project root, as will the project&#8217;s virtual environment (<code>.venv</code>).</p>

<p>Other command-line arguments (such as relative paths) will be resolved relative to the current working directory.</p>

<p>See <code>--directory</code> to change the working directory entirely.</p>

<p>This setting has no effect when used in the <code>uv pip</code> interface.</p>

</dd><dt><code>--prune</code> <i>prune</i></dt><dd><p>Prune the given package from the display of the dependency tree</p>

</dd><dt><code>--python</code>, <code>-p</code> <i>python</i></dt><dd><p>The Python interpreter to use for locking and filtering.</p>

<p>By default, the tree is filtered to match the platform as reported by the Python interpreter. Use <code>--universal</code> to display the tree for all platforms, or use <code>--python-version</code> or <code>--python-platform</code> to override a subset of markers.</p>

<p>See <a href="#uv-python">uv python</a> for details on Python discovery and supported request formats.</p>

<p>May also be set with the <code>UV_PYTHON</code> environment variable.</p>
</dd><dt><code>--python-platform</code> <i>python-platform</i></dt><dd><p>The platform to use when filtering the tree.</p>

<p>For example, pass <code>--platform windows</code> to display the dependencies that would be included when installing on Windows.</p>

<p>Represented as a &quot;target triple&quot;, a string that describes the target platform in terms of its CPU, vendor, and operating system name, like <code>x86_64-unknown-linux-gnu</code> or <code>aarch64-apple-darwin</code>.</p>

<p>Possible values:</p>

<ul>
<li><code>windows</code>:  An alias for <code>x86_64-pc-windows-msvc</code>, the default target for Windows</li>

<li><code>linux</code>:  An alias for <code>x86_64-unknown-linux-gnu</code>, the default target for Linux</li>

<li><code>macos</code>:  An alias for <code>aarch64-apple-darwin</code>, the default target for macOS</li>

<li><code>x86_64-pc-windows-msvc</code>:  A 64-bit x86 Windows target</li>

<li><code>i686-pc-windows-msvc</code>:  A 32-bit x86 Windows target</li>

<li><code>x86_64-unknown-linux-gnu</code>:  An x86 Linux target. Equivalent to <code>x86_64-manylinux_2_17</code></li>

<li><code>aarch64-apple-darwin</code>:  An ARM-based macOS target, as seen on Apple Silicon devices</li>

<li><code>x86_64-apple-darwin</code>:  An x86 macOS target</li>

<li><code>aarch64-unknown-linux-gnu</code>:  An ARM64 Linux target. Equivalent to <code>aarch64-manylinux_2_17</code></li>

<li><code>aarch64-unknown-linux-musl</code>:  An ARM64 Linux target</li>

<li><code>x86_64-unknown-linux-musl</code>:  An <code>x86_64</code> Linux target</li>

<li><code>x86_64-manylinux_2_17</code>:  An <code>x86_64</code> target for the <code>manylinux_2_17</code> platform</li>

<li><code>x86_64-manylinux_2_28</code>:  An <code>x86_64</code> target for the <code>manylinux_2_28</code> platform</li>

<li><code>x86_64-manylinux_2_31</code>:  An <code>x86_64</code> target for the <code>manylinux_2_31</code> platform</li>

<li><code>aarch64-manylinux_2_17</code>:  An ARM64 target for the <code>manylinux_2_17</code> platform</li>

<li><code>aarch64-manylinux_2_28</code>:  An ARM64 target for the <code>manylinux_2_28</code> platform</li>

<li><code>aarch64-manylinux_2_31</code>:  An ARM64 target for the <code>manylinux_2_31</code> platform</li>
</ul>
</dd><dt><code>--python-preference</code> <i>python-preference</i></dt><dd><p>Whether to prefer uv-managed or system Python installations.</p>

<p>By default, uv prefers using Python versions it manages. However, it will use system Python installations if a uv-managed Python is not installed. This option allows prioritizing or ignoring system Python installations.</p>

<p>May also be set with the <code>UV_PYTHON_PREFERENCE</code> environment variable.</p>
<p>Possible values:</p>

<ul>
<li><code>only-managed</code>:  Only use managed Python installations; never use system Python installations</li>

<li><code>managed</code>:  Prefer managed Python installations over system Python installations</li>

<li><code>system</code>:  Prefer system Python installations over managed Python installations</li>

<li><code>only-system</code>:  Only use system Python installations; never use managed Python installations</li>
</ul>
</dd><dt><code>--python-version</code> <i>python-version</i></dt><dd><p>The Python version to use when filtering the tree.</p>

<p>For example, pass <code>--python-version 3.10</code> to display the dependencies that would be included when installing on Python 3.10.</p>

<p>Defaults to the version of the discovered Python interpreter.</p>

</dd><dt><code>--quiet</code>, <code>-q</code></dt><dd><p>Do not print any output</p>

</dd><dt><code>--resolution</code> <i>resolution</i></dt><dd><p>The strategy to use when selecting between the different compatible versions for a given package requirement.</p>

<p>By default, uv will use the latest compatible version of each package (<code>highest</code>).</p>

<p>May also be set with the <code>UV_RESOLUTION</code> environment variable.</p>
<p>Possible values:</p>

<ul>
<li><code>highest</code>:  Resolve the highest compatible version of each package</li>

<li><code>lowest</code>:  Resolve the lowest compatible version of each package</li>

<li><code>lowest-direct</code>:  Resolve the lowest compatible version of any direct dependencies, and the highest compatible version of any transitive dependencies</li>
</ul>
</dd><dt><code>--universal</code></dt><dd><p>Show a platform-independent dependency tree.</p>

<p>Shows resolved package versions for all Python versions and platforms, rather than filtering to those that are relevant for the current environment.</p>

<p>Multiple versions may be shown for a each package.</p>

</dd><dt><code>--upgrade</code>, <code>-U</code></dt><dd><p>Allow package upgrades, ignoring pinned versions in any existing output file. Implies <code>--refresh</code></p>

</dd><dt><code>--upgrade-package</code>, <code>-P</code> <i>upgrade-package</i></dt><dd><p>Allow upgrades for a specific package, ignoring pinned versions in any existing output file. Implies <code>--refresh-package</code></p>

</dd><dt><code>--verbose</code>, <code>-v</code></dt><dd><p>Use verbose output.</p>

<p>You can configure fine-grained logging using the <code>RUST_LOG</code> environment variable. (&lt;https://docs.rs/tracing-subscriber/latest/tracing_subscriber/filter/struct.EnvFilter.html#directives&gt;)</p>

</dd><dt><code>--version</code>, <code>-V</code></dt><dd><p>Display the uv version</p>

</dd></dl>

## uv tool

Run and install commands provided by Python packages

<h3 class="cli-reference">Usage</h3>

```
uv tool [OPTIONS] <COMMAND>
```

<h3 class="cli-reference">Commands</h3>

<dl class="cli-reference"><dt><a href="#uv-tool-run"><code>uv tool run</code></a></dt><dd><p>Run a command provided by a Python package</p>
</dd>
<dt><a href="#uv-tool-install"><code>uv tool install</code></a></dt><dd><p>Install commands provided by a Python package</p>
</dd>
<dt><a href="#uv-tool-upgrade"><code>uv tool upgrade</code></a></dt><dd><p>Upgrade installed tools</p>
</dd>
<dt><a href="#uv-tool-list"><code>uv tool list</code></a></dt><dd><p>List installed tools</p>
</dd>
<dt><a href="#uv-tool-uninstall"><code>uv tool uninstall</code></a></dt><dd><p>Uninstall a tool</p>
</dd>
<dt><a href="#uv-tool-update-shell"><code>uv tool update-shell</code></a></dt><dd><p>Ensure that the tool executable directory is on the <code>PATH</code></p>
</dd>
<dt><a href="#uv-tool-dir"><code>uv tool dir</code></a></dt><dd><p>Show the path to the uv tools directory</p>
</dd>
</dl>

### uv tool run

Run a command provided by a Python package.

By default, the package to install is assumed to match the command name.

The name of the command can include an exact version in the format `<package>@<version>`, e.g., `uv tool run ruff@0.3.0`. If more complex version specification is desired or if the command is provided by a different package, use `--from`.

If the tool was previously installed, i.e., via `uv tool install`, the installed version will be used unless a version is requested or the `--isolated` flag is used.

`uvx` is provided as a convenient alias for `uv tool run`, their behavior is identical.

If no command is provided, the installed tools are displayed.

Packages are installed into an ephemeral virtual environment in the uv cache directory.

<h3 class="cli-reference">Usage</h3>

```
uv tool run [OPTIONS] [COMMAND]
```

<h3 class="cli-reference">Options</h3>

<dl class="cli-reference"><dt><code>--allow-insecure-host</code> <i>allow-insecure-host</i></dt><dd><p>Allow insecure connections to a host.</p>

<p>Can be provided multiple times.</p>

<p>Expects to receive either a hostname (e.g., <code>localhost</code>), a host-port pair (e.g., <code>localhost:8080</code>), or a URL (e.g., <code>https://localhost</code>).</p>

<p>WARNING: Hosts included in this list will not be verified against the system&#8217;s certificate store. Only use <code>--allow-insecure-host</code> in a secure network with verified sources, as it bypasses SSL verification and could expose you to MITM attacks.</p>

<p>May also be set with the <code>UV_INSECURE_HOST</code> environment variable.</p>
</dd><dt><code>--cache-dir</code> <i>cache-dir</i></dt><dd><p>Path to the cache directory.</p>

<p>Defaults to <code>$HOME/Library/Caches/uv</code> on macOS, <code>$XDG_CACHE_HOME/uv</code> or <code>$HOME/.cache/uv</code> on Linux, and <code>%LOCALAPPDATA%\uv\cache</code> on Windows.</p>

<p>May also be set with the <code>UV_CACHE_DIR</code> environment variable.</p>
</dd><dt><code>--color</code> <i>color-choice</i></dt><dd><p>Control colors in output</p>

<p>[default: auto]</p>
<p>Possible values:</p>

<ul>
<li><code>auto</code>:  Enables colored output only when the output is going to a terminal or TTY with support</li>

<li><code>always</code>:  Enables colored output regardless of the detected environment</li>

<li><code>never</code>:  Disables colored output</li>
</ul>
</dd><dt><code>--compile-bytecode</code></dt><dd><p>Compile Python files to bytecode after installation.</p>

<p>By default, uv does not compile Python (<code>.py</code>) files to bytecode (<code>__pycache__/*.pyc</code>); instead, compilation is performed lazily the first time a module is imported. For use-cases in which start time is critical, such as CLI applications and Docker containers, this option can be enabled to trade longer installation times for faster start times.</p>

<p>When enabled, uv will process the entire site-packages directory (including packages that are not being modified by the current operation) for consistency. Like pip, it will also ignore errors.</p>

<p>May also be set with the <code>UV_COMPILE_BYTECODE</code> environment variable.</p>
</dd><dt><code>--config-file</code> <i>config-file</i></dt><dd><p>The path to a <code>uv.toml</code> file to use for configuration.</p>

<p>While uv configuration can be included in a <code>pyproject.toml</code> file, it is not allowed in this context.</p>

<p>May also be set with the <code>UV_CONFIG_FILE</code> environment variable.</p>
</dd><dt><code>--config-setting</code>, <code>-C</code> <i>config-setting</i></dt><dd><p>Settings to pass to the PEP 517 build backend, specified as <code>KEY=VALUE</code> pairs</p>

</dd><dt><code>--directory</code> <i>directory</i></dt><dd><p>Change to the given directory prior to running the command.</p>

<p>Relative paths are resolved with the given directory as the base.</p>

<p>See <code>--project</code> to only change the project root directory.</p>

</dd><dt><code>--exclude-newer</code> <i>exclude-newer</i></dt><dd><p>Limit candidate packages to those that were uploaded prior to the given date.</p>

<p>Accepts both RFC 3339 timestamps (e.g., <code>2006-12-02T02:07:43Z</code>) and local dates in the same format (e.g., <code>2006-12-02</code>) in your system&#8217;s configured time zone.</p>

<p>May also be set with the <code>UV_EXCLUDE_NEWER</code> environment variable.</p>
</dd><dt><code>--extra-index-url</code> <i>extra-index-url</i></dt><dd><p>Extra URLs of package indexes to use, in addition to <code>--index-url</code>.</p>

<p>Accepts either a repository compliant with PEP 503 (the simple repository API), or a local directory laid out in the same format.</p>

<p>All indexes provided via this flag take priority over the index specified by <code>--index-url</code> (which defaults to PyPI). When multiple <code>--extra-index-url</code> flags are provided, earlier values take priority.</p>

<p>May also be set with the <code>UV_EXTRA_INDEX_URL</code> environment variable.</p>
</dd><dt><code>--find-links</code>, <code>-f</code> <i>find-links</i></dt><dd><p>Locations to search for candidate distributions, in addition to those found in the registry indexes.</p>

<p>If a path, the target must be a directory that contains packages as wheel files (<code>.whl</code>) or source distributions (e.g., <code>.tar.gz</code> or <code>.zip</code>) at the top level.</p>

<p>If a URL, the page must contain a flat list of links to package files adhering to the formats described above.</p>

</dd><dt><code>--from</code> <i>from</i></dt><dd><p>Use the given package to provide the command.</p>

<p>By default, the package name is assumed to match the command name.</p>

</dd><dt><code>--help</code>, <code>-h</code></dt><dd><p>Display the concise help for this command</p>

</dd><dt><code>--index-strategy</code> <i>index-strategy</i></dt><dd><p>The strategy to use when resolving against multiple index URLs.</p>

<p>By default, uv will stop at the first index on which a given package is available, and limit resolutions to those present on that first index (<code>first-match</code>). This prevents &quot;dependency confusion&quot; attacks, whereby an attack can upload a malicious package under the same name to a secondary.</p>

<p>May also be set with the <code>UV_INDEX_STRATEGY</code> environment variable.</p>
<p>Possible values:</p>

<ul>
<li><code>first-index</code>:  Only use results from the first index that returns a match for a given package name</li>

<li><code>unsafe-first-match</code>:  Search for every package name across all indexes, exhausting the versions from the first index before moving on to the next</li>

<li><code>unsafe-best-match</code>:  Search for every package name across all indexes, preferring the &quot;best&quot; version found. If a package version is in multiple indexes, only look at the entry for the first index</li>
</ul>
</dd><dt><code>--index-url</code>, <code>-i</code> <i>index-url</i></dt><dd><p>The URL of the Python package index (by default: &lt;https://pypi.org/simple&gt;).</p>

<p>Accepts either a repository compliant with PEP 503 (the simple repository API), or a local directory laid out in the same format.</p>

<p>The index given by this flag is given lower priority than all other indexes specified via the <code>--extra-index-url</code> flag.</p>

<p>May also be set with the <code>UV_INDEX_URL</code> environment variable.</p>
</dd><dt><code>--isolated</code></dt><dd><p>Run the tool in an isolated virtual environment, ignoring any already-installed tools</p>

</dd><dt><code>--keyring-provider</code> <i>keyring-provider</i></dt><dd><p>Attempt to use <code>keyring</code> for authentication for index URLs.</p>

<p>At present, only <code>--keyring-provider subprocess</code> is supported, which configures uv to use the <code>keyring</code> CLI to handle authentication.</p>

<p>Defaults to <code>disabled</code>.</p>

<p>May also be set with the <code>UV_KEYRING_PROVIDER</code> environment variable.</p>
<p>Possible values:</p>

<ul>
<li><code>disabled</code>:  Do not use keyring for credential lookup</li>

<li><code>subprocess</code>:  Use the <code>keyring</code> command for credential lookup</li>
</ul>
</dd><dt><code>--link-mode</code> <i>link-mode</i></dt><dd><p>The method to use when installing packages from the global cache.</p>

<p>Defaults to <code>clone</code> (also known as Copy-on-Write) on macOS, and <code>hardlink</code> on Linux and Windows.</p>

<p>May also be set with the <code>UV_LINK_MODE</code> environment variable.</p>
<p>Possible values:</p>

<ul>
<li><code>clone</code>:  Clone (i.e., copy-on-write) packages from the wheel into the <code>site-packages</code> directory</li>

<li><code>copy</code>:  Copy packages from the wheel into the <code>site-packages</code> directory</li>

<li><code>hardlink</code>:  Hard link packages from the wheel into the <code>site-packages</code> directory</li>

<li><code>symlink</code>:  Symbolically link packages from the wheel into the <code>site-packages</code> directory</li>
</ul>
</dd><dt><code>--native-tls</code></dt><dd><p>Whether to load TLS certificates from the platform&#8217;s native certificate store.</p>

<p>By default, uv loads certificates from the bundled <code>webpki-roots</code> crate. The <code>webpki-roots</code> are a reliable set of trust roots from Mozilla, and including them in uv improves portability and performance (especially on macOS).</p>

<p>However, in some cases, you may want to use the platform&#8217;s native certificate store, especially if you&#8217;re relying on a corporate trust root (e.g., for a mandatory proxy) that&#8217;s included in your system&#8217;s certificate store.</p>

<p>May also be set with the <code>UV_NATIVE_TLS</code> environment variable.</p>
</dd><dt><code>--no-binary</code></dt><dd><p>Don&#8217;t install pre-built wheels.</p>

<p>The given packages will be built and installed from source. The resolver will still use pre-built wheels to extract package metadata, if available.</p>

</dd><dt><code>--no-binary-package</code> <i>no-binary-package</i></dt><dd><p>Don&#8217;t install pre-built wheels for a specific package</p>

</dd><dt><code>--no-build</code></dt><dd><p>Don&#8217;t build source distributions.</p>

<p>When enabled, resolving will not run arbitrary Python code. The cached wheels of already-built source distributions will be reused, but operations that require building distributions will exit with an error.</p>

</dd><dt><code>--no-build-isolation</code></dt><dd><p>Disable isolation when building source distributions.</p>

<p>Assumes that build dependencies specified by PEP 518 are already installed.</p>

<p>May also be set with the <code>UV_NO_BUILD_ISOLATION</code> environment variable.</p>
</dd><dt><code>--no-build-isolation-package</code> <i>no-build-isolation-package</i></dt><dd><p>Disable isolation when building source distributions for a specific package.</p>

<p>Assumes that the packages&#8217; build dependencies specified by PEP 518 are already installed.</p>

</dd><dt><code>--no-build-package</code> <i>no-build-package</i></dt><dd><p>Don&#8217;t build source distributions for a specific package</p>

</dd><dt><code>--no-cache</code>, <code>-n</code></dt><dd><p>Avoid reading from or writing to the cache, instead using a temporary directory for the duration of the operation</p>

<p>May also be set with the <code>UV_NO_CACHE</code> environment variable.</p>
</dd><dt><code>--no-config</code></dt><dd><p>Avoid discovering configuration files (<code>pyproject.toml</code>, <code>uv.toml</code>).</p>

<p>Normally, configuration files are discovered in the current directory, parent directories, or user configuration directories.</p>

<p>May also be set with the <code>UV_NO_CONFIG</code> environment variable.</p>
</dd><dt><code>--no-index</code></dt><dd><p>Ignore the registry index (e.g., PyPI), instead relying on direct URL dependencies and those provided via <code>--find-links</code></p>

</dd><dt><code>--no-progress</code></dt><dd><p>Hide all progress outputs.</p>

<p>For example, spinners or progress bars.</p>

</dd><dt><code>--no-python-downloads</code></dt><dd><p>Disable automatic downloads of Python.</p>

</dd><dt><code>--no-sources</code></dt><dd><p>Ignore the <code>tool.uv.sources</code> table when resolving dependencies. Used to lock against the standards-compliant, publishable package metadata, as opposed to using any local or Git sources</p>

</dd><dt><code>--offline</code></dt><dd><p>Disable network access.</p>

<p>When disabled, uv will only use locally cached data and locally available files.</p>

</dd><dt><code>--prerelease</code> <i>prerelease</i></dt><dd><p>The strategy to use when considering pre-release versions.</p>

<p>By default, uv will accept pre-releases for packages that <em>only</em> publish pre-releases, along with first-party requirements that contain an explicit pre-release marker in the declared specifiers (<code>if-necessary-or-explicit</code>).</p>

<p>May also be set with the <code>UV_PRERELEASE</code> environment variable.</p>
<p>Possible values:</p>

<ul>
<li><code>disallow</code>:  Disallow all pre-release versions</li>

<li><code>allow</code>:  Allow all pre-release versions</li>

<li><code>if-necessary</code>:  Allow pre-release versions if all versions of a package are pre-release</li>

<li><code>explicit</code>:  Allow pre-release versions for first-party packages with explicit pre-release markers in their version requirements</li>

<li><code>if-necessary-or-explicit</code>:  Allow pre-release versions if all versions of a package are pre-release, or if the package has an explicit pre-release marker in its version requirements</li>
</ul>
</dd><dt><code>--project</code> <i>project</i></dt><dd><p>Run the command within the given project directory.</p>

<p>All <code>pyproject.toml</code>, <code>uv.toml</code>, and <code>.python-version</code> files will be discovered by walking up the directory tree from the project root, as will the project&#8217;s virtual environment (<code>.venv</code>).</p>

<p>Other command-line arguments (such as relative paths) will be resolved relative to the current working directory.</p>

<p>See <code>--directory</code> to change the working directory entirely.</p>

<p>This setting has no effect when used in the <code>uv pip</code> interface.</p>

</dd><dt><code>--python</code>, <code>-p</code> <i>python</i></dt><dd><p>The Python interpreter to use to build the run environment.</p>

<p>See <a href="#uv-python">uv python</a> for details on Python discovery and supported request formats.</p>

<p>May also be set with the <code>UV_PYTHON</code> environment variable.</p>
</dd><dt><code>--python-preference</code> <i>python-preference</i></dt><dd><p>Whether to prefer uv-managed or system Python installations.</p>

<p>By default, uv prefers using Python versions it manages. However, it will use system Python installations if a uv-managed Python is not installed. This option allows prioritizing or ignoring system Python installations.</p>

<p>May also be set with the <code>UV_PYTHON_PREFERENCE</code> environment variable.</p>
<p>Possible values:</p>

<ul>
<li><code>only-managed</code>:  Only use managed Python installations; never use system Python installations</li>

<li><code>managed</code>:  Prefer managed Python installations over system Python installations</li>

<li><code>system</code>:  Prefer system Python installations over managed Python installations</li>

<li><code>only-system</code>:  Only use system Python installations; never use managed Python installations</li>
</ul>
</dd><dt><code>--quiet</code>, <code>-q</code></dt><dd><p>Do not print any output</p>

</dd><dt><code>--refresh</code></dt><dd><p>Refresh all cached data</p>

</dd><dt><code>--refresh-package</code> <i>refresh-package</i></dt><dd><p>Refresh cached data for a specific package</p>

</dd><dt><code>--reinstall</code></dt><dd><p>Reinstall all packages, regardless of whether they&#8217;re already installed. Implies <code>--refresh</code></p>

</dd><dt><code>--reinstall-package</code> <i>reinstall-package</i></dt><dd><p>Reinstall a specific package, regardless of whether it&#8217;s already installed. Implies <code>--refresh-package</code></p>

</dd><dt><code>--resolution</code> <i>resolution</i></dt><dd><p>The strategy to use when selecting between the different compatible versions for a given package requirement.</p>

<p>By default, uv will use the latest compatible version of each package (<code>highest</code>).</p>

<p>May also be set with the <code>UV_RESOLUTION</code> environment variable.</p>
<p>Possible values:</p>

<ul>
<li><code>highest</code>:  Resolve the highest compatible version of each package</li>

<li><code>lowest</code>:  Resolve the lowest compatible version of each package</li>

<li><code>lowest-direct</code>:  Resolve the lowest compatible version of any direct dependencies, and the highest compatible version of any transitive dependencies</li>
</ul>
</dd><dt><code>--upgrade</code>, <code>-U</code></dt><dd><p>Allow package upgrades, ignoring pinned versions in any existing output file. Implies <code>--refresh</code></p>

</dd><dt><code>--upgrade-package</code>, <code>-P</code> <i>upgrade-package</i></dt><dd><p>Allow upgrades for a specific package, ignoring pinned versions in any existing output file. Implies <code>--refresh-package</code></p>

</dd><dt><code>--verbose</code>, <code>-v</code></dt><dd><p>Use verbose output.</p>

<p>You can configure fine-grained logging using the <code>RUST_LOG</code> environment variable. (&lt;https://docs.rs/tracing-subscriber/latest/tracing_subscriber/filter/struct.EnvFilter.html#directives&gt;)</p>

</dd><dt><code>--version</code>, <code>-V</code></dt><dd><p>Display the uv version</p>

</dd><dt><code>--with</code> <i>with</i></dt><dd><p>Run with the given packages installed</p>

</dd><dt><code>--with-editable</code> <i>with-editable</i></dt><dd><p>Run with the given packages installed as editables</p>

<p>When used in a project, these dependencies will be layered on top of the uv tool&#8217;s environment in a separate, ephemeral environment. These dependencies are allowed to conflict with those specified.</p>

</dd><dt><code>--with-requirements</code> <i>with-requirements</i></dt><dd><p>Run with all packages listed in the given <code>requirements.txt</code> files</p>

</dd></dl>

### uv tool install

Install commands provided by a Python package.

Packages are installed into an isolated virtual environment in the uv tools directory. The executables are linked the tool executable directory, which is determined according to the XDG standard and can be retrieved with `uv tool dir --bin`.

If the tool was previously installed, the existing tool will generally be replaced.

<h3 class="cli-reference">Usage</h3>

```
uv tool install [OPTIONS] <PACKAGE>
```

<h3 class="cli-reference">Arguments</h3>

<dl class="cli-reference"><dt><code>PACKAGE</code></dt><dd><p>The package to install commands from</p>

</dd></dl>

<h3 class="cli-reference">Options</h3>

<dl class="cli-reference"><dt><code>--allow-insecure-host</code> <i>allow-insecure-host</i></dt><dd><p>Allow insecure connections to a host.</p>

<p>Can be provided multiple times.</p>

<p>Expects to receive either a hostname (e.g., <code>localhost</code>), a host-port pair (e.g., <code>localhost:8080</code>), or a URL (e.g., <code>https://localhost</code>).</p>

<p>WARNING: Hosts included in this list will not be verified against the system&#8217;s certificate store. Only use <code>--allow-insecure-host</code> in a secure network with verified sources, as it bypasses SSL verification and could expose you to MITM attacks.</p>

<p>May also be set with the <code>UV_INSECURE_HOST</code> environment variable.</p>
</dd><dt><code>--cache-dir</code> <i>cache-dir</i></dt><dd><p>Path to the cache directory.</p>

<p>Defaults to <code>$HOME/Library/Caches/uv</code> on macOS, <code>$XDG_CACHE_HOME/uv</code> or <code>$HOME/.cache/uv</code> on Linux, and <code>%LOCALAPPDATA%\uv\cache</code> on Windows.</p>

<p>May also be set with the <code>UV_CACHE_DIR</code> environment variable.</p>
</dd><dt><code>--color</code> <i>color-choice</i></dt><dd><p>Control colors in output</p>

<p>[default: auto]</p>
<p>Possible values:</p>

<ul>
<li><code>auto</code>:  Enables colored output only when the output is going to a terminal or TTY with support</li>

<li><code>always</code>:  Enables colored output regardless of the detected environment</li>

<li><code>never</code>:  Disables colored output</li>
</ul>
</dd><dt><code>--compile-bytecode</code></dt><dd><p>Compile Python files to bytecode after installation.</p>

<p>By default, uv does not compile Python (<code>.py</code>) files to bytecode (<code>__pycache__/*.pyc</code>); instead, compilation is performed lazily the first time a module is imported. For use-cases in which start time is critical, such as CLI applications and Docker containers, this option can be enabled to trade longer installation times for faster start times.</p>

<p>When enabled, uv will process the entire site-packages directory (including packages that are not being modified by the current operation) for consistency. Like pip, it will also ignore errors.</p>

<p>May also be set with the <code>UV_COMPILE_BYTECODE</code> environment variable.</p>
</dd><dt><code>--config-file</code> <i>config-file</i></dt><dd><p>The path to a <code>uv.toml</code> file to use for configuration.</p>

<p>While uv configuration can be included in a <code>pyproject.toml</code> file, it is not allowed in this context.</p>

<p>May also be set with the <code>UV_CONFIG_FILE</code> environment variable.</p>
</dd><dt><code>--config-setting</code>, <code>-C</code> <i>config-setting</i></dt><dd><p>Settings to pass to the PEP 517 build backend, specified as <code>KEY=VALUE</code> pairs</p>

</dd><dt><code>--directory</code> <i>directory</i></dt><dd><p>Change to the given directory prior to running the command.</p>

<p>Relative paths are resolved with the given directory as the base.</p>

<p>See <code>--project</code> to only change the project root directory.</p>

</dd><dt><code>--editable</code>, <code>-e</code></dt><dt><code>--exclude-newer</code> <i>exclude-newer</i></dt><dd><p>Limit candidate packages to those that were uploaded prior to the given date.</p>

<p>Accepts both RFC 3339 timestamps (e.g., <code>2006-12-02T02:07:43Z</code>) and local dates in the same format (e.g., <code>2006-12-02</code>) in your system&#8217;s configured time zone.</p>

<p>May also be set with the <code>UV_EXCLUDE_NEWER</code> environment variable.</p>
</dd><dt><code>--extra-index-url</code> <i>extra-index-url</i></dt><dd><p>Extra URLs of package indexes to use, in addition to <code>--index-url</code>.</p>

<p>Accepts either a repository compliant with PEP 503 (the simple repository API), or a local directory laid out in the same format.</p>

<p>All indexes provided via this flag take priority over the index specified by <code>--index-url</code> (which defaults to PyPI). When multiple <code>--extra-index-url</code> flags are provided, earlier values take priority.</p>

<p>May also be set with the <code>UV_EXTRA_INDEX_URL</code> environment variable.</p>
</dd><dt><code>--find-links</code>, <code>-f</code> <i>find-links</i></dt><dd><p>Locations to search for candidate distributions, in addition to those found in the registry indexes.</p>

<p>If a path, the target must be a directory that contains packages as wheel files (<code>.whl</code>) or source distributions (e.g., <code>.tar.gz</code> or <code>.zip</code>) at the top level.</p>

<p>If a URL, the page must contain a flat list of links to package files adhering to the formats described above.</p>

</dd><dt><code>--force</code></dt><dd><p>Force installation of the tool.</p>

<p>Will replace any existing entry points with the same name in the executable directory.</p>

</dd><dt><code>--help</code>, <code>-h</code></dt><dd><p>Display the concise help for this command</p>

</dd><dt><code>--index-strategy</code> <i>index-strategy</i></dt><dd><p>The strategy to use when resolving against multiple index URLs.</p>

<p>By default, uv will stop at the first index on which a given package is available, and limit resolutions to those present on that first index (<code>first-match</code>). This prevents &quot;dependency confusion&quot; attacks, whereby an attack can upload a malicious package under the same name to a secondary.</p>

<p>May also be set with the <code>UV_INDEX_STRATEGY</code> environment variable.</p>
<p>Possible values:</p>

<ul>
<li><code>first-index</code>:  Only use results from the first index that returns a match for a given package name</li>

<li><code>unsafe-first-match</code>:  Search for every package name across all indexes, exhausting the versions from the first index before moving on to the next</li>

<li><code>unsafe-best-match</code>:  Search for every package name across all indexes, preferring the &quot;best&quot; version found. If a package version is in multiple indexes, only look at the entry for the first index</li>
</ul>
</dd><dt><code>--index-url</code>, <code>-i</code> <i>index-url</i></dt><dd><p>The URL of the Python package index (by default: &lt;https://pypi.org/simple&gt;).</p>

<p>Accepts either a repository compliant with PEP 503 (the simple repository API), or a local directory laid out in the same format.</p>

<p>The index given by this flag is given lower priority than all other indexes specified via the <code>--extra-index-url</code> flag.</p>

<p>May also be set with the <code>UV_INDEX_URL</code> environment variable.</p>
</dd><dt><code>--keyring-provider</code> <i>keyring-provider</i></dt><dd><p>Attempt to use <code>keyring</code> for authentication for index URLs.</p>

<p>At present, only <code>--keyring-provider subprocess</code> is supported, which configures uv to use the <code>keyring</code> CLI to handle authentication.</p>

<p>Defaults to <code>disabled</code>.</p>

<p>May also be set with the <code>UV_KEYRING_PROVIDER</code> environment variable.</p>
<p>Possible values:</p>

<ul>
<li><code>disabled</code>:  Do not use keyring for credential lookup</li>

<li><code>subprocess</code>:  Use the <code>keyring</code> command for credential lookup</li>
</ul>
</dd><dt><code>--link-mode</code> <i>link-mode</i></dt><dd><p>The method to use when installing packages from the global cache.</p>

<p>Defaults to <code>clone</code> (also known as Copy-on-Write) on macOS, and <code>hardlink</code> on Linux and Windows.</p>

<p>May also be set with the <code>UV_LINK_MODE</code> environment variable.</p>
<p>Possible values:</p>

<ul>
<li><code>clone</code>:  Clone (i.e., copy-on-write) packages from the wheel into the <code>site-packages</code> directory</li>

<li><code>copy</code>:  Copy packages from the wheel into the <code>site-packages</code> directory</li>

<li><code>hardlink</code>:  Hard link packages from the wheel into the <code>site-packages</code> directory</li>

<li><code>symlink</code>:  Symbolically link packages from the wheel into the <code>site-packages</code> directory</li>
</ul>
</dd><dt><code>--native-tls</code></dt><dd><p>Whether to load TLS certificates from the platform&#8217;s native certificate store.</p>

<p>By default, uv loads certificates from the bundled <code>webpki-roots</code> crate. The <code>webpki-roots</code> are a reliable set of trust roots from Mozilla, and including them in uv improves portability and performance (especially on macOS).</p>

<p>However, in some cases, you may want to use the platform&#8217;s native certificate store, especially if you&#8217;re relying on a corporate trust root (e.g., for a mandatory proxy) that&#8217;s included in your system&#8217;s certificate store.</p>

<p>May also be set with the <code>UV_NATIVE_TLS</code> environment variable.</p>
</dd><dt><code>--no-binary</code></dt><dd><p>Don&#8217;t install pre-built wheels.</p>

<p>The given packages will be built and installed from source. The resolver will still use pre-built wheels to extract package metadata, if available.</p>

</dd><dt><code>--no-binary-package</code> <i>no-binary-package</i></dt><dd><p>Don&#8217;t install pre-built wheels for a specific package</p>

</dd><dt><code>--no-build</code></dt><dd><p>Don&#8217;t build source distributions.</p>

<p>When enabled, resolving will not run arbitrary Python code. The cached wheels of already-built source distributions will be reused, but operations that require building distributions will exit with an error.</p>

</dd><dt><code>--no-build-isolation</code></dt><dd><p>Disable isolation when building source distributions.</p>

<p>Assumes that build dependencies specified by PEP 518 are already installed.</p>

<p>May also be set with the <code>UV_NO_BUILD_ISOLATION</code> environment variable.</p>
</dd><dt><code>--no-build-isolation-package</code> <i>no-build-isolation-package</i></dt><dd><p>Disable isolation when building source distributions for a specific package.</p>

<p>Assumes that the packages&#8217; build dependencies specified by PEP 518 are already installed.</p>

</dd><dt><code>--no-build-package</code> <i>no-build-package</i></dt><dd><p>Don&#8217;t build source distributions for a specific package</p>

</dd><dt><code>--no-cache</code>, <code>-n</code></dt><dd><p>Avoid reading from or writing to the cache, instead using a temporary directory for the duration of the operation</p>

<p>May also be set with the <code>UV_NO_CACHE</code> environment variable.</p>
</dd><dt><code>--no-config</code></dt><dd><p>Avoid discovering configuration files (<code>pyproject.toml</code>, <code>uv.toml</code>).</p>

<p>Normally, configuration files are discovered in the current directory, parent directories, or user configuration directories.</p>

<p>May also be set with the <code>UV_NO_CONFIG</code> environment variable.</p>
</dd><dt><code>--no-index</code></dt><dd><p>Ignore the registry index (e.g., PyPI), instead relying on direct URL dependencies and those provided via <code>--find-links</code></p>

</dd><dt><code>--no-progress</code></dt><dd><p>Hide all progress outputs.</p>

<p>For example, spinners or progress bars.</p>

</dd><dt><code>--no-python-downloads</code></dt><dd><p>Disable automatic downloads of Python.</p>

</dd><dt><code>--no-sources</code></dt><dd><p>Ignore the <code>tool.uv.sources</code> table when resolving dependencies. Used to lock against the standards-compliant, publishable package metadata, as opposed to using any local or Git sources</p>

</dd><dt><code>--offline</code></dt><dd><p>Disable network access.</p>

<p>When disabled, uv will only use locally cached data and locally available files.</p>

</dd><dt><code>--prerelease</code> <i>prerelease</i></dt><dd><p>The strategy to use when considering pre-release versions.</p>

<p>By default, uv will accept pre-releases for packages that <em>only</em> publish pre-releases, along with first-party requirements that contain an explicit pre-release marker in the declared specifiers (<code>if-necessary-or-explicit</code>).</p>

<p>May also be set with the <code>UV_PRERELEASE</code> environment variable.</p>
<p>Possible values:</p>

<ul>
<li><code>disallow</code>:  Disallow all pre-release versions</li>

<li><code>allow</code>:  Allow all pre-release versions</li>

<li><code>if-necessary</code>:  Allow pre-release versions if all versions of a package are pre-release</li>

<li><code>explicit</code>:  Allow pre-release versions for first-party packages with explicit pre-release markers in their version requirements</li>

<li><code>if-necessary-or-explicit</code>:  Allow pre-release versions if all versions of a package are pre-release, or if the package has an explicit pre-release marker in its version requirements</li>
</ul>
</dd><dt><code>--project</code> <i>project</i></dt><dd><p>Run the command within the given project directory.</p>

<p>All <code>pyproject.toml</code>, <code>uv.toml</code>, and <code>.python-version</code> files will be discovered by walking up the directory tree from the project root, as will the project&#8217;s virtual environment (<code>.venv</code>).</p>

<p>Other command-line arguments (such as relative paths) will be resolved relative to the current working directory.</p>

<p>See <code>--directory</code> to change the working directory entirely.</p>

<p>This setting has no effect when used in the <code>uv pip</code> interface.</p>

</dd><dt><code>--python</code>, <code>-p</code> <i>python</i></dt><dd><p>The Python interpreter to use to build the tool environment.</p>

<p>See <a href="#uv-python">uv python</a> for details on Python discovery and supported request formats.</p>

<p>May also be set with the <code>UV_PYTHON</code> environment variable.</p>
</dd><dt><code>--python-preference</code> <i>python-preference</i></dt><dd><p>Whether to prefer uv-managed or system Python installations.</p>

<p>By default, uv prefers using Python versions it manages. However, it will use system Python installations if a uv-managed Python is not installed. This option allows prioritizing or ignoring system Python installations.</p>

<p>May also be set with the <code>UV_PYTHON_PREFERENCE</code> environment variable.</p>
<p>Possible values:</p>

<ul>
<li><code>only-managed</code>:  Only use managed Python installations; never use system Python installations</li>

<li><code>managed</code>:  Prefer managed Python installations over system Python installations</li>

<li><code>system</code>:  Prefer system Python installations over managed Python installations</li>

<li><code>only-system</code>:  Only use system Python installations; never use managed Python installations</li>
</ul>
</dd><dt><code>--quiet</code>, <code>-q</code></dt><dd><p>Do not print any output</p>

</dd><dt><code>--refresh</code></dt><dd><p>Refresh all cached data</p>

</dd><dt><code>--refresh-package</code> <i>refresh-package</i></dt><dd><p>Refresh cached data for a specific package</p>

</dd><dt><code>--reinstall</code></dt><dd><p>Reinstall all packages, regardless of whether they&#8217;re already installed. Implies <code>--refresh</code></p>

</dd><dt><code>--reinstall-package</code> <i>reinstall-package</i></dt><dd><p>Reinstall a specific package, regardless of whether it&#8217;s already installed. Implies <code>--refresh-package</code></p>

</dd><dt><code>--resolution</code> <i>resolution</i></dt><dd><p>The strategy to use when selecting between the different compatible versions for a given package requirement.</p>

<p>By default, uv will use the latest compatible version of each package (<code>highest</code>).</p>

<p>May also be set with the <code>UV_RESOLUTION</code> environment variable.</p>
<p>Possible values:</p>

<ul>
<li><code>highest</code>:  Resolve the highest compatible version of each package</li>

<li><code>lowest</code>:  Resolve the lowest compatible version of each package</li>

<li><code>lowest-direct</code>:  Resolve the lowest compatible version of any direct dependencies, and the highest compatible version of any transitive dependencies</li>
</ul>
</dd><dt><code>--upgrade</code>, <code>-U</code></dt><dd><p>Allow package upgrades, ignoring pinned versions in any existing output file. Implies <code>--refresh</code></p>

</dd><dt><code>--upgrade-package</code>, <code>-P</code> <i>upgrade-package</i></dt><dd><p>Allow upgrades for a specific package, ignoring pinned versions in any existing output file. Implies <code>--refresh-package</code></p>

</dd><dt><code>--verbose</code>, <code>-v</code></dt><dd><p>Use verbose output.</p>

<p>You can configure fine-grained logging using the <code>RUST_LOG</code> environment variable. (&lt;https://docs.rs/tracing-subscriber/latest/tracing_subscriber/filter/struct.EnvFilter.html#directives&gt;)</p>

</dd><dt><code>--version</code>, <code>-V</code></dt><dd><p>Display the uv version</p>

</dd><dt><code>--with</code> <i>with</i></dt><dd><p>Include the following extra requirements</p>

</dd><dt><code>--with-requirements</code> <i>with-requirements</i></dt><dd><p>Run all requirements listed in the given <code>requirements.txt</code> files</p>

</dd></dl>

### uv tool upgrade

Upgrade installed tools.

If a tool was installed with version constraints, they will be respected on upgrade — to upgrade a tool beyond the originally provided constraints, use `uv tool install` again.

If a tool was installed with specific settings, they will be respected on upgraded. For example, if `--prereleases allow` was provided during installation, it will continue to be respected in upgrades.

<h3 class="cli-reference">Usage</h3>

```
uv tool upgrade [OPTIONS] <NAME>...
```

<h3 class="cli-reference">Arguments</h3>

<dl class="cli-reference"><dt><code>NAME</code></dt><dd><p>The name of the tool to upgrade</p>

</dd></dl>

<h3 class="cli-reference">Options</h3>

<dl class="cli-reference"><dt><code>--all</code></dt><dd><p>Upgrade all tools</p>

</dd><dt><code>--allow-insecure-host</code> <i>allow-insecure-host</i></dt><dd><p>Allow insecure connections to a host.</p>

<p>Can be provided multiple times.</p>

<p>Expects to receive either a hostname (e.g., <code>localhost</code>), a host-port pair (e.g., <code>localhost:8080</code>), or a URL (e.g., <code>https://localhost</code>).</p>

<p>WARNING: Hosts included in this list will not be verified against the system&#8217;s certificate store. Only use <code>--allow-insecure-host</code> in a secure network with verified sources, as it bypasses SSL verification and could expose you to MITM attacks.</p>

<p>May also be set with the <code>UV_INSECURE_HOST</code> environment variable.</p>
</dd><dt><code>--cache-dir</code> <i>cache-dir</i></dt><dd><p>Path to the cache directory.</p>

<p>Defaults to <code>$HOME/Library/Caches/uv</code> on macOS, <code>$XDG_CACHE_HOME/uv</code> or <code>$HOME/.cache/uv</code> on Linux, and <code>%LOCALAPPDATA%\uv\cache</code> on Windows.</p>

<p>May also be set with the <code>UV_CACHE_DIR</code> environment variable.</p>
</dd><dt><code>--color</code> <i>color-choice</i></dt><dd><p>Control colors in output</p>

<p>[default: auto]</p>
<p>Possible values:</p>

<ul>
<li><code>auto</code>:  Enables colored output only when the output is going to a terminal or TTY with support</li>

<li><code>always</code>:  Enables colored output regardless of the detected environment</li>

<li><code>never</code>:  Disables colored output</li>
</ul>
</dd><dt><code>--compile-bytecode</code></dt><dd><p>Compile Python files to bytecode after installation.</p>

<p>By default, uv does not compile Python (<code>.py</code>) files to bytecode (<code>__pycache__/*.pyc</code>); instead, compilation is performed lazily the first time a module is imported. For use-cases in which start time is critical, such as CLI applications and Docker containers, this option can be enabled to trade longer installation times for faster start times.</p>

<p>When enabled, uv will process the entire site-packages directory (including packages that are not being modified by the current operation) for consistency. Like pip, it will also ignore errors.</p>

<p>May also be set with the <code>UV_COMPILE_BYTECODE</code> environment variable.</p>
</dd><dt><code>--config-file</code> <i>config-file</i></dt><dd><p>The path to a <code>uv.toml</code> file to use for configuration.</p>

<p>While uv configuration can be included in a <code>pyproject.toml</code> file, it is not allowed in this context.</p>

<p>May also be set with the <code>UV_CONFIG_FILE</code> environment variable.</p>
</dd><dt><code>--config-setting</code>, <code>-C</code> <i>config-setting</i></dt><dd><p>Settings to pass to the PEP 517 build backend, specified as <code>KEY=VALUE</code> pairs</p>

</dd><dt><code>--directory</code> <i>directory</i></dt><dd><p>Change to the given directory prior to running the command.</p>

<p>Relative paths are resolved with the given directory as the base.</p>

<p>See <code>--project</code> to only change the project root directory.</p>

</dd><dt><code>--exclude-newer</code> <i>exclude-newer</i></dt><dd><p>Limit candidate packages to those that were uploaded prior to the given date.</p>

<p>Accepts both RFC 3339 timestamps (e.g., <code>2006-12-02T02:07:43Z</code>) and local dates in the same format (e.g., <code>2006-12-02</code>) in your system&#8217;s configured time zone.</p>

<p>May also be set with the <code>UV_EXCLUDE_NEWER</code> environment variable.</p>
</dd><dt><code>--extra-index-url</code> <i>extra-index-url</i></dt><dd><p>Extra URLs of package indexes to use, in addition to <code>--index-url</code>.</p>

<p>Accepts either a repository compliant with PEP 503 (the simple repository API), or a local directory laid out in the same format.</p>

<p>All indexes provided via this flag take priority over the index specified by <code>--index-url</code> (which defaults to PyPI). When multiple <code>--extra-index-url</code> flags are provided, earlier values take priority.</p>

<p>May also be set with the <code>UV_EXTRA_INDEX_URL</code> environment variable.</p>
</dd><dt><code>--find-links</code>, <code>-f</code> <i>find-links</i></dt><dd><p>Locations to search for candidate distributions, in addition to those found in the registry indexes.</p>

<p>If a path, the target must be a directory that contains packages as wheel files (<code>.whl</code>) or source distributions (e.g., <code>.tar.gz</code> or <code>.zip</code>) at the top level.</p>

<p>If a URL, the page must contain a flat list of links to package files adhering to the formats described above.</p>

</dd><dt><code>--help</code>, <code>-h</code></dt><dd><p>Display the concise help for this command</p>

</dd><dt><code>--index-strategy</code> <i>index-strategy</i></dt><dd><p>The strategy to use when resolving against multiple index URLs.</p>

<p>By default, uv will stop at the first index on which a given package is available, and limit resolutions to those present on that first index (<code>first-match</code>). This prevents &quot;dependency confusion&quot; attacks, whereby an attack can upload a malicious package under the same name to a secondary.</p>

<p>May also be set with the <code>UV_INDEX_STRATEGY</code> environment variable.</p>
<p>Possible values:</p>

<ul>
<li><code>first-index</code>:  Only use results from the first index that returns a match for a given package name</li>

<li><code>unsafe-first-match</code>:  Search for every package name across all indexes, exhausting the versions from the first index before moving on to the next</li>

<li><code>unsafe-best-match</code>:  Search for every package name across all indexes, preferring the &quot;best&quot; version found. If a package version is in multiple indexes, only look at the entry for the first index</li>
</ul>
</dd><dt><code>--index-url</code>, <code>-i</code> <i>index-url</i></dt><dd><p>The URL of the Python package index (by default: &lt;https://pypi.org/simple&gt;).</p>

<p>Accepts either a repository compliant with PEP 503 (the simple repository API), or a local directory laid out in the same format.</p>

<p>The index given by this flag is given lower priority than all other indexes specified via the <code>--extra-index-url</code> flag.</p>

<p>May also be set with the <code>UV_INDEX_URL</code> environment variable.</p>
</dd><dt><code>--keyring-provider</code> <i>keyring-provider</i></dt><dd><p>Attempt to use <code>keyring</code> for authentication for index URLs.</p>

<p>At present, only <code>--keyring-provider subprocess</code> is supported, which configures uv to use the <code>keyring</code> CLI to handle authentication.</p>

<p>Defaults to <code>disabled</code>.</p>

<p>May also be set with the <code>UV_KEYRING_PROVIDER</code> environment variable.</p>
<p>Possible values:</p>

<ul>
<li><code>disabled</code>:  Do not use keyring for credential lookup</li>

<li><code>subprocess</code>:  Use the <code>keyring</code> command for credential lookup</li>
</ul>
</dd><dt><code>--link-mode</code> <i>link-mode</i></dt><dd><p>The method to use when installing packages from the global cache.</p>

<p>Defaults to <code>clone</code> (also known as Copy-on-Write) on macOS, and <code>hardlink</code> on Linux and Windows.</p>

<p>May also be set with the <code>UV_LINK_MODE</code> environment variable.</p>
<p>Possible values:</p>

<ul>
<li><code>clone</code>:  Clone (i.e., copy-on-write) packages from the wheel into the <code>site-packages</code> directory</li>

<li><code>copy</code>:  Copy packages from the wheel into the <code>site-packages</code> directory</li>

<li><code>hardlink</code>:  Hard link packages from the wheel into the <code>site-packages</code> directory</li>

<li><code>symlink</code>:  Symbolically link packages from the wheel into the <code>site-packages</code> directory</li>
</ul>
</dd><dt><code>--native-tls</code></dt><dd><p>Whether to load TLS certificates from the platform&#8217;s native certificate store.</p>

<p>By default, uv loads certificates from the bundled <code>webpki-roots</code> crate. The <code>webpki-roots</code> are a reliable set of trust roots from Mozilla, and including them in uv improves portability and performance (especially on macOS).</p>

<p>However, in some cases, you may want to use the platform&#8217;s native certificate store, especially if you&#8217;re relying on a corporate trust root (e.g., for a mandatory proxy) that&#8217;s included in your system&#8217;s certificate store.</p>

<p>May also be set with the <code>UV_NATIVE_TLS</code> environment variable.</p>
</dd><dt><code>--no-binary</code></dt><dd><p>Don&#8217;t install pre-built wheels.</p>

<p>The given packages will be built and installed from source. The resolver will still use pre-built wheels to extract package metadata, if available.</p>

</dd><dt><code>--no-binary-package</code> <i>no-binary-package</i></dt><dd><p>Don&#8217;t install pre-built wheels for a specific package</p>

</dd><dt><code>--no-build</code></dt><dd><p>Don&#8217;t build source distributions.</p>

<p>When enabled, resolving will not run arbitrary Python code. The cached wheels of already-built source distributions will be reused, but operations that require building distributions will exit with an error.</p>

</dd><dt><code>--no-build-isolation</code></dt><dd><p>Disable isolation when building source distributions.</p>

<p>Assumes that build dependencies specified by PEP 518 are already installed.</p>

<p>May also be set with the <code>UV_NO_BUILD_ISOLATION</code> environment variable.</p>
</dd><dt><code>--no-build-isolation-package</code> <i>no-build-isolation-package</i></dt><dd><p>Disable isolation when building source distributions for a specific package.</p>

<p>Assumes that the packages&#8217; build dependencies specified by PEP 518 are already installed.</p>

</dd><dt><code>--no-build-package</code> <i>no-build-package</i></dt><dd><p>Don&#8217;t build source distributions for a specific package</p>

</dd><dt><code>--no-cache</code>, <code>-n</code></dt><dd><p>Avoid reading from or writing to the cache, instead using a temporary directory for the duration of the operation</p>

<p>May also be set with the <code>UV_NO_CACHE</code> environment variable.</p>
</dd><dt><code>--no-config</code></dt><dd><p>Avoid discovering configuration files (<code>pyproject.toml</code>, <code>uv.toml</code>).</p>

<p>Normally, configuration files are discovered in the current directory, parent directories, or user configuration directories.</p>

<p>May also be set with the <code>UV_NO_CONFIG</code> environment variable.</p>
</dd><dt><code>--no-index</code></dt><dd><p>Ignore the registry index (e.g., PyPI), instead relying on direct URL dependencies and those provided via <code>--find-links</code></p>

</dd><dt><code>--no-progress</code></dt><dd><p>Hide all progress outputs.</p>

<p>For example, spinners or progress bars.</p>

</dd><dt><code>--no-python-downloads</code></dt><dd><p>Disable automatic downloads of Python.</p>

</dd><dt><code>--no-sources</code></dt><dd><p>Ignore the <code>tool.uv.sources</code> table when resolving dependencies. Used to lock against the standards-compliant, publishable package metadata, as opposed to using any local or Git sources</p>

</dd><dt><code>--offline</code></dt><dd><p>Disable network access.</p>

<p>When disabled, uv will only use locally cached data and locally available files.</p>

</dd><dt><code>--prerelease</code> <i>prerelease</i></dt><dd><p>The strategy to use when considering pre-release versions.</p>

<p>By default, uv will accept pre-releases for packages that <em>only</em> publish pre-releases, along with first-party requirements that contain an explicit pre-release marker in the declared specifiers (<code>if-necessary-or-explicit</code>).</p>

<p>May also be set with the <code>UV_PRERELEASE</code> environment variable.</p>
<p>Possible values:</p>

<ul>
<li><code>disallow</code>:  Disallow all pre-release versions</li>

<li><code>allow</code>:  Allow all pre-release versions</li>

<li><code>if-necessary</code>:  Allow pre-release versions if all versions of a package are pre-release</li>

<li><code>explicit</code>:  Allow pre-release versions for first-party packages with explicit pre-release markers in their version requirements</li>

<li><code>if-necessary-or-explicit</code>:  Allow pre-release versions if all versions of a package are pre-release, or if the package has an explicit pre-release marker in its version requirements</li>
</ul>
</dd><dt><code>--project</code> <i>project</i></dt><dd><p>Run the command within the given project directory.</p>

<p>All <code>pyproject.toml</code>, <code>uv.toml</code>, and <code>.python-version</code> files will be discovered by walking up the directory tree from the project root, as will the project&#8217;s virtual environment (<code>.venv</code>).</p>

<p>Other command-line arguments (such as relative paths) will be resolved relative to the current working directory.</p>

<p>See <code>--directory</code> to change the working directory entirely.</p>

<p>This setting has no effect when used in the <code>uv pip</code> interface.</p>

</dd><dt><code>--python</code>, <code>-p</code> <i>python</i></dt><dd><p>Upgrade a tool, and specify it to use the given Python interpreter to build its environment. Use with <code>--all</code> to apply to all tools.</p>

<p>See <a href="#uv-python">uv python</a> for details on Python discovery and supported request formats.</p>

<p>May also be set with the <code>UV_PYTHON</code> environment variable.</p>
</dd><dt><code>--python-preference</code> <i>python-preference</i></dt><dd><p>Whether to prefer uv-managed or system Python installations.</p>

<p>By default, uv prefers using Python versions it manages. However, it will use system Python installations if a uv-managed Python is not installed. This option allows prioritizing or ignoring system Python installations.</p>

<p>May also be set with the <code>UV_PYTHON_PREFERENCE</code> environment variable.</p>
<p>Possible values:</p>

<ul>
<li><code>only-managed</code>:  Only use managed Python installations; never use system Python installations</li>

<li><code>managed</code>:  Prefer managed Python installations over system Python installations</li>

<li><code>system</code>:  Prefer system Python installations over managed Python installations</li>

<li><code>only-system</code>:  Only use system Python installations; never use managed Python installations</li>
</ul>
</dd><dt><code>--quiet</code>, <code>-q</code></dt><dd><p>Do not print any output</p>

</dd><dt><code>--reinstall</code></dt><dd><p>Reinstall all packages, regardless of whether they&#8217;re already installed. Implies <code>--refresh</code></p>

</dd><dt><code>--reinstall-package</code> <i>reinstall-package</i></dt><dd><p>Reinstall a specific package, regardless of whether it&#8217;s already installed. Implies <code>--refresh-package</code></p>

</dd><dt><code>--resolution</code> <i>resolution</i></dt><dd><p>The strategy to use when selecting between the different compatible versions for a given package requirement.</p>

<p>By default, uv will use the latest compatible version of each package (<code>highest</code>).</p>

<p>May also be set with the <code>UV_RESOLUTION</code> environment variable.</p>
<p>Possible values:</p>

<ul>
<li><code>highest</code>:  Resolve the highest compatible version of each package</li>

<li><code>lowest</code>:  Resolve the lowest compatible version of each package</li>

<li><code>lowest-direct</code>:  Resolve the lowest compatible version of any direct dependencies, and the highest compatible version of any transitive dependencies</li>
</ul>
</dd><dt><code>--upgrade</code>, <code>-U</code></dt><dd><p>Allow package upgrades, ignoring pinned versions in any existing output file. Implies <code>--refresh</code></p>

</dd><dt><code>--upgrade-package</code>, <code>-P</code> <i>upgrade-package</i></dt><dd><p>Allow upgrades for a specific package, ignoring pinned versions in any existing output file. Implies <code>--refresh-package</code></p>

</dd><dt><code>--verbose</code>, <code>-v</code></dt><dd><p>Use verbose output.</p>

<p>You can configure fine-grained logging using the <code>RUST_LOG</code> environment variable. (&lt;https://docs.rs/tracing-subscriber/latest/tracing_subscriber/filter/struct.EnvFilter.html#directives&gt;)</p>

</dd><dt><code>--version</code>, <code>-V</code></dt><dd><p>Display the uv version</p>

</dd></dl>

### uv tool list

List installed tools

<h3 class="cli-reference">Usage</h3>

```
uv tool list [OPTIONS]
```

<h3 class="cli-reference">Options</h3>

<dl class="cli-reference"><dt><code>--cache-dir</code> <i>cache-dir</i></dt><dd><p>Path to the cache directory.</p>

<p>Defaults to <code>$HOME/Library/Caches/uv</code> on macOS, <code>$XDG_CACHE_HOME/uv</code> or <code>$HOME/.cache/uv</code> on Linux, and <code>%LOCALAPPDATA%\uv\cache</code> on Windows.</p>

<p>May also be set with the <code>UV_CACHE_DIR</code> environment variable.</p>
</dd><dt><code>--color</code> <i>color-choice</i></dt><dd><p>Control colors in output</p>

<p>[default: auto]</p>
<p>Possible values:</p>

<ul>
<li><code>auto</code>:  Enables colored output only when the output is going to a terminal or TTY with support</li>

<li><code>always</code>:  Enables colored output regardless of the detected environment</li>

<li><code>never</code>:  Disables colored output</li>
</ul>
</dd><dt><code>--config-file</code> <i>config-file</i></dt><dd><p>The path to a <code>uv.toml</code> file to use for configuration.</p>

<p>While uv configuration can be included in a <code>pyproject.toml</code> file, it is not allowed in this context.</p>

<p>May also be set with the <code>UV_CONFIG_FILE</code> environment variable.</p>
</dd><dt><code>--directory</code> <i>directory</i></dt><dd><p>Change to the given directory prior to running the command.</p>

<p>Relative paths are resolved with the given directory as the base.</p>

<p>See <code>--project</code> to only change the project root directory.</p>

</dd><dt><code>--help</code>, <code>-h</code></dt><dd><p>Display the concise help for this command</p>

</dd><dt><code>--native-tls</code></dt><dd><p>Whether to load TLS certificates from the platform&#8217;s native certificate store.</p>

<p>By default, uv loads certificates from the bundled <code>webpki-roots</code> crate. The <code>webpki-roots</code> are a reliable set of trust roots from Mozilla, and including them in uv improves portability and performance (especially on macOS).</p>

<p>However, in some cases, you may want to use the platform&#8217;s native certificate store, especially if you&#8217;re relying on a corporate trust root (e.g., for a mandatory proxy) that&#8217;s included in your system&#8217;s certificate store.</p>

<p>May also be set with the <code>UV_NATIVE_TLS</code> environment variable.</p>
</dd><dt><code>--no-cache</code>, <code>-n</code></dt><dd><p>Avoid reading from or writing to the cache, instead using a temporary directory for the duration of the operation</p>

<p>May also be set with the <code>UV_NO_CACHE</code> environment variable.</p>
</dd><dt><code>--no-config</code></dt><dd><p>Avoid discovering configuration files (<code>pyproject.toml</code>, <code>uv.toml</code>).</p>

<p>Normally, configuration files are discovered in the current directory, parent directories, or user configuration directories.</p>

<p>May also be set with the <code>UV_NO_CONFIG</code> environment variable.</p>
</dd><dt><code>--no-progress</code></dt><dd><p>Hide all progress outputs.</p>

<p>For example, spinners or progress bars.</p>

</dd><dt><code>--offline</code></dt><dd><p>Disable network access.</p>

<p>When disabled, uv will only use locally cached data and locally available files.</p>

</dd><dt><code>--project</code> <i>project</i></dt><dd><p>Run the command within the given project directory.</p>

<p>All <code>pyproject.toml</code>, <code>uv.toml</code>, and <code>.python-version</code> files will be discovered by walking up the directory tree from the project root, as will the project&#8217;s virtual environment (<code>.venv</code>).</p>

<p>Other command-line arguments (such as relative paths) will be resolved relative to the current working directory.</p>

<p>See <code>--directory</code> to change the working directory entirely.</p>

<p>This setting has no effect when used in the <code>uv pip</code> interface.</p>

</dd><dt><code>--quiet</code>, <code>-q</code></dt><dd><p>Do not print any output</p>

</dd><dt><code>--show-paths</code></dt><dd><p>Whether to display the path to each tool environment and installed executable</p>

</dd><dt><code>--show-version-specifiers</code></dt><dd><p>Whether to display the version specifier(s) used to install each tool</p>

</dd><dt><code>--verbose</code>, <code>-v</code></dt><dd><p>Use verbose output.</p>

<p>You can configure fine-grained logging using the <code>RUST_LOG</code> environment variable. (&lt;https://docs.rs/tracing-subscriber/latest/tracing_subscriber/filter/struct.EnvFilter.html#directives&gt;)</p>

</dd><dt><code>--version</code>, <code>-V</code></dt><dd><p>Display the uv version</p>

</dd></dl>

### uv tool uninstall

Uninstall a tool

<h3 class="cli-reference">Usage</h3>

```
uv tool uninstall [OPTIONS] <NAME>...
```

<h3 class="cli-reference">Arguments</h3>

<dl class="cli-reference"><dt><code>NAME</code></dt><dd><p>The name of the tool to uninstall</p>

</dd></dl>

<h3 class="cli-reference">Options</h3>

<dl class="cli-reference"><dt><code>--all</code></dt><dd><p>Uninstall all tools</p>

</dd><dt><code>--cache-dir</code> <i>cache-dir</i></dt><dd><p>Path to the cache directory.</p>

<p>Defaults to <code>$HOME/Library/Caches/uv</code> on macOS, <code>$XDG_CACHE_HOME/uv</code> or <code>$HOME/.cache/uv</code> on Linux, and <code>%LOCALAPPDATA%\uv\cache</code> on Windows.</p>

<p>May also be set with the <code>UV_CACHE_DIR</code> environment variable.</p>
</dd><dt><code>--color</code> <i>color-choice</i></dt><dd><p>Control colors in output</p>

<p>[default: auto]</p>
<p>Possible values:</p>

<ul>
<li><code>auto</code>:  Enables colored output only when the output is going to a terminal or TTY with support</li>

<li><code>always</code>:  Enables colored output regardless of the detected environment</li>

<li><code>never</code>:  Disables colored output</li>
</ul>
</dd><dt><code>--config-file</code> <i>config-file</i></dt><dd><p>The path to a <code>uv.toml</code> file to use for configuration.</p>

<p>While uv configuration can be included in a <code>pyproject.toml</code> file, it is not allowed in this context.</p>

<p>May also be set with the <code>UV_CONFIG_FILE</code> environment variable.</p>
</dd><dt><code>--directory</code> <i>directory</i></dt><dd><p>Change to the given directory prior to running the command.</p>

<p>Relative paths are resolved with the given directory as the base.</p>

<p>See <code>--project</code> to only change the project root directory.</p>

</dd><dt><code>--help</code>, <code>-h</code></dt><dd><p>Display the concise help for this command</p>

</dd><dt><code>--native-tls</code></dt><dd><p>Whether to load TLS certificates from the platform&#8217;s native certificate store.</p>

<p>By default, uv loads certificates from the bundled <code>webpki-roots</code> crate. The <code>webpki-roots</code> are a reliable set of trust roots from Mozilla, and including them in uv improves portability and performance (especially on macOS).</p>

<p>However, in some cases, you may want to use the platform&#8217;s native certificate store, especially if you&#8217;re relying on a corporate trust root (e.g., for a mandatory proxy) that&#8217;s included in your system&#8217;s certificate store.</p>

<p>May also be set with the <code>UV_NATIVE_TLS</code> environment variable.</p>
</dd><dt><code>--no-cache</code>, <code>-n</code></dt><dd><p>Avoid reading from or writing to the cache, instead using a temporary directory for the duration of the operation</p>

<p>May also be set with the <code>UV_NO_CACHE</code> environment variable.</p>
</dd><dt><code>--no-config</code></dt><dd><p>Avoid discovering configuration files (<code>pyproject.toml</code>, <code>uv.toml</code>).</p>

<p>Normally, configuration files are discovered in the current directory, parent directories, or user configuration directories.</p>

<p>May also be set with the <code>UV_NO_CONFIG</code> environment variable.</p>
</dd><dt><code>--no-progress</code></dt><dd><p>Hide all progress outputs.</p>

<p>For example, spinners or progress bars.</p>

</dd><dt><code>--no-python-downloads</code></dt><dd><p>Disable automatic downloads of Python.</p>

</dd><dt><code>--offline</code></dt><dd><p>Disable network access.</p>

<p>When disabled, uv will only use locally cached data and locally available files.</p>

</dd><dt><code>--project</code> <i>project</i></dt><dd><p>Run the command within the given project directory.</p>

<p>All <code>pyproject.toml</code>, <code>uv.toml</code>, and <code>.python-version</code> files will be discovered by walking up the directory tree from the project root, as will the project&#8217;s virtual environment (<code>.venv</code>).</p>

<p>Other command-line arguments (such as relative paths) will be resolved relative to the current working directory.</p>

<p>See <code>--directory</code> to change the working directory entirely.</p>

<p>This setting has no effect when used in the <code>uv pip</code> interface.</p>

</dd><dt><code>--python-preference</code> <i>python-preference</i></dt><dd><p>Whether to prefer uv-managed or system Python installations.</p>

<p>By default, uv prefers using Python versions it manages. However, it will use system Python installations if a uv-managed Python is not installed. This option allows prioritizing or ignoring system Python installations.</p>

<p>May also be set with the <code>UV_PYTHON_PREFERENCE</code> environment variable.</p>
<p>Possible values:</p>

<ul>
<li><code>only-managed</code>:  Only use managed Python installations; never use system Python installations</li>

<li><code>managed</code>:  Prefer managed Python installations over system Python installations</li>

<li><code>system</code>:  Prefer system Python installations over managed Python installations</li>

<li><code>only-system</code>:  Only use system Python installations; never use managed Python installations</li>
</ul>
</dd><dt><code>--quiet</code>, <code>-q</code></dt><dd><p>Do not print any output</p>

</dd><dt><code>--verbose</code>, <code>-v</code></dt><dd><p>Use verbose output.</p>

<p>You can configure fine-grained logging using the <code>RUST_LOG</code> environment variable. (&lt;https://docs.rs/tracing-subscriber/latest/tracing_subscriber/filter/struct.EnvFilter.html#directives&gt;)</p>

</dd><dt><code>--version</code>, <code>-V</code></dt><dd><p>Display the uv version</p>

</dd></dl>

### uv tool update-shell

Ensure that the tool executable directory is on the `PATH`.

If the tool executable directory is not present on the `PATH`, uv will attempt to add it to the relevant shell configuration files.

If the shell configuration files already include a blurb to add the executable directory to the path, but the directory is not present on the `PATH`, uv will exit with an error.

The tool executable directory is determined according to the XDG standard and can be retrieved with `uv tool dir --bin`.

<h3 class="cli-reference">Usage</h3>

```
uv tool update-shell [OPTIONS]
```

<h3 class="cli-reference">Options</h3>

<dl class="cli-reference"><dt><code>--cache-dir</code> <i>cache-dir</i></dt><dd><p>Path to the cache directory.</p>

<p>Defaults to <code>$HOME/Library/Caches/uv</code> on macOS, <code>$XDG_CACHE_HOME/uv</code> or <code>$HOME/.cache/uv</code> on Linux, and <code>%LOCALAPPDATA%\uv\cache</code> on Windows.</p>

<p>May also be set with the <code>UV_CACHE_DIR</code> environment variable.</p>
</dd><dt><code>--color</code> <i>color-choice</i></dt><dd><p>Control colors in output</p>

<p>[default: auto]</p>
<p>Possible values:</p>

<ul>
<li><code>auto</code>:  Enables colored output only when the output is going to a terminal or TTY with support</li>

<li><code>always</code>:  Enables colored output regardless of the detected environment</li>

<li><code>never</code>:  Disables colored output</li>
</ul>
</dd><dt><code>--config-file</code> <i>config-file</i></dt><dd><p>The path to a <code>uv.toml</code> file to use for configuration.</p>

<p>While uv configuration can be included in a <code>pyproject.toml</code> file, it is not allowed in this context.</p>

<p>May also be set with the <code>UV_CONFIG_FILE</code> environment variable.</p>
</dd><dt><code>--directory</code> <i>directory</i></dt><dd><p>Change to the given directory prior to running the command.</p>

<p>Relative paths are resolved with the given directory as the base.</p>

<p>See <code>--project</code> to only change the project root directory.</p>

</dd><dt><code>--help</code>, <code>-h</code></dt><dd><p>Display the concise help for this command</p>

</dd><dt><code>--native-tls</code></dt><dd><p>Whether to load TLS certificates from the platform&#8217;s native certificate store.</p>

<p>By default, uv loads certificates from the bundled <code>webpki-roots</code> crate. The <code>webpki-roots</code> are a reliable set of trust roots from Mozilla, and including them in uv improves portability and performance (especially on macOS).</p>

<p>However, in some cases, you may want to use the platform&#8217;s native certificate store, especially if you&#8217;re relying on a corporate trust root (e.g., for a mandatory proxy) that&#8217;s included in your system&#8217;s certificate store.</p>

<p>May also be set with the <code>UV_NATIVE_TLS</code> environment variable.</p>
</dd><dt><code>--no-cache</code>, <code>-n</code></dt><dd><p>Avoid reading from or writing to the cache, instead using a temporary directory for the duration of the operation</p>

<p>May also be set with the <code>UV_NO_CACHE</code> environment variable.</p>
</dd><dt><code>--no-config</code></dt><dd><p>Avoid discovering configuration files (<code>pyproject.toml</code>, <code>uv.toml</code>).</p>

<p>Normally, configuration files are discovered in the current directory, parent directories, or user configuration directories.</p>

<p>May also be set with the <code>UV_NO_CONFIG</code> environment variable.</p>
</dd><dt><code>--no-progress</code></dt><dd><p>Hide all progress outputs.</p>

<p>For example, spinners or progress bars.</p>

</dd><dt><code>--no-python-downloads</code></dt><dd><p>Disable automatic downloads of Python.</p>

</dd><dt><code>--offline</code></dt><dd><p>Disable network access.</p>

<p>When disabled, uv will only use locally cached data and locally available files.</p>

</dd><dt><code>--project</code> <i>project</i></dt><dd><p>Run the command within the given project directory.</p>

<p>All <code>pyproject.toml</code>, <code>uv.toml</code>, and <code>.python-version</code> files will be discovered by walking up the directory tree from the project root, as will the project&#8217;s virtual environment (<code>.venv</code>).</p>

<p>Other command-line arguments (such as relative paths) will be resolved relative to the current working directory.</p>

<p>See <code>--directory</code> to change the working directory entirely.</p>

<p>This setting has no effect when used in the <code>uv pip</code> interface.</p>

</dd><dt><code>--python-preference</code> <i>python-preference</i></dt><dd><p>Whether to prefer uv-managed or system Python installations.</p>

<p>By default, uv prefers using Python versions it manages. However, it will use system Python installations if a uv-managed Python is not installed. This option allows prioritizing or ignoring system Python installations.</p>

<p>May also be set with the <code>UV_PYTHON_PREFERENCE</code> environment variable.</p>
<p>Possible values:</p>

<ul>
<li><code>only-managed</code>:  Only use managed Python installations; never use system Python installations</li>

<li><code>managed</code>:  Prefer managed Python installations over system Python installations</li>

<li><code>system</code>:  Prefer system Python installations over managed Python installations</li>

<li><code>only-system</code>:  Only use system Python installations; never use managed Python installations</li>
</ul>
</dd><dt><code>--quiet</code>, <code>-q</code></dt><dd><p>Do not print any output</p>

</dd><dt><code>--verbose</code>, <code>-v</code></dt><dd><p>Use verbose output.</p>

<p>You can configure fine-grained logging using the <code>RUST_LOG</code> environment variable. (&lt;https://docs.rs/tracing-subscriber/latest/tracing_subscriber/filter/struct.EnvFilter.html#directives&gt;)</p>

</dd><dt><code>--version</code>, <code>-V</code></dt><dd><p>Display the uv version</p>

</dd></dl>

### uv tool dir

Show the path to the uv tools directory.

The tools directory is used to store environments and metadata for installed tools.

By default, tools are stored in the uv data directory at `$XDG_DATA_HOME/uv/tools` or `$HOME/.local/share/uv/tools` on Unix and `%APPDATA%\uv\data\tools` on Windows.

The tool installation directory may be overridden with `$UV_TOOL_DIR`.

To instead view the directory uv installs executables into, use the `--bin` flag.

<h3 class="cli-reference">Usage</h3>

```
uv tool dir [OPTIONS]
```

<h3 class="cli-reference">Options</h3>

<dl class="cli-reference"><dt><code>--bin</code></dt><dd><p>Show the directory into which <code>uv tool</code> will install executables.</p>

<p>By default, <code>uv tool dir</code> shows the directory into which the tool Python environments themselves are installed, rather than the directory containing the linked executables.</p>

<p>The tool executable directory is determined according to the XDG standard and is derived from the following environment variables, in order of preference:</p>

<ul>
<li><code>$UV_TOOL_BIN_DIR</code></li>

<li><code>$XDG_BIN_HOME</code></li>

<li><code>$XDG_DATA_HOME/../bin</code></li>

<li><code>$HOME/.local/bin</code></li>
</ul>

</dd><dt><code>--cache-dir</code> <i>cache-dir</i></dt><dd><p>Path to the cache directory.</p>

<p>Defaults to <code>$HOME/Library/Caches/uv</code> on macOS, <code>$XDG_CACHE_HOME/uv</code> or <code>$HOME/.cache/uv</code> on Linux, and <code>%LOCALAPPDATA%\uv\cache</code> on Windows.</p>

<p>May also be set with the <code>UV_CACHE_DIR</code> environment variable.</p>
</dd><dt><code>--color</code> <i>color-choice</i></dt><dd><p>Control colors in output</p>

<p>[default: auto]</p>
<p>Possible values:</p>

<ul>
<li><code>auto</code>:  Enables colored output only when the output is going to a terminal or TTY with support</li>

<li><code>always</code>:  Enables colored output regardless of the detected environment</li>

<li><code>never</code>:  Disables colored output</li>
</ul>
</dd><dt><code>--config-file</code> <i>config-file</i></dt><dd><p>The path to a <code>uv.toml</code> file to use for configuration.</p>

<p>While uv configuration can be included in a <code>pyproject.toml</code> file, it is not allowed in this context.</p>

<p>May also be set with the <code>UV_CONFIG_FILE</code> environment variable.</p>
</dd><dt><code>--directory</code> <i>directory</i></dt><dd><p>Change to the given directory prior to running the command.</p>

<p>Relative paths are resolved with the given directory as the base.</p>

<p>See <code>--project</code> to only change the project root directory.</p>

</dd><dt><code>--help</code>, <code>-h</code></dt><dd><p>Display the concise help for this command</p>

</dd><dt><code>--native-tls</code></dt><dd><p>Whether to load TLS certificates from the platform&#8217;s native certificate store.</p>

<p>By default, uv loads certificates from the bundled <code>webpki-roots</code> crate. The <code>webpki-roots</code> are a reliable set of trust roots from Mozilla, and including them in uv improves portability and performance (especially on macOS).</p>

<p>However, in some cases, you may want to use the platform&#8217;s native certificate store, especially if you&#8217;re relying on a corporate trust root (e.g., for a mandatory proxy) that&#8217;s included in your system&#8217;s certificate store.</p>

<p>May also be set with the <code>UV_NATIVE_TLS</code> environment variable.</p>
</dd><dt><code>--no-cache</code>, <code>-n</code></dt><dd><p>Avoid reading from or writing to the cache, instead using a temporary directory for the duration of the operation</p>

<p>May also be set with the <code>UV_NO_CACHE</code> environment variable.</p>
</dd><dt><code>--no-config</code></dt><dd><p>Avoid discovering configuration files (<code>pyproject.toml</code>, <code>uv.toml</code>).</p>

<p>Normally, configuration files are discovered in the current directory, parent directories, or user configuration directories.</p>

<p>May also be set with the <code>UV_NO_CONFIG</code> environment variable.</p>
</dd><dt><code>--no-progress</code></dt><dd><p>Hide all progress outputs.</p>

<p>For example, spinners or progress bars.</p>

</dd><dt><code>--no-python-downloads</code></dt><dd><p>Disable automatic downloads of Python.</p>

</dd><dt><code>--offline</code></dt><dd><p>Disable network access.</p>

<p>When disabled, uv will only use locally cached data and locally available files.</p>

</dd><dt><code>--project</code> <i>project</i></dt><dd><p>Run the command within the given project directory.</p>

<p>All <code>pyproject.toml</code>, <code>uv.toml</code>, and <code>.python-version</code> files will be discovered by walking up the directory tree from the project root, as will the project&#8217;s virtual environment (<code>.venv</code>).</p>

<p>Other command-line arguments (such as relative paths) will be resolved relative to the current working directory.</p>

<p>See <code>--directory</code> to change the working directory entirely.</p>

<p>This setting has no effect when used in the <code>uv pip</code> interface.</p>

</dd><dt><code>--python-preference</code> <i>python-preference</i></dt><dd><p>Whether to prefer uv-managed or system Python installations.</p>

<p>By default, uv prefers using Python versions it manages. However, it will use system Python installations if a uv-managed Python is not installed. This option allows prioritizing or ignoring system Python installations.</p>

<p>May also be set with the <code>UV_PYTHON_PREFERENCE</code> environment variable.</p>
<p>Possible values:</p>

<ul>
<li><code>only-managed</code>:  Only use managed Python installations; never use system Python installations</li>

<li><code>managed</code>:  Prefer managed Python installations over system Python installations</li>

<li><code>system</code>:  Prefer system Python installations over managed Python installations</li>

<li><code>only-system</code>:  Only use system Python installations; never use managed Python installations</li>
</ul>
</dd><dt><code>--quiet</code>, <code>-q</code></dt><dd><p>Do not print any output</p>

</dd><dt><code>--verbose</code>, <code>-v</code></dt><dd><p>Use verbose output.</p>

<p>You can configure fine-grained logging using the <code>RUST_LOG</code> environment variable. (&lt;https://docs.rs/tracing-subscriber/latest/tracing_subscriber/filter/struct.EnvFilter.html#directives&gt;)</p>

</dd><dt><code>--version</code>, <code>-V</code></dt><dd><p>Display the uv version</p>

</dd></dl>

## uv python

Manage Python versions and installations

Generally, uv first searches for Python in a virtual environment, either active or in a
`.venv` directory in the current working directory or any parent directory. If a virtual
environment is not required, uv will then search for a Python interpreter. Python
interpreters are found by searching for Python executables in the `PATH` environment
variable.

On Windows, the `py` launcher is also invoked to find Python executables.

By default, uv will download Python if a version cannot be found. This behavior can be
disabled with the `--no-python-downloads` flag or the `python-downloads` setting.

The `--python` option allows requesting a different interpreter.

The following Python version request formats are supported:

- `<version>` e.g. `3`, `3.12`, `3.12.3`
- `<version-specifier>` e.g. `>=3.12,<3.13`
- `<implementation>` e.g. `cpython` or `cp`
- `<implementation>@<version>` e.g. `cpython@3.12`
- `<implementation><version>` e.g. `cpython3.12` or `cp312`
- `<implementation><version-specifier>` e.g. `cpython>=3.12,<3.13`
- `<implementation>-<version>-<os>-<arch>-<libc>` e.g. `cpython-3.12.3-macos-aarch64-none`

Additionally, a specific system Python interpreter can often be requested with:

- `<executable-path>` e.g. `/opt/homebrew/bin/python3`
- `<executable-name>` e.g. `mypython3`
- `<install-dir>` e.g. `/some/environment/`

When the `--python` option is used, normal discovery rules apply but discovered interpreters
are checked for compatibility with the request, e.g., if `pypy` is requested, uv will first
check if the virtual environment contains a PyPy interpreter then check if each executable
in the path is a PyPy interpreter.

uv supports discovering CPython, PyPy, and GraalPy interpreters. Unsupported interpreters
will be skipped during discovery. If an unsupported interpreter implementation is requested,
uv will exit with an error.

<h3 class="cli-reference">Usage</h3>

```
uv python [OPTIONS] <COMMAND>
```

<h3 class="cli-reference">Commands</h3>

<dl class="cli-reference"><dt><a href="#uv-python-list"><code>uv python list</code></a></dt><dd><p>List the available Python installations</p>
</dd>
<dt><a href="#uv-python-install"><code>uv python install</code></a></dt><dd><p>Download and install Python versions</p>
</dd>
<dt><a href="#uv-python-find"><code>uv python find</code></a></dt><dd><p>Search for a Python installation</p>
</dd>
<dt><a href="#uv-python-pin"><code>uv python pin</code></a></dt><dd><p>Pin to a specific Python version</p>
</dd>
<dt><a href="#uv-python-dir"><code>uv python dir</code></a></dt><dd><p>Show the uv Python installation directory</p>
</dd>
<dt><a href="#uv-python-uninstall"><code>uv python uninstall</code></a></dt><dd><p>Uninstall Python versions</p>
</dd>
</dl>

### uv python list

List the available Python installations.

By default, installed Python versions and the downloads for latest available patch version of each supported Python major version are shown.

The displayed versions are filtered by the `--python-preference` option, i.e., if using `only-system`, no managed Python versions will be shown.

Use `--all-versions` to view all available patch versions.

Use `--only-installed` to omit available downloads.

<h3 class="cli-reference">Usage</h3>

```
uv python list [OPTIONS]
```

<h3 class="cli-reference">Options</h3>

<dl class="cli-reference"><dt><code>--all-platforms</code></dt><dd><p>List Python downloads for all platforms.</p>

<p>By default, only downloads for the current platform are shown.</p>

</dd><dt><code>--all-versions</code></dt><dd><p>List all Python versions, including old patch versions.</p>

<p>By default, only the latest patch version is shown for each minor version.</p>

</dd><dt><code>--cache-dir</code> <i>cache-dir</i></dt><dd><p>Path to the cache directory.</p>

<p>Defaults to <code>$HOME/Library/Caches/uv</code> on macOS, <code>$XDG_CACHE_HOME/uv</code> or <code>$HOME/.cache/uv</code> on Linux, and <code>%LOCALAPPDATA%\uv\cache</code> on Windows.</p>

<p>May also be set with the <code>UV_CACHE_DIR</code> environment variable.</p>
</dd><dt><code>--color</code> <i>color-choice</i></dt><dd><p>Control colors in output</p>

<p>[default: auto]</p>
<p>Possible values:</p>

<ul>
<li><code>auto</code>:  Enables colored output only when the output is going to a terminal or TTY with support</li>

<li><code>always</code>:  Enables colored output regardless of the detected environment</li>

<li><code>never</code>:  Disables colored output</li>
</ul>
</dd><dt><code>--config-file</code> <i>config-file</i></dt><dd><p>The path to a <code>uv.toml</code> file to use for configuration.</p>

<p>While uv configuration can be included in a <code>pyproject.toml</code> file, it is not allowed in this context.</p>

<p>May also be set with the <code>UV_CONFIG_FILE</code> environment variable.</p>
</dd><dt><code>--directory</code> <i>directory</i></dt><dd><p>Change to the given directory prior to running the command.</p>

<p>Relative paths are resolved with the given directory as the base.</p>

<p>See <code>--project</code> to only change the project root directory.</p>

</dd><dt><code>--help</code>, <code>-h</code></dt><dd><p>Display the concise help for this command</p>

</dd><dt><code>--native-tls</code></dt><dd><p>Whether to load TLS certificates from the platform&#8217;s native certificate store.</p>

<p>By default, uv loads certificates from the bundled <code>webpki-roots</code> crate. The <code>webpki-roots</code> are a reliable set of trust roots from Mozilla, and including them in uv improves portability and performance (especially on macOS).</p>

<p>However, in some cases, you may want to use the platform&#8217;s native certificate store, especially if you&#8217;re relying on a corporate trust root (e.g., for a mandatory proxy) that&#8217;s included in your system&#8217;s certificate store.</p>

<p>May also be set with the <code>UV_NATIVE_TLS</code> environment variable.</p>
</dd><dt><code>--no-cache</code>, <code>-n</code></dt><dd><p>Avoid reading from or writing to the cache, instead using a temporary directory for the duration of the operation</p>

<p>May also be set with the <code>UV_NO_CACHE</code> environment variable.</p>
</dd><dt><code>--no-config</code></dt><dd><p>Avoid discovering configuration files (<code>pyproject.toml</code>, <code>uv.toml</code>).</p>

<p>Normally, configuration files are discovered in the current directory, parent directories, or user configuration directories.</p>

<p>May also be set with the <code>UV_NO_CONFIG</code> environment variable.</p>
</dd><dt><code>--no-progress</code></dt><dd><p>Hide all progress outputs.</p>

<p>For example, spinners or progress bars.</p>

</dd><dt><code>--no-python-downloads</code></dt><dd><p>Disable automatic downloads of Python.</p>

</dd><dt><code>--offline</code></dt><dd><p>Disable network access.</p>

<p>When disabled, uv will only use locally cached data and locally available files.</p>

</dd><dt><code>--only-installed</code></dt><dd><p>Only show installed Python versions, exclude available downloads.</p>

<p>By default, available downloads for the current platform are shown.</p>

</dd><dt><code>--project</code> <i>project</i></dt><dd><p>Run the command within the given project directory.</p>

<p>All <code>pyproject.toml</code>, <code>uv.toml</code>, and <code>.python-version</code> files will be discovered by walking up the directory tree from the project root, as will the project&#8217;s virtual environment (<code>.venv</code>).</p>

<p>Other command-line arguments (such as relative paths) will be resolved relative to the current working directory.</p>

<p>See <code>--directory</code> to change the working directory entirely.</p>

<p>This setting has no effect when used in the <code>uv pip</code> interface.</p>

</dd><dt><code>--python-preference</code> <i>python-preference</i></dt><dd><p>Whether to prefer uv-managed or system Python installations.</p>

<p>By default, uv prefers using Python versions it manages. However, it will use system Python installations if a uv-managed Python is not installed. This option allows prioritizing or ignoring system Python installations.</p>

<p>May also be set with the <code>UV_PYTHON_PREFERENCE</code> environment variable.</p>
<p>Possible values:</p>

<ul>
<li><code>only-managed</code>:  Only use managed Python installations; never use system Python installations</li>

<li><code>managed</code>:  Prefer managed Python installations over system Python installations</li>

<li><code>system</code>:  Prefer system Python installations over managed Python installations</li>

<li><code>only-system</code>:  Only use system Python installations; never use managed Python installations</li>
</ul>
</dd><dt><code>--quiet</code>, <code>-q</code></dt><dd><p>Do not print any output</p>

</dd><dt><code>--verbose</code>, <code>-v</code></dt><dd><p>Use verbose output.</p>

<p>You can configure fine-grained logging using the <code>RUST_LOG</code> environment variable. (&lt;https://docs.rs/tracing-subscriber/latest/tracing_subscriber/filter/struct.EnvFilter.html#directives&gt;)</p>

</dd><dt><code>--version</code>, <code>-V</code></dt><dd><p>Display the uv version</p>

</dd></dl>

### uv python install

Download and install Python versions.

Multiple Python versions may be requested.

Supports CPython and PyPy.

CPython distributions are downloaded from the `python-build-standalone` project.

Python versions are installed into the uv Python directory, which can be retrieved with `uv python dir`. A `python` executable is not made globally available, managed Python versions are only used in uv commands or in active virtual environments.

See `uv help python` to view supported request formats.

<h3 class="cli-reference">Usage</h3>

```
uv python install [OPTIONS] [TARGETS]...
```

<h3 class="cli-reference">Arguments</h3>

<dl class="cli-reference"><dt><code>TARGETS</code></dt><dd><p>The Python version(s) to install.</p>

<p>If not provided, the requested Python version(s) will be read from the <code>.python-versions</code> or <code>.python-version</code> files. If neither file is present, uv will check if it has installed any Python versions. If not, it will install the latest stable version of Python.</p>

<p>See <a href="#uv-python">uv python</a> to view supported request formats.</p>

</dd></dl>

<h3 class="cli-reference">Options</h3>

<dl class="cli-reference"><dt><code>--cache-dir</code> <i>cache-dir</i></dt><dd><p>Path to the cache directory.</p>

<p>Defaults to <code>$HOME/Library/Caches/uv</code> on macOS, <code>$XDG_CACHE_HOME/uv</code> or <code>$HOME/.cache/uv</code> on Linux, and <code>%LOCALAPPDATA%\uv\cache</code> on Windows.</p>

<p>May also be set with the <code>UV_CACHE_DIR</code> environment variable.</p>
</dd><dt><code>--color</code> <i>color-choice</i></dt><dd><p>Control colors in output</p>

<p>[default: auto]</p>
<p>Possible values:</p>

<ul>
<li><code>auto</code>:  Enables colored output only when the output is going to a terminal or TTY with support</li>

<li><code>always</code>:  Enables colored output regardless of the detected environment</li>

<li><code>never</code>:  Disables colored output</li>
</ul>
</dd><dt><code>--config-file</code> <i>config-file</i></dt><dd><p>The path to a <code>uv.toml</code> file to use for configuration.</p>

<p>While uv configuration can be included in a <code>pyproject.toml</code> file, it is not allowed in this context.</p>

<p>May also be set with the <code>UV_CONFIG_FILE</code> environment variable.</p>
</dd><dt><code>--directory</code> <i>directory</i></dt><dd><p>Change to the given directory prior to running the command.</p>

<p>Relative paths are resolved with the given directory as the base.</p>

<p>See <code>--project</code> to only change the project root directory.</p>

</dd><dt><code>--help</code>, <code>-h</code></dt><dd><p>Display the concise help for this command</p>

</dd><dt><code>--native-tls</code></dt><dd><p>Whether to load TLS certificates from the platform&#8217;s native certificate store.</p>

<p>By default, uv loads certificates from the bundled <code>webpki-roots</code> crate. The <code>webpki-roots</code> are a reliable set of trust roots from Mozilla, and including them in uv improves portability and performance (especially on macOS).</p>

<p>However, in some cases, you may want to use the platform&#8217;s native certificate store, especially if you&#8217;re relying on a corporate trust root (e.g., for a mandatory proxy) that&#8217;s included in your system&#8217;s certificate store.</p>

<p>May also be set with the <code>UV_NATIVE_TLS</code> environment variable.</p>
</dd><dt><code>--no-cache</code>, <code>-n</code></dt><dd><p>Avoid reading from or writing to the cache, instead using a temporary directory for the duration of the operation</p>

<p>May also be set with the <code>UV_NO_CACHE</code> environment variable.</p>
</dd><dt><code>--no-config</code></dt><dd><p>Avoid discovering configuration files (<code>pyproject.toml</code>, <code>uv.toml</code>).</p>

<p>Normally, configuration files are discovered in the current directory, parent directories, or user configuration directories.</p>

<p>May also be set with the <code>UV_NO_CONFIG</code> environment variable.</p>
</dd><dt><code>--no-progress</code></dt><dd><p>Hide all progress outputs.</p>

<p>For example, spinners or progress bars.</p>

</dd><dt><code>--no-python-downloads</code></dt><dd><p>Disable automatic downloads of Python.</p>

</dd><dt><code>--offline</code></dt><dd><p>Disable network access.</p>

<p>When disabled, uv will only use locally cached data and locally available files.</p>

</dd><dt><code>--project</code> <i>project</i></dt><dd><p>Run the command within the given project directory.</p>

<p>All <code>pyproject.toml</code>, <code>uv.toml</code>, and <code>.python-version</code> files will be discovered by walking up the directory tree from the project root, as will the project&#8217;s virtual environment (<code>.venv</code>).</p>

<p>Other command-line arguments (such as relative paths) will be resolved relative to the current working directory.</p>

<p>See <code>--directory</code> to change the working directory entirely.</p>

<p>This setting has no effect when used in the <code>uv pip</code> interface.</p>

</dd><dt><code>--python-preference</code> <i>python-preference</i></dt><dd><p>Whether to prefer uv-managed or system Python installations.</p>

<p>By default, uv prefers using Python versions it manages. However, it will use system Python installations if a uv-managed Python is not installed. This option allows prioritizing or ignoring system Python installations.</p>

<p>May also be set with the <code>UV_PYTHON_PREFERENCE</code> environment variable.</p>
<p>Possible values:</p>

<ul>
<li><code>only-managed</code>:  Only use managed Python installations; never use system Python installations</li>

<li><code>managed</code>:  Prefer managed Python installations over system Python installations</li>

<li><code>system</code>:  Prefer system Python installations over managed Python installations</li>

<li><code>only-system</code>:  Only use system Python installations; never use managed Python installations</li>
</ul>
</dd><dt><code>--quiet</code>, <code>-q</code></dt><dd><p>Do not print any output</p>

</dd><dt><code>--reinstall</code>, <code>-r</code></dt><dd><p>Reinstall the requested Python version, if it&#8217;s already installed.</p>

<p>By default, uv will exit successfully if the version is already installed.</p>

</dd><dt><code>--verbose</code>, <code>-v</code></dt><dd><p>Use verbose output.</p>

<p>You can configure fine-grained logging using the <code>RUST_LOG</code> environment variable. (&lt;https://docs.rs/tracing-subscriber/latest/tracing_subscriber/filter/struct.EnvFilter.html#directives&gt;)</p>

</dd><dt><code>--version</code>, <code>-V</code></dt><dd><p>Display the uv version</p>

</dd></dl>

### uv python find

Search for a Python installation.

Displays the path to the Python executable.

See `uv help python` to view supported request formats and details on discovery behavior.

<h3 class="cli-reference">Usage</h3>

```
uv python find [OPTIONS] [REQUEST]
```

<h3 class="cli-reference">Arguments</h3>

<dl class="cli-reference"><dt><code>REQUEST</code></dt><dd><p>The Python request.</p>

<p>See <a href="#uv-python">uv python</a> to view supported request formats.</p>

</dd></dl>

<h3 class="cli-reference">Options</h3>

<dl class="cli-reference"><dt><code>--cache-dir</code> <i>cache-dir</i></dt><dd><p>Path to the cache directory.</p>

<p>Defaults to <code>$HOME/Library/Caches/uv</code> on macOS, <code>$XDG_CACHE_HOME/uv</code> or <code>$HOME/.cache/uv</code> on Linux, and <code>%LOCALAPPDATA%\uv\cache</code> on Windows.</p>

<p>May also be set with the <code>UV_CACHE_DIR</code> environment variable.</p>
</dd><dt><code>--color</code> <i>color-choice</i></dt><dd><p>Control colors in output</p>

<p>[default: auto]</p>
<p>Possible values:</p>

<ul>
<li><code>auto</code>:  Enables colored output only when the output is going to a terminal or TTY with support</li>

<li><code>always</code>:  Enables colored output regardless of the detected environment</li>

<li><code>never</code>:  Disables colored output</li>
</ul>
</dd><dt><code>--config-file</code> <i>config-file</i></dt><dd><p>The path to a <code>uv.toml</code> file to use for configuration.</p>

<p>While uv configuration can be included in a <code>pyproject.toml</code> file, it is not allowed in this context.</p>

<p>May also be set with the <code>UV_CONFIG_FILE</code> environment variable.</p>
</dd><dt><code>--directory</code> <i>directory</i></dt><dd><p>Change to the given directory prior to running the command.</p>

<p>Relative paths are resolved with the given directory as the base.</p>

<p>See <code>--project</code> to only change the project root directory.</p>

</dd><dt><code>--help</code>, <code>-h</code></dt><dd><p>Display the concise help for this command</p>

</dd><dt><code>--native-tls</code></dt><dd><p>Whether to load TLS certificates from the platform&#8217;s native certificate store.</p>

<p>By default, uv loads certificates from the bundled <code>webpki-roots</code> crate. The <code>webpki-roots</code> are a reliable set of trust roots from Mozilla, and including them in uv improves portability and performance (especially on macOS).</p>

<p>However, in some cases, you may want to use the platform&#8217;s native certificate store, especially if you&#8217;re relying on a corporate trust root (e.g., for a mandatory proxy) that&#8217;s included in your system&#8217;s certificate store.</p>

<p>May also be set with the <code>UV_NATIVE_TLS</code> environment variable.</p>
</dd><dt><code>--no-cache</code>, <code>-n</code></dt><dd><p>Avoid reading from or writing to the cache, instead using a temporary directory for the duration of the operation</p>

<p>May also be set with the <code>UV_NO_CACHE</code> environment variable.</p>
</dd><dt><code>--no-config</code></dt><dd><p>Avoid discovering configuration files (<code>pyproject.toml</code>, <code>uv.toml</code>).</p>

<p>Normally, configuration files are discovered in the current directory, parent directories, or user configuration directories.</p>

<p>May also be set with the <code>UV_NO_CONFIG</code> environment variable.</p>
</dd><dt><code>--no-progress</code></dt><dd><p>Hide all progress outputs.</p>

<p>For example, spinners or progress bars.</p>

</dd><dt><code>--no-project</code></dt><dd><p>Avoid discovering a project or workspace.</p>

<p>Otherwise, when no request is provided, the Python requirement of a project in the current directory or parent directories will be used.</p>

</dd><dt><code>--no-python-downloads</code></dt><dd><p>Disable automatic downloads of Python.</p>

</dd><dt><code>--offline</code></dt><dd><p>Disable network access.</p>

<p>When disabled, uv will only use locally cached data and locally available files.</p>

</dd><dt><code>--project</code> <i>project</i></dt><dd><p>Run the command within the given project directory.</p>

<p>All <code>pyproject.toml</code>, <code>uv.toml</code>, and <code>.python-version</code> files will be discovered by walking up the directory tree from the project root, as will the project&#8217;s virtual environment (<code>.venv</code>).</p>

<p>Other command-line arguments (such as relative paths) will be resolved relative to the current working directory.</p>

<p>See <code>--directory</code> to change the working directory entirely.</p>

<p>This setting has no effect when used in the <code>uv pip</code> interface.</p>

</dd><dt><code>--python-preference</code> <i>python-preference</i></dt><dd><p>Whether to prefer uv-managed or system Python installations.</p>

<p>By default, uv prefers using Python versions it manages. However, it will use system Python installations if a uv-managed Python is not installed. This option allows prioritizing or ignoring system Python installations.</p>

<p>May also be set with the <code>UV_PYTHON_PREFERENCE</code> environment variable.</p>
<p>Possible values:</p>

<ul>
<li><code>only-managed</code>:  Only use managed Python installations; never use system Python installations</li>

<li><code>managed</code>:  Prefer managed Python installations over system Python installations</li>

<li><code>system</code>:  Prefer system Python installations over managed Python installations</li>

<li><code>only-system</code>:  Only use system Python installations; never use managed Python installations</li>
</ul>
</dd><dt><code>--quiet</code>, <code>-q</code></dt><dd><p>Do not print any output</p>

</dd><dt><code>--system</code></dt><dd><p>Only find system Python interpreters.</p>

<p>By default, uv will report the first Python interpreter it would use, including those in an active virtual environment or a virtual environment in the current working directory or any parent directory.</p>

<p>The <code>--system</code> option instructs uv to skip virtual environment Python interpreters and restrict its search to the system path.</p>

<p>May also be set with the <code>UV_SYSTEM_PYTHON</code> environment variable.</p>
</dd><dt><code>--verbose</code>, <code>-v</code></dt><dd><p>Use verbose output.</p>

<p>You can configure fine-grained logging using the <code>RUST_LOG</code> environment variable. (&lt;https://docs.rs/tracing-subscriber/latest/tracing_subscriber/filter/struct.EnvFilter.html#directives&gt;)</p>

</dd><dt><code>--version</code>, <code>-V</code></dt><dd><p>Display the uv version</p>

</dd></dl>

### uv python pin

Pin to a specific Python version.

Writes the pinned version to a `.python-version` file, which is then read by other uv commands when determining the required Python version.

See `uv help python` to view supported request formats.

<h3 class="cli-reference">Usage</h3>

```
uv python pin [OPTIONS] [REQUEST]
```

<h3 class="cli-reference">Arguments</h3>

<dl class="cli-reference"><dt><code>REQUEST</code></dt><dd><p>The Python version request.</p>

<p>uv supports more formats than other tools that read <code>.python-version</code> files, i.e., <code>pyenv</code>. If compatibility with those tools is needed, only use version numbers instead of complex requests such as <code>cpython@3.10</code>.</p>

<p>See <a href="#uv-python">uv python</a> to view supported request formats.</p>

</dd></dl>

<h3 class="cli-reference">Options</h3>

<dl class="cli-reference"><dt><code>--cache-dir</code> <i>cache-dir</i></dt><dd><p>Path to the cache directory.</p>

<p>Defaults to <code>$HOME/Library/Caches/uv</code> on macOS, <code>$XDG_CACHE_HOME/uv</code> or <code>$HOME/.cache/uv</code> on Linux, and <code>%LOCALAPPDATA%\uv\cache</code> on Windows.</p>

<p>May also be set with the <code>UV_CACHE_DIR</code> environment variable.</p>
</dd><dt><code>--color</code> <i>color-choice</i></dt><dd><p>Control colors in output</p>

<p>[default: auto]</p>
<p>Possible values:</p>

<ul>
<li><code>auto</code>:  Enables colored output only when the output is going to a terminal or TTY with support</li>

<li><code>always</code>:  Enables colored output regardless of the detected environment</li>

<li><code>never</code>:  Disables colored output</li>
</ul>
</dd><dt><code>--config-file</code> <i>config-file</i></dt><dd><p>The path to a <code>uv.toml</code> file to use for configuration.</p>

<p>While uv configuration can be included in a <code>pyproject.toml</code> file, it is not allowed in this context.</p>

<p>May also be set with the <code>UV_CONFIG_FILE</code> environment variable.</p>
</dd><dt><code>--directory</code> <i>directory</i></dt><dd><p>Change to the given directory prior to running the command.</p>

<p>Relative paths are resolved with the given directory as the base.</p>

<p>See <code>--project</code> to only change the project root directory.</p>

</dd><dt><code>--help</code>, <code>-h</code></dt><dd><p>Display the concise help for this command</p>

</dd><dt><code>--native-tls</code></dt><dd><p>Whether to load TLS certificates from the platform&#8217;s native certificate store.</p>

<p>By default, uv loads certificates from the bundled <code>webpki-roots</code> crate. The <code>webpki-roots</code> are a reliable set of trust roots from Mozilla, and including them in uv improves portability and performance (especially on macOS).</p>

<p>However, in some cases, you may want to use the platform&#8217;s native certificate store, especially if you&#8217;re relying on a corporate trust root (e.g., for a mandatory proxy) that&#8217;s included in your system&#8217;s certificate store.</p>

<p>May also be set with the <code>UV_NATIVE_TLS</code> environment variable.</p>
</dd><dt><code>--no-cache</code>, <code>-n</code></dt><dd><p>Avoid reading from or writing to the cache, instead using a temporary directory for the duration of the operation</p>

<p>May also be set with the <code>UV_NO_CACHE</code> environment variable.</p>
</dd><dt><code>--no-config</code></dt><dd><p>Avoid discovering configuration files (<code>pyproject.toml</code>, <code>uv.toml</code>).</p>

<p>Normally, configuration files are discovered in the current directory, parent directories, or user configuration directories.</p>

<p>May also be set with the <code>UV_NO_CONFIG</code> environment variable.</p>
</dd><dt><code>--no-progress</code></dt><dd><p>Hide all progress outputs.</p>

<p>For example, spinners or progress bars.</p>

</dd><dt><code>--no-project</code></dt><dd><p>Avoid validating the Python pin is compatible with the project or workspace.</p>

<p>By default, a project or workspace is discovered in the current directory or any parent directory. If a workspace is found, the Python pin is validated against the workspace&#8217;s <code>requires-python</code> constraint.</p>

</dd><dt><code>--no-python-downloads</code></dt><dd><p>Disable automatic downloads of Python.</p>

</dd><dt><code>--offline</code></dt><dd><p>Disable network access.</p>

<p>When disabled, uv will only use locally cached data and locally available files.</p>

</dd><dt><code>--project</code> <i>project</i></dt><dd><p>Run the command within the given project directory.</p>

<p>All <code>pyproject.toml</code>, <code>uv.toml</code>, and <code>.python-version</code> files will be discovered by walking up the directory tree from the project root, as will the project&#8217;s virtual environment (<code>.venv</code>).</p>

<p>Other command-line arguments (such as relative paths) will be resolved relative to the current working directory.</p>

<p>See <code>--directory</code> to change the working directory entirely.</p>

<p>This setting has no effect when used in the <code>uv pip</code> interface.</p>

</dd><dt><code>--python-preference</code> <i>python-preference</i></dt><dd><p>Whether to prefer uv-managed or system Python installations.</p>

<p>By default, uv prefers using Python versions it manages. However, it will use system Python installations if a uv-managed Python is not installed. This option allows prioritizing or ignoring system Python installations.</p>

<p>May also be set with the <code>UV_PYTHON_PREFERENCE</code> environment variable.</p>
<p>Possible values:</p>

<ul>
<li><code>only-managed</code>:  Only use managed Python installations; never use system Python installations</li>

<li><code>managed</code>:  Prefer managed Python installations over system Python installations</li>

<li><code>system</code>:  Prefer system Python installations over managed Python installations</li>

<li><code>only-system</code>:  Only use system Python installations; never use managed Python installations</li>
</ul>
</dd><dt><code>--quiet</code>, <code>-q</code></dt><dd><p>Do not print any output</p>

</dd><dt><code>--resolved</code></dt><dd><p>Write the resolved Python interpreter path instead of the request.</p>

<p>Ensures that the exact same interpreter is used.</p>

<p>This option is usually not safe to use when committing the <code>.python-version</code> file to version control.</p>

</dd><dt><code>--verbose</code>, <code>-v</code></dt><dd><p>Use verbose output.</p>

<p>You can configure fine-grained logging using the <code>RUST_LOG</code> environment variable. (&lt;https://docs.rs/tracing-subscriber/latest/tracing_subscriber/filter/struct.EnvFilter.html#directives&gt;)</p>

</dd><dt><code>--version</code>, <code>-V</code></dt><dd><p>Display the uv version</p>

</dd></dl>

### uv python dir

Show the uv Python installation directory.

By default, Python installations are stored in the uv data directory at `$XDG_DATA_HOME/uv/python` or `$HOME/.local/share/uv/python` on Unix and `%APPDATA%\uv\data\python` on Windows.

The Python installation directory may be overridden with `$UV_PYTHON_INSTALL_DIR`.

<h3 class="cli-reference">Usage</h3>

```
uv python dir [OPTIONS]
```

<h3 class="cli-reference">Options</h3>

<dl class="cli-reference"><dt><code>--cache-dir</code> <i>cache-dir</i></dt><dd><p>Path to the cache directory.</p>

<p>Defaults to <code>$HOME/Library/Caches/uv</code> on macOS, <code>$XDG_CACHE_HOME/uv</code> or <code>$HOME/.cache/uv</code> on Linux, and <code>%LOCALAPPDATA%\uv\cache</code> on Windows.</p>

<p>May also be set with the <code>UV_CACHE_DIR</code> environment variable.</p>
</dd><dt><code>--color</code> <i>color-choice</i></dt><dd><p>Control colors in output</p>

<p>[default: auto]</p>
<p>Possible values:</p>

<ul>
<li><code>auto</code>:  Enables colored output only when the output is going to a terminal or TTY with support</li>

<li><code>always</code>:  Enables colored output regardless of the detected environment</li>

<li><code>never</code>:  Disables colored output</li>
</ul>
</dd><dt><code>--config-file</code> <i>config-file</i></dt><dd><p>The path to a <code>uv.toml</code> file to use for configuration.</p>

<p>While uv configuration can be included in a <code>pyproject.toml</code> file, it is not allowed in this context.</p>

<p>May also be set with the <code>UV_CONFIG_FILE</code> environment variable.</p>
</dd><dt><code>--directory</code> <i>directory</i></dt><dd><p>Change to the given directory prior to running the command.</p>

<p>Relative paths are resolved with the given directory as the base.</p>

<p>See <code>--project</code> to only change the project root directory.</p>

</dd><dt><code>--help</code>, <code>-h</code></dt><dd><p>Display the concise help for this command</p>

</dd><dt><code>--native-tls</code></dt><dd><p>Whether to load TLS certificates from the platform&#8217;s native certificate store.</p>

<p>By default, uv loads certificates from the bundled <code>webpki-roots</code> crate. The <code>webpki-roots</code> are a reliable set of trust roots from Mozilla, and including them in uv improves portability and performance (especially on macOS).</p>

<p>However, in some cases, you may want to use the platform&#8217;s native certificate store, especially if you&#8217;re relying on a corporate trust root (e.g., for a mandatory proxy) that&#8217;s included in your system&#8217;s certificate store.</p>

<p>May also be set with the <code>UV_NATIVE_TLS</code> environment variable.</p>
</dd><dt><code>--no-cache</code>, <code>-n</code></dt><dd><p>Avoid reading from or writing to the cache, instead using a temporary directory for the duration of the operation</p>

<p>May also be set with the <code>UV_NO_CACHE</code> environment variable.</p>
</dd><dt><code>--no-config</code></dt><dd><p>Avoid discovering configuration files (<code>pyproject.toml</code>, <code>uv.toml</code>).</p>

<p>Normally, configuration files are discovered in the current directory, parent directories, or user configuration directories.</p>

<p>May also be set with the <code>UV_NO_CONFIG</code> environment variable.</p>
</dd><dt><code>--no-progress</code></dt><dd><p>Hide all progress outputs.</p>

<p>For example, spinners or progress bars.</p>

</dd><dt><code>--no-python-downloads</code></dt><dd><p>Disable automatic downloads of Python.</p>

</dd><dt><code>--offline</code></dt><dd><p>Disable network access.</p>

<p>When disabled, uv will only use locally cached data and locally available files.</p>

</dd><dt><code>--project</code> <i>project</i></dt><dd><p>Run the command within the given project directory.</p>

<p>All <code>pyproject.toml</code>, <code>uv.toml</code>, and <code>.python-version</code> files will be discovered by walking up the directory tree from the project root, as will the project&#8217;s virtual environment (<code>.venv</code>).</p>

<p>Other command-line arguments (such as relative paths) will be resolved relative to the current working directory.</p>

<p>See <code>--directory</code> to change the working directory entirely.</p>

<p>This setting has no effect when used in the <code>uv pip</code> interface.</p>

</dd><dt><code>--python-preference</code> <i>python-preference</i></dt><dd><p>Whether to prefer uv-managed or system Python installations.</p>

<p>By default, uv prefers using Python versions it manages. However, it will use system Python installations if a uv-managed Python is not installed. This option allows prioritizing or ignoring system Python installations.</p>

<p>May also be set with the <code>UV_PYTHON_PREFERENCE</code> environment variable.</p>
<p>Possible values:</p>

<ul>
<li><code>only-managed</code>:  Only use managed Python installations; never use system Python installations</li>

<li><code>managed</code>:  Prefer managed Python installations over system Python installations</li>

<li><code>system</code>:  Prefer system Python installations over managed Python installations</li>

<li><code>only-system</code>:  Only use system Python installations; never use managed Python installations</li>
</ul>
</dd><dt><code>--quiet</code>, <code>-q</code></dt><dd><p>Do not print any output</p>

</dd><dt><code>--verbose</code>, <code>-v</code></dt><dd><p>Use verbose output.</p>

<p>You can configure fine-grained logging using the <code>RUST_LOG</code> environment variable. (&lt;https://docs.rs/tracing-subscriber/latest/tracing_subscriber/filter/struct.EnvFilter.html#directives&gt;)</p>

</dd><dt><code>--version</code>, <code>-V</code></dt><dd><p>Display the uv version</p>

</dd></dl>

### uv python uninstall

Uninstall Python versions

<h3 class="cli-reference">Usage</h3>

```
uv python uninstall [OPTIONS] <TARGETS>...
```

<h3 class="cli-reference">Arguments</h3>

<dl class="cli-reference"><dt><code>TARGETS</code></dt><dd><p>The Python version(s) to uninstall.</p>

<p>See <a href="#uv-python">uv python</a> to view supported request formats.</p>

</dd></dl>

<h3 class="cli-reference">Options</h3>

<dl class="cli-reference"><dt><code>--all</code></dt><dd><p>Uninstall all managed Python versions</p>

</dd><dt><code>--cache-dir</code> <i>cache-dir</i></dt><dd><p>Path to the cache directory.</p>

<p>Defaults to <code>$HOME/Library/Caches/uv</code> on macOS, <code>$XDG_CACHE_HOME/uv</code> or <code>$HOME/.cache/uv</code> on Linux, and <code>%LOCALAPPDATA%\uv\cache</code> on Windows.</p>

<p>May also be set with the <code>UV_CACHE_DIR</code> environment variable.</p>
</dd><dt><code>--color</code> <i>color-choice</i></dt><dd><p>Control colors in output</p>

<p>[default: auto]</p>
<p>Possible values:</p>

<ul>
<li><code>auto</code>:  Enables colored output only when the output is going to a terminal or TTY with support</li>

<li><code>always</code>:  Enables colored output regardless of the detected environment</li>

<li><code>never</code>:  Disables colored output</li>
</ul>
</dd><dt><code>--config-file</code> <i>config-file</i></dt><dd><p>The path to a <code>uv.toml</code> file to use for configuration.</p>

<p>While uv configuration can be included in a <code>pyproject.toml</code> file, it is not allowed in this context.</p>

<p>May also be set with the <code>UV_CONFIG_FILE</code> environment variable.</p>
</dd><dt><code>--directory</code> <i>directory</i></dt><dd><p>Change to the given directory prior to running the command.</p>

<p>Relative paths are resolved with the given directory as the base.</p>

<p>See <code>--project</code> to only change the project root directory.</p>

</dd><dt><code>--help</code>, <code>-h</code></dt><dd><p>Display the concise help for this command</p>

</dd><dt><code>--native-tls</code></dt><dd><p>Whether to load TLS certificates from the platform&#8217;s native certificate store.</p>

<p>By default, uv loads certificates from the bundled <code>webpki-roots</code> crate. The <code>webpki-roots</code> are a reliable set of trust roots from Mozilla, and including them in uv improves portability and performance (especially on macOS).</p>

<p>However, in some cases, you may want to use the platform&#8217;s native certificate store, especially if you&#8217;re relying on a corporate trust root (e.g., for a mandatory proxy) that&#8217;s included in your system&#8217;s certificate store.</p>

<p>May also be set with the <code>UV_NATIVE_TLS</code> environment variable.</p>
</dd><dt><code>--no-cache</code>, <code>-n</code></dt><dd><p>Avoid reading from or writing to the cache, instead using a temporary directory for the duration of the operation</p>

<p>May also be set with the <code>UV_NO_CACHE</code> environment variable.</p>
</dd><dt><code>--no-config</code></dt><dd><p>Avoid discovering configuration files (<code>pyproject.toml</code>, <code>uv.toml</code>).</p>

<p>Normally, configuration files are discovered in the current directory, parent directories, or user configuration directories.</p>

<p>May also be set with the <code>UV_NO_CONFIG</code> environment variable.</p>
</dd><dt><code>--no-progress</code></dt><dd><p>Hide all progress outputs.</p>

<p>For example, spinners or progress bars.</p>

</dd><dt><code>--no-python-downloads</code></dt><dd><p>Disable automatic downloads of Python.</p>

</dd><dt><code>--offline</code></dt><dd><p>Disable network access.</p>

<p>When disabled, uv will only use locally cached data and locally available files.</p>

</dd><dt><code>--project</code> <i>project</i></dt><dd><p>Run the command within the given project directory.</p>

<p>All <code>pyproject.toml</code>, <code>uv.toml</code>, and <code>.python-version</code> files will be discovered by walking up the directory tree from the project root, as will the project&#8217;s virtual environment (<code>.venv</code>).</p>

<p>Other command-line arguments (such as relative paths) will be resolved relative to the current working directory.</p>

<p>See <code>--directory</code> to change the working directory entirely.</p>

<p>This setting has no effect when used in the <code>uv pip</code> interface.</p>

</dd><dt><code>--python-preference</code> <i>python-preference</i></dt><dd><p>Whether to prefer uv-managed or system Python installations.</p>

<p>By default, uv prefers using Python versions it manages. However, it will use system Python installations if a uv-managed Python is not installed. This option allows prioritizing or ignoring system Python installations.</p>

<p>May also be set with the <code>UV_PYTHON_PREFERENCE</code> environment variable.</p>
<p>Possible values:</p>

<ul>
<li><code>only-managed</code>:  Only use managed Python installations; never use system Python installations</li>

<li><code>managed</code>:  Prefer managed Python installations over system Python installations</li>

<li><code>system</code>:  Prefer system Python installations over managed Python installations</li>

<li><code>only-system</code>:  Only use system Python installations; never use managed Python installations</li>
</ul>
</dd><dt><code>--quiet</code>, <code>-q</code></dt><dd><p>Do not print any output</p>

</dd><dt><code>--verbose</code>, <code>-v</code></dt><dd><p>Use verbose output.</p>

<p>You can configure fine-grained logging using the <code>RUST_LOG</code> environment variable. (&lt;https://docs.rs/tracing-subscriber/latest/tracing_subscriber/filter/struct.EnvFilter.html#directives&gt;)</p>

</dd><dt><code>--version</code>, <code>-V</code></dt><dd><p>Display the uv version</p>

</dd></dl>

## uv pip

Manage Python packages with a pip-compatible interface

<h3 class="cli-reference">Usage</h3>

```
uv pip [OPTIONS] <COMMAND>
```

<h3 class="cli-reference">Commands</h3>

<dl class="cli-reference"><dt><a href="#uv-pip-compile"><code>uv pip compile</code></a></dt><dd><p>Compile a <code>requirements.in</code> file to a <code>requirements.txt</code> file</p>
</dd>
<dt><a href="#uv-pip-sync"><code>uv pip sync</code></a></dt><dd><p>Sync an environment with a <code>requirements.txt</code> file</p>
</dd>
<dt><a href="#uv-pip-install"><code>uv pip install</code></a></dt><dd><p>Install packages into an environment</p>
</dd>
<dt><a href="#uv-pip-uninstall"><code>uv pip uninstall</code></a></dt><dd><p>Uninstall packages from an environment</p>
</dd>
<dt><a href="#uv-pip-freeze"><code>uv pip freeze</code></a></dt><dd><p>List, in requirements format, packages installed in an environment</p>
</dd>
<dt><a href="#uv-pip-list"><code>uv pip list</code></a></dt><dd><p>List, in tabular format, packages installed in an environment</p>
</dd>
<dt><a href="#uv-pip-show"><code>uv pip show</code></a></dt><dd><p>Show information about one or more installed packages</p>
</dd>
<dt><a href="#uv-pip-tree"><code>uv pip tree</code></a></dt><dd><p>Display the dependency tree for an environment</p>
</dd>
<dt><a href="#uv-pip-check"><code>uv pip check</code></a></dt><dd><p>Verify installed packages have compatible dependencies</p>
</dd>
</dl>

### uv pip compile

Compile a `requirements.in` file to a `requirements.txt` file

<h3 class="cli-reference">Usage</h3>

```
uv pip compile [OPTIONS] <SRC_FILE>...
```

<h3 class="cli-reference">Arguments</h3>

<dl class="cli-reference"><dt><code>SRC_FILE</code></dt><dd><p>Include all packages listed in the given <code>requirements.in</code> files.</p>

<p>If a <code>pyproject.toml</code>, <code>setup.py</code>, or <code>setup.cfg</code> file is provided, uv will extract the requirements for the relevant project.</p>

<p>If <code>-</code> is provided, then requirements will be read from stdin.</p>

<p>The order of the requirements files and the requirements in them is used to determine priority during resolution.</p>

</dd></dl>

<h3 class="cli-reference">Options</h3>

<dl class="cli-reference"><dt><code>--all-extras</code></dt><dd><p>Include all optional dependencies.</p>

<p>Only applies to <code>pyproject.toml</code>, <code>setup.py</code>, and <code>setup.cfg</code> sources.</p>

</dd><dt><code>--allow-insecure-host</code> <i>allow-insecure-host</i></dt><dd><p>Allow insecure connections to a host.</p>

<p>Can be provided multiple times.</p>

<p>Expects to receive either a hostname (e.g., <code>localhost</code>), a host-port pair (e.g., <code>localhost:8080</code>), or a URL (e.g., <code>https://localhost</code>).</p>

<p>WARNING: Hosts included in this list will not be verified against the system&#8217;s certificate store. Only use <code>--allow-insecure-host</code> in a secure network with verified sources, as it bypasses SSL verification and could expose you to MITM attacks.</p>

<p>May also be set with the <code>UV_INSECURE_HOST</code> environment variable.</p>
</dd><dt><code>--annotation-style</code> <i>annotation-style</i></dt><dd><p>The style of the annotation comments included in the output file, used to indicate the source of each package.</p>

<p>Defaults to <code>split</code>.</p>

<p>Possible values:</p>

<ul>
<li><code>line</code>:  Render the annotations on a single, comma-separated line</li>

<li><code>split</code>:  Render each annotation on its own line</li>
</ul>
</dd><dt><code>--build-constraint</code>, <code>-b</code> <i>build-constraint</i></dt><dd><p>Constrain build dependencies using the given requirements files when building source distributions.</p>

<p>Constraints files are <code>requirements.txt</code>-like files that only control the <em>version</em> of a requirement that&#8217;s installed. However, including a package in a constraints file will <em>not</em> trigger the installation of that package.</p>

<p>May also be set with the <code>UV_BUILD_CONSTRAINT</code> environment variable.</p>
</dd><dt><code>--cache-dir</code> <i>cache-dir</i></dt><dd><p>Path to the cache directory.</p>

<p>Defaults to <code>$HOME/Library/Caches/uv</code> on macOS, <code>$XDG_CACHE_HOME/uv</code> or <code>$HOME/.cache/uv</code> on Linux, and <code>%LOCALAPPDATA%\uv\cache</code> on Windows.</p>

<p>May also be set with the <code>UV_CACHE_DIR</code> environment variable.</p>
</dd><dt><code>--color</code> <i>color-choice</i></dt><dd><p>Control colors in output</p>

<p>[default: auto]</p>
<p>Possible values:</p>

<ul>
<li><code>auto</code>:  Enables colored output only when the output is going to a terminal or TTY with support</li>

<li><code>always</code>:  Enables colored output regardless of the detected environment</li>

<li><code>never</code>:  Disables colored output</li>
</ul>
</dd><dt><code>--config-file</code> <i>config-file</i></dt><dd><p>The path to a <code>uv.toml</code> file to use for configuration.</p>

<p>While uv configuration can be included in a <code>pyproject.toml</code> file, it is not allowed in this context.</p>

<p>May also be set with the <code>UV_CONFIG_FILE</code> environment variable.</p>
</dd><dt><code>--config-setting</code>, <code>-C</code> <i>config-setting</i></dt><dd><p>Settings to pass to the PEP 517 build backend, specified as <code>KEY=VALUE</code> pairs</p>

</dd><dt><code>--constraint</code>, <code>-c</code> <i>constraint</i></dt><dd><p>Constrain versions using the given requirements files.</p>

<p>Constraints files are <code>requirements.txt</code>-like files that only control the <em>version</em> of a requirement that&#8217;s installed. However, including a package in a constraints file will <em>not</em> trigger the installation of that package.</p>

<p>This is equivalent to pip&#8217;s <code>--constraint</code> option.</p>

<p>May also be set with the <code>UV_CONSTRAINT</code> environment variable.</p>
</dd><dt><code>--custom-compile-command</code> <i>custom-compile-command</i></dt><dd><p>The header comment to include at the top of the output file generated by <code>uv pip compile</code>.</p>

<p>Used to reflect custom build scripts and commands that wrap <code>uv pip compile</code>.</p>

<p>May also be set with the <code>UV_CUSTOM_COMPILE_COMMAND</code> environment variable.</p>
</dd><dt><code>--directory</code> <i>directory</i></dt><dd><p>Change to the given directory prior to running the command.</p>

<p>Relative paths are resolved with the given directory as the base.</p>

<p>See <code>--project</code> to only change the project root directory.</p>

</dd><dt><code>--emit-build-options</code></dt><dd><p>Include <code>--no-binary</code> and <code>--only-binary</code> entries in the generated output file</p>

</dd><dt><code>--emit-find-links</code></dt><dd><p>Include <code>--find-links</code> entries in the generated output file</p>

</dd><dt><code>--emit-index-annotation</code></dt><dd><p>Include comment annotations indicating the index used to resolve each package (e.g., <code># from https://pypi.org/simple</code>)</p>

</dd><dt><code>--emit-index-url</code></dt><dd><p>Include <code>--index-url</code> and <code>--extra-index-url</code> entries in the generated output file</p>

</dd><dt><code>--exclude-newer</code> <i>exclude-newer</i></dt><dd><p>Limit candidate packages to those that were uploaded prior to the given date.</p>

<p>Accepts both RFC 3339 timestamps (e.g., <code>2006-12-02T02:07:43Z</code>) and local dates in the same format (e.g., <code>2006-12-02</code>) in your system&#8217;s configured time zone.</p>

<p>May also be set with the <code>UV_EXCLUDE_NEWER</code> environment variable.</p>
</dd><dt><code>--extra</code> <i>extra</i></dt><dd><p>Include optional dependencies from the extra group name; may be provided more than once.</p>

<p>Only applies to <code>pyproject.toml</code>, <code>setup.py</code>, and <code>setup.cfg</code> sources.</p>

</dd><dt><code>--extra-index-url</code> <i>extra-index-url</i></dt><dd><p>Extra URLs of package indexes to use, in addition to <code>--index-url</code>.</p>

<p>Accepts either a repository compliant with PEP 503 (the simple repository API), or a local directory laid out in the same format.</p>

<p>All indexes provided via this flag take priority over the index specified by <code>--index-url</code> (which defaults to PyPI). When multiple <code>--extra-index-url</code> flags are provided, earlier values take priority.</p>

<p>May also be set with the <code>UV_EXTRA_INDEX_URL</code> environment variable.</p>
</dd><dt><code>--find-links</code>, <code>-f</code> <i>find-links</i></dt><dd><p>Locations to search for candidate distributions, in addition to those found in the registry indexes.</p>

<p>If a path, the target must be a directory that contains packages as wheel files (<code>.whl</code>) or source distributions (e.g., <code>.tar.gz</code> or <code>.zip</code>) at the top level.</p>

<p>If a URL, the page must contain a flat list of links to package files adhering to the formats described above.</p>

</dd><dt><code>--generate-hashes</code></dt><dd><p>Include distribution hashes in the output file</p>

</dd><dt><code>--help</code>, <code>-h</code></dt><dd><p>Display the concise help for this command</p>

</dd><dt><code>--index-strategy</code> <i>index-strategy</i></dt><dd><p>The strategy to use when resolving against multiple index URLs.</p>

<p>By default, uv will stop at the first index on which a given package is available, and limit resolutions to those present on that first index (<code>first-match</code>). This prevents &quot;dependency confusion&quot; attacks, whereby an attack can upload a malicious package under the same name to a secondary.</p>

<p>May also be set with the <code>UV_INDEX_STRATEGY</code> environment variable.</p>
<p>Possible values:</p>

<ul>
<li><code>first-index</code>:  Only use results from the first index that returns a match for a given package name</li>

<li><code>unsafe-first-match</code>:  Search for every package name across all indexes, exhausting the versions from the first index before moving on to the next</li>

<li><code>unsafe-best-match</code>:  Search for every package name across all indexes, preferring the &quot;best&quot; version found. If a package version is in multiple indexes, only look at the entry for the first index</li>
</ul>
</dd><dt><code>--index-url</code>, <code>-i</code> <i>index-url</i></dt><dd><p>The URL of the Python package index (by default: &lt;https://pypi.org/simple&gt;).</p>

<p>Accepts either a repository compliant with PEP 503 (the simple repository API), or a local directory laid out in the same format.</p>

<p>The index given by this flag is given lower priority than all other indexes specified via the <code>--extra-index-url</code> flag.</p>

<p>May also be set with the <code>UV_INDEX_URL</code> environment variable.</p>
</dd><dt><code>--keyring-provider</code> <i>keyring-provider</i></dt><dd><p>Attempt to use <code>keyring</code> for authentication for index URLs.</p>

<p>At present, only <code>--keyring-provider subprocess</code> is supported, which configures uv to use the <code>keyring</code> CLI to handle authentication.</p>

<p>Defaults to <code>disabled</code>.</p>

<p>May also be set with the <code>UV_KEYRING_PROVIDER</code> environment variable.</p>
<p>Possible values:</p>

<ul>
<li><code>disabled</code>:  Do not use keyring for credential lookup</li>

<li><code>subprocess</code>:  Use the <code>keyring</code> command for credential lookup</li>
</ul>
</dd><dt><code>--link-mode</code> <i>link-mode</i></dt><dd><p>The method to use when installing packages from the global cache.</p>

<p>This option is only used when building source distributions.</p>

<p>Defaults to <code>clone</code> (also known as Copy-on-Write) on macOS, and <code>hardlink</code> on Linux and Windows.</p>

<p>May also be set with the <code>UV_LINK_MODE</code> environment variable.</p>
<p>Possible values:</p>

<ul>
<li><code>clone</code>:  Clone (i.e., copy-on-write) packages from the wheel into the <code>site-packages</code> directory</li>

<li><code>copy</code>:  Copy packages from the wheel into the <code>site-packages</code> directory</li>

<li><code>hardlink</code>:  Hard link packages from the wheel into the <code>site-packages</code> directory</li>

<li><code>symlink</code>:  Symbolically link packages from the wheel into the <code>site-packages</code> directory</li>
</ul>
</dd><dt><code>--native-tls</code></dt><dd><p>Whether to load TLS certificates from the platform&#8217;s native certificate store.</p>

<p>By default, uv loads certificates from the bundled <code>webpki-roots</code> crate. The <code>webpki-roots</code> are a reliable set of trust roots from Mozilla, and including them in uv improves portability and performance (especially on macOS).</p>

<p>However, in some cases, you may want to use the platform&#8217;s native certificate store, especially if you&#8217;re relying on a corporate trust root (e.g., for a mandatory proxy) that&#8217;s included in your system&#8217;s certificate store.</p>

<p>May also be set with the <code>UV_NATIVE_TLS</code> environment variable.</p>
</dd><dt><code>--no-annotate</code></dt><dd><p>Exclude comment annotations indicating the source of each package</p>

</dd><dt><code>--no-binary</code> <i>no-binary</i></dt><dd><p>Don&#8217;t install pre-built wheels.</p>

<p>The given packages will be built and installed from source. The resolver will still use pre-built wheels to extract package metadata, if available.</p>

<p>Multiple packages may be provided. Disable binaries for all packages with <code>:all:</code>. Clear previously specified packages with <code>:none:</code>.</p>

</dd><dt><code>--no-build</code></dt><dd><p>Don&#8217;t build source distributions.</p>

<p>When enabled, resolving will not run arbitrary Python code. The cached wheels of already-built source distributions will be reused, but operations that require building distributions will exit with an error.</p>

<p>Alias for <code>--only-binary :all:</code>.</p>

</dd><dt><code>--no-build-isolation</code></dt><dd><p>Disable isolation when building source distributions.</p>

<p>Assumes that build dependencies specified by PEP 518 are already installed.</p>

<p>May also be set with the <code>UV_NO_BUILD_ISOLATION</code> environment variable.</p>
</dd><dt><code>--no-build-isolation-package</code> <i>no-build-isolation-package</i></dt><dd><p>Disable isolation when building source distributions for a specific package.</p>

<p>Assumes that the packages&#8217; build dependencies specified by PEP 518 are already installed.</p>

</dd><dt><code>--no-cache</code>, <code>-n</code></dt><dd><p>Avoid reading from or writing to the cache, instead using a temporary directory for the duration of the operation</p>

<p>May also be set with the <code>UV_NO_CACHE</code> environment variable.</p>
</dd><dt><code>--no-deps</code></dt><dd><p>Ignore package dependencies, instead only add those packages explicitly listed on the command line to the resulting the requirements file</p>

</dd><dt><code>--no-emit-package</code> <i>no-emit-package</i></dt><dd><p>Specify a package to omit from the output resolution. Its dependencies will still be included in the resolution. Equivalent to pip-compile&#8217;s <code>--unsafe-package</code> option</p>

</dd><dt><code>--no-header</code></dt><dd><p>Exclude the comment header at the top of the generated output file</p>

</dd><dt><code>--no-index</code></dt><dd><p>Ignore the registry index (e.g., PyPI), instead relying on direct URL dependencies and those provided via <code>--find-links</code></p>

</dd><dt><code>--no-progress</code></dt><dd><p>Hide all progress outputs.</p>

<p>For example, spinners or progress bars.</p>

</dd><dt><code>--no-python-downloads</code></dt><dd><p>Disable automatic downloads of Python.</p>

</dd><dt><code>--no-sources</code></dt><dd><p>Ignore the <code>tool.uv.sources</code> table when resolving dependencies. Used to lock against the standards-compliant, publishable package metadata, as opposed to using any local or Git sources</p>

</dd><dt><code>--no-strip-extras</code></dt><dd><p>Include extras in the output file.</p>

<p>By default, uv strips extras, as any packages pulled in by the extras are already included as dependencies in the output file directly. Further, output files generated with <code>--no-strip-extras</code> cannot be used as constraints files in <code>install</code> and <code>sync</code> invocations.</p>

</dd><dt><code>--no-strip-markers</code></dt><dd><p>Include environment markers in the output file.</p>

<p>By default, uv strips environment markers, as the resolution generated by <code>compile</code> is only guaranteed to be correct for the target environment.</p>

</dd><dt><code>--offline</code></dt><dd><p>Disable network access.</p>

<p>When disabled, uv will only use locally cached data and locally available files.</p>

</dd><dt><code>--only-binary</code> <i>only-binary</i></dt><dd><p>Only use pre-built wheels; don&#8217;t build source distributions.</p>

<p>When enabled, resolving will not run code from the given packages. The cached wheels of already-built source distributions will be reused, but operations that require building distributions will exit with an error.</p>

<p>Multiple packages may be provided. Disable binaries for all packages with <code>:all:</code>. Clear previously specified packages with <code>:none:</code>.</p>

</dd><dt><code>--output-file</code>, <code>-o</code> <i>output-file</i></dt><dd><p>Write the compiled requirements to the given <code>requirements.txt</code> file.</p>

<p>If the file already exists, the existing versions will be preferred when resolving dependencies, unless <code>--upgrade</code> is also specified.</p>

</dd><dt><code>--override</code> <i>override</i></dt><dd><p>Override versions using the given requirements files.</p>

<p>Overrides files are <code>requirements.txt</code>-like files that force a specific version of a requirement to be installed, regardless of the requirements declared by any constituent package, and regardless of whether this would be considered an invalid resolution.</p>

<p>While constraints are <em>additive</em>, in that they&#8217;re combined with the requirements of the constituent packages, overrides are <em>absolute</em>, in that they completely replace the requirements of the constituent packages.</p>

<p>May also be set with the <code>UV_OVERRIDE</code> environment variable.</p>
</dd><dt><code>--prerelease</code> <i>prerelease</i></dt><dd><p>The strategy to use when considering pre-release versions.</p>

<p>By default, uv will accept pre-releases for packages that <em>only</em> publish pre-releases, along with first-party requirements that contain an explicit pre-release marker in the declared specifiers (<code>if-necessary-or-explicit</code>).</p>

<p>May also be set with the <code>UV_PRERELEASE</code> environment variable.</p>
<p>Possible values:</p>

<ul>
<li><code>disallow</code>:  Disallow all pre-release versions</li>

<li><code>allow</code>:  Allow all pre-release versions</li>

<li><code>if-necessary</code>:  Allow pre-release versions if all versions of a package are pre-release</li>

<li><code>explicit</code>:  Allow pre-release versions for first-party packages with explicit pre-release markers in their version requirements</li>

<li><code>if-necessary-or-explicit</code>:  Allow pre-release versions if all versions of a package are pre-release, or if the package has an explicit pre-release marker in its version requirements</li>
</ul>
</dd><dt><code>--project</code> <i>project</i></dt><dd><p>Run the command within the given project directory.</p>

<p>All <code>pyproject.toml</code>, <code>uv.toml</code>, and <code>.python-version</code> files will be discovered by walking up the directory tree from the project root, as will the project&#8217;s virtual environment (<code>.venv</code>).</p>

<p>Other command-line arguments (such as relative paths) will be resolved relative to the current working directory.</p>

<p>See <code>--directory</code> to change the working directory entirely.</p>

<p>This setting has no effect when used in the <code>uv pip</code> interface.</p>

</dd><dt><code>--python</code> <i>python</i></dt><dd><p>The Python interpreter to use during resolution.</p>

<p>A Python interpreter is required for building source distributions to determine package metadata when there are not wheels.</p>

<p>The interpreter is also used to determine the default minimum Python version, unless <code>--python-version</code> is provided.</p>

<p>See <a href="#uv-python">uv python</a> for details on Python discovery and supported request formats.</p>

</dd><dt><code>--python-platform</code> <i>python-platform</i></dt><dd><p>The platform for which requirements should be resolved.</p>

<p>Represented as a &quot;target triple&quot;, a string that describes the target platform in terms of its CPU, vendor, and operating system name, like <code>x86_64-unknown-linux-gnu</code> or <code>aarch64-apple-darwin</code>.</p>

<p>Possible values:</p>

<ul>
<li><code>windows</code>:  An alias for <code>x86_64-pc-windows-msvc</code>, the default target for Windows</li>

<li><code>linux</code>:  An alias for <code>x86_64-unknown-linux-gnu</code>, the default target for Linux</li>

<li><code>macos</code>:  An alias for <code>aarch64-apple-darwin</code>, the default target for macOS</li>

<li><code>x86_64-pc-windows-msvc</code>:  A 64-bit x86 Windows target</li>

<li><code>i686-pc-windows-msvc</code>:  A 32-bit x86 Windows target</li>

<li><code>x86_64-unknown-linux-gnu</code>:  An x86 Linux target. Equivalent to <code>x86_64-manylinux_2_17</code></li>

<li><code>aarch64-apple-darwin</code>:  An ARM-based macOS target, as seen on Apple Silicon devices</li>

<li><code>x86_64-apple-darwin</code>:  An x86 macOS target</li>

<li><code>aarch64-unknown-linux-gnu</code>:  An ARM64 Linux target. Equivalent to <code>aarch64-manylinux_2_17</code></li>

<li><code>aarch64-unknown-linux-musl</code>:  An ARM64 Linux target</li>

<li><code>x86_64-unknown-linux-musl</code>:  An <code>x86_64</code> Linux target</li>

<li><code>x86_64-manylinux_2_17</code>:  An <code>x86_64</code> target for the <code>manylinux_2_17</code> platform</li>

<li><code>x86_64-manylinux_2_28</code>:  An <code>x86_64</code> target for the <code>manylinux_2_28</code> platform</li>

<li><code>x86_64-manylinux_2_31</code>:  An <code>x86_64</code> target for the <code>manylinux_2_31</code> platform</li>

<li><code>aarch64-manylinux_2_17</code>:  An ARM64 target for the <code>manylinux_2_17</code> platform</li>

<li><code>aarch64-manylinux_2_28</code>:  An ARM64 target for the <code>manylinux_2_28</code> platform</li>

<li><code>aarch64-manylinux_2_31</code>:  An ARM64 target for the <code>manylinux_2_31</code> platform</li>
</ul>
</dd><dt><code>--python-preference</code> <i>python-preference</i></dt><dd><p>Whether to prefer uv-managed or system Python installations.</p>

<p>By default, uv prefers using Python versions it manages. However, it will use system Python installations if a uv-managed Python is not installed. This option allows prioritizing or ignoring system Python installations.</p>

<p>May also be set with the <code>UV_PYTHON_PREFERENCE</code> environment variable.</p>
<p>Possible values:</p>

<ul>
<li><code>only-managed</code>:  Only use managed Python installations; never use system Python installations</li>

<li><code>managed</code>:  Prefer managed Python installations over system Python installations</li>

<li><code>system</code>:  Prefer system Python installations over managed Python installations</li>

<li><code>only-system</code>:  Only use system Python installations; never use managed Python installations</li>
</ul>
</dd><dt><code>--python-version</code>, <code>-p</code> <i>python-version</i></dt><dd><p>The Python version to use for resolution.</p>

<p>For example, <code>3.8</code> or <code>3.8.17</code>.</p>

<p>Defaults to the version of the Python interpreter used for resolution.</p>

<p>Defines the minimum Python version that must be supported by the resolved requirements.</p>

<p>If a patch version is omitted, the minimum patch version is assumed. For example, <code>3.8</code> is mapped to <code>3.8.0</code>.</p>

</dd><dt><code>--quiet</code>, <code>-q</code></dt><dd><p>Do not print any output</p>

</dd><dt><code>--refresh</code></dt><dd><p>Refresh all cached data</p>

</dd><dt><code>--refresh-package</code> <i>refresh-package</i></dt><dd><p>Refresh cached data for a specific package</p>

</dd><dt><code>--resolution</code> <i>resolution</i></dt><dd><p>The strategy to use when selecting between the different compatible versions for a given package requirement.</p>

<p>By default, uv will use the latest compatible version of each package (<code>highest</code>).</p>

<p>May also be set with the <code>UV_RESOLUTION</code> environment variable.</p>
<p>Possible values:</p>

<ul>
<li><code>highest</code>:  Resolve the highest compatible version of each package</li>

<li><code>lowest</code>:  Resolve the lowest compatible version of each package</li>

<li><code>lowest-direct</code>:  Resolve the lowest compatible version of any direct dependencies, and the highest compatible version of any transitive dependencies</li>
</ul>
</dd><dt><code>--system</code></dt><dd><p>Install packages into the system Python environment.</p>

<p>By default, uv uses the virtual environment in the current working directory or any parent directory, falling back to searching for a Python executable in <code>PATH</code>. The <code>--system</code> option instructs uv to avoid using a virtual environment Python and restrict its search to the system path.</p>

<p>May also be set with the <code>UV_SYSTEM_PYTHON</code> environment variable.</p>
</dd><dt><code>--universal</code></dt><dd><p>Perform a universal resolution, attempting to generate a single <code>requirements.txt</code> output file that is compatible with all operating systems, architectures, and Python implementations.</p>

<p>In universal mode, the current Python version (or user-provided <code>--python-version</code>) will be treated as a lower bound. For example, <code>--universal --python-version 3.7</code> would produce a universal resolution for Python 3.7 and later.</p>

<p>Implies <code>--no-strip-markers</code>.</p>

</dd><dt><code>--upgrade</code>, <code>-U</code></dt><dd><p>Allow package upgrades, ignoring pinned versions in any existing output file. Implies <code>--refresh</code></p>

</dd><dt><code>--upgrade-package</code>, <code>-P</code> <i>upgrade-package</i></dt><dd><p>Allow upgrades for a specific package, ignoring pinned versions in any existing output file. Implies <code>--refresh-package</code></p>

</dd><dt><code>--verbose</code>, <code>-v</code></dt><dd><p>Use verbose output.</p>

<p>You can configure fine-grained logging using the <code>RUST_LOG</code> environment variable. (&lt;https://docs.rs/tracing-subscriber/latest/tracing_subscriber/filter/struct.EnvFilter.html#directives&gt;)</p>

</dd><dt><code>--version</code>, <code>-V</code></dt><dd><p>Display the uv version</p>

</dd></dl>

### uv pip sync

Sync an environment with a `requirements.txt` file

<h3 class="cli-reference">Usage</h3>

```
uv pip sync [OPTIONS] <SRC_FILE>...
```

<h3 class="cli-reference">Arguments</h3>

<dl class="cli-reference"><dt><code>SRC_FILE</code></dt><dd><p>Include all packages listed in the given <code>requirements.txt</code> files.</p>

<p>If a <code>pyproject.toml</code>, <code>setup.py</code>, or <code>setup.cfg</code> file is provided, uv will extract the requirements for the relevant project.</p>

<p>If <code>-</code> is provided, then requirements will be read from stdin.</p>

</dd></dl>

<h3 class="cli-reference">Options</h3>

<dl class="cli-reference"><dt><code>--allow-empty-requirements</code></dt><dd><p>Allow sync of empty requirements, which will clear the environment of all packages</p>

</dd><dt><code>--allow-insecure-host</code> <i>allow-insecure-host</i></dt><dd><p>Allow insecure connections to a host.</p>

<p>Can be provided multiple times.</p>

<p>Expects to receive either a hostname (e.g., <code>localhost</code>), a host-port pair (e.g., <code>localhost:8080</code>), or a URL (e.g., <code>https://localhost</code>).</p>

<p>WARNING: Hosts included in this list will not be verified against the system&#8217;s certificate store. Only use <code>--allow-insecure-host</code> in a secure network with verified sources, as it bypasses SSL verification and could expose you to MITM attacks.</p>

<p>May also be set with the <code>UV_INSECURE_HOST</code> environment variable.</p>
</dd><dt><code>--break-system-packages</code></dt><dd><p>Allow uv to modify an <code>EXTERNALLY-MANAGED</code> Python installation.</p>

<p>WARNING: <code>--break-system-packages</code> is intended for use in continuous integration (CI) environments, when installing into Python installations that are managed by an external package manager, like <code>apt</code>. It should be used with caution, as such Python installations explicitly recommend against modifications by other package managers (like uv or <code>pip</code>).</p>

<p>May also be set with the <code>UV_BREAK_SYSTEM_PACKAGES</code> environment variable.</p>
</dd><dt><code>--build-constraint</code>, <code>-b</code> <i>build-constraint</i></dt><dd><p>Constrain build dependencies using the given requirements files when building source distributions.</p>

<p>Constraints files are <code>requirements.txt</code>-like files that only control the <em>version</em> of a requirement that&#8217;s installed. However, including a package in a constraints file will <em>not</em> trigger the installation of that package.</p>

<p>May also be set with the <code>UV_BUILD_CONSTRAINT</code> environment variable.</p>
</dd><dt><code>--cache-dir</code> <i>cache-dir</i></dt><dd><p>Path to the cache directory.</p>

<p>Defaults to <code>$HOME/Library/Caches/uv</code> on macOS, <code>$XDG_CACHE_HOME/uv</code> or <code>$HOME/.cache/uv</code> on Linux, and <code>%LOCALAPPDATA%\uv\cache</code> on Windows.</p>

<p>May also be set with the <code>UV_CACHE_DIR</code> environment variable.</p>
</dd><dt><code>--color</code> <i>color-choice</i></dt><dd><p>Control colors in output</p>

<p>[default: auto]</p>
<p>Possible values:</p>

<ul>
<li><code>auto</code>:  Enables colored output only when the output is going to a terminal or TTY with support</li>

<li><code>always</code>:  Enables colored output regardless of the detected environment</li>

<li><code>never</code>:  Disables colored output</li>
</ul>
</dd><dt><code>--compile-bytecode</code></dt><dd><p>Compile Python files to bytecode after installation.</p>

<p>By default, uv does not compile Python (<code>.py</code>) files to bytecode (<code>__pycache__/*.pyc</code>); instead, compilation is performed lazily the first time a module is imported. For use-cases in which start time is critical, such as CLI applications and Docker containers, this option can be enabled to trade longer installation times for faster start times.</p>

<p>When enabled, uv will process the entire site-packages directory (including packages that are not being modified by the current operation) for consistency. Like pip, it will also ignore errors.</p>

<p>May also be set with the <code>UV_COMPILE_BYTECODE</code> environment variable.</p>
</dd><dt><code>--config-file</code> <i>config-file</i></dt><dd><p>The path to a <code>uv.toml</code> file to use for configuration.</p>

<p>While uv configuration can be included in a <code>pyproject.toml</code> file, it is not allowed in this context.</p>

<p>May also be set with the <code>UV_CONFIG_FILE</code> environment variable.</p>
</dd><dt><code>--config-setting</code>, <code>-C</code> <i>config-setting</i></dt><dd><p>Settings to pass to the PEP 517 build backend, specified as <code>KEY=VALUE</code> pairs</p>

</dd><dt><code>--constraint</code>, <code>-c</code> <i>constraint</i></dt><dd><p>Constrain versions using the given requirements files.</p>

<p>Constraints files are <code>requirements.txt</code>-like files that only control the <em>version</em> of a requirement that&#8217;s installed. However, including a package in a constraints file will <em>not</em> trigger the installation of that package.</p>

<p>This is equivalent to pip&#8217;s <code>--constraint</code> option.</p>

<p>May also be set with the <code>UV_CONSTRAINT</code> environment variable.</p>
</dd><dt><code>--directory</code> <i>directory</i></dt><dd><p>Change to the given directory prior to running the command.</p>

<p>Relative paths are resolved with the given directory as the base.</p>

<p>See <code>--project</code> to only change the project root directory.</p>

</dd><dt><code>--dry-run</code></dt><dd><p>Perform a dry run, i.e., don&#8217;t actually install anything but resolve the dependencies and print the resulting plan</p>

</dd><dt><code>--exclude-newer</code> <i>exclude-newer</i></dt><dd><p>Limit candidate packages to those that were uploaded prior to the given date.</p>

<p>Accepts both RFC 3339 timestamps (e.g., <code>2006-12-02T02:07:43Z</code>) and local dates in the same format (e.g., <code>2006-12-02</code>) in your system&#8217;s configured time zone.</p>

<p>May also be set with the <code>UV_EXCLUDE_NEWER</code> environment variable.</p>
</dd><dt><code>--extra-index-url</code> <i>extra-index-url</i></dt><dd><p>Extra URLs of package indexes to use, in addition to <code>--index-url</code>.</p>

<p>Accepts either a repository compliant with PEP 503 (the simple repository API), or a local directory laid out in the same format.</p>

<p>All indexes provided via this flag take priority over the index specified by <code>--index-url</code> (which defaults to PyPI). When multiple <code>--extra-index-url</code> flags are provided, earlier values take priority.</p>

<p>May also be set with the <code>UV_EXTRA_INDEX_URL</code> environment variable.</p>
</dd><dt><code>--find-links</code>, <code>-f</code> <i>find-links</i></dt><dd><p>Locations to search for candidate distributions, in addition to those found in the registry indexes.</p>

<p>If a path, the target must be a directory that contains packages as wheel files (<code>.whl</code>) or source distributions (e.g., <code>.tar.gz</code> or <code>.zip</code>) at the top level.</p>

<p>If a URL, the page must contain a flat list of links to package files adhering to the formats described above.</p>

</dd><dt><code>--help</code>, <code>-h</code></dt><dd><p>Display the concise help for this command</p>

</dd><dt><code>--index-strategy</code> <i>index-strategy</i></dt><dd><p>The strategy to use when resolving against multiple index URLs.</p>

<p>By default, uv will stop at the first index on which a given package is available, and limit resolutions to those present on that first index (<code>first-match</code>). This prevents &quot;dependency confusion&quot; attacks, whereby an attack can upload a malicious package under the same name to a secondary.</p>

<p>May also be set with the <code>UV_INDEX_STRATEGY</code> environment variable.</p>
<p>Possible values:</p>

<ul>
<li><code>first-index</code>:  Only use results from the first index that returns a match for a given package name</li>

<li><code>unsafe-first-match</code>:  Search for every package name across all indexes, exhausting the versions from the first index before moving on to the next</li>

<li><code>unsafe-best-match</code>:  Search for every package name across all indexes, preferring the &quot;best&quot; version found. If a package version is in multiple indexes, only look at the entry for the first index</li>
</ul>
</dd><dt><code>--index-url</code>, <code>-i</code> <i>index-url</i></dt><dd><p>The URL of the Python package index (by default: &lt;https://pypi.org/simple&gt;).</p>

<p>Accepts either a repository compliant with PEP 503 (the simple repository API), or a local directory laid out in the same format.</p>

<p>The index given by this flag is given lower priority than all other indexes specified via the <code>--extra-index-url</code> flag.</p>

<p>May also be set with the <code>UV_INDEX_URL</code> environment variable.</p>
</dd><dt><code>--keyring-provider</code> <i>keyring-provider</i></dt><dd><p>Attempt to use <code>keyring</code> for authentication for index URLs.</p>

<p>At present, only <code>--keyring-provider subprocess</code> is supported, which configures uv to use the <code>keyring</code> CLI to handle authentication.</p>

<p>Defaults to <code>disabled</code>.</p>

<p>May also be set with the <code>UV_KEYRING_PROVIDER</code> environment variable.</p>
<p>Possible values:</p>

<ul>
<li><code>disabled</code>:  Do not use keyring for credential lookup</li>

<li><code>subprocess</code>:  Use the <code>keyring</code> command for credential lookup</li>
</ul>
</dd><dt><code>--link-mode</code> <i>link-mode</i></dt><dd><p>The method to use when installing packages from the global cache.</p>

<p>Defaults to <code>clone</code> (also known as Copy-on-Write) on macOS, and <code>hardlink</code> on Linux and Windows.</p>

<p>May also be set with the <code>UV_LINK_MODE</code> environment variable.</p>
<p>Possible values:</p>

<ul>
<li><code>clone</code>:  Clone (i.e., copy-on-write) packages from the wheel into the <code>site-packages</code> directory</li>

<li><code>copy</code>:  Copy packages from the wheel into the <code>site-packages</code> directory</li>

<li><code>hardlink</code>:  Hard link packages from the wheel into the <code>site-packages</code> directory</li>

<li><code>symlink</code>:  Symbolically link packages from the wheel into the <code>site-packages</code> directory</li>
</ul>
</dd><dt><code>--native-tls</code></dt><dd><p>Whether to load TLS certificates from the platform&#8217;s native certificate store.</p>

<p>By default, uv loads certificates from the bundled <code>webpki-roots</code> crate. The <code>webpki-roots</code> are a reliable set of trust roots from Mozilla, and including them in uv improves portability and performance (especially on macOS).</p>

<p>However, in some cases, you may want to use the platform&#8217;s native certificate store, especially if you&#8217;re relying on a corporate trust root (e.g., for a mandatory proxy) that&#8217;s included in your system&#8217;s certificate store.</p>

<p>May also be set with the <code>UV_NATIVE_TLS</code> environment variable.</p>
</dd><dt><code>--no-allow-empty-requirements</code></dt><dt><code>--no-binary</code> <i>no-binary</i></dt><dd><p>Don&#8217;t install pre-built wheels.</p>

<p>The given packages will be built and installed from source. The resolver will still use pre-built wheels to extract package metadata, if available.</p>

<p>Multiple packages may be provided. Disable binaries for all packages with <code>:all:</code>. Clear previously specified packages with <code>:none:</code>.</p>

</dd><dt><code>--no-break-system-packages</code></dt><dt><code>--no-build</code></dt><dd><p>Don&#8217;t build source distributions.</p>

<p>When enabled, resolving will not run arbitrary Python code. The cached wheels of already-built source distributions will be reused, but operations that require building distributions will exit with an error.</p>

<p>Alias for <code>--only-binary :all:</code>.</p>

</dd><dt><code>--no-build-isolation</code></dt><dd><p>Disable isolation when building source distributions.</p>

<p>Assumes that build dependencies specified by PEP 518 are already installed.</p>

<p>May also be set with the <code>UV_NO_BUILD_ISOLATION</code> environment variable.</p>
</dd><dt><code>--no-cache</code>, <code>-n</code></dt><dd><p>Avoid reading from or writing to the cache, instead using a temporary directory for the duration of the operation</p>

<p>May also be set with the <code>UV_NO_CACHE</code> environment variable.</p>
</dd><dt><code>--no-index</code></dt><dd><p>Ignore the registry index (e.g., PyPI), instead relying on direct URL dependencies and those provided via <code>--find-links</code></p>

</dd><dt><code>--no-progress</code></dt><dd><p>Hide all progress outputs.</p>

<p>For example, spinners or progress bars.</p>

</dd><dt><code>--no-python-downloads</code></dt><dd><p>Disable automatic downloads of Python.</p>

</dd><dt><code>--no-sources</code></dt><dd><p>Ignore the <code>tool.uv.sources</code> table when resolving dependencies. Used to lock against the standards-compliant, publishable package metadata, as opposed to using any local or Git sources</p>

</dd><dt><code>--offline</code></dt><dd><p>Disable network access.</p>

<p>When disabled, uv will only use locally cached data and locally available files.</p>

</dd><dt><code>--only-binary</code> <i>only-binary</i></dt><dd><p>Only use pre-built wheels; don&#8217;t build source distributions.</p>

<p>When enabled, resolving will not run code from the given packages. The cached wheels of already-built source distributions will be reused, but operations that require building distributions will exit with an error.</p>

<p>Multiple packages may be provided. Disable binaries for all packages with <code>:all:</code>. Clear previously specified packages with <code>:none:</code>.</p>

</dd><dt><code>--prefix</code> <i>prefix</i></dt><dd><p>Install packages into <code>lib</code>, <code>bin</code>, and other top-level folders under the specified directory, as if a virtual environment were present at that location.</p>

<p>In general, prefer the use of <code>--python</code> to install into an alternate environment, as scripts and other artifacts installed via <code>--prefix</code> will reference the installing interpreter, rather than any interpreter added to the <code>--prefix</code> directory, rendering them non-portable.</p>

</dd><dt><code>--project</code> <i>project</i></dt><dd><p>Run the command within the given project directory.</p>

<p>All <code>pyproject.toml</code>, <code>uv.toml</code>, and <code>.python-version</code> files will be discovered by walking up the directory tree from the project root, as will the project&#8217;s virtual environment (<code>.venv</code>).</p>

<p>Other command-line arguments (such as relative paths) will be resolved relative to the current working directory.</p>

<p>See <code>--directory</code> to change the working directory entirely.</p>

<p>This setting has no effect when used in the <code>uv pip</code> interface.</p>

</dd><dt><code>--python</code>, <code>-p</code> <i>python</i></dt><dd><p>The Python interpreter into which packages should be installed.</p>

<p>By default, syncing requires a virtual environment. A path to an alternative Python can be provided, but it is only recommended in continuous integration (CI) environments and should be used with caution, as it can modify the system Python installation.</p>

<p>See <a href="#uv-python">uv python</a> for details on Python discovery and supported request formats.</p>

<p>May also be set with the <code>UV_PYTHON</code> environment variable.</p>
</dd><dt><code>--python-platform</code> <i>python-platform</i></dt><dd><p>The platform for which requirements should be installed.</p>

<p>Represented as a &quot;target triple&quot;, a string that describes the target platform in terms of its CPU, vendor, and operating system name, like <code>x86_64-unknown-linux-gnu</code> or <code>aarch64-apple-darwin</code>.</p>

<p>WARNING: When specified, uv will select wheels that are compatible with the <em>target</em> platform; as a result, the installed distributions may not be compatible with the <em>current</em> platform. Conversely, any distributions that are built from source may be incompatible with the <em>target</em> platform, as they will be built for the <em>current</em> platform. The <code>--python-platform</code> option is intended for advanced use cases.</p>

<p>Possible values:</p>

<ul>
<li><code>windows</code>:  An alias for <code>x86_64-pc-windows-msvc</code>, the default target for Windows</li>

<li><code>linux</code>:  An alias for <code>x86_64-unknown-linux-gnu</code>, the default target for Linux</li>

<li><code>macos</code>:  An alias for <code>aarch64-apple-darwin</code>, the default target for macOS</li>

<li><code>x86_64-pc-windows-msvc</code>:  A 64-bit x86 Windows target</li>

<li><code>i686-pc-windows-msvc</code>:  A 32-bit x86 Windows target</li>

<li><code>x86_64-unknown-linux-gnu</code>:  An x86 Linux target. Equivalent to <code>x86_64-manylinux_2_17</code></li>

<li><code>aarch64-apple-darwin</code>:  An ARM-based macOS target, as seen on Apple Silicon devices</li>

<li><code>x86_64-apple-darwin</code>:  An x86 macOS target</li>

<li><code>aarch64-unknown-linux-gnu</code>:  An ARM64 Linux target. Equivalent to <code>aarch64-manylinux_2_17</code></li>

<li><code>aarch64-unknown-linux-musl</code>:  An ARM64 Linux target</li>

<li><code>x86_64-unknown-linux-musl</code>:  An <code>x86_64</code> Linux target</li>

<li><code>x86_64-manylinux_2_17</code>:  An <code>x86_64</code> target for the <code>manylinux_2_17</code> platform</li>

<li><code>x86_64-manylinux_2_28</code>:  An <code>x86_64</code> target for the <code>manylinux_2_28</code> platform</li>

<li><code>x86_64-manylinux_2_31</code>:  An <code>x86_64</code> target for the <code>manylinux_2_31</code> platform</li>

<li><code>aarch64-manylinux_2_17</code>:  An ARM64 target for the <code>manylinux_2_17</code> platform</li>

<li><code>aarch64-manylinux_2_28</code>:  An ARM64 target for the <code>manylinux_2_28</code> platform</li>

<li><code>aarch64-manylinux_2_31</code>:  An ARM64 target for the <code>manylinux_2_31</code> platform</li>
</ul>
</dd><dt><code>--python-preference</code> <i>python-preference</i></dt><dd><p>Whether to prefer uv-managed or system Python installations.</p>

<p>By default, uv prefers using Python versions it manages. However, it will use system Python installations if a uv-managed Python is not installed. This option allows prioritizing or ignoring system Python installations.</p>

<p>May also be set with the <code>UV_PYTHON_PREFERENCE</code> environment variable.</p>
<p>Possible values:</p>

<ul>
<li><code>only-managed</code>:  Only use managed Python installations; never use system Python installations</li>

<li><code>managed</code>:  Prefer managed Python installations over system Python installations</li>

<li><code>system</code>:  Prefer system Python installations over managed Python installations</li>

<li><code>only-system</code>:  Only use system Python installations; never use managed Python installations</li>
</ul>
</dd><dt><code>--python-version</code> <i>python-version</i></dt><dd><p>The minimum Python version that should be supported by the requirements (e.g., <code>3.7</code> or <code>3.7.9</code>).</p>

<p>If a patch version is omitted, the minimum patch version is assumed. For example, <code>3.7</code> is mapped to <code>3.7.0</code>.</p>

</dd><dt><code>--quiet</code>, <code>-q</code></dt><dd><p>Do not print any output</p>

</dd><dt><code>--refresh</code></dt><dd><p>Refresh all cached data</p>

</dd><dt><code>--refresh-package</code> <i>refresh-package</i></dt><dd><p>Refresh cached data for a specific package</p>

</dd><dt><code>--reinstall</code></dt><dd><p>Reinstall all packages, regardless of whether they&#8217;re already installed. Implies <code>--refresh</code></p>

</dd><dt><code>--reinstall-package</code> <i>reinstall-package</i></dt><dd><p>Reinstall a specific package, regardless of whether it&#8217;s already installed. Implies <code>--refresh-package</code></p>

</dd><dt><code>--require-hashes</code></dt><dd><p>Require a matching hash for each requirement.</p>

<p>Hash-checking mode is all or nothing. If enabled, <em>all</em> requirements must be provided with a corresponding hash or set of hashes. Additionally, if enabled, <em>all</em> requirements must either be pinned to exact versions (e.g., <code>==1.0.0</code>), or be specified via direct URL.</p>

<p>Hash-checking mode introduces a number of additional constraints:</p>

<ul>
<li>Git dependencies are not supported. - Editable installs are not supported. - Local dependencies are not supported, unless they point to a specific wheel (<code>.whl</code>) or source archive (<code>.zip</code>, <code>.tar.gz</code>), as opposed to a directory.</li>
</ul>

<p>May also be set with the <code>UV_REQUIRE_HASHES</code> environment variable.</p>
</dd><dt><code>--strict</code></dt><dd><p>Validate the Python environment after completing the installation, to detect and with missing dependencies or other issues</p>

</dd><dt><code>--system</code></dt><dd><p>Install packages into the system Python environment.</p>

<p>By default, uv installs into the virtual environment in the current working directory or any parent directory. The <code>--system</code> option instructs uv to instead use the first Python found in the system <code>PATH</code>.</p>

<p>WARNING: <code>--system</code> is intended for use in continuous integration (CI) environments and should be used with caution, as it can modify the system Python installation.</p>

<p>May also be set with the <code>UV_SYSTEM_PYTHON</code> environment variable.</p>
</dd><dt><code>--target</code> <i>target</i></dt><dd><p>Install packages into the specified directory, rather than into the virtual or system Python environment. The packages will be installed at the top-level of the directory</p>

</dd><dt><code>--verbose</code>, <code>-v</code></dt><dd><p>Use verbose output.</p>

<p>You can configure fine-grained logging using the <code>RUST_LOG</code> environment variable. (&lt;https://docs.rs/tracing-subscriber/latest/tracing_subscriber/filter/struct.EnvFilter.html#directives&gt;)</p>

</dd><dt><code>--verify-hashes</code></dt><dd><p>Validate any hashes provided in the requirements file.</p>

<p>Unlike <code>--require-hashes</code>, <code>--verify-hashes</code> does not require that all requirements have hashes; instead, it will limit itself to verifying the hashes of those requirements that do include them.</p>

<p>May also be set with the <code>UV_VERIFY_HASHES</code> environment variable.</p>
</dd><dt><code>--version</code>, <code>-V</code></dt><dd><p>Display the uv version</p>

</dd></dl>

### uv pip install

Install packages into an environment

<h3 class="cli-reference">Usage</h3>

```
uv pip install [OPTIONS] <PACKAGE|--requirement <REQUIREMENT>|--editable <EDITABLE>>
```

<h3 class="cli-reference">Arguments</h3>

<dl class="cli-reference"><dt><code>PACKAGE</code></dt><dd><p>Install all listed packages.</p>

<p>The order of the packages is used to determine priority during resolution.</p>

</dd></dl>

<h3 class="cli-reference">Options</h3>

<dl class="cli-reference"><dt><code>--all-extras</code></dt><dd><p>Include all optional dependencies.</p>

<p>Only applies to <code>pyproject.toml</code>, <code>setup.py</code>, and <code>setup.cfg</code> sources.</p>

</dd><dt><code>--allow-insecure-host</code> <i>allow-insecure-host</i></dt><dd><p>Allow insecure connections to a host.</p>

<p>Can be provided multiple times.</p>

<p>Expects to receive either a hostname (e.g., <code>localhost</code>), a host-port pair (e.g., <code>localhost:8080</code>), or a URL (e.g., <code>https://localhost</code>).</p>

<p>WARNING: Hosts included in this list will not be verified against the system&#8217;s certificate store. Only use <code>--allow-insecure-host</code> in a secure network with verified sources, as it bypasses SSL verification and could expose you to MITM attacks.</p>

<p>May also be set with the <code>UV_INSECURE_HOST</code> environment variable.</p>
</dd><dt><code>--break-system-packages</code></dt><dd><p>Allow uv to modify an <code>EXTERNALLY-MANAGED</code> Python installation.</p>

<p>WARNING: <code>--break-system-packages</code> is intended for use in continuous integration (CI) environments, when installing into Python installations that are managed by an external package manager, like <code>apt</code>. It should be used with caution, as such Python installations explicitly recommend against modifications by other package managers (like uv or <code>pip</code>).</p>

<p>May also be set with the <code>UV_BREAK_SYSTEM_PACKAGES</code> environment variable.</p>
</dd><dt><code>--build-constraint</code>, <code>-b</code> <i>build-constraint</i></dt><dd><p>Constrain build dependencies using the given requirements files when building source distributions.</p>

<p>Constraints files are <code>requirements.txt</code>-like files that only control the <em>version</em> of a requirement that&#8217;s installed. However, including a package in a constraints file will <em>not</em> trigger the installation of that package.</p>

<p>May also be set with the <code>UV_BUILD_CONSTRAINT</code> environment variable.</p>
</dd><dt><code>--cache-dir</code> <i>cache-dir</i></dt><dd><p>Path to the cache directory.</p>

<p>Defaults to <code>$HOME/Library/Caches/uv</code> on macOS, <code>$XDG_CACHE_HOME/uv</code> or <code>$HOME/.cache/uv</code> on Linux, and <code>%LOCALAPPDATA%\uv\cache</code> on Windows.</p>

<p>May also be set with the <code>UV_CACHE_DIR</code> environment variable.</p>
</dd><dt><code>--color</code> <i>color-choice</i></dt><dd><p>Control colors in output</p>

<p>[default: auto]</p>
<p>Possible values:</p>

<ul>
<li><code>auto</code>:  Enables colored output only when the output is going to a terminal or TTY with support</li>

<li><code>always</code>:  Enables colored output regardless of the detected environment</li>

<li><code>never</code>:  Disables colored output</li>
</ul>
</dd><dt><code>--compile-bytecode</code></dt><dd><p>Compile Python files to bytecode after installation.</p>

<p>By default, uv does not compile Python (<code>.py</code>) files to bytecode (<code>__pycache__/*.pyc</code>); instead, compilation is performed lazily the first time a module is imported. For use-cases in which start time is critical, such as CLI applications and Docker containers, this option can be enabled to trade longer installation times for faster start times.</p>

<p>When enabled, uv will process the entire site-packages directory (including packages that are not being modified by the current operation) for consistency. Like pip, it will also ignore errors.</p>

<p>May also be set with the <code>UV_COMPILE_BYTECODE</code> environment variable.</p>
</dd><dt><code>--config-file</code> <i>config-file</i></dt><dd><p>The path to a <code>uv.toml</code> file to use for configuration.</p>

<p>While uv configuration can be included in a <code>pyproject.toml</code> file, it is not allowed in this context.</p>

<p>May also be set with the <code>UV_CONFIG_FILE</code> environment variable.</p>
</dd><dt><code>--config-setting</code>, <code>-C</code> <i>config-setting</i></dt><dd><p>Settings to pass to the PEP 517 build backend, specified as <code>KEY=VALUE</code> pairs</p>

</dd><dt><code>--constraint</code>, <code>-c</code> <i>constraint</i></dt><dd><p>Constrain versions using the given requirements files.</p>

<p>Constraints files are <code>requirements.txt</code>-like files that only control the <em>version</em> of a requirement that&#8217;s installed. However, including a package in a constraints file will <em>not</em> trigger the installation of that package.</p>

<p>This is equivalent to pip&#8217;s <code>--constraint</code> option.</p>

<p>May also be set with the <code>UV_CONSTRAINT</code> environment variable.</p>
</dd><dt><code>--directory</code> <i>directory</i></dt><dd><p>Change to the given directory prior to running the command.</p>

<p>Relative paths are resolved with the given directory as the base.</p>

<p>See <code>--project</code> to only change the project root directory.</p>

</dd><dt><code>--dry-run</code></dt><dd><p>Perform a dry run, i.e., don&#8217;t actually install anything but resolve the dependencies and print the resulting plan</p>

</dd><dt><code>--editable</code>, <code>-e</code> <i>editable</i></dt><dd><p>Install the editable package based on the provided local file path</p>

</dd><dt><code>--exclude-newer</code> <i>exclude-newer</i></dt><dd><p>Limit candidate packages to those that were uploaded prior to the given date.</p>

<p>Accepts both RFC 3339 timestamps (e.g., <code>2006-12-02T02:07:43Z</code>) and local dates in the same format (e.g., <code>2006-12-02</code>) in your system&#8217;s configured time zone.</p>

<p>May also be set with the <code>UV_EXCLUDE_NEWER</code> environment variable.</p>
</dd><dt><code>--extra</code> <i>extra</i></dt><dd><p>Include optional dependencies from the extra group name; may be provided more than once.</p>

<p>Only applies to <code>pyproject.toml</code>, <code>setup.py</code>, and <code>setup.cfg</code> sources.</p>

</dd><dt><code>--extra-index-url</code> <i>extra-index-url</i></dt><dd><p>Extra URLs of package indexes to use, in addition to <code>--index-url</code>.</p>

<p>Accepts either a repository compliant with PEP 503 (the simple repository API), or a local directory laid out in the same format.</p>

<p>All indexes provided via this flag take priority over the index specified by <code>--index-url</code> (which defaults to PyPI). When multiple <code>--extra-index-url</code> flags are provided, earlier values take priority.</p>

<p>May also be set with the <code>UV_EXTRA_INDEX_URL</code> environment variable.</p>
</dd><dt><code>--find-links</code>, <code>-f</code> <i>find-links</i></dt><dd><p>Locations to search for candidate distributions, in addition to those found in the registry indexes.</p>

<p>If a path, the target must be a directory that contains packages as wheel files (<code>.whl</code>) or source distributions (e.g., <code>.tar.gz</code> or <code>.zip</code>) at the top level.</p>

<p>If a URL, the page must contain a flat list of links to package files adhering to the formats described above.</p>

</dd><dt><code>--help</code>, <code>-h</code></dt><dd><p>Display the concise help for this command</p>

</dd><dt><code>--index-strategy</code> <i>index-strategy</i></dt><dd><p>The strategy to use when resolving against multiple index URLs.</p>

<p>By default, uv will stop at the first index on which a given package is available, and limit resolutions to those present on that first index (<code>first-match</code>). This prevents &quot;dependency confusion&quot; attacks, whereby an attack can upload a malicious package under the same name to a secondary.</p>

<p>May also be set with the <code>UV_INDEX_STRATEGY</code> environment variable.</p>
<p>Possible values:</p>

<ul>
<li><code>first-index</code>:  Only use results from the first index that returns a match for a given package name</li>

<li><code>unsafe-first-match</code>:  Search for every package name across all indexes, exhausting the versions from the first index before moving on to the next</li>

<li><code>unsafe-best-match</code>:  Search for every package name across all indexes, preferring the &quot;best&quot; version found. If a package version is in multiple indexes, only look at the entry for the first index</li>
</ul>
</dd><dt><code>--index-url</code>, <code>-i</code> <i>index-url</i></dt><dd><p>The URL of the Python package index (by default: &lt;https://pypi.org/simple&gt;).</p>

<p>Accepts either a repository compliant with PEP 503 (the simple repository API), or a local directory laid out in the same format.</p>

<p>The index given by this flag is given lower priority than all other indexes specified via the <code>--extra-index-url</code> flag.</p>

<p>May also be set with the <code>UV_INDEX_URL</code> environment variable.</p>
</dd><dt><code>--keyring-provider</code> <i>keyring-provider</i></dt><dd><p>Attempt to use <code>keyring</code> for authentication for index URLs.</p>

<p>At present, only <code>--keyring-provider subprocess</code> is supported, which configures uv to use the <code>keyring</code> CLI to handle authentication.</p>

<p>Defaults to <code>disabled</code>.</p>

<p>May also be set with the <code>UV_KEYRING_PROVIDER</code> environment variable.</p>
<p>Possible values:</p>

<ul>
<li><code>disabled</code>:  Do not use keyring for credential lookup</li>

<li><code>subprocess</code>:  Use the <code>keyring</code> command for credential lookup</li>
</ul>
</dd><dt><code>--link-mode</code> <i>link-mode</i></dt><dd><p>The method to use when installing packages from the global cache.</p>

<p>Defaults to <code>clone</code> (also known as Copy-on-Write) on macOS, and <code>hardlink</code> on Linux and Windows.</p>

<p>May also be set with the <code>UV_LINK_MODE</code> environment variable.</p>
<p>Possible values:</p>

<ul>
<li><code>clone</code>:  Clone (i.e., copy-on-write) packages from the wheel into the <code>site-packages</code> directory</li>

<li><code>copy</code>:  Copy packages from the wheel into the <code>site-packages</code> directory</li>

<li><code>hardlink</code>:  Hard link packages from the wheel into the <code>site-packages</code> directory</li>

<li><code>symlink</code>:  Symbolically link packages from the wheel into the <code>site-packages</code> directory</li>
</ul>
</dd><dt><code>--native-tls</code></dt><dd><p>Whether to load TLS certificates from the platform&#8217;s native certificate store.</p>

<p>By default, uv loads certificates from the bundled <code>webpki-roots</code> crate. The <code>webpki-roots</code> are a reliable set of trust roots from Mozilla, and including them in uv improves portability and performance (especially on macOS).</p>

<p>However, in some cases, you may want to use the platform&#8217;s native certificate store, especially if you&#8217;re relying on a corporate trust root (e.g., for a mandatory proxy) that&#8217;s included in your system&#8217;s certificate store.</p>

<p>May also be set with the <code>UV_NATIVE_TLS</code> environment variable.</p>
</dd><dt><code>--no-binary</code> <i>no-binary</i></dt><dd><p>Don&#8217;t install pre-built wheels.</p>

<p>The given packages will be built and installed from source. The resolver will still use pre-built wheels to extract package metadata, if available.</p>

<p>Multiple packages may be provided. Disable binaries for all packages with <code>:all:</code>. Clear previously specified packages with <code>:none:</code>.</p>

</dd><dt><code>--no-break-system-packages</code></dt><dt><code>--no-build</code></dt><dd><p>Don&#8217;t build source distributions.</p>

<p>When enabled, resolving will not run arbitrary Python code. The cached wheels of already-built source distributions will be reused, but operations that require building distributions will exit with an error.</p>

<p>Alias for <code>--only-binary :all:</code>.</p>

</dd><dt><code>--no-build-isolation</code></dt><dd><p>Disable isolation when building source distributions.</p>

<p>Assumes that build dependencies specified by PEP 518 are already installed.</p>

<p>May also be set with the <code>UV_NO_BUILD_ISOLATION</code> environment variable.</p>
</dd><dt><code>--no-build-isolation-package</code> <i>no-build-isolation-package</i></dt><dd><p>Disable isolation when building source distributions for a specific package.</p>

<p>Assumes that the packages&#8217; build dependencies specified by PEP 518 are already installed.</p>

</dd><dt><code>--no-cache</code>, <code>-n</code></dt><dd><p>Avoid reading from or writing to the cache, instead using a temporary directory for the duration of the operation</p>

<p>May also be set with the <code>UV_NO_CACHE</code> environment variable.</p>
</dd><dt><code>--no-config</code></dt><dd><p>Avoid discovering configuration files (<code>pyproject.toml</code>, <code>uv.toml</code>).</p>

<p>Normally, configuration files are discovered in the current directory, parent directories, or user configuration directories.</p>

<p>May also be set with the <code>UV_NO_CONFIG</code> environment variable.</p>
</dd><dt><code>--no-deps</code></dt><dd><p>Ignore package dependencies, instead only installing those packages explicitly listed on the command line or in the requirements files</p>

</dd><dt><code>--no-index</code></dt><dd><p>Ignore the registry index (e.g., PyPI), instead relying on direct URL dependencies and those provided via <code>--find-links</code></p>

</dd><dt><code>--no-progress</code></dt><dd><p>Hide all progress outputs.</p>

<p>For example, spinners or progress bars.</p>

</dd><dt><code>--no-python-downloads</code></dt><dd><p>Disable automatic downloads of Python.</p>

</dd><dt><code>--no-sources</code></dt><dd><p>Ignore the <code>tool.uv.sources</code> table when resolving dependencies. Used to lock against the standards-compliant, publishable package metadata, as opposed to using any local or Git sources</p>

</dd><dt><code>--offline</code></dt><dd><p>Disable network access.</p>

<p>When disabled, uv will only use locally cached data and locally available files.</p>

</dd><dt><code>--only-binary</code> <i>only-binary</i></dt><dd><p>Only use pre-built wheels; don&#8217;t build source distributions.</p>

<p>When enabled, resolving will not run code from the given packages. The cached wheels of already-built source distributions will be reused, but operations that require building distributions will exit with an error.</p>

<p>Multiple packages may be provided. Disable binaries for all packages with <code>:all:</code>. Clear previously specified packages with <code>:none:</code>.</p>

</dd><dt><code>--override</code> <i>override</i></dt><dd><p>Override versions using the given requirements files.</p>

<p>Overrides files are <code>requirements.txt</code>-like files that force a specific version of a requirement to be installed, regardless of the requirements declared by any constituent package, and regardless of whether this would be considered an invalid resolution.</p>

<p>While constraints are <em>additive</em>, in that they&#8217;re combined with the requirements of the constituent packages, overrides are <em>absolute</em>, in that they completely replace the requirements of the constituent packages.</p>

<p>May also be set with the <code>UV_OVERRIDE</code> environment variable.</p>
</dd><dt><code>--prefix</code> <i>prefix</i></dt><dd><p>Install packages into <code>lib</code>, <code>bin</code>, and other top-level folders under the specified directory, as if a virtual environment were present at that location.</p>

<p>In general, prefer the use of <code>--python</code> to install into an alternate environment, as scripts and other artifacts installed via <code>--prefix</code> will reference the installing interpreter, rather than any interpreter added to the <code>--prefix</code> directory, rendering them non-portable.</p>

</dd><dt><code>--prerelease</code> <i>prerelease</i></dt><dd><p>The strategy to use when considering pre-release versions.</p>

<p>By default, uv will accept pre-releases for packages that <em>only</em> publish pre-releases, along with first-party requirements that contain an explicit pre-release marker in the declared specifiers (<code>if-necessary-or-explicit</code>).</p>

<p>May also be set with the <code>UV_PRERELEASE</code> environment variable.</p>
<p>Possible values:</p>

<ul>
<li><code>disallow</code>:  Disallow all pre-release versions</li>

<li><code>allow</code>:  Allow all pre-release versions</li>

<li><code>if-necessary</code>:  Allow pre-release versions if all versions of a package are pre-release</li>

<li><code>explicit</code>:  Allow pre-release versions for first-party packages with explicit pre-release markers in their version requirements</li>

<li><code>if-necessary-or-explicit</code>:  Allow pre-release versions if all versions of a package are pre-release, or if the package has an explicit pre-release marker in its version requirements</li>
</ul>
</dd><dt><code>--project</code> <i>project</i></dt><dd><p>Run the command within the given project directory.</p>

<p>All <code>pyproject.toml</code>, <code>uv.toml</code>, and <code>.python-version</code> files will be discovered by walking up the directory tree from the project root, as will the project&#8217;s virtual environment (<code>.venv</code>).</p>

<p>Other command-line arguments (such as relative paths) will be resolved relative to the current working directory.</p>

<p>See <code>--directory</code> to change the working directory entirely.</p>

<p>This setting has no effect when used in the <code>uv pip</code> interface.</p>

</dd><dt><code>--python</code>, <code>-p</code> <i>python</i></dt><dd><p>The Python interpreter into which packages should be installed.</p>

<p>By default, installation requires a virtual environment. A path to an alternative Python can be provided, but it is only recommended in continuous integration (CI) environments and should be used with caution, as it can modify the system Python installation.</p>

<p>See <a href="#uv-python">uv python</a> for details on Python discovery and supported request formats.</p>

<p>May also be set with the <code>UV_PYTHON</code> environment variable.</p>
</dd><dt><code>--python-platform</code> <i>python-platform</i></dt><dd><p>The platform for which requirements should be installed.</p>

<p>Represented as a &quot;target triple&quot;, a string that describes the target platform in terms of its CPU, vendor, and operating system name, like <code>x86_64-unknown-linux-gnu</code> or <code>aarch64-apple-darwin</code>.</p>

<p>WARNING: When specified, uv will select wheels that are compatible with the <em>target</em> platform; as a result, the installed distributions may not be compatible with the <em>current</em> platform. Conversely, any distributions that are built from source may be incompatible with the <em>target</em> platform, as they will be built for the <em>current</em> platform. The <code>--python-platform</code> option is intended for advanced use cases.</p>

<p>Possible values:</p>

<ul>
<li><code>windows</code>:  An alias for <code>x86_64-pc-windows-msvc</code>, the default target for Windows</li>

<li><code>linux</code>:  An alias for <code>x86_64-unknown-linux-gnu</code>, the default target for Linux</li>

<li><code>macos</code>:  An alias for <code>aarch64-apple-darwin</code>, the default target for macOS</li>

<li><code>x86_64-pc-windows-msvc</code>:  A 64-bit x86 Windows target</li>

<li><code>i686-pc-windows-msvc</code>:  A 32-bit x86 Windows target</li>

<li><code>x86_64-unknown-linux-gnu</code>:  An x86 Linux target. Equivalent to <code>x86_64-manylinux_2_17</code></li>

<li><code>aarch64-apple-darwin</code>:  An ARM-based macOS target, as seen on Apple Silicon devices</li>

<li><code>x86_64-apple-darwin</code>:  An x86 macOS target</li>

<li><code>aarch64-unknown-linux-gnu</code>:  An ARM64 Linux target. Equivalent to <code>aarch64-manylinux_2_17</code></li>

<li><code>aarch64-unknown-linux-musl</code>:  An ARM64 Linux target</li>

<li><code>x86_64-unknown-linux-musl</code>:  An <code>x86_64</code> Linux target</li>

<li><code>x86_64-manylinux_2_17</code>:  An <code>x86_64</code> target for the <code>manylinux_2_17</code> platform</li>

<li><code>x86_64-manylinux_2_28</code>:  An <code>x86_64</code> target for the <code>manylinux_2_28</code> platform</li>

<li><code>x86_64-manylinux_2_31</code>:  An <code>x86_64</code> target for the <code>manylinux_2_31</code> platform</li>

<li><code>aarch64-manylinux_2_17</code>:  An ARM64 target for the <code>manylinux_2_17</code> platform</li>

<li><code>aarch64-manylinux_2_28</code>:  An ARM64 target for the <code>manylinux_2_28</code> platform</li>

<li><code>aarch64-manylinux_2_31</code>:  An ARM64 target for the <code>manylinux_2_31</code> platform</li>
</ul>
</dd><dt><code>--python-preference</code> <i>python-preference</i></dt><dd><p>Whether to prefer uv-managed or system Python installations.</p>

<p>By default, uv prefers using Python versions it manages. However, it will use system Python installations if a uv-managed Python is not installed. This option allows prioritizing or ignoring system Python installations.</p>

<p>May also be set with the <code>UV_PYTHON_PREFERENCE</code> environment variable.</p>
<p>Possible values:</p>

<ul>
<li><code>only-managed</code>:  Only use managed Python installations; never use system Python installations</li>

<li><code>managed</code>:  Prefer managed Python installations over system Python installations</li>

<li><code>system</code>:  Prefer system Python installations over managed Python installations</li>

<li><code>only-system</code>:  Only use system Python installations; never use managed Python installations</li>
</ul>
</dd><dt><code>--python-version</code> <i>python-version</i></dt><dd><p>The minimum Python version that should be supported by the requirements (e.g., <code>3.7</code> or <code>3.7.9</code>).</p>

<p>If a patch version is omitted, the minimum patch version is assumed. For example, <code>3.7</code> is mapped to <code>3.7.0</code>.</p>

</dd><dt><code>--quiet</code>, <code>-q</code></dt><dd><p>Do not print any output</p>

</dd><dt><code>--refresh</code></dt><dd><p>Refresh all cached data</p>

</dd><dt><code>--refresh-package</code> <i>refresh-package</i></dt><dd><p>Refresh cached data for a specific package</p>

</dd><dt><code>--reinstall</code></dt><dd><p>Reinstall all packages, regardless of whether they&#8217;re already installed. Implies <code>--refresh</code></p>

</dd><dt><code>--reinstall-package</code> <i>reinstall-package</i></dt><dd><p>Reinstall a specific package, regardless of whether it&#8217;s already installed. Implies <code>--refresh-package</code></p>

</dd><dt><code>--require-hashes</code></dt><dd><p>Require a matching hash for each requirement.</p>

<p>Hash-checking mode is all or nothing. If enabled, <em>all</em> requirements must be provided with a corresponding hash or set of hashes. Additionally, if enabled, <em>all</em> requirements must either be pinned to exact versions (e.g., <code>==1.0.0</code>), or be specified via direct URL.</p>

<p>Hash-checking mode introduces a number of additional constraints:</p>

<ul>
<li>Git dependencies are not supported. - Editable installs are not supported. - Local dependencies are not supported, unless they point to a specific wheel (<code>.whl</code>) or source archive (<code>.zip</code>, <code>.tar.gz</code>), as opposed to a directory.</li>
</ul>

<p>May also be set with the <code>UV_REQUIRE_HASHES</code> environment variable.</p>
</dd><dt><code>--requirement</code>, <code>-r</code> <i>requirement</i></dt><dd><p>Install all packages listed in the given <code>requirements.txt</code> files.</p>

<p>If a <code>pyproject.toml</code>, <code>setup.py</code>, or <code>setup.cfg</code> file is provided, uv will extract the requirements for the relevant project.</p>

<p>If <code>-</code> is provided, then requirements will be read from stdin.</p>

</dd><dt><code>--resolution</code> <i>resolution</i></dt><dd><p>The strategy to use when selecting between the different compatible versions for a given package requirement.</p>

<p>By default, uv will use the latest compatible version of each package (<code>highest</code>).</p>

<p>May also be set with the <code>UV_RESOLUTION</code> environment variable.</p>
<p>Possible values:</p>

<ul>
<li><code>highest</code>:  Resolve the highest compatible version of each package</li>

<li><code>lowest</code>:  Resolve the lowest compatible version of each package</li>

<li><code>lowest-direct</code>:  Resolve the lowest compatible version of any direct dependencies, and the highest compatible version of any transitive dependencies</li>
</ul>
</dd><dt><code>--strict</code></dt><dd><p>Validate the Python environment after completing the installation, to detect and with missing dependencies or other issues</p>

</dd><dt><code>--system</code></dt><dd><p>Install packages into the system Python environment.</p>

<p>By default, uv installs into the virtual environment in the current working directory or any parent directory. The <code>--system</code> option instructs uv to instead use the first Python found in the system <code>PATH</code>.</p>

<p>WARNING: <code>--system</code> is intended for use in continuous integration (CI) environments and should be used with caution, as it can modify the system Python installation.</p>

<p>May also be set with the <code>UV_SYSTEM_PYTHON</code> environment variable.</p>
</dd><dt><code>--target</code> <i>target</i></dt><dd><p>Install packages into the specified directory, rather than into the virtual or system Python environment. The packages will be installed at the top-level of the directory</p>

</dd><dt><code>--upgrade</code>, <code>-U</code></dt><dd><p>Allow package upgrades, ignoring pinned versions in any existing output file. Implies <code>--refresh</code></p>

</dd><dt><code>--upgrade-package</code>, <code>-P</code> <i>upgrade-package</i></dt><dd><p>Allow upgrades for a specific package, ignoring pinned versions in any existing output file. Implies <code>--refresh-package</code></p>

</dd><dt><code>--user</code></dt><dt><code>--verbose</code>, <code>-v</code></dt><dd><p>Use verbose output.</p>

<p>You can configure fine-grained logging using the <code>RUST_LOG</code> environment variable. (&lt;https://docs.rs/tracing-subscriber/latest/tracing_subscriber/filter/struct.EnvFilter.html#directives&gt;)</p>

</dd><dt><code>--verify-hashes</code></dt><dd><p>Validate any hashes provided in the requirements file.</p>

<p>Unlike <code>--require-hashes</code>, <code>--verify-hashes</code> does not require that all requirements have hashes; instead, it will limit itself to verifying the hashes of those requirements that do include them.</p>

<p>May also be set with the <code>UV_VERIFY_HASHES</code> environment variable.</p>
</dd><dt><code>--version</code>, <code>-V</code></dt><dd><p>Display the uv version</p>

</dd></dl>

### uv pip uninstall

Uninstall packages from an environment

<h3 class="cli-reference">Usage</h3>

```
uv pip uninstall [OPTIONS] <PACKAGE|--requirement <REQUIREMENT>>
```

<h3 class="cli-reference">Arguments</h3>

<dl class="cli-reference"><dt><code>PACKAGE</code></dt><dd><p>Uninstall all listed packages</p>

</dd></dl>

<h3 class="cli-reference">Options</h3>

<dl class="cli-reference"><dt><code>--allow-insecure-host</code> <i>allow-insecure-host</i></dt><dd><p>Allow insecure connections to a host.</p>

<p>Can be provided multiple times.</p>

<p>Expects to receive either a hostname (e.g., <code>localhost</code>), a host-port pair (e.g., <code>localhost:8080</code>), or a URL (e.g., <code>https://localhost</code>).</p>

<p>WARNING: Hosts included in this list will not be verified against the system&#8217;s certificate store. Only use <code>--allow-insecure-host</code> in a secure network with verified sources, as it bypasses SSL verification and could expose you to MITM attacks.</p>

<p>May also be set with the <code>UV_INSECURE_HOST</code> environment variable.</p>
</dd><dt><code>--break-system-packages</code></dt><dd><p>Allow uv to modify an <code>EXTERNALLY-MANAGED</code> Python installation.</p>

<p>WARNING: <code>--break-system-packages</code> is intended for use in continuous integration (CI) environments, when installing into Python installations that are managed by an external package manager, like <code>apt</code>. It should be used with caution, as such Python installations explicitly recommend against modifications by other package managers (like uv or <code>pip</code>).</p>

<p>May also be set with the <code>UV_BREAK_SYSTEM_PACKAGES</code> environment variable.</p>
</dd><dt><code>--cache-dir</code> <i>cache-dir</i></dt><dd><p>Path to the cache directory.</p>

<p>Defaults to <code>$HOME/Library/Caches/uv</code> on macOS, <code>$XDG_CACHE_HOME/uv</code> or <code>$HOME/.cache/uv</code> on Linux, and <code>%LOCALAPPDATA%\uv\cache</code> on Windows.</p>

<p>May also be set with the <code>UV_CACHE_DIR</code> environment variable.</p>
</dd><dt><code>--color</code> <i>color-choice</i></dt><dd><p>Control colors in output</p>

<p>[default: auto]</p>
<p>Possible values:</p>

<ul>
<li><code>auto</code>:  Enables colored output only when the output is going to a terminal or TTY with support</li>

<li><code>always</code>:  Enables colored output regardless of the detected environment</li>

<li><code>never</code>:  Disables colored output</li>
</ul>
</dd><dt><code>--config-file</code> <i>config-file</i></dt><dd><p>The path to a <code>uv.toml</code> file to use for configuration.</p>

<p>While uv configuration can be included in a <code>pyproject.toml</code> file, it is not allowed in this context.</p>

<p>May also be set with the <code>UV_CONFIG_FILE</code> environment variable.</p>
</dd><dt><code>--directory</code> <i>directory</i></dt><dd><p>Change to the given directory prior to running the command.</p>

<p>Relative paths are resolved with the given directory as the base.</p>

<p>See <code>--project</code> to only change the project root directory.</p>

</dd><dt><code>--help</code>, <code>-h</code></dt><dd><p>Display the concise help for this command</p>

</dd><dt><code>--keyring-provider</code> <i>keyring-provider</i></dt><dd><p>Attempt to use <code>keyring</code> for authentication for remote requirements files.</p>

<p>At present, only <code>--keyring-provider subprocess</code> is supported, which configures uv to use the <code>keyring</code> CLI to handle authentication.</p>

<p>Defaults to <code>disabled</code>.</p>

<p>May also be set with the <code>UV_KEYRING_PROVIDER</code> environment variable.</p>
<p>Possible values:</p>

<ul>
<li><code>disabled</code>:  Do not use keyring for credential lookup</li>

<li><code>subprocess</code>:  Use the <code>keyring</code> command for credential lookup</li>
</ul>
</dd><dt><code>--native-tls</code></dt><dd><p>Whether to load TLS certificates from the platform&#8217;s native certificate store.</p>

<p>By default, uv loads certificates from the bundled <code>webpki-roots</code> crate. The <code>webpki-roots</code> are a reliable set of trust roots from Mozilla, and including them in uv improves portability and performance (especially on macOS).</p>

<p>However, in some cases, you may want to use the platform&#8217;s native certificate store, especially if you&#8217;re relying on a corporate trust root (e.g., for a mandatory proxy) that&#8217;s included in your system&#8217;s certificate store.</p>

<p>May also be set with the <code>UV_NATIVE_TLS</code> environment variable.</p>
</dd><dt><code>--no-break-system-packages</code></dt><dt><code>--no-cache</code>, <code>-n</code></dt><dd><p>Avoid reading from or writing to the cache, instead using a temporary directory for the duration of the operation</p>

<p>May also be set with the <code>UV_NO_CACHE</code> environment variable.</p>
</dd><dt><code>--no-config</code></dt><dd><p>Avoid discovering configuration files (<code>pyproject.toml</code>, <code>uv.toml</code>).</p>

<p>Normally, configuration files are discovered in the current directory, parent directories, or user configuration directories.</p>

<p>May also be set with the <code>UV_NO_CONFIG</code> environment variable.</p>
</dd><dt><code>--no-progress</code></dt><dd><p>Hide all progress outputs.</p>

<p>For example, spinners or progress bars.</p>

</dd><dt><code>--no-python-downloads</code></dt><dd><p>Disable automatic downloads of Python.</p>

</dd><dt><code>--offline</code></dt><dd><p>Disable network access.</p>

<p>When disabled, uv will only use locally cached data and locally available files.</p>

</dd><dt><code>--prefix</code> <i>prefix</i></dt><dd><p>Uninstall packages from the specified <code>--prefix</code> directory</p>

</dd><dt><code>--project</code> <i>project</i></dt><dd><p>Run the command within the given project directory.</p>

<p>All <code>pyproject.toml</code>, <code>uv.toml</code>, and <code>.python-version</code> files will be discovered by walking up the directory tree from the project root, as will the project&#8217;s virtual environment (<code>.venv</code>).</p>

<p>Other command-line arguments (such as relative paths) will be resolved relative to the current working directory.</p>

<p>See <code>--directory</code> to change the working directory entirely.</p>

<p>This setting has no effect when used in the <code>uv pip</code> interface.</p>

</dd><dt><code>--python</code>, <code>-p</code> <i>python</i></dt><dd><p>The Python interpreter from which packages should be uninstalled.</p>

<p>By default, uninstallation requires a virtual environment. A path to an alternative Python can be provided, but it is only recommended in continuous integration (CI) environments and should be used with caution, as it can modify the system Python installation.</p>

<p>See <a href="#uv-python">uv python</a> for details on Python discovery and supported request formats.</p>

<p>May also be set with the <code>UV_PYTHON</code> environment variable.</p>
</dd><dt><code>--python-preference</code> <i>python-preference</i></dt><dd><p>Whether to prefer uv-managed or system Python installations.</p>

<p>By default, uv prefers using Python versions it manages. However, it will use system Python installations if a uv-managed Python is not installed. This option allows prioritizing or ignoring system Python installations.</p>

<p>May also be set with the <code>UV_PYTHON_PREFERENCE</code> environment variable.</p>
<p>Possible values:</p>

<ul>
<li><code>only-managed</code>:  Only use managed Python installations; never use system Python installations</li>

<li><code>managed</code>:  Prefer managed Python installations over system Python installations</li>

<li><code>system</code>:  Prefer system Python installations over managed Python installations</li>

<li><code>only-system</code>:  Only use system Python installations; never use managed Python installations</li>
</ul>
</dd><dt><code>--quiet</code>, <code>-q</code></dt><dd><p>Do not print any output</p>

</dd><dt><code>--requirement</code>, <code>-r</code> <i>requirement</i></dt><dd><p>Uninstall all packages listed in the given requirements files</p>

</dd><dt><code>--system</code></dt><dd><p>Use the system Python to uninstall packages.</p>

<p>By default, uv uninstalls from the virtual environment in the current working directory or any parent directory. The <code>--system</code> option instructs uv to instead use the first Python found in the system <code>PATH</code>.</p>

<p>WARNING: <code>--system</code> is intended for use in continuous integration (CI) environments and should be used with caution, as it can modify the system Python installation.</p>

<p>May also be set with the <code>UV_SYSTEM_PYTHON</code> environment variable.</p>
</dd><dt><code>--target</code> <i>target</i></dt><dd><p>Uninstall packages from the specified <code>--target</code> directory</p>

</dd><dt><code>--verbose</code>, <code>-v</code></dt><dd><p>Use verbose output.</p>

<p>You can configure fine-grained logging using the <code>RUST_LOG</code> environment variable. (&lt;https://docs.rs/tracing-subscriber/latest/tracing_subscriber/filter/struct.EnvFilter.html#directives&gt;)</p>

</dd><dt><code>--version</code>, <code>-V</code></dt><dd><p>Display the uv version</p>

</dd></dl>

### uv pip freeze

List, in requirements format, packages installed in an environment

<h3 class="cli-reference">Usage</h3>

```
uv pip freeze [OPTIONS]
```

<h3 class="cli-reference">Options</h3>

<dl class="cli-reference"><dt><code>--cache-dir</code> <i>cache-dir</i></dt><dd><p>Path to the cache directory.</p>

<p>Defaults to <code>$HOME/Library/Caches/uv</code> on macOS, <code>$XDG_CACHE_HOME/uv</code> or <code>$HOME/.cache/uv</code> on Linux, and <code>%LOCALAPPDATA%\uv\cache</code> on Windows.</p>

<p>May also be set with the <code>UV_CACHE_DIR</code> environment variable.</p>
</dd><dt><code>--color</code> <i>color-choice</i></dt><dd><p>Control colors in output</p>

<p>[default: auto]</p>
<p>Possible values:</p>

<ul>
<li><code>auto</code>:  Enables colored output only when the output is going to a terminal or TTY with support</li>

<li><code>always</code>:  Enables colored output regardless of the detected environment</li>

<li><code>never</code>:  Disables colored output</li>
</ul>
</dd><dt><code>--config-file</code> <i>config-file</i></dt><dd><p>The path to a <code>uv.toml</code> file to use for configuration.</p>

<p>While uv configuration can be included in a <code>pyproject.toml</code> file, it is not allowed in this context.</p>

<p>May also be set with the <code>UV_CONFIG_FILE</code> environment variable.</p>
</dd><dt><code>--directory</code> <i>directory</i></dt><dd><p>Change to the given directory prior to running the command.</p>

<p>Relative paths are resolved with the given directory as the base.</p>

<p>See <code>--project</code> to only change the project root directory.</p>

</dd><dt><code>--exclude-editable</code></dt><dd><p>Exclude any editable packages from output</p>

</dd><dt><code>--help</code>, <code>-h</code></dt><dd><p>Display the concise help for this command</p>

</dd><dt><code>--native-tls</code></dt><dd><p>Whether to load TLS certificates from the platform&#8217;s native certificate store.</p>

<p>By default, uv loads certificates from the bundled <code>webpki-roots</code> crate. The <code>webpki-roots</code> are a reliable set of trust roots from Mozilla, and including them in uv improves portability and performance (especially on macOS).</p>

<p>However, in some cases, you may want to use the platform&#8217;s native certificate store, especially if you&#8217;re relying on a corporate trust root (e.g., for a mandatory proxy) that&#8217;s included in your system&#8217;s certificate store.</p>

<p>May also be set with the <code>UV_NATIVE_TLS</code> environment variable.</p>
</dd><dt><code>--no-cache</code>, <code>-n</code></dt><dd><p>Avoid reading from or writing to the cache, instead using a temporary directory for the duration of the operation</p>

<p>May also be set with the <code>UV_NO_CACHE</code> environment variable.</p>
</dd><dt><code>--no-config</code></dt><dd><p>Avoid discovering configuration files (<code>pyproject.toml</code>, <code>uv.toml</code>).</p>

<p>Normally, configuration files are discovered in the current directory, parent directories, or user configuration directories.</p>

<p>May also be set with the <code>UV_NO_CONFIG</code> environment variable.</p>
</dd><dt><code>--no-progress</code></dt><dd><p>Hide all progress outputs.</p>

<p>For example, spinners or progress bars.</p>

</dd><dt><code>--no-python-downloads</code></dt><dd><p>Disable automatic downloads of Python.</p>

</dd><dt><code>--offline</code></dt><dd><p>Disable network access.</p>

<p>When disabled, uv will only use locally cached data and locally available files.</p>

</dd><dt><code>--project</code> <i>project</i></dt><dd><p>Run the command within the given project directory.</p>

<p>All <code>pyproject.toml</code>, <code>uv.toml</code>, and <code>.python-version</code> files will be discovered by walking up the directory tree from the project root, as will the project&#8217;s virtual environment (<code>.venv</code>).</p>

<p>Other command-line arguments (such as relative paths) will be resolved relative to the current working directory.</p>

<p>See <code>--directory</code> to change the working directory entirely.</p>

<p>This setting has no effect when used in the <code>uv pip</code> interface.</p>

</dd><dt><code>--python</code>, <code>-p</code> <i>python</i></dt><dd><p>The Python interpreter for which packages should be listed.</p>

<p>By default, uv lists packages in a virtual environment but will show packages in a system Python environment if no virtual environment is found.</p>

<p>See <a href="#uv-python">uv python</a> for details on Python discovery and supported request formats.</p>

<p>May also be set with the <code>UV_PYTHON</code> environment variable.</p>
</dd><dt><code>--python-preference</code> <i>python-preference</i></dt><dd><p>Whether to prefer uv-managed or system Python installations.</p>

<p>By default, uv prefers using Python versions it manages. However, it will use system Python installations if a uv-managed Python is not installed. This option allows prioritizing or ignoring system Python installations.</p>

<p>May also be set with the <code>UV_PYTHON_PREFERENCE</code> environment variable.</p>
<p>Possible values:</p>

<ul>
<li><code>only-managed</code>:  Only use managed Python installations; never use system Python installations</li>

<li><code>managed</code>:  Prefer managed Python installations over system Python installations</li>

<li><code>system</code>:  Prefer system Python installations over managed Python installations</li>

<li><code>only-system</code>:  Only use system Python installations; never use managed Python installations</li>
</ul>
</dd><dt><code>--quiet</code>, <code>-q</code></dt><dd><p>Do not print any output</p>

</dd><dt><code>--strict</code></dt><dd><p>Validate the Python environment, to detect packages with missing dependencies and other issues</p>

</dd><dt><code>--system</code></dt><dd><p>List packages in the system Python environment.</p>

<p>Disables discovery of virtual environments.</p>

<p>See <a href="#uv-python">uv python</a> for details on Python discovery.</p>

<p>May also be set with the <code>UV_SYSTEM_PYTHON</code> environment variable.</p>
</dd><dt><code>--verbose</code>, <code>-v</code></dt><dd><p>Use verbose output.</p>

<p>You can configure fine-grained logging using the <code>RUST_LOG</code> environment variable. (&lt;https://docs.rs/tracing-subscriber/latest/tracing_subscriber/filter/struct.EnvFilter.html#directives&gt;)</p>

</dd><dt><code>--version</code>, <code>-V</code></dt><dd><p>Display the uv version</p>

</dd></dl>

### uv pip list

List, in tabular format, packages installed in an environment

<h3 class="cli-reference">Usage</h3>

```
uv pip list [OPTIONS]
```

<h3 class="cli-reference">Options</h3>

<dl class="cli-reference"><dt><code>--cache-dir</code> <i>cache-dir</i></dt><dd><p>Path to the cache directory.</p>

<p>Defaults to <code>$HOME/Library/Caches/uv</code> on macOS, <code>$XDG_CACHE_HOME/uv</code> or <code>$HOME/.cache/uv</code> on Linux, and <code>%LOCALAPPDATA%\uv\cache</code> on Windows.</p>

<p>May also be set with the <code>UV_CACHE_DIR</code> environment variable.</p>
</dd><dt><code>--color</code> <i>color-choice</i></dt><dd><p>Control colors in output</p>

<p>[default: auto]</p>
<p>Possible values:</p>

<ul>
<li><code>auto</code>:  Enables colored output only when the output is going to a terminal or TTY with support</li>

<li><code>always</code>:  Enables colored output regardless of the detected environment</li>

<li><code>never</code>:  Disables colored output</li>
</ul>
</dd><dt><code>--config-file</code> <i>config-file</i></dt><dd><p>The path to a <code>uv.toml</code> file to use for configuration.</p>

<p>While uv configuration can be included in a <code>pyproject.toml</code> file, it is not allowed in this context.</p>

<p>May also be set with the <code>UV_CONFIG_FILE</code> environment variable.</p>
</dd><dt><code>--directory</code> <i>directory</i></dt><dd><p>Change to the given directory prior to running the command.</p>

<p>Relative paths are resolved with the given directory as the base.</p>

<p>See <code>--project</code> to only change the project root directory.</p>

</dd><dt><code>--editable</code>, <code>-e</code></dt><dd><p>Only include editable projects</p>

</dd><dt><code>--exclude</code> <i>exclude</i></dt><dd><p>Exclude the specified package(s) from the output</p>

</dd><dt><code>--exclude-editable</code></dt><dd><p>Exclude any editable packages from output</p>

</dd><dt><code>--format</code> <i>format</i></dt><dd><p>Select the output format between: <code>columns</code> (default), <code>freeze</code>, or <code>json</code></p>

<p>[default: columns]</p>
<p>Possible values:</p>

<ul>
<li><code>columns</code>:  Display the list of packages in a human-readable table</li>

<li><code>freeze</code>:  Display the list of packages in a <code>pip freeze</code>-like format, with one package per line alongside its version</li>

<li><code>json</code>:  Display the list of packages in a machine-readable JSON format</li>
</ul>
</dd><dt><code>--help</code>, <code>-h</code></dt><dd><p>Display the concise help for this command</p>

</dd><dt><code>--native-tls</code></dt><dd><p>Whether to load TLS certificates from the platform&#8217;s native certificate store.</p>

<p>By default, uv loads certificates from the bundled <code>webpki-roots</code> crate. The <code>webpki-roots</code> are a reliable set of trust roots from Mozilla, and including them in uv improves portability and performance (especially on macOS).</p>

<p>However, in some cases, you may want to use the platform&#8217;s native certificate store, especially if you&#8217;re relying on a corporate trust root (e.g., for a mandatory proxy) that&#8217;s included in your system&#8217;s certificate store.</p>

<p>May also be set with the <code>UV_NATIVE_TLS</code> environment variable.</p>
</dd><dt><code>--no-cache</code>, <code>-n</code></dt><dd><p>Avoid reading from or writing to the cache, instead using a temporary directory for the duration of the operation</p>

<p>May also be set with the <code>UV_NO_CACHE</code> environment variable.</p>
</dd><dt><code>--no-config</code></dt><dd><p>Avoid discovering configuration files (<code>pyproject.toml</code>, <code>uv.toml</code>).</p>

<p>Normally, configuration files are discovered in the current directory, parent directories, or user configuration directories.</p>

<p>May also be set with the <code>UV_NO_CONFIG</code> environment variable.</p>
</dd><dt><code>--no-progress</code></dt><dd><p>Hide all progress outputs.</p>

<p>For example, spinners or progress bars.</p>

</dd><dt><code>--no-python-downloads</code></dt><dd><p>Disable automatic downloads of Python.</p>

</dd><dt><code>--offline</code></dt><dd><p>Disable network access.</p>

<p>When disabled, uv will only use locally cached data and locally available files.</p>

</dd><dt><code>--project</code> <i>project</i></dt><dd><p>Run the command within the given project directory.</p>

<p>All <code>pyproject.toml</code>, <code>uv.toml</code>, and <code>.python-version</code> files will be discovered by walking up the directory tree from the project root, as will the project&#8217;s virtual environment (<code>.venv</code>).</p>

<p>Other command-line arguments (such as relative paths) will be resolved relative to the current working directory.</p>

<p>See <code>--directory</code> to change the working directory entirely.</p>

<p>This setting has no effect when used in the <code>uv pip</code> interface.</p>

</dd><dt><code>--python</code>, <code>-p</code> <i>python</i></dt><dd><p>The Python interpreter for which packages should be listed.</p>

<p>By default, uv lists packages in a virtual environment but will show packages in a system Python environment if no virtual environment is found.</p>

<p>See <a href="#uv-python">uv python</a> for details on Python discovery and supported request formats.</p>

<p>May also be set with the <code>UV_PYTHON</code> environment variable.</p>
</dd><dt><code>--python-preference</code> <i>python-preference</i></dt><dd><p>Whether to prefer uv-managed or system Python installations.</p>

<p>By default, uv prefers using Python versions it manages. However, it will use system Python installations if a uv-managed Python is not installed. This option allows prioritizing or ignoring system Python installations.</p>

<p>May also be set with the <code>UV_PYTHON_PREFERENCE</code> environment variable.</p>
<p>Possible values:</p>

<ul>
<li><code>only-managed</code>:  Only use managed Python installations; never use system Python installations</li>

<li><code>managed</code>:  Prefer managed Python installations over system Python installations</li>

<li><code>system</code>:  Prefer system Python installations over managed Python installations</li>

<li><code>only-system</code>:  Only use system Python installations; never use managed Python installations</li>
</ul>
</dd><dt><code>--quiet</code>, <code>-q</code></dt><dd><p>Do not print any output</p>

</dd><dt><code>--strict</code></dt><dd><p>Validate the Python environment, to detect packages with missing dependencies and other issues</p>

</dd><dt><code>--system</code></dt><dd><p>List packages in the system Python environment.</p>

<p>Disables discovery of virtual environments.</p>

<p>See <a href="#uv-python">uv python</a> for details on Python discovery.</p>

<p>May also be set with the <code>UV_SYSTEM_PYTHON</code> environment variable.</p>
</dd><dt><code>--verbose</code>, <code>-v</code></dt><dd><p>Use verbose output.</p>

<p>You can configure fine-grained logging using the <code>RUST_LOG</code> environment variable. (&lt;https://docs.rs/tracing-subscriber/latest/tracing_subscriber/filter/struct.EnvFilter.html#directives&gt;)</p>

</dd><dt><code>--version</code>, <code>-V</code></dt><dd><p>Display the uv version</p>

</dd></dl>

### uv pip show

Show information about one or more installed packages

<h3 class="cli-reference">Usage</h3>

```
uv pip show [OPTIONS] [PACKAGE]...
```

<h3 class="cli-reference">Arguments</h3>

<dl class="cli-reference"><dt><code>PACKAGE</code></dt><dd><p>The package(s) to display</p>

</dd></dl>

<h3 class="cli-reference">Options</h3>

<dl class="cli-reference"><dt><code>--cache-dir</code> <i>cache-dir</i></dt><dd><p>Path to the cache directory.</p>

<p>Defaults to <code>$HOME/Library/Caches/uv</code> on macOS, <code>$XDG_CACHE_HOME/uv</code> or <code>$HOME/.cache/uv</code> on Linux, and <code>%LOCALAPPDATA%\uv\cache</code> on Windows.</p>

<p>May also be set with the <code>UV_CACHE_DIR</code> environment variable.</p>
</dd><dt><code>--color</code> <i>color-choice</i></dt><dd><p>Control colors in output</p>

<p>[default: auto]</p>
<p>Possible values:</p>

<ul>
<li><code>auto</code>:  Enables colored output only when the output is going to a terminal or TTY with support</li>

<li><code>always</code>:  Enables colored output regardless of the detected environment</li>

<li><code>never</code>:  Disables colored output</li>
</ul>
</dd><dt><code>--config-file</code> <i>config-file</i></dt><dd><p>The path to a <code>uv.toml</code> file to use for configuration.</p>

<p>While uv configuration can be included in a <code>pyproject.toml</code> file, it is not allowed in this context.</p>

<p>May also be set with the <code>UV_CONFIG_FILE</code> environment variable.</p>
</dd><dt><code>--directory</code> <i>directory</i></dt><dd><p>Change to the given directory prior to running the command.</p>

<p>Relative paths are resolved with the given directory as the base.</p>

<p>See <code>--project</code> to only change the project root directory.</p>

</dd><dt><code>--help</code>, <code>-h</code></dt><dd><p>Display the concise help for this command</p>

</dd><dt><code>--native-tls</code></dt><dd><p>Whether to load TLS certificates from the platform&#8217;s native certificate store.</p>

<p>By default, uv loads certificates from the bundled <code>webpki-roots</code> crate. The <code>webpki-roots</code> are a reliable set of trust roots from Mozilla, and including them in uv improves portability and performance (especially on macOS).</p>

<p>However, in some cases, you may want to use the platform&#8217;s native certificate store, especially if you&#8217;re relying on a corporate trust root (e.g., for a mandatory proxy) that&#8217;s included in your system&#8217;s certificate store.</p>

<p>May also be set with the <code>UV_NATIVE_TLS</code> environment variable.</p>
</dd><dt><code>--no-cache</code>, <code>-n</code></dt><dd><p>Avoid reading from or writing to the cache, instead using a temporary directory for the duration of the operation</p>

<p>May also be set with the <code>UV_NO_CACHE</code> environment variable.</p>
</dd><dt><code>--no-config</code></dt><dd><p>Avoid discovering configuration files (<code>pyproject.toml</code>, <code>uv.toml</code>).</p>

<p>Normally, configuration files are discovered in the current directory, parent directories, or user configuration directories.</p>

<p>May also be set with the <code>UV_NO_CONFIG</code> environment variable.</p>
</dd><dt><code>--no-progress</code></dt><dd><p>Hide all progress outputs.</p>

<p>For example, spinners or progress bars.</p>

</dd><dt><code>--no-python-downloads</code></dt><dd><p>Disable automatic downloads of Python.</p>

</dd><dt><code>--offline</code></dt><dd><p>Disable network access.</p>

<p>When disabled, uv will only use locally cached data and locally available files.</p>

</dd><dt><code>--project</code> <i>project</i></dt><dd><p>Run the command within the given project directory.</p>

<p>All <code>pyproject.toml</code>, <code>uv.toml</code>, and <code>.python-version</code> files will be discovered by walking up the directory tree from the project root, as will the project&#8217;s virtual environment (<code>.venv</code>).</p>

<p>Other command-line arguments (such as relative paths) will be resolved relative to the current working directory.</p>

<p>See <code>--directory</code> to change the working directory entirely.</p>

<p>This setting has no effect when used in the <code>uv pip</code> interface.</p>

</dd><dt><code>--python</code>, <code>-p</code> <i>python</i></dt><dd><p>The Python interpreter to find the package in.</p>

<p>By default, uv looks for packages in a virtual environment but will look for packages in a system Python environment if no virtual environment is found.</p>

<p>See <a href="#uv-python">uv python</a> for details on Python discovery and supported request formats.</p>

<p>May also be set with the <code>UV_PYTHON</code> environment variable.</p>
</dd><dt><code>--python-preference</code> <i>python-preference</i></dt><dd><p>Whether to prefer uv-managed or system Python installations.</p>

<p>By default, uv prefers using Python versions it manages. However, it will use system Python installations if a uv-managed Python is not installed. This option allows prioritizing or ignoring system Python installations.</p>

<p>May also be set with the <code>UV_PYTHON_PREFERENCE</code> environment variable.</p>
<p>Possible values:</p>

<ul>
<li><code>only-managed</code>:  Only use managed Python installations; never use system Python installations</li>

<li><code>managed</code>:  Prefer managed Python installations over system Python installations</li>

<li><code>system</code>:  Prefer system Python installations over managed Python installations</li>

<li><code>only-system</code>:  Only use system Python installations; never use managed Python installations</li>
</ul>
</dd><dt><code>--quiet</code>, <code>-q</code></dt><dd><p>Do not print any output</p>

</dd><dt><code>--strict</code></dt><dd><p>Validate the Python environment, to detect packages with missing dependencies and other issues</p>

</dd><dt><code>--system</code></dt><dd><p>Show a package in the system Python environment.</p>

<p>Disables discovery of virtual environments.</p>

<p>See <a href="#uv-python">uv python</a> for details on Python discovery.</p>

<p>May also be set with the <code>UV_SYSTEM_PYTHON</code> environment variable.</p>
</dd><dt><code>--verbose</code>, <code>-v</code></dt><dd><p>Use verbose output.</p>

<p>You can configure fine-grained logging using the <code>RUST_LOG</code> environment variable. (&lt;https://docs.rs/tracing-subscriber/latest/tracing_subscriber/filter/struct.EnvFilter.html#directives&gt;)</p>

</dd><dt><code>--version</code>, <code>-V</code></dt><dd><p>Display the uv version</p>

</dd></dl>

### uv pip tree

Display the dependency tree for an environment

<h3 class="cli-reference">Usage</h3>

```
uv pip tree [OPTIONS]
```

<h3 class="cli-reference">Options</h3>

<dl class="cli-reference"><dt><code>--cache-dir</code> <i>cache-dir</i></dt><dd><p>Path to the cache directory.</p>

<p>Defaults to <code>$HOME/Library/Caches/uv</code> on macOS, <code>$XDG_CACHE_HOME/uv</code> or <code>$HOME/.cache/uv</code> on Linux, and <code>%LOCALAPPDATA%\uv\cache</code> on Windows.</p>

<p>May also be set with the <code>UV_CACHE_DIR</code> environment variable.</p>
</dd><dt><code>--color</code> <i>color-choice</i></dt><dd><p>Control colors in output</p>

<p>[default: auto]</p>
<p>Possible values:</p>

<ul>
<li><code>auto</code>:  Enables colored output only when the output is going to a terminal or TTY with support</li>

<li><code>always</code>:  Enables colored output regardless of the detected environment</li>

<li><code>never</code>:  Disables colored output</li>
</ul>
</dd><dt><code>--config-file</code> <i>config-file</i></dt><dd><p>The path to a <code>uv.toml</code> file to use for configuration.</p>

<p>While uv configuration can be included in a <code>pyproject.toml</code> file, it is not allowed in this context.</p>

<p>May also be set with the <code>UV_CONFIG_FILE</code> environment variable.</p>
</dd><dt><code>--depth</code>, <code>-d</code> <i>depth</i></dt><dd><p>Maximum display depth of the dependency tree</p>

<p>[default: 255]</p>
</dd><dt><code>--directory</code> <i>directory</i></dt><dd><p>Change to the given directory prior to running the command.</p>

<p>Relative paths are resolved with the given directory as the base.</p>

<p>See <code>--project</code> to only change the project root directory.</p>

</dd><dt><code>--help</code>, <code>-h</code></dt><dd><p>Display the concise help for this command</p>

</dd><dt><code>--invert</code></dt><dd><p>Show the reverse dependencies for the given package. This flag will invert the tree and display the packages that depend on the given package</p>

</dd><dt><code>--native-tls</code></dt><dd><p>Whether to load TLS certificates from the platform&#8217;s native certificate store.</p>

<p>By default, uv loads certificates from the bundled <code>webpki-roots</code> crate. The <code>webpki-roots</code> are a reliable set of trust roots from Mozilla, and including them in uv improves portability and performance (especially on macOS).</p>

<p>However, in some cases, you may want to use the platform&#8217;s native certificate store, especially if you&#8217;re relying on a corporate trust root (e.g., for a mandatory proxy) that&#8217;s included in your system&#8217;s certificate store.</p>

<p>May also be set with the <code>UV_NATIVE_TLS</code> environment variable.</p>
</dd><dt><code>--no-cache</code>, <code>-n</code></dt><dd><p>Avoid reading from or writing to the cache, instead using a temporary directory for the duration of the operation</p>

<p>May also be set with the <code>UV_NO_CACHE</code> environment variable.</p>
</dd><dt><code>--no-config</code></dt><dd><p>Avoid discovering configuration files (<code>pyproject.toml</code>, <code>uv.toml</code>).</p>

<p>Normally, configuration files are discovered in the current directory, parent directories, or user configuration directories.</p>

<p>May also be set with the <code>UV_NO_CONFIG</code> environment variable.</p>
</dd><dt><code>--no-dedupe</code></dt><dd><p>Do not de-duplicate repeated dependencies. Usually, when a package has already displayed its dependencies, further occurrences will not re-display its dependencies, and will include a (*) to indicate it has already been shown. This flag will cause those duplicates to be repeated</p>

</dd><dt><code>--no-progress</code></dt><dd><p>Hide all progress outputs.</p>

<p>For example, spinners or progress bars.</p>

</dd><dt><code>--no-python-downloads</code></dt><dd><p>Disable automatic downloads of Python.</p>

</dd><dt><code>--no-system</code></dt><dt><code>--offline</code></dt><dd><p>Disable network access.</p>

<p>When disabled, uv will only use locally cached data and locally available files.</p>

</dd><dt><code>--package</code> <i>package</i></dt><dd><p>Display only the specified packages</p>

</dd><dt><code>--project</code> <i>project</i></dt><dd><p>Run the command within the given project directory.</p>

<p>All <code>pyproject.toml</code>, <code>uv.toml</code>, and <code>.python-version</code> files will be discovered by walking up the directory tree from the project root, as will the project&#8217;s virtual environment (<code>.venv</code>).</p>

<p>Other command-line arguments (such as relative paths) will be resolved relative to the current working directory.</p>

<p>See <code>--directory</code> to change the working directory entirely.</p>

<p>This setting has no effect when used in the <code>uv pip</code> interface.</p>

</dd><dt><code>--prune</code> <i>prune</i></dt><dd><p>Prune the given package from the display of the dependency tree</p>

</dd><dt><code>--python</code>, <code>-p</code> <i>python</i></dt><dd><p>The Python interpreter for which packages should be listed.</p>

<p>By default, uv lists packages in a virtual environment but will show packages in a system Python environment if no virtual environment is found.</p>

<p>See <a href="#uv-python">uv python</a> for details on Python discovery and supported request formats.</p>

<p>May also be set with the <code>UV_PYTHON</code> environment variable.</p>
</dd><dt><code>--python-preference</code> <i>python-preference</i></dt><dd><p>Whether to prefer uv-managed or system Python installations.</p>

<p>By default, uv prefers using Python versions it manages. However, it will use system Python installations if a uv-managed Python is not installed. This option allows prioritizing or ignoring system Python installations.</p>

<p>May also be set with the <code>UV_PYTHON_PREFERENCE</code> environment variable.</p>
<p>Possible values:</p>

<ul>
<li><code>only-managed</code>:  Only use managed Python installations; never use system Python installations</li>

<li><code>managed</code>:  Prefer managed Python installations over system Python installations</li>

<li><code>system</code>:  Prefer system Python installations over managed Python installations</li>

<li><code>only-system</code>:  Only use system Python installations; never use managed Python installations</li>
</ul>
</dd><dt><code>--quiet</code>, <code>-q</code></dt><dd><p>Do not print any output</p>

</dd><dt><code>--show-version-specifiers</code></dt><dd><p>Show the version constraint(s) imposed on each package</p>

</dd><dt><code>--strict</code></dt><dd><p>Validate the Python environment, to detect packages with missing dependencies and other issues</p>

</dd><dt><code>--system</code></dt><dd><p>List packages in the system Python environment.</p>

<p>Disables discovery of virtual environments.</p>

<p>See <a href="#uv-python">uv python</a> for details on Python discovery.</p>

<p>May also be set with the <code>UV_SYSTEM_PYTHON</code> environment variable.</p>
</dd><dt><code>--verbose</code>, <code>-v</code></dt><dd><p>Use verbose output.</p>

<p>You can configure fine-grained logging using the <code>RUST_LOG</code> environment variable. (&lt;https://docs.rs/tracing-subscriber/latest/tracing_subscriber/filter/struct.EnvFilter.html#directives&gt;)</p>

</dd><dt><code>--version</code>, <code>-V</code></dt><dd><p>Display the uv version</p>

</dd></dl>

### uv pip check

Verify installed packages have compatible dependencies

<h3 class="cli-reference">Usage</h3>

```
uv pip check [OPTIONS]
```

<h3 class="cli-reference">Options</h3>

<dl class="cli-reference"><dt><code>--cache-dir</code> <i>cache-dir</i></dt><dd><p>Path to the cache directory.</p>

<p>Defaults to <code>$HOME/Library/Caches/uv</code> on macOS, <code>$XDG_CACHE_HOME/uv</code> or <code>$HOME/.cache/uv</code> on Linux, and <code>%LOCALAPPDATA%\uv\cache</code> on Windows.</p>

<p>May also be set with the <code>UV_CACHE_DIR</code> environment variable.</p>
</dd><dt><code>--color</code> <i>color-choice</i></dt><dd><p>Control colors in output</p>

<p>[default: auto]</p>
<p>Possible values:</p>

<ul>
<li><code>auto</code>:  Enables colored output only when the output is going to a terminal or TTY with support</li>

<li><code>always</code>:  Enables colored output regardless of the detected environment</li>

<li><code>never</code>:  Disables colored output</li>
</ul>
</dd><dt><code>--config-file</code> <i>config-file</i></dt><dd><p>The path to a <code>uv.toml</code> file to use for configuration.</p>

<p>While uv configuration can be included in a <code>pyproject.toml</code> file, it is not allowed in this context.</p>

<p>May also be set with the <code>UV_CONFIG_FILE</code> environment variable.</p>
</dd><dt><code>--directory</code> <i>directory</i></dt><dd><p>Change to the given directory prior to running the command.</p>

<p>Relative paths are resolved with the given directory as the base.</p>

<p>See <code>--project</code> to only change the project root directory.</p>

</dd><dt><code>--help</code>, <code>-h</code></dt><dd><p>Display the concise help for this command</p>

</dd><dt><code>--native-tls</code></dt><dd><p>Whether to load TLS certificates from the platform&#8217;s native certificate store.</p>

<p>By default, uv loads certificates from the bundled <code>webpki-roots</code> crate. The <code>webpki-roots</code> are a reliable set of trust roots from Mozilla, and including them in uv improves portability and performance (especially on macOS).</p>

<p>However, in some cases, you may want to use the platform&#8217;s native certificate store, especially if you&#8217;re relying on a corporate trust root (e.g., for a mandatory proxy) that&#8217;s included in your system&#8217;s certificate store.</p>

<p>May also be set with the <code>UV_NATIVE_TLS</code> environment variable.</p>
</dd><dt><code>--no-cache</code>, <code>-n</code></dt><dd><p>Avoid reading from or writing to the cache, instead using a temporary directory for the duration of the operation</p>

<p>May also be set with the <code>UV_NO_CACHE</code> environment variable.</p>
</dd><dt><code>--no-config</code></dt><dd><p>Avoid discovering configuration files (<code>pyproject.toml</code>, <code>uv.toml</code>).</p>

<p>Normally, configuration files are discovered in the current directory, parent directories, or user configuration directories.</p>

<p>May also be set with the <code>UV_NO_CONFIG</code> environment variable.</p>
</dd><dt><code>--no-progress</code></dt><dd><p>Hide all progress outputs.</p>

<p>For example, spinners or progress bars.</p>

</dd><dt><code>--no-python-downloads</code></dt><dd><p>Disable automatic downloads of Python.</p>

</dd><dt><code>--offline</code></dt><dd><p>Disable network access.</p>

<p>When disabled, uv will only use locally cached data and locally available files.</p>

</dd><dt><code>--project</code> <i>project</i></dt><dd><p>Run the command within the given project directory.</p>

<p>All <code>pyproject.toml</code>, <code>uv.toml</code>, and <code>.python-version</code> files will be discovered by walking up the directory tree from the project root, as will the project&#8217;s virtual environment (<code>.venv</code>).</p>

<p>Other command-line arguments (such as relative paths) will be resolved relative to the current working directory.</p>

<p>See <code>--directory</code> to change the working directory entirely.</p>

<p>This setting has no effect when used in the <code>uv pip</code> interface.</p>

</dd><dt><code>--python</code>, <code>-p</code> <i>python</i></dt><dd><p>The Python interpreter for which packages should be checked.</p>

<p>By default, uv checks packages in a virtual environment but will check packages in a system Python environment if no virtual environment is found.</p>

<p>See <a href="#uv-python">uv python</a> for details on Python discovery and supported request formats.</p>

<p>May also be set with the <code>UV_PYTHON</code> environment variable.</p>
</dd><dt><code>--python-preference</code> <i>python-preference</i></dt><dd><p>Whether to prefer uv-managed or system Python installations.</p>

<p>By default, uv prefers using Python versions it manages. However, it will use system Python installations if a uv-managed Python is not installed. This option allows prioritizing or ignoring system Python installations.</p>

<p>May also be set with the <code>UV_PYTHON_PREFERENCE</code> environment variable.</p>
<p>Possible values:</p>

<ul>
<li><code>only-managed</code>:  Only use managed Python installations; never use system Python installations</li>

<li><code>managed</code>:  Prefer managed Python installations over system Python installations</li>

<li><code>system</code>:  Prefer system Python installations over managed Python installations</li>

<li><code>only-system</code>:  Only use system Python installations; never use managed Python installations</li>
</ul>
</dd><dt><code>--quiet</code>, <code>-q</code></dt><dd><p>Do not print any output</p>

</dd><dt><code>--system</code></dt><dd><p>Check packages in the system Python environment.</p>

<p>Disables discovery of virtual environments.</p>

<p>See <a href="#uv-python">uv python</a> for details on Python discovery.</p>

<p>May also be set with the <code>UV_SYSTEM_PYTHON</code> environment variable.</p>
</dd><dt><code>--verbose</code>, <code>-v</code></dt><dd><p>Use verbose output.</p>

<p>You can configure fine-grained logging using the <code>RUST_LOG</code> environment variable. (&lt;https://docs.rs/tracing-subscriber/latest/tracing_subscriber/filter/struct.EnvFilter.html#directives&gt;)</p>

</dd><dt><code>--version</code>, <code>-V</code></dt><dd><p>Display the uv version</p>

</dd></dl>

## uv venv

Create a virtual environment.

By default, creates a virtual environment named `.venv` in the working directory. An alternative path may be provided positionally.

If in a project, the default environment name can be changed with the `UV_PROJECT_ENVIRONMENT` environment variable; this only applies when run from the project root directory.

If a virtual environment exists at the target path, it will be removed and a new, empty virtual environment will be created.

When using uv, the virtual environment does not need to be activated. uv will find a virtual environment (named `.venv`) in the working directory or any parent directories.

<h3 class="cli-reference">Usage</h3>

```
uv venv [OPTIONS] [PATH]
```

<h3 class="cli-reference">Arguments</h3>

<dl class="cli-reference"><dt><code>PATH</code></dt><dd><p>The path to the virtual environment to create.</p>

<p>Default to <code>.venv</code> in the working directory.</p>

<p>Relative paths are resolved relative to the working directory.</p>

</dd></dl>

<h3 class="cli-reference">Options</h3>

<dl class="cli-reference"><dt><code>--allow-existing</code></dt><dd><p>Preserve any existing files or directories at the target path.</p>

<p>By default, <code>uv venv</code> will remove an existing virtual environment at the given path, and exit with an error if the path is non-empty but <em>not</em> a virtual environment. The <code>--allow-existing</code> option will instead write to the given path, regardless of its contents, and without clearing it beforehand.</p>

<p>WARNING: This option can lead to unexpected behavior if the existing virtual environment and the newly-created virtual environment are linked to different Python interpreters.</p>

</dd><dt><code>--allow-insecure-host</code> <i>allow-insecure-host</i></dt><dd><p>Allow insecure connections to a host.</p>

<p>Can be provided multiple times.</p>

<p>Expects to receive either a hostname (e.g., <code>localhost</code>), a host-port pair (e.g., <code>localhost:8080</code>), or a URL (e.g., <code>https://localhost</code>).</p>

<p>WARNING: Hosts included in this list will not be verified against the system&#8217;s certificate store. Only use <code>--allow-insecure-host</code> in a secure network with verified sources, as it bypasses SSL verification and could expose you to MITM attacks.</p>

<p>May also be set with the <code>UV_INSECURE_HOST</code> environment variable.</p>
</dd><dt><code>--cache-dir</code> <i>cache-dir</i></dt><dd><p>Path to the cache directory.</p>

<p>Defaults to <code>$HOME/Library/Caches/uv</code> on macOS, <code>$XDG_CACHE_HOME/uv</code> or <code>$HOME/.cache/uv</code> on Linux, and <code>%LOCALAPPDATA%\uv\cache</code> on Windows.</p>

<p>May also be set with the <code>UV_CACHE_DIR</code> environment variable.</p>
</dd><dt><code>--color</code> <i>color-choice</i></dt><dd><p>Control colors in output</p>

<p>[default: auto]</p>
<p>Possible values:</p>

<ul>
<li><code>auto</code>:  Enables colored output only when the output is going to a terminal or TTY with support</li>

<li><code>always</code>:  Enables colored output regardless of the detected environment</li>

<li><code>never</code>:  Disables colored output</li>
</ul>
</dd><dt><code>--config-file</code> <i>config-file</i></dt><dd><p>The path to a <code>uv.toml</code> file to use for configuration.</p>

<p>While uv configuration can be included in a <code>pyproject.toml</code> file, it is not allowed in this context.</p>

<p>May also be set with the <code>UV_CONFIG_FILE</code> environment variable.</p>
</dd><dt><code>--directory</code> <i>directory</i></dt><dd><p>Change to the given directory prior to running the command.</p>

<p>Relative paths are resolved with the given directory as the base.</p>

<p>See <code>--project</code> to only change the project root directory.</p>

</dd><dt><code>--exclude-newer</code> <i>exclude-newer</i></dt><dd><p>Limit candidate packages to those that were uploaded prior to the given date.</p>

<p>Accepts both RFC 3339 timestamps (e.g., <code>2006-12-02T02:07:43Z</code>) and local dates in the same format (e.g., <code>2006-12-02</code>) in your system&#8217;s configured time zone.</p>

<p>May also be set with the <code>UV_EXCLUDE_NEWER</code> environment variable.</p>
</dd><dt><code>--extra-index-url</code> <i>extra-index-url</i></dt><dd><p>Extra URLs of package indexes to use, in addition to <code>--index-url</code>.</p>

<p>Accepts either a repository compliant with PEP 503 (the simple repository API), or a local directory laid out in the same format.</p>

<p>All indexes provided via this flag take priority over the index specified by <code>--index-url</code> (which defaults to PyPI). When multiple <code>--extra-index-url</code> flags are provided, earlier values take priority.</p>

<p>May also be set with the <code>UV_EXTRA_INDEX_URL</code> environment variable.</p>
</dd><dt><code>--find-links</code>, <code>-f</code> <i>find-links</i></dt><dd><p>Locations to search for candidate distributions, in addition to those found in the registry indexes.</p>

<p>If a path, the target must be a directory that contains packages as wheel files (<code>.whl</code>) or source distributions (e.g., <code>.tar.gz</code> or <code>.zip</code>) at the top level.</p>

<p>If a URL, the page must contain a flat list of links to package files adhering to the formats described above.</p>

</dd><dt><code>--help</code>, <code>-h</code></dt><dd><p>Display the concise help for this command</p>

</dd><dt><code>--index-strategy</code> <i>index-strategy</i></dt><dd><p>The strategy to use when resolving against multiple index URLs.</p>

<p>By default, uv will stop at the first index on which a given package is available, and limit resolutions to those present on that first index (<code>first-match</code>). This prevents &quot;dependency confusion&quot; attacks, whereby an attack can upload a malicious package under the same name to a secondary.</p>

<p>May also be set with the <code>UV_INDEX_STRATEGY</code> environment variable.</p>
<p>Possible values:</p>

<ul>
<li><code>first-index</code>:  Only use results from the first index that returns a match for a given package name</li>

<li><code>unsafe-first-match</code>:  Search for every package name across all indexes, exhausting the versions from the first index before moving on to the next</li>

<li><code>unsafe-best-match</code>:  Search for every package name across all indexes, preferring the &quot;best&quot; version found. If a package version is in multiple indexes, only look at the entry for the first index</li>
</ul>
</dd><dt><code>--index-url</code>, <code>-i</code> <i>index-url</i></dt><dd><p>The URL of the Python package index (by default: &lt;https://pypi.org/simple&gt;).</p>

<p>Accepts either a repository compliant with PEP 503 (the simple repository API), or a local directory laid out in the same format.</p>

<p>The index given by this flag is given lower priority than all other indexes specified via the <code>--extra-index-url</code> flag.</p>

<p>May also be set with the <code>UV_INDEX_URL</code> environment variable.</p>
</dd><dt><code>--keyring-provider</code> <i>keyring-provider</i></dt><dd><p>Attempt to use <code>keyring</code> for authentication for index URLs.</p>

<p>At present, only <code>--keyring-provider subprocess</code> is supported, which configures uv to use the <code>keyring</code> CLI to handle authentication.</p>

<p>Defaults to <code>disabled</code>.</p>

<p>May also be set with the <code>UV_KEYRING_PROVIDER</code> environment variable.</p>
<p>Possible values:</p>

<ul>
<li><code>disabled</code>:  Do not use keyring for credential lookup</li>

<li><code>subprocess</code>:  Use the <code>keyring</code> command for credential lookup</li>
</ul>
</dd><dt><code>--link-mode</code> <i>link-mode</i></dt><dd><p>The method to use when installing packages from the global cache.</p>

<p>This option is only used for installing seed packages.</p>

<p>Defaults to <code>clone</code> (also known as Copy-on-Write) on macOS, and <code>hardlink</code> on Linux and Windows.</p>

<p>May also be set with the <code>UV_LINK_MODE</code> environment variable.</p>
<p>Possible values:</p>

<ul>
<li><code>clone</code>:  Clone (i.e., copy-on-write) packages from the wheel into the <code>site-packages</code> directory</li>

<li><code>copy</code>:  Copy packages from the wheel into the <code>site-packages</code> directory</li>

<li><code>hardlink</code>:  Hard link packages from the wheel into the <code>site-packages</code> directory</li>

<li><code>symlink</code>:  Symbolically link packages from the wheel into the <code>site-packages</code> directory</li>
</ul>
</dd><dt><code>--native-tls</code></dt><dd><p>Whether to load TLS certificates from the platform&#8217;s native certificate store.</p>

<p>By default, uv loads certificates from the bundled <code>webpki-roots</code> crate. The <code>webpki-roots</code> are a reliable set of trust roots from Mozilla, and including them in uv improves portability and performance (especially on macOS).</p>

<p>However, in some cases, you may want to use the platform&#8217;s native certificate store, especially if you&#8217;re relying on a corporate trust root (e.g., for a mandatory proxy) that&#8217;s included in your system&#8217;s certificate store.</p>

<p>May also be set with the <code>UV_NATIVE_TLS</code> environment variable.</p>
</dd><dt><code>--no-cache</code>, <code>-n</code></dt><dd><p>Avoid reading from or writing to the cache, instead using a temporary directory for the duration of the operation</p>

<p>May also be set with the <code>UV_NO_CACHE</code> environment variable.</p>
</dd><dt><code>--no-config</code></dt><dd><p>Avoid discovering configuration files (<code>pyproject.toml</code>, <code>uv.toml</code>).</p>

<p>Normally, configuration files are discovered in the current directory, parent directories, or user configuration directories.</p>

<p>May also be set with the <code>UV_NO_CONFIG</code> environment variable.</p>
</dd><dt><code>--no-index</code></dt><dd><p>Ignore the registry index (e.g., PyPI), instead relying on direct URL dependencies and those provided via <code>--find-links</code></p>

</dd><dt><code>--no-progress</code></dt><dd><p>Hide all progress outputs.</p>

<p>For example, spinners or progress bars.</p>

</dd><dt><code>--no-project</code></dt><dd><p>Avoid discovering a project or workspace.</p>

<p>By default, uv searches for projects in the current directory or any parent directory to determine the default path of the virtual environment and check for Python version constraints, if any.</p>

</dd><dt><code>--no-python-downloads</code></dt><dd><p>Disable automatic downloads of Python.</p>

</dd><dt><code>--offline</code></dt><dd><p>Disable network access.</p>

<p>When disabled, uv will only use locally cached data and locally available files.</p>

</dd><dt><code>--project</code> <i>project</i></dt><dd><p>Run the command within the given project directory.</p>

<p>All <code>pyproject.toml</code>, <code>uv.toml</code>, and <code>.python-version</code> files will be discovered by walking up the directory tree from the project root, as will the project&#8217;s virtual environment (<code>.venv</code>).</p>

<p>Other command-line arguments (such as relative paths) will be resolved relative to the current working directory.</p>

<p>See <code>--directory</code> to change the working directory entirely.</p>

<p>This setting has no effect when used in the <code>uv pip</code> interface.</p>

</dd><dt><code>--prompt</code> <i>prompt</i></dt><dd><p>Provide an alternative prompt prefix for the virtual environment.</p>

<p>By default, the prompt is dependent on whether a path was provided to <code>uv venv</code>. If provided (e.g, <code>uv venv project</code>), the prompt is set to the directory name. If not provided (<code>uv venv</code>), the prompt is set to the current directory&#8217;s name.</p>

<p>If &quot;.&quot; is provided, the the current directory name will be used regardless of whether a path was provided to <code>uv venv</code>.</p>

</dd><dt><code>--python</code>, <code>-p</code> <i>python</i></dt><dd><p>The Python interpreter to use for the virtual environment.</p>

<p>During virtual environment creation, uv will not look for Python interpreters in virtual environments.</p>

<p>See <code>uv python help</code> for details on Python discovery and supported request formats.</p>

<p>May also be set with the <code>UV_PYTHON</code> environment variable.</p>
</dd><dt><code>--python-preference</code> <i>python-preference</i></dt><dd><p>Whether to prefer uv-managed or system Python installations.</p>

<p>By default, uv prefers using Python versions it manages. However, it will use system Python installations if a uv-managed Python is not installed. This option allows prioritizing or ignoring system Python installations.</p>

<p>May also be set with the <code>UV_PYTHON_PREFERENCE</code> environment variable.</p>
<p>Possible values:</p>

<ul>
<li><code>only-managed</code>:  Only use managed Python installations; never use system Python installations</li>

<li><code>managed</code>:  Prefer managed Python installations over system Python installations</li>

<li><code>system</code>:  Prefer system Python installations over managed Python installations</li>

<li><code>only-system</code>:  Only use system Python installations; never use managed Python installations</li>
</ul>
</dd><dt><code>--quiet</code>, <code>-q</code></dt><dd><p>Do not print any output</p>

</dd><dt><code>--relocatable</code></dt><dd><p>Make the virtual environment relocatable.</p>

<p>A relocatable virtual environment can be moved around and redistributed without invalidating its associated entrypoint and activation scripts.</p>

<p>Note that this can only be guaranteed for standard <code>console_scripts</code> and <code>gui_scripts</code>. Other scripts may be adjusted if they ship with a generic <code>#!python[w]</code> shebang, and binaries are left as-is.</p>

<p>As a result of making the environment relocatable (by way of writing relative, rather than absolute paths), the entrypoints and scripts themselves will <em>not</em> be relocatable. In other words, copying those entrypoints and scripts to a location outside the environment will not work, as they reference paths relative to the environment itself.</p>

</dd><dt><code>--seed</code></dt><dd><p>Install seed packages (one or more of: <code>pip</code>, <code>setuptools</code>, and <code>wheel</code>) into the virtual environment.</p>

<p>Note <code>setuptools</code> and <code>wheel</code> are not included in Python 3.12+ environments.</p>

</dd><dt><code>--system-site-packages</code></dt><dd><p>Give the virtual environment access to the system site packages directory.</p>

<p>Unlike <code>pip</code>, when a virtual environment is created with <code>--system-site-packages</code>, uv will <em>not</em> take system site packages into account when running commands like <code>uv pip list</code> or <code>uv pip install</code>. The <code>--system-site-packages</code> flag will provide the virtual environment with access to the system site packages directory at runtime, but will not affect the behavior of uv commands.</p>

</dd><dt><code>--verbose</code>, <code>-v</code></dt><dd><p>Use verbose output.</p>

<p>You can configure fine-grained logging using the <code>RUST_LOG</code> environment variable. (&lt;https://docs.rs/tracing-subscriber/latest/tracing_subscriber/filter/struct.EnvFilter.html#directives&gt;)</p>

</dd><dt><code>--version</code>, <code>-V</code></dt><dd><p>Display the uv version</p>

</dd></dl>

## uv build

Build Python packages into source distributions and wheels.

`uv build` accepts a path to a directory or source distribution, which defaults to the current working directory.

By default, if passed a directory, `uv build` will build a source distribution ("sdist") from the source directory, and a binary distribution ("wheel") from the source distribution.

`uv build --sdist` can be used to build only the source distribution, `uv build --wheel` can be used to build only the binary distribution, and `uv build --sdist --wheel` can be used to build both distributions from source.

If passed a source distribution, `uv build --wheel` will build a wheel from the source distribution.

<h3 class="cli-reference">Usage</h3>

```
uv build [OPTIONS] [SRC]
```

<h3 class="cli-reference">Arguments</h3>

<dl class="cli-reference"><dt><code>SRC</code></dt><dd><p>The directory from which distributions should be built, or a source distribution archive to build into a wheel.</p>

<p>Defaults to the current working directory.</p>

</dd></dl>

<h3 class="cli-reference">Options</h3>

<dl class="cli-reference"><dt><code>--allow-insecure-host</code> <i>allow-insecure-host</i></dt><dd><p>Allow insecure connections to a host.</p>

<p>Can be provided multiple times.</p>

<p>Expects to receive either a hostname (e.g., <code>localhost</code>), a host-port pair (e.g., <code>localhost:8080</code>), or a URL (e.g., <code>https://localhost</code>).</p>

<p>WARNING: Hosts included in this list will not be verified against the system&#8217;s certificate store. Only use <code>--allow-insecure-host</code> in a secure network with verified sources, as it bypasses SSL verification and could expose you to MITM attacks.</p>

<p>May also be set with the <code>UV_INSECURE_HOST</code> environment variable.</p>
</dd><dt><code>--build-constraint</code>, <code>-b</code> <i>build-constraint</i></dt><dd><p>Constrain build dependencies using the given requirements files when building distributions.</p>

<p>Constraints files are <code>requirements.txt</code>-like files that only control the <em>version</em> of a build dependency that&#8217;s installed. However, including a package in a constraints file will <em>not</em> trigger the inclusion of that package on its own.</p>

<p>May also be set with the <code>UV_BUILD_CONSTRAINT</code> environment variable.</p>
</dd><dt><code>--cache-dir</code> <i>cache-dir</i></dt><dd><p>Path to the cache directory.</p>

<p>Defaults to <code>$HOME/Library/Caches/uv</code> on macOS, <code>$XDG_CACHE_HOME/uv</code> or <code>$HOME/.cache/uv</code> on Linux, and <code>%LOCALAPPDATA%\uv\cache</code> on Windows.</p>

<p>May also be set with the <code>UV_CACHE_DIR</code> environment variable.</p>
</dd><dt><code>--color</code> <i>color-choice</i></dt><dd><p>Control colors in output</p>

<p>[default: auto]</p>
<p>Possible values:</p>

<ul>
<li><code>auto</code>:  Enables colored output only when the output is going to a terminal or TTY with support</li>

<li><code>always</code>:  Enables colored output regardless of the detected environment</li>

<li><code>never</code>:  Disables colored output</li>
</ul>
</dd><dt><code>--config-file</code> <i>config-file</i></dt><dd><p>The path to a <code>uv.toml</code> file to use for configuration.</p>

<p>While uv configuration can be included in a <code>pyproject.toml</code> file, it is not allowed in this context.</p>

<p>May also be set with the <code>UV_CONFIG_FILE</code> environment variable.</p>
</dd><dt><code>--config-setting</code>, <code>-C</code> <i>config-setting</i></dt><dd><p>Settings to pass to the PEP 517 build backend, specified as <code>KEY=VALUE</code> pairs</p>

</dd><dt><code>--directory</code> <i>directory</i></dt><dd><p>Change to the given directory prior to running the command.</p>

<p>Relative paths are resolved with the given directory as the base.</p>

<p>See <code>--project</code> to only change the project root directory.</p>

</dd><dt><code>--exclude-newer</code> <i>exclude-newer</i></dt><dd><p>Limit candidate packages to those that were uploaded prior to the given date.</p>

<p>Accepts both RFC 3339 timestamps (e.g., <code>2006-12-02T02:07:43Z</code>) and local dates in the same format (e.g., <code>2006-12-02</code>) in your system&#8217;s configured time zone.</p>

<p>May also be set with the <code>UV_EXCLUDE_NEWER</code> environment variable.</p>
</dd><dt><code>--extra-index-url</code> <i>extra-index-url</i></dt><dd><p>Extra URLs of package indexes to use, in addition to <code>--index-url</code>.</p>

<p>Accepts either a repository compliant with PEP 503 (the simple repository API), or a local directory laid out in the same format.</p>

<p>All indexes provided via this flag take priority over the index specified by <code>--index-url</code> (which defaults to PyPI). When multiple <code>--extra-index-url</code> flags are provided, earlier values take priority.</p>

<p>May also be set with the <code>UV_EXTRA_INDEX_URL</code> environment variable.</p>
</dd><dt><code>--find-links</code>, <code>-f</code> <i>find-links</i></dt><dd><p>Locations to search for candidate distributions, in addition to those found in the registry indexes.</p>

<p>If a path, the target must be a directory that contains packages as wheel files (<code>.whl</code>) or source distributions (e.g., <code>.tar.gz</code> or <code>.zip</code>) at the top level.</p>

<p>If a URL, the page must contain a flat list of links to package files adhering to the formats described above.</p>

</dd><dt><code>--help</code>, <code>-h</code></dt><dd><p>Display the concise help for this command</p>

</dd><dt><code>--index-strategy</code> <i>index-strategy</i></dt><dd><p>The strategy to use when resolving against multiple index URLs.</p>

<p>By default, uv will stop at the first index on which a given package is available, and limit resolutions to those present on that first index (<code>first-match</code>). This prevents &quot;dependency confusion&quot; attacks, whereby an attack can upload a malicious package under the same name to a secondary.</p>

<p>May also be set with the <code>UV_INDEX_STRATEGY</code> environment variable.</p>
<p>Possible values:</p>

<ul>
<li><code>first-index</code>:  Only use results from the first index that returns a match for a given package name</li>

<li><code>unsafe-first-match</code>:  Search for every package name across all indexes, exhausting the versions from the first index before moving on to the next</li>

<li><code>unsafe-best-match</code>:  Search for every package name across all indexes, preferring the &quot;best&quot; version found. If a package version is in multiple indexes, only look at the entry for the first index</li>
</ul>
</dd><dt><code>--index-url</code>, <code>-i</code> <i>index-url</i></dt><dd><p>The URL of the Python package index (by default: &lt;https://pypi.org/simple&gt;).</p>

<p>Accepts either a repository compliant with PEP 503 (the simple repository API), or a local directory laid out in the same format.</p>

<p>The index given by this flag is given lower priority than all other indexes specified via the <code>--extra-index-url</code> flag.</p>

<p>May also be set with the <code>UV_INDEX_URL</code> environment variable.</p>
</dd><dt><code>--keyring-provider</code> <i>keyring-provider</i></dt><dd><p>Attempt to use <code>keyring</code> for authentication for index URLs.</p>

<p>At present, only <code>--keyring-provider subprocess</code> is supported, which configures uv to use the <code>keyring</code> CLI to handle authentication.</p>

<p>Defaults to <code>disabled</code>.</p>

<p>May also be set with the <code>UV_KEYRING_PROVIDER</code> environment variable.</p>
<p>Possible values:</p>

<ul>
<li><code>disabled</code>:  Do not use keyring for credential lookup</li>

<li><code>subprocess</code>:  Use the <code>keyring</code> command for credential lookup</li>
</ul>
</dd><dt><code>--link-mode</code> <i>link-mode</i></dt><dd><p>The method to use when installing packages from the global cache.</p>

<p>This option is only used when building source distributions.</p>

<p>Defaults to <code>clone</code> (also known as Copy-on-Write) on macOS, and <code>hardlink</code> on Linux and Windows.</p>

<p>May also be set with the <code>UV_LINK_MODE</code> environment variable.</p>
<p>Possible values:</p>

<ul>
<li><code>clone</code>:  Clone (i.e., copy-on-write) packages from the wheel into the <code>site-packages</code> directory</li>

<li><code>copy</code>:  Copy packages from the wheel into the <code>site-packages</code> directory</li>

<li><code>hardlink</code>:  Hard link packages from the wheel into the <code>site-packages</code> directory</li>

<li><code>symlink</code>:  Symbolically link packages from the wheel into the <code>site-packages</code> directory</li>
</ul>
</dd><dt><code>--native-tls</code></dt><dd><p>Whether to load TLS certificates from the platform&#8217;s native certificate store.</p>

<p>By default, uv loads certificates from the bundled <code>webpki-roots</code> crate. The <code>webpki-roots</code> are a reliable set of trust roots from Mozilla, and including them in uv improves portability and performance (especially on macOS).</p>

<p>However, in some cases, you may want to use the platform&#8217;s native certificate store, especially if you&#8217;re relying on a corporate trust root (e.g., for a mandatory proxy) that&#8217;s included in your system&#8217;s certificate store.</p>

<p>May also be set with the <code>UV_NATIVE_TLS</code> environment variable.</p>
</dd><dt><code>--no-binary</code></dt><dd><p>Don&#8217;t install pre-built wheels.</p>

<p>The given packages will be built and installed from source. The resolver will still use pre-built wheels to extract package metadata, if available.</p>

</dd><dt><code>--no-binary-package</code> <i>no-binary-package</i></dt><dd><p>Don&#8217;t install pre-built wheels for a specific package</p>

</dd><dt><code>--no-build</code></dt><dd><p>Don&#8217;t build source distributions.</p>

<p>When enabled, resolving will not run arbitrary Python code. The cached wheels of already-built source distributions will be reused, but operations that require building distributions will exit with an error.</p>

</dd><dt><code>--no-build-isolation</code></dt><dd><p>Disable isolation when building source distributions.</p>

<p>Assumes that build dependencies specified by PEP 518 are already installed.</p>

<p>May also be set with the <code>UV_NO_BUILD_ISOLATION</code> environment variable.</p>
</dd><dt><code>--no-build-isolation-package</code> <i>no-build-isolation-package</i></dt><dd><p>Disable isolation when building source distributions for a specific package.</p>

<p>Assumes that the packages&#8217; build dependencies specified by PEP 518 are already installed.</p>

</dd><dt><code>--no-build-package</code> <i>no-build-package</i></dt><dd><p>Don&#8217;t build source distributions for a specific package</p>

</dd><dt><code>--no-cache</code>, <code>-n</code></dt><dd><p>Avoid reading from or writing to the cache, instead using a temporary directory for the duration of the operation</p>

<p>May also be set with the <code>UV_NO_CACHE</code> environment variable.</p>
</dd><dt><code>--no-config</code></dt><dd><p>Avoid discovering configuration files (<code>pyproject.toml</code>, <code>uv.toml</code>).</p>

<p>Normally, configuration files are discovered in the current directory, parent directories, or user configuration directories.</p>

<p>May also be set with the <code>UV_NO_CONFIG</code> environment variable.</p>
</dd><dt><code>--no-index</code></dt><dd><p>Ignore the registry index (e.g., PyPI), instead relying on direct URL dependencies and those provided via <code>--find-links</code></p>

</dd><dt><code>--no-progress</code></dt><dd><p>Hide all progress outputs.</p>

<p>For example, spinners or progress bars.</p>

</dd><dt><code>--no-python-downloads</code></dt><dd><p>Disable automatic downloads of Python.</p>

</dd><dt><code>--no-sources</code></dt><dd><p>Ignore the <code>tool.uv.sources</code> table when resolving dependencies. Used to lock against the standards-compliant, publishable package metadata, as opposed to using any local or Git sources</p>

</dd><dt><code>--offline</code></dt><dd><p>Disable network access.</p>

<p>When disabled, uv will only use locally cached data and locally available files.</p>

</dd><dt><code>--out-dir</code>, <code>-o</code> <i>out-dir</i></dt><dd><p>The output directory to which distributions should be written.</p>

<p>Defaults to the <code>dist</code> subdirectory within the source directory, or the directory containing the source distribution archive.</p>

</dd><dt><code>--package</code> <i>package</i></dt><dd><p>Build a specific package in the workspace.</p>

<p>The workspace will be discovered from the provided source directory, or the current directory if no source directory is provided.</p>

<p>If the workspace member does not exist, uv will exit with an error.</p>

</dd><dt><code>--prerelease</code> <i>prerelease</i></dt><dd><p>The strategy to use when considering pre-release versions.</p>

<p>By default, uv will accept pre-releases for packages that <em>only</em> publish pre-releases, along with first-party requirements that contain an explicit pre-release marker in the declared specifiers (<code>if-necessary-or-explicit</code>).</p>

<p>May also be set with the <code>UV_PRERELEASE</code> environment variable.</p>
<p>Possible values:</p>

<ul>
<li><code>disallow</code>:  Disallow all pre-release versions</li>

<li><code>allow</code>:  Allow all pre-release versions</li>

<li><code>if-necessary</code>:  Allow pre-release versions if all versions of a package are pre-release</li>

<li><code>explicit</code>:  Allow pre-release versions for first-party packages with explicit pre-release markers in their version requirements</li>

<li><code>if-necessary-or-explicit</code>:  Allow pre-release versions if all versions of a package are pre-release, or if the package has an explicit pre-release marker in its version requirements</li>
</ul>
</dd><dt><code>--project</code> <i>project</i></dt><dd><p>Run the command within the given project directory.</p>

<p>All <code>pyproject.toml</code>, <code>uv.toml</code>, and <code>.python-version</code> files will be discovered by walking up the directory tree from the project root, as will the project&#8217;s virtual environment (<code>.venv</code>).</p>

<p>Other command-line arguments (such as relative paths) will be resolved relative to the current working directory.</p>

<p>See <code>--directory</code> to change the working directory entirely.</p>

<p>This setting has no effect when used in the <code>uv pip</code> interface.</p>

</dd><dt><code>--python</code>, <code>-p</code> <i>python</i></dt><dd><p>The Python interpreter to use for the build environment.</p>

<p>By default, builds are executed in isolated virtual environments. The discovered interpreter will be used to create those environments, and will be symlinked or copied in depending on the platform.</p>

<p>See <a href="#uv-python">uv python</a> to view supported request formats.</p>

<p>May also be set with the <code>UV_PYTHON</code> environment variable.</p>
</dd><dt><code>--python-preference</code> <i>python-preference</i></dt><dd><p>Whether to prefer uv-managed or system Python installations.</p>

<p>By default, uv prefers using Python versions it manages. However, it will use system Python installations if a uv-managed Python is not installed. This option allows prioritizing or ignoring system Python installations.</p>

<p>May also be set with the <code>UV_PYTHON_PREFERENCE</code> environment variable.</p>
<p>Possible values:</p>

<ul>
<li><code>only-managed</code>:  Only use managed Python installations; never use system Python installations</li>

<li><code>managed</code>:  Prefer managed Python installations over system Python installations</li>

<li><code>system</code>:  Prefer system Python installations over managed Python installations</li>

<li><code>only-system</code>:  Only use system Python installations; never use managed Python installations</li>
</ul>
</dd><dt><code>--quiet</code>, <code>-q</code></dt><dd><p>Do not print any output</p>

</dd><dt><code>--refresh</code></dt><dd><p>Refresh all cached data</p>

</dd><dt><code>--refresh-package</code> <i>refresh-package</i></dt><dd><p>Refresh cached data for a specific package</p>

</dd><dt><code>--require-hashes</code></dt><dd><p>Require a matching hash for each build requirement.</p>

<p>Hash-checking mode is all or nothing. If enabled, <em>all</em> build requirements must be provided with a corresponding hash or set of hashes via the <code>--build-constraint</code> argument. Additionally, if enabled, <em>all</em> requirements must either be pinned to exact versions (e.g., <code>==1.0.0</code>), or be specified via direct URL.</p>

<p>Hash-checking mode introduces a number of additional constraints:</p>

<ul>
<li>Git dependencies are not supported. - Editable installs are not supported. - Local dependencies are not supported, unless they point to a specific wheel (<code>.whl</code>) or source archive (<code>.zip</code>, <code>.tar.gz</code>), as opposed to a directory.</li>
</ul>

<p>May also be set with the <code>UV_REQUIRE_HASHES</code> environment variable.</p>
</dd><dt><code>--resolution</code> <i>resolution</i></dt><dd><p>The strategy to use when selecting between the different compatible versions for a given package requirement.</p>

<p>By default, uv will use the latest compatible version of each package (<code>highest</code>).</p>

<p>May also be set with the <code>UV_RESOLUTION</code> environment variable.</p>
<p>Possible values:</p>

<ul>
<li><code>highest</code>:  Resolve the highest compatible version of each package</li>

<li><code>lowest</code>:  Resolve the lowest compatible version of each package</li>

<li><code>lowest-direct</code>:  Resolve the lowest compatible version of any direct dependencies, and the highest compatible version of any transitive dependencies</li>
</ul>
</dd><dt><code>--sdist</code></dt><dd><p>Build a source distribution (&quot;sdist&quot;) from the given directory</p>

</dd><dt><code>--upgrade</code>, <code>-U</code></dt><dd><p>Allow package upgrades, ignoring pinned versions in any existing output file. Implies <code>--refresh</code></p>

</dd><dt><code>--upgrade-package</code>, <code>-P</code> <i>upgrade-package</i></dt><dd><p>Allow upgrades for a specific package, ignoring pinned versions in any existing output file. Implies <code>--refresh-package</code></p>

</dd><dt><code>--verbose</code>, <code>-v</code></dt><dd><p>Use verbose output.</p>

<p>You can configure fine-grained logging using the <code>RUST_LOG</code> environment variable. (&lt;https://docs.rs/tracing-subscriber/latest/tracing_subscriber/filter/struct.EnvFilter.html#directives&gt;)</p>

</dd><dt><code>--verify-hashes</code></dt><dd><p>Validate any hashes provided in the build constraints file.</p>

<p>Unlike <code>--require-hashes</code>, <code>--verify-hashes</code> does not require that all requirements have hashes; instead, it will limit itself to verifying the hashes of those requirements that do include them.</p>

<p>May also be set with the <code>UV_VERIFY_HASHES</code> environment variable.</p>
</dd><dt><code>--version</code>, <code>-V</code></dt><dd><p>Display the uv version</p>

</dd><dt><code>--wheel</code></dt><dd><p>Build a binary distribution (&quot;wheel&quot;) from the given directory</p>

</dd></dl>

## uv publish

Upload distributions to an index

<h3 class="cli-reference">Usage</h3>

```
uv publish [OPTIONS] [FILES]...
```

<h3 class="cli-reference">Arguments</h3>

<dl class="cli-reference"><dt><code>FILES</code></dt><dd><p>Paths to the files to upload. Accepts glob expressions.</p>

<p>Defaults to the <code>dist</code> directory. Selects only wheels and source distributions, while ignoring other files.</p>

</dd></dl>

<h3 class="cli-reference">Options</h3>

<dl class="cli-reference"><dt><code>--allow-insecure-host</code> <i>allow-insecure-host</i></dt><dd><p>Allow insecure connections to a host.</p>

<p>Can be provided multiple times.</p>

<p>Expects to receive either a hostname (e.g., <code>localhost</code>), a host-port pair (e.g., <code>localhost:8080</code>), or a URL (e.g., <code>https://localhost</code>).</p>

<p>WARNING: Hosts included in this list will not be verified against the system&#8217;s certificate store. Only use <code>--allow-insecure-host</code> in a secure network with verified sources, as it bypasses SSL verification and could expose you to MITM attacks.</p>

<p>May also be set with the <code>UV_INSECURE_HOST</code> environment variable.</p>
</dd><dt><code>--cache-dir</code> <i>cache-dir</i></dt><dd><p>Path to the cache directory.</p>

<p>Defaults to <code>$HOME/Library/Caches/uv</code> on macOS, <code>$XDG_CACHE_HOME/uv</code> or <code>$HOME/.cache/uv</code> on Linux, and <code>%LOCALAPPDATA%\uv\cache</code> on Windows.</p>

<p>May also be set with the <code>UV_CACHE_DIR</code> environment variable.</p>
</dd><dt><code>--color</code> <i>color-choice</i></dt><dd><p>Control colors in output</p>

<p>[default: auto]</p>
<p>Possible values:</p>

<ul>
<li><code>auto</code>:  Enables colored output only when the output is going to a terminal or TTY with support</li>

<li><code>always</code>:  Enables colored output regardless of the detected environment</li>

<li><code>never</code>:  Disables colored output</li>
</ul>
</dd><dt><code>--config-file</code> <i>config-file</i></dt><dd><p>The path to a <code>uv.toml</code> file to use for configuration.</p>

<p>While uv configuration can be included in a <code>pyproject.toml</code> file, it is not allowed in this context.</p>

<p>May also be set with the <code>UV_CONFIG_FILE</code> environment variable.</p>
</dd><dt><code>--directory</code> <i>directory</i></dt><dd><p>Change to the given directory prior to running the command.</p>

<p>Relative paths are resolved with the given directory as the base.</p>

<p>See <code>--project</code> to only change the project root directory.</p>

</dd><dt><code>--help</code>, <code>-h</code></dt><dd><p>Display the concise help for this command</p>

</dd><dt><code>--keyring-provider</code> <i>keyring-provider</i></dt><dd><p>Attempt to use <code>keyring</code> for authentication for remote requirements files.</p>

<p>At present, only <code>--keyring-provider subprocess</code> is supported, which configures uv to use the <code>keyring</code> CLI to handle authentication.</p>

<p>Defaults to <code>disabled</code>.</p>

<p>May also be set with the <code>UV_KEYRING_PROVIDER</code> environment variable.</p>
<p>Possible values:</p>

<ul>
<li><code>disabled</code>:  Do not use keyring for credential lookup</li>

<li><code>subprocess</code>:  Use the <code>keyring</code> command for credential lookup</li>
</ul>
</dd><dt><code>--native-tls</code></dt><dd><p>Whether to load TLS certificates from the platform&#8217;s native certificate store.</p>

<p>By default, uv loads certificates from the bundled <code>webpki-roots</code> crate. The <code>webpki-roots</code> are a reliable set of trust roots from Mozilla, and including them in uv improves portability and performance (especially on macOS).</p>

<p>However, in some cases, you may want to use the platform&#8217;s native certificate store, especially if you&#8217;re relying on a corporate trust root (e.g., for a mandatory proxy) that&#8217;s included in your system&#8217;s certificate store.</p>

<p>May also be set with the <code>UV_NATIVE_TLS</code> environment variable.</p>
</dd><dt><code>--no-cache</code>, <code>-n</code></dt><dd><p>Avoid reading from or writing to the cache, instead using a temporary directory for the duration of the operation</p>

<p>May also be set with the <code>UV_NO_CACHE</code> environment variable.</p>
</dd><dt><code>--no-config</code></dt><dd><p>Avoid discovering configuration files (<code>pyproject.toml</code>, <code>uv.toml</code>).</p>

<p>Normally, configuration files are discovered in the current directory, parent directories, or user configuration directories.</p>

<p>May also be set with the <code>UV_NO_CONFIG</code> environment variable.</p>
</dd><dt><code>--no-progress</code></dt><dd><p>Hide all progress outputs.</p>

<p>For example, spinners or progress bars.</p>

</dd><dt><code>--no-python-downloads</code></dt><dd><p>Disable automatic downloads of Python.</p>

</dd><dt><code>--offline</code></dt><dd><p>Disable network access.</p>

<p>When disabled, uv will only use locally cached data and locally available files.</p>

</dd><dt><code>--password</code>, <code>-p</code> <i>password</i></dt><dd><p>The password for the upload</p>

<p>May also be set with the <code>UV_PUBLISH_PASSWORD</code> environment variable.</p>
</dd><dt><code>--project</code> <i>project</i></dt><dd><p>Run the command within the given project directory.</p>

<p>All <code>pyproject.toml</code>, <code>uv.toml</code>, and <code>.python-version</code> files will be discovered by walking up the directory tree from the project root, as will the project&#8217;s virtual environment (<code>.venv</code>).</p>

<p>Other command-line arguments (such as relative paths) will be resolved relative to the current working directory.</p>

<p>See <code>--directory</code> to change the working directory entirely.</p>

<p>This setting has no effect when used in the <code>uv pip</code> interface.</p>

</dd><dt><code>--publish-url</code> <i>publish-url</i></dt><dd><p>The URL of the upload endpoint.</p>

<p>Note that this typically differs from the index URL.</p>

<p>Defaults to PyPI&#8217;s publish URL (&lt;https://upload.pypi.org/legacy/&gt;).</p>

<p>The default value is publish URL for PyPI (&lt;https://upload.pypi.org/legacy/&gt;).</p>

<p>May also be set with the <code>UV_PUBLISH_URL</code> environment variable.</p>
</dd><dt><code>--python-preference</code> <i>python-preference</i></dt><dd><p>Whether to prefer uv-managed or system Python installations.</p>

<p>By default, uv prefers using Python versions it manages. However, it will use system Python installations if a uv-managed Python is not installed. This option allows prioritizing or ignoring system Python installations.</p>

<p>May also be set with the <code>UV_PYTHON_PREFERENCE</code> environment variable.</p>
<p>Possible values:</p>

<ul>
<li><code>only-managed</code>:  Only use managed Python installations; never use system Python installations</li>

<li><code>managed</code>:  Prefer managed Python installations over system Python installations</li>

<li><code>system</code>:  Prefer system Python installations over managed Python installations</li>

<li><code>only-system</code>:  Only use system Python installations; never use managed Python installations</li>
</ul>
</dd><dt><code>--quiet</code>, <code>-q</code></dt><dd><p>Do not print any output</p>

</dd><dt><code>--token</code>, <code>-t</code> <i>token</i></dt><dd><p>The token for the upload.</p>

<p>Using a token is equivalent to passing <code>__token__</code> as <code>--username</code> and the token as <code>--password</code>. password.</p>

<p>May also be set with the <code>UV_PUBLISH_TOKEN</code> environment variable.</p>
</dd><dt><code>--trusted-publishing</code> <i>trusted-publishing</i></dt><dd><p>Configure using trusted publishing through GitHub Actions.</p>

<p>By default, uv checks for trusted publishing when running in GitHub Actions, but ignores it if it isn&#8217;t configured or the workflow doesn&#8217;t have enough permissions (e.g., a pull request from a fork).</p>

<p>Possible values:</p>

<ul>
<li><code>automatic</code>:  Try trusted publishing when we&#8217;re already in GitHub Actions, continue if that fails</li>

<li><code>always</code></li>

<li><code>never</code></li>
</ul>
</dd><dt><code>--username</code>, <code>-u</code> <i>username</i></dt><dd><p>The username for the upload</p>

<p>May also be set with the <code>UV_PUBLISH_USERNAME</code> environment variable.</p>
</dd><dt><code>--verbose</code>, <code>-v</code></dt><dd><p>Use verbose output.</p>

<p>You can configure fine-grained logging using the <code>RUST_LOG</code> environment variable. (&lt;https://docs.rs/tracing-subscriber/latest/tracing_subscriber/filter/struct.EnvFilter.html#directives&gt;)</p>

</dd><dt><code>--version</code>, <code>-V</code></dt><dd><p>Display the uv version</p>

</dd></dl>

## uv cache

Manage uv's cache

<h3 class="cli-reference">Usage</h3>

```
uv cache [OPTIONS] <COMMAND>
```

<h3 class="cli-reference">Commands</h3>

<dl class="cli-reference"><dt><a href="#uv-cache-clean"><code>uv cache clean</code></a></dt><dd><p>Clear the cache, removing all entries or those linked to specific packages</p>
</dd>
<dt><a href="#uv-cache-prune"><code>uv cache prune</code></a></dt><dd><p>Prune all unreachable objects from the cache</p>
</dd>
<dt><a href="#uv-cache-dir"><code>uv cache dir</code></a></dt><dd><p>Show the cache directory</p>
</dd>
</dl>

### uv cache clean

Clear the cache, removing all entries or those linked to specific packages

<h3 class="cli-reference">Usage</h3>

```
uv cache clean [OPTIONS] [PACKAGE]...
```

<h3 class="cli-reference">Arguments</h3>

<dl class="cli-reference"><dt><code>PACKAGE</code></dt><dd><p>The packages to remove from the cache</p>

</dd></dl>

<h3 class="cli-reference">Options</h3>

<dl class="cli-reference"><dt><code>--cache-dir</code> <i>cache-dir</i></dt><dd><p>Path to the cache directory.</p>

<p>Defaults to <code>$HOME/Library/Caches/uv</code> on macOS, <code>$XDG_CACHE_HOME/uv</code> or <code>$HOME/.cache/uv</code> on Linux, and <code>%LOCALAPPDATA%\uv\cache</code> on Windows.</p>

<p>May also be set with the <code>UV_CACHE_DIR</code> environment variable.</p>
</dd><dt><code>--color</code> <i>color-choice</i></dt><dd><p>Control colors in output</p>

<p>[default: auto]</p>
<p>Possible values:</p>

<ul>
<li><code>auto</code>:  Enables colored output only when the output is going to a terminal or TTY with support</li>

<li><code>always</code>:  Enables colored output regardless of the detected environment</li>

<li><code>never</code>:  Disables colored output</li>
</ul>
</dd><dt><code>--config-file</code> <i>config-file</i></dt><dd><p>The path to a <code>uv.toml</code> file to use for configuration.</p>

<p>While uv configuration can be included in a <code>pyproject.toml</code> file, it is not allowed in this context.</p>

<p>May also be set with the <code>UV_CONFIG_FILE</code> environment variable.</p>
</dd><dt><code>--directory</code> <i>directory</i></dt><dd><p>Change to the given directory prior to running the command.</p>

<p>Relative paths are resolved with the given directory as the base.</p>

<p>See <code>--project</code> to only change the project root directory.</p>

</dd><dt><code>--help</code>, <code>-h</code></dt><dd><p>Display the concise help for this command</p>

</dd><dt><code>--native-tls</code></dt><dd><p>Whether to load TLS certificates from the platform&#8217;s native certificate store.</p>

<p>By default, uv loads certificates from the bundled <code>webpki-roots</code> crate. The <code>webpki-roots</code> are a reliable set of trust roots from Mozilla, and including them in uv improves portability and performance (especially on macOS).</p>

<p>However, in some cases, you may want to use the platform&#8217;s native certificate store, especially if you&#8217;re relying on a corporate trust root (e.g., for a mandatory proxy) that&#8217;s included in your system&#8217;s certificate store.</p>

<p>May also be set with the <code>UV_NATIVE_TLS</code> environment variable.</p>
</dd><dt><code>--no-cache</code>, <code>-n</code></dt><dd><p>Avoid reading from or writing to the cache, instead using a temporary directory for the duration of the operation</p>

<p>May also be set with the <code>UV_NO_CACHE</code> environment variable.</p>
</dd><dt><code>--no-config</code></dt><dd><p>Avoid discovering configuration files (<code>pyproject.toml</code>, <code>uv.toml</code>).</p>

<p>Normally, configuration files are discovered in the current directory, parent directories, or user configuration directories.</p>

<p>May also be set with the <code>UV_NO_CONFIG</code> environment variable.</p>
</dd><dt><code>--no-progress</code></dt><dd><p>Hide all progress outputs.</p>

<p>For example, spinners or progress bars.</p>

</dd><dt><code>--no-python-downloads</code></dt><dd><p>Disable automatic downloads of Python.</p>

</dd><dt><code>--offline</code></dt><dd><p>Disable network access.</p>

<p>When disabled, uv will only use locally cached data and locally available files.</p>

</dd><dt><code>--project</code> <i>project</i></dt><dd><p>Run the command within the given project directory.</p>

<p>All <code>pyproject.toml</code>, <code>uv.toml</code>, and <code>.python-version</code> files will be discovered by walking up the directory tree from the project root, as will the project&#8217;s virtual environment (<code>.venv</code>).</p>

<p>Other command-line arguments (such as relative paths) will be resolved relative to the current working directory.</p>

<p>See <code>--directory</code> to change the working directory entirely.</p>

<p>This setting has no effect when used in the <code>uv pip</code> interface.</p>

</dd><dt><code>--python-preference</code> <i>python-preference</i></dt><dd><p>Whether to prefer uv-managed or system Python installations.</p>

<p>By default, uv prefers using Python versions it manages. However, it will use system Python installations if a uv-managed Python is not installed. This option allows prioritizing or ignoring system Python installations.</p>

<p>May also be set with the <code>UV_PYTHON_PREFERENCE</code> environment variable.</p>
<p>Possible values:</p>

<ul>
<li><code>only-managed</code>:  Only use managed Python installations; never use system Python installations</li>

<li><code>managed</code>:  Prefer managed Python installations over system Python installations</li>

<li><code>system</code>:  Prefer system Python installations over managed Python installations</li>

<li><code>only-system</code>:  Only use system Python installations; never use managed Python installations</li>
</ul>
</dd><dt><code>--quiet</code>, <code>-q</code></dt><dd><p>Do not print any output</p>

</dd><dt><code>--verbose</code>, <code>-v</code></dt><dd><p>Use verbose output.</p>

<p>You can configure fine-grained logging using the <code>RUST_LOG</code> environment variable. (&lt;https://docs.rs/tracing-subscriber/latest/tracing_subscriber/filter/struct.EnvFilter.html#directives&gt;)</p>

</dd><dt><code>--version</code>, <code>-V</code></dt><dd><p>Display the uv version</p>

</dd></dl>

### uv cache prune

Prune all unreachable objects from the cache

<h3 class="cli-reference">Usage</h3>

```
uv cache prune [OPTIONS]
```

<h3 class="cli-reference">Options</h3>

<dl class="cli-reference"><dt><code>--cache-dir</code> <i>cache-dir</i></dt><dd><p>Path to the cache directory.</p>

<p>Defaults to <code>$HOME/Library/Caches/uv</code> on macOS, <code>$XDG_CACHE_HOME/uv</code> or <code>$HOME/.cache/uv</code> on Linux, and <code>%LOCALAPPDATA%\uv\cache</code> on Windows.</p>

<p>May also be set with the <code>UV_CACHE_DIR</code> environment variable.</p>
</dd><dt><code>--ci</code></dt><dd><p>Optimize the cache for persistence in a continuous integration environment, like GitHub Actions.</p>

<p>By default, uv caches both the wheels that it builds from source and the pre-built wheels that it downloads directly, to enable high-performance package installation. In some scenarios, though, persisting pre-built wheels may be undesirable. For example, in GitHub Actions, it&#8217;s faster to omit pre-built wheels from the cache and instead have re-download them on each run. However, it typically <em>is</em> faster to cache wheels that are built from source, since the wheel building process can be expensive, especially for extension modules.</p>

<p>In <code>--ci</code> mode, uv will prune any pre-built wheels from the cache, but retain any wheels that were built from source.</p>

</dd><dt><code>--color</code> <i>color-choice</i></dt><dd><p>Control colors in output</p>

<p>[default: auto]</p>
<p>Possible values:</p>

<ul>
<li><code>auto</code>:  Enables colored output only when the output is going to a terminal or TTY with support</li>

<li><code>always</code>:  Enables colored output regardless of the detected environment</li>

<li><code>never</code>:  Disables colored output</li>
</ul>
</dd><dt><code>--config-file</code> <i>config-file</i></dt><dd><p>The path to a <code>uv.toml</code> file to use for configuration.</p>

<p>While uv configuration can be included in a <code>pyproject.toml</code> file, it is not allowed in this context.</p>

<p>May also be set with the <code>UV_CONFIG_FILE</code> environment variable.</p>
</dd><dt><code>--directory</code> <i>directory</i></dt><dd><p>Change to the given directory prior to running the command.</p>

<p>Relative paths are resolved with the given directory as the base.</p>

<p>See <code>--project</code> to only change the project root directory.</p>

</dd><dt><code>--help</code>, <code>-h</code></dt><dd><p>Display the concise help for this command</p>

</dd><dt><code>--native-tls</code></dt><dd><p>Whether to load TLS certificates from the platform&#8217;s native certificate store.</p>

<p>By default, uv loads certificates from the bundled <code>webpki-roots</code> crate. The <code>webpki-roots</code> are a reliable set of trust roots from Mozilla, and including them in uv improves portability and performance (especially on macOS).</p>

<p>However, in some cases, you may want to use the platform&#8217;s native certificate store, especially if you&#8217;re relying on a corporate trust root (e.g., for a mandatory proxy) that&#8217;s included in your system&#8217;s certificate store.</p>

<p>May also be set with the <code>UV_NATIVE_TLS</code> environment variable.</p>
</dd><dt><code>--no-cache</code>, <code>-n</code></dt><dd><p>Avoid reading from or writing to the cache, instead using a temporary directory for the duration of the operation</p>

<p>May also be set with the <code>UV_NO_CACHE</code> environment variable.</p>
</dd><dt><code>--no-config</code></dt><dd><p>Avoid discovering configuration files (<code>pyproject.toml</code>, <code>uv.toml</code>).</p>

<p>Normally, configuration files are discovered in the current directory, parent directories, or user configuration directories.</p>

<p>May also be set with the <code>UV_NO_CONFIG</code> environment variable.</p>
</dd><dt><code>--no-progress</code></dt><dd><p>Hide all progress outputs.</p>

<p>For example, spinners or progress bars.</p>

</dd><dt><code>--no-python-downloads</code></dt><dd><p>Disable automatic downloads of Python.</p>

</dd><dt><code>--offline</code></dt><dd><p>Disable network access.</p>

<p>When disabled, uv will only use locally cached data and locally available files.</p>

</dd><dt><code>--project</code> <i>project</i></dt><dd><p>Run the command within the given project directory.</p>

<p>All <code>pyproject.toml</code>, <code>uv.toml</code>, and <code>.python-version</code> files will be discovered by walking up the directory tree from the project root, as will the project&#8217;s virtual environment (<code>.venv</code>).</p>

<p>Other command-line arguments (such as relative paths) will be resolved relative to the current working directory.</p>

<p>See <code>--directory</code> to change the working directory entirely.</p>

<p>This setting has no effect when used in the <code>uv pip</code> interface.</p>

</dd><dt><code>--python-preference</code> <i>python-preference</i></dt><dd><p>Whether to prefer uv-managed or system Python installations.</p>

<p>By default, uv prefers using Python versions it manages. However, it will use system Python installations if a uv-managed Python is not installed. This option allows prioritizing or ignoring system Python installations.</p>

<p>May also be set with the <code>UV_PYTHON_PREFERENCE</code> environment variable.</p>
<p>Possible values:</p>

<ul>
<li><code>only-managed</code>:  Only use managed Python installations; never use system Python installations</li>

<li><code>managed</code>:  Prefer managed Python installations over system Python installations</li>

<li><code>system</code>:  Prefer system Python installations over managed Python installations</li>

<li><code>only-system</code>:  Only use system Python installations; never use managed Python installations</li>
</ul>
</dd><dt><code>--quiet</code>, <code>-q</code></dt><dd><p>Do not print any output</p>

</dd><dt><code>--verbose</code>, <code>-v</code></dt><dd><p>Use verbose output.</p>

<p>You can configure fine-grained logging using the <code>RUST_LOG</code> environment variable. (&lt;https://docs.rs/tracing-subscriber/latest/tracing_subscriber/filter/struct.EnvFilter.html#directives&gt;)</p>

</dd><dt><code>--version</code>, <code>-V</code></dt><dd><p>Display the uv version</p>

</dd></dl>

### uv cache dir

Show the cache directory.

By default, the cache is stored in `$XDG_CACHE_HOME/uv` or `$HOME/.cache/uv` on Unix and `%LOCALAPPDATA%\uv\cache` on Windows.

When `--no-cache` is used, the cache is stored in a temporary directory and discarded when the process exits.

An alternative cache directory may be specified via the `cache-dir` setting, the `--cache-dir` option, or the `$UV_CACHE_DIR` environment variable.

Note that it is important for performance for the cache directory to be located on the same file system as the Python environment uv is operating on.

<h3 class="cli-reference">Usage</h3>

```
uv cache dir [OPTIONS]
```

<h3 class="cli-reference">Options</h3>

<dl class="cli-reference"><dt><code>--cache-dir</code> <i>cache-dir</i></dt><dd><p>Path to the cache directory.</p>

<p>Defaults to <code>$HOME/Library/Caches/uv</code> on macOS, <code>$XDG_CACHE_HOME/uv</code> or <code>$HOME/.cache/uv</code> on Linux, and <code>%LOCALAPPDATA%\uv\cache</code> on Windows.</p>

<p>May also be set with the <code>UV_CACHE_DIR</code> environment variable.</p>
</dd><dt><code>--color</code> <i>color-choice</i></dt><dd><p>Control colors in output</p>

<p>[default: auto]</p>
<p>Possible values:</p>

<ul>
<li><code>auto</code>:  Enables colored output only when the output is going to a terminal or TTY with support</li>

<li><code>always</code>:  Enables colored output regardless of the detected environment</li>

<li><code>never</code>:  Disables colored output</li>
</ul>
</dd><dt><code>--config-file</code> <i>config-file</i></dt><dd><p>The path to a <code>uv.toml</code> file to use for configuration.</p>

<p>While uv configuration can be included in a <code>pyproject.toml</code> file, it is not allowed in this context.</p>

<p>May also be set with the <code>UV_CONFIG_FILE</code> environment variable.</p>
</dd><dt><code>--directory</code> <i>directory</i></dt><dd><p>Change to the given directory prior to running the command.</p>

<p>Relative paths are resolved with the given directory as the base.</p>

<p>See <code>--project</code> to only change the project root directory.</p>

</dd><dt><code>--help</code>, <code>-h</code></dt><dd><p>Display the concise help for this command</p>

</dd><dt><code>--native-tls</code></dt><dd><p>Whether to load TLS certificates from the platform&#8217;s native certificate store.</p>

<p>By default, uv loads certificates from the bundled <code>webpki-roots</code> crate. The <code>webpki-roots</code> are a reliable set of trust roots from Mozilla, and including them in uv improves portability and performance (especially on macOS).</p>

<p>However, in some cases, you may want to use the platform&#8217;s native certificate store, especially if you&#8217;re relying on a corporate trust root (e.g., for a mandatory proxy) that&#8217;s included in your system&#8217;s certificate store.</p>

<p>May also be set with the <code>UV_NATIVE_TLS</code> environment variable.</p>
</dd><dt><code>--no-cache</code>, <code>-n</code></dt><dd><p>Avoid reading from or writing to the cache, instead using a temporary directory for the duration of the operation</p>

<p>May also be set with the <code>UV_NO_CACHE</code> environment variable.</p>
</dd><dt><code>--no-config</code></dt><dd><p>Avoid discovering configuration files (<code>pyproject.toml</code>, <code>uv.toml</code>).</p>

<p>Normally, configuration files are discovered in the current directory, parent directories, or user configuration directories.</p>

<p>May also be set with the <code>UV_NO_CONFIG</code> environment variable.</p>
</dd><dt><code>--no-progress</code></dt><dd><p>Hide all progress outputs.</p>

<p>For example, spinners or progress bars.</p>

</dd><dt><code>--no-python-downloads</code></dt><dd><p>Disable automatic downloads of Python.</p>

</dd><dt><code>--offline</code></dt><dd><p>Disable network access.</p>

<p>When disabled, uv will only use locally cached data and locally available files.</p>

</dd><dt><code>--project</code> <i>project</i></dt><dd><p>Run the command within the given project directory.</p>

<p>All <code>pyproject.toml</code>, <code>uv.toml</code>, and <code>.python-version</code> files will be discovered by walking up the directory tree from the project root, as will the project&#8217;s virtual environment (<code>.venv</code>).</p>

<p>Other command-line arguments (such as relative paths) will be resolved relative to the current working directory.</p>

<p>See <code>--directory</code> to change the working directory entirely.</p>

<p>This setting has no effect when used in the <code>uv pip</code> interface.</p>

</dd><dt><code>--python-preference</code> <i>python-preference</i></dt><dd><p>Whether to prefer uv-managed or system Python installations.</p>

<p>By default, uv prefers using Python versions it manages. However, it will use system Python installations if a uv-managed Python is not installed. This option allows prioritizing or ignoring system Python installations.</p>

<p>May also be set with the <code>UV_PYTHON_PREFERENCE</code> environment variable.</p>
<p>Possible values:</p>

<ul>
<li><code>only-managed</code>:  Only use managed Python installations; never use system Python installations</li>

<li><code>managed</code>:  Prefer managed Python installations over system Python installations</li>

<li><code>system</code>:  Prefer system Python installations over managed Python installations</li>

<li><code>only-system</code>:  Only use system Python installations; never use managed Python installations</li>
</ul>
</dd><dt><code>--quiet</code>, <code>-q</code></dt><dd><p>Do not print any output</p>

</dd><dt><code>--verbose</code>, <code>-v</code></dt><dd><p>Use verbose output.</p>

<p>You can configure fine-grained logging using the <code>RUST_LOG</code> environment variable. (&lt;https://docs.rs/tracing-subscriber/latest/tracing_subscriber/filter/struct.EnvFilter.html#directives&gt;)</p>

</dd><dt><code>--version</code>, <code>-V</code></dt><dd><p>Display the uv version</p>

</dd></dl>

## uv version

Display uv's version

<h3 class="cli-reference">Usage</h3>

```
uv version [OPTIONS]
```

<h3 class="cli-reference">Options</h3>

<dl class="cli-reference"><dt><code>--cache-dir</code> <i>cache-dir</i></dt><dd><p>Path to the cache directory.</p>

<p>Defaults to <code>$HOME/Library/Caches/uv</code> on macOS, <code>$XDG_CACHE_HOME/uv</code> or <code>$HOME/.cache/uv</code> on Linux, and <code>%LOCALAPPDATA%\uv\cache</code> on Windows.</p>

<p>May also be set with the <code>UV_CACHE_DIR</code> environment variable.</p>
</dd><dt><code>--color</code> <i>color-choice</i></dt><dd><p>Control colors in output</p>

<p>[default: auto]</p>
<p>Possible values:</p>

<ul>
<li><code>auto</code>:  Enables colored output only when the output is going to a terminal or TTY with support</li>

<li><code>always</code>:  Enables colored output regardless of the detected environment</li>

<li><code>never</code>:  Disables colored output</li>
</ul>
</dd><dt><code>--config-file</code> <i>config-file</i></dt><dd><p>The path to a <code>uv.toml</code> file to use for configuration.</p>

<p>While uv configuration can be included in a <code>pyproject.toml</code> file, it is not allowed in this context.</p>

<p>May also be set with the <code>UV_CONFIG_FILE</code> environment variable.</p>
</dd><dt><code>--directory</code> <i>directory</i></dt><dd><p>Change to the given directory prior to running the command.</p>

<p>Relative paths are resolved with the given directory as the base.</p>

<p>See <code>--project</code> to only change the project root directory.</p>

</dd><dt><code>--help</code>, <code>-h</code></dt><dd><p>Display the concise help for this command</p>

</dd><dt><code>--native-tls</code></dt><dd><p>Whether to load TLS certificates from the platform&#8217;s native certificate store.</p>

<p>By default, uv loads certificates from the bundled <code>webpki-roots</code> crate. The <code>webpki-roots</code> are a reliable set of trust roots from Mozilla, and including them in uv improves portability and performance (especially on macOS).</p>

<p>However, in some cases, you may want to use the platform&#8217;s native certificate store, especially if you&#8217;re relying on a corporate trust root (e.g., for a mandatory proxy) that&#8217;s included in your system&#8217;s certificate store.</p>

<p>May also be set with the <code>UV_NATIVE_TLS</code> environment variable.</p>
</dd><dt><code>--no-cache</code>, <code>-n</code></dt><dd><p>Avoid reading from or writing to the cache, instead using a temporary directory for the duration of the operation</p>

<p>May also be set with the <code>UV_NO_CACHE</code> environment variable.</p>
</dd><dt><code>--no-config</code></dt><dd><p>Avoid discovering configuration files (<code>pyproject.toml</code>, <code>uv.toml</code>).</p>

<p>Normally, configuration files are discovered in the current directory, parent directories, or user configuration directories.</p>

<p>May also be set with the <code>UV_NO_CONFIG</code> environment variable.</p>
</dd><dt><code>--no-progress</code></dt><dd><p>Hide all progress outputs.</p>

<p>For example, spinners or progress bars.</p>

</dd><dt><code>--no-python-downloads</code></dt><dd><p>Disable automatic downloads of Python.</p>

</dd><dt><code>--offline</code></dt><dd><p>Disable network access.</p>

<p>When disabled, uv will only use locally cached data and locally available files.</p>

</dd><dt><code>--output-format</code> <i>output-format</i></dt><dt><code>--project</code> <i>project</i></dt><dd><p>Run the command within the given project directory.</p>

<p>All <code>pyproject.toml</code>, <code>uv.toml</code>, and <code>.python-version</code> files will be discovered by walking up the directory tree from the project root, as will the project&#8217;s virtual environment (<code>.venv</code>).</p>

<p>Other command-line arguments (such as relative paths) will be resolved relative to the current working directory.</p>

<p>See <code>--directory</code> to change the working directory entirely.</p>

<p>This setting has no effect when used in the <code>uv pip</code> interface.</p>

</dd><dt><code>--python-preference</code> <i>python-preference</i></dt><dd><p>Whether to prefer uv-managed or system Python installations.</p>

<p>By default, uv prefers using Python versions it manages. However, it will use system Python installations if a uv-managed Python is not installed. This option allows prioritizing or ignoring system Python installations.</p>

<p>May also be set with the <code>UV_PYTHON_PREFERENCE</code> environment variable.</p>
<p>Possible values:</p>

<ul>
<li><code>only-managed</code>:  Only use managed Python installations; never use system Python installations</li>

<li><code>managed</code>:  Prefer managed Python installations over system Python installations</li>

<li><code>system</code>:  Prefer system Python installations over managed Python installations</li>

<li><code>only-system</code>:  Only use system Python installations; never use managed Python installations</li>
</ul>
</dd><dt><code>--quiet</code>, <code>-q</code></dt><dd><p>Do not print any output</p>

</dd><dt><code>--verbose</code>, <code>-v</code></dt><dd><p>Use verbose output.</p>

<p>You can configure fine-grained logging using the <code>RUST_LOG</code> environment variable. (&lt;https://docs.rs/tracing-subscriber/latest/tracing_subscriber/filter/struct.EnvFilter.html#directives&gt;)</p>

</dd><dt><code>--version</code>, <code>-V</code></dt><dd><p>Display the uv version</p>

</dd></dl>

## uv generate-shell-completion

Generate shell completion

<h3 class="cli-reference">Usage</h3>

```
uv generate-shell-completion [OPTIONS] <SHELL>
```

<h3 class="cli-reference">Arguments</h3>

<dl class="cli-reference"><dt><code>SHELL</code></dt><dd><p>The shell to generate the completion script for</p>

</dd></dl>

<h3 class="cli-reference">Options</h3>

<dl class="cli-reference"><dt><code>--directory</code> <i>directory</i></dt><dd><p>Change to the given directory prior to running the command.</p>

<p>Relative paths are resolved with the given directory as the base.</p>

<p>See <code>--project</code> to only change the project root directory.</p>

</dd><dt><code>--project</code> <i>project</i></dt><dd><p>Run the command within the given project directory.</p>

<p>All <code>pyproject.toml</code>, <code>uv.toml</code>, and <code>.python-version</code> files will be discovered by walking up the directory tree from the project root, as will the project&#8217;s virtual environment (<code>.venv</code>).</p>

<p>Other command-line arguments (such as relative paths) will be resolved relative to the current working directory.</p>

<p>See <code>--directory</code> to change the working directory entirely.</p>

<p>This setting has no effect when used in the <code>uv pip</code> interface.</p>

</dd></dl>

## uv help

Display documentation for a command

<h3 class="cli-reference">Usage</h3>

```
uv help [OPTIONS] [COMMAND]...
```

<h3 class="cli-reference">Arguments</h3>

<dl class="cli-reference"><dt><code>COMMAND</code></dt></dl>

<h3 class="cli-reference">Options</h3>

<dl class="cli-reference"><dt><code>--cache-dir</code> <i>cache-dir</i></dt><dd><p>Path to the cache directory.</p>

<p>Defaults to <code>$HOME/Library/Caches/uv</code> on macOS, <code>$XDG_CACHE_HOME/uv</code> or <code>$HOME/.cache/uv</code> on Linux, and <code>%LOCALAPPDATA%\uv\cache</code> on Windows.</p>

<p>May also be set with the <code>UV_CACHE_DIR</code> environment variable.</p>
</dd><dt><code>--color</code> <i>color-choice</i></dt><dd><p>Control colors in output</p>

<p>[default: auto]</p>
<p>Possible values:</p>

<ul>
<li><code>auto</code>:  Enables colored output only when the output is going to a terminal or TTY with support</li>

<li><code>always</code>:  Enables colored output regardless of the detected environment</li>

<li><code>never</code>:  Disables colored output</li>
</ul>
</dd><dt><code>--config-file</code> <i>config-file</i></dt><dd><p>The path to a <code>uv.toml</code> file to use for configuration.</p>

<p>While uv configuration can be included in a <code>pyproject.toml</code> file, it is not allowed in this context.</p>

<p>May also be set with the <code>UV_CONFIG_FILE</code> environment variable.</p>
</dd><dt><code>--directory</code> <i>directory</i></dt><dd><p>Change to the given directory prior to running the command.</p>

<p>Relative paths are resolved with the given directory as the base.</p>

<p>See <code>--project</code> to only change the project root directory.</p>

</dd><dt><code>--help</code>, <code>-h</code></dt><dd><p>Display the concise help for this command</p>

</dd><dt><code>--native-tls</code></dt><dd><p>Whether to load TLS certificates from the platform&#8217;s native certificate store.</p>

<p>By default, uv loads certificates from the bundled <code>webpki-roots</code> crate. The <code>webpki-roots</code> are a reliable set of trust roots from Mozilla, and including them in uv improves portability and performance (especially on macOS).</p>

<p>However, in some cases, you may want to use the platform&#8217;s native certificate store, especially if you&#8217;re relying on a corporate trust root (e.g., for a mandatory proxy) that&#8217;s included in your system&#8217;s certificate store.</p>

<p>May also be set with the <code>UV_NATIVE_TLS</code> environment variable.</p>
</dd><dt><code>--no-cache</code>, <code>-n</code></dt><dd><p>Avoid reading from or writing to the cache, instead using a temporary directory for the duration of the operation</p>

<p>May also be set with the <code>UV_NO_CACHE</code> environment variable.</p>
</dd><dt><code>--no-config</code></dt><dd><p>Avoid discovering configuration files (<code>pyproject.toml</code>, <code>uv.toml</code>).</p>

<p>Normally, configuration files are discovered in the current directory, parent directories, or user configuration directories.</p>

<p>May also be set with the <code>UV_NO_CONFIG</code> environment variable.</p>
</dd><dt><code>--no-pager</code></dt><dd><p>Disable pager when printing help</p>

</dd><dt><code>--no-progress</code></dt><dd><p>Hide all progress outputs.</p>

<p>For example, spinners or progress bars.</p>

</dd><dt><code>--no-python-downloads</code></dt><dd><p>Disable automatic downloads of Python.</p>

</dd><dt><code>--offline</code></dt><dd><p>Disable network access.</p>

<p>When disabled, uv will only use locally cached data and locally available files.</p>

</dd><dt><code>--project</code> <i>project</i></dt><dd><p>Run the command within the given project directory.</p>

<p>All <code>pyproject.toml</code>, <code>uv.toml</code>, and <code>.python-version</code> files will be discovered by walking up the directory tree from the project root, as will the project&#8217;s virtual environment (<code>.venv</code>).</p>

<p>Other command-line arguments (such as relative paths) will be resolved relative to the current working directory.</p>

<p>See <code>--directory</code> to change the working directory entirely.</p>

<p>This setting has no effect when used in the <code>uv pip</code> interface.</p>

</dd><dt><code>--python-preference</code> <i>python-preference</i></dt><dd><p>Whether to prefer uv-managed or system Python installations.</p>

<p>By default, uv prefers using Python versions it manages. However, it will use system Python installations if a uv-managed Python is not installed. This option allows prioritizing or ignoring system Python installations.</p>

<p>May also be set with the <code>UV_PYTHON_PREFERENCE</code> environment variable.</p>
<p>Possible values:</p>

<ul>
<li><code>only-managed</code>:  Only use managed Python installations; never use system Python installations</li>

<li><code>managed</code>:  Prefer managed Python installations over system Python installations</li>

<li><code>system</code>:  Prefer system Python installations over managed Python installations</li>

<li><code>only-system</code>:  Only use system Python installations; never use managed Python installations</li>
</ul>
</dd><dt><code>--quiet</code>, <code>-q</code></dt><dd><p>Do not print any output</p>

</dd><dt><code>--verbose</code>, <code>-v</code></dt><dd><p>Use verbose output.</p>

<p>You can configure fine-grained logging using the <code>RUST_LOG</code> environment variable. (&lt;https://docs.rs/tracing-subscriber/latest/tracing_subscriber/filter/struct.EnvFilter.html#directives&gt;)</p>

</dd><dt><code>--version</code>, <code>-V</code></dt><dd><p>Display the uv version</p>

</dd></dl>
<|MERGE_RESOLUTION|>--- conflicted
+++ resolved
@@ -550,7 +550,14 @@
 </ul>
 </dd><dt><code>--quiet</code>, <code>-q</code></dt><dd><p>Do not print any output</p>
 
-<<<<<<< HEAD
+</dd><dt><code>--script</code></dt><dd><p>Create a script.</p>
+
+<p>A script is a standalone file with embedded metadata enumerating its dependencies, along with any Python version requirements, as defined in the PEP 723 specification.</p>
+
+<p>PEP 723 scripts can be executed directly with <code>uv run</code>.</p>
+
+<p>By default, adds a requirement on the system Python version; use <code>--python</code> to specify an alternative Python version requirement.</p>
+
 </dd><dt><code>--vcs</code> <i>vcs</i></dt><dd><p>Initialize a new repository for the given version control system.</p>
 
 <p>By default, uv will try to initialize a Git repository (<code>git</code>). Use <code>none</code> to skip repository initialization.</p>
@@ -562,16 +569,6 @@
 
 <li><code>none</code>:  Do not use version control</li>
 </ul>
-=======
-</dd><dt><code>--script</code></dt><dd><p>Create a script.</p>
-
-<p>A script is a standalone file with embedded metadata enumerating its dependencies, along with any Python version requirements, as defined in the PEP 723 specification.</p>
-
-<p>PEP 723 scripts can be executed directly with <code>uv run</code>.</p>
-
-<p>By default, adds a requirement on the system Python version; use <code>--python</code> to specify an alternative Python version requirement.</p>
-
->>>>>>> 4ba0e567
 </dd><dt><code>--verbose</code>, <code>-v</code></dt><dd><p>Use verbose output.</p>
 
 <p>You can configure fine-grained logging using the <code>RUST_LOG</code> environment variable. (&lt;https://docs.rs/tracing-subscriber/latest/tracing_subscriber/filter/struct.EnvFilter.html#directives&gt;)</p>
