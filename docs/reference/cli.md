--- conflicted
+++ resolved
@@ -3238,24 +3238,21 @@
 
 <li><code>if-necessary-or-explicit</code>:  Allow pre-release versions if all versions of a package are pre-release, or if the package has an explicit pre-release marker in its version requirements</li>
 </ul>
-<<<<<<< HEAD
+</dd><dt><code>--project</code> <i>project</i></dt><dd><p>Run the command within the given project directory.</p>
+
+<p>All <code>pyproject.toml</code>, <code>uv.toml</code>, and <code>.python-version</code> files will be discovered by walking up the directory tree from the project root, as will the project&#8217;s virtual environment (<code>.venv</code>).</p>
+
+<p>Other command-line arguments (such as relative paths) will be resolved relative to the current working directory.</p>
+
+<p>See <code>--directory</code> to change the working directory entirely.</p>
+
+<p>This setting has no effect when used in the <code>uv pip</code> interface.</p>
+
 </dd><dt><code>--python</code>, <code>-p</code> <i>python</i></dt><dd><p>Upgrade a tool, and specify it to use the given Python interpreter to build its environment. Use with <code>--all</code> to apply to all tools.</p>
 
 <p>See <a href="#uv-python">uv python</a> for details on Python discovery and supported request formats.</p>
 
 <p>May also be set with the <code>UV_PYTHON</code> environment variable.</p>
-=======
-</dd><dt><code>--project</code> <i>project</i></dt><dd><p>Run the command within the given project directory.</p>
-
-<p>All <code>pyproject.toml</code>, <code>uv.toml</code>, and <code>.python-version</code> files will be discovered by walking up the directory tree from the project root, as will the project&#8217;s virtual environment (<code>.venv</code>).</p>
-
-<p>Other command-line arguments (such as relative paths) will be resolved relative to the current working directory.</p>
-
-<p>See <code>--directory</code> to change the working directory entirely.</p>
-
-<p>This setting has no effect when used in the <code>uv pip</code> interface.</p>
-
->>>>>>> 82e33c2b
 </dd><dt><code>--python-preference</code> <i>python-preference</i></dt><dd><p>Whether to prefer uv-managed or system Python installations.</p>
 
 <p>By default, uv prefers using Python versions it manages. However, it will use system Python installations if a uv-managed Python is not installed. This option allows prioritizing or ignoring system Python installations.</p>
