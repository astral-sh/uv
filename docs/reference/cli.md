--- conflicted
+++ resolved
@@ -392,7 +392,16 @@
 
 <h3 class="cli-reference">Options</h3>
 
-<dl class="cli-reference"><dt><code>--app</code></dt><dd><p>Create a project for an application.</p>
+<dl class="cli-reference"><dt><code>--allow-insecure-host</code> <i>allow-insecure-host</i></dt><dd><p>Allow insecure connections to a host.</p>
+
+<p>Can be provided multiple times.</p>
+
+<p>Expects to receive either a hostname (e.g., <code>localhost</code>), a host-port pair (e.g., <code>localhost:8080</code>), or a URL (e.g., <code>https://localhost</code>).</p>
+
+<p>WARNING: Hosts included in this list will not be verified against the system&#8217;s certificate store. Only use <code>--allow-insecure-host</code> in a secure network with verified sources, as it bypasses SSL verification and could expose you to MITM attacks.</p>
+
+<p>May also be set with the <code>UV_INSECURE_HOST</code> environment variable.</p>
+</dd><dt><code>--app</code></dt><dd><p>Create a project for an application.</p>
 
 <p>This is the default behavior if <code>--lib</code> is not requested.</p>
 
@@ -423,23 +432,26 @@
 
 <p>When enabled, uv will process the entire site-packages directory (including packages that are not being modified by the current operation) for consistency. Like pip, it will also ignore errors.</p>
 
+<p>May also be set with the <code>UV_COMPILE_BYTECODE</code> environment variable.</p>
 </dd><dt><code>--config-file</code> <i>config-file</i></dt><dd><p>The path to a <code>uv.toml</code> file to use for configuration.</p>
 
 <p>While uv configuration can be included in a <code>pyproject.toml</code> file, it is not allowed in this context.</p>
 
-<<<<<<< HEAD
+<p>May also be set with the <code>UV_CONFIG_FILE</code> environment variable.</p>
 </dd><dt><code>--config-setting</code>, <code>-C</code> <i>config-setting</i></dt><dd><p>Settings to pass to the PEP 517 build backend, specified as <code>KEY=VALUE</code> pairs</p>
 
 </dd><dt><code>--exclude-newer</code> <i>exclude-newer</i></dt><dd><p>Limit candidate packages to those that were uploaded prior to the given date.</p>
 
 <p>Accepts both RFC 3339 timestamps (e.g., <code>2006-12-02T02:07:43Z</code>) and local dates in the same format (e.g., <code>2006-12-02</code>) in your system&#8217;s configured time zone.</p>
 
+<p>May also be set with the <code>UV_EXCLUDE_NEWER</code> environment variable.</p>
 </dd><dt><code>--extra-index-url</code> <i>extra-index-url</i></dt><dd><p>Extra URLs of package indexes to use, in addition to <code>--index-url</code>.</p>
 
 <p>Accepts either a repository compliant with PEP 503 (the simple repository API), or a local directory laid out in the same format.</p>
 
 <p>All indexes provided via this flag take priority over the index specified by <code>--index-url</code> (which defaults to PyPI). When multiple <code>--extra-index-url</code> flags are provided, earlier values take priority.</p>
 
+<p>May also be set with the <code>UV_EXTRA_INDEX_URL</code> environment variable.</p>
 </dd><dt><code>--find-links</code>, <code>-f</code> <i>find-links</i></dt><dd><p>Locations to search for candidate distributions, in addition to those found in the registry indexes.</p>
 
 <p>If a path, the target must be a directory that contains packages as wheel files (<code>.whl</code>) or source distributions (<code>.tar.gz</code> or <code>.zip</code>) at the top level.</p>
@@ -454,6 +466,7 @@
 
 <p>By default, uv will stop at the first index on which a given package is available, and limit resolutions to those present on that first index (<code>first-match</code>). This prevents &quot;dependency confusion&quot; attacks, whereby an attack can upload a malicious package under the same name to a secondary.</p>
 
+<p>May also be set with the <code>UV_INDEX_STRATEGY</code> environment variable.</p>
 <p>Possible values:</p>
 
 <ul>
@@ -469,12 +482,14 @@
 
 <p>The index given by this flag is given lower priority than all other indexes specified via the <code>--extra-index-url</code> flag.</p>
 
+<p>May also be set with the <code>UV_INDEX_URL</code> environment variable.</p>
 </dd><dt><code>--keyring-provider</code> <i>keyring-provider</i></dt><dd><p>Attempt to use <code>keyring</code> for authentication for index URLs.</p>
 
 <p>At present, only <code>--keyring-provider subprocess</code> is supported, which configures uv to use the <code>keyring</code> CLI to handle authentication.</p>
 
 <p>Defaults to <code>disabled</code>.</p>
 
+<p>May also be set with the <code>UV_KEYRING_PROVIDER</code> environment variable.</p>
 <p>Possible values:</p>
 
 <ul>
@@ -482,10 +497,15 @@
 
 <li><code>subprocess</code>:  Use the <code>keyring</code> command for credential lookup</li>
 </ul>
+</dd><dt><code>--lib</code></dt><dd><p>Create a project for a library.</p>
+
+<p>A library is a project that is intended to be built and distributed as a Python package.</p>
+
 </dd><dt><code>--link-mode</code> <i>link-mode</i></dt><dd><p>The method to use when installing packages from the global cache.</p>
 
 <p>Defaults to <code>clone</code> (also known as Copy-on-Write) on macOS, and <code>hardlink</code> on Linux and Windows.</p>
 
+<p>May also be set with the <code>UV_LINK_MODE</code> environment variable.</p>
 <p>Possible values:</p>
 
 <ul>
@@ -497,15 +517,6 @@
 
 <li><code>symlink</code>:  Symbolically link packages from the wheel into the <code>site-packages</code> directory</li>
 </ul>
-=======
-<p>May also be set with the <code>UV_CONFIG_FILE</code> environment variable.</p>
-</dd><dt><code>--help</code>, <code>-h</code></dt><dd><p>Display the concise help for this command</p>
-
-</dd><dt><code>--lib</code></dt><dd><p>Create a project for a library.</p>
-
-<p>A library is a project that is intended to be built and distributed as a Python package.</p>
-
->>>>>>> c9787f9f
 </dd><dt><code>--name</code> <i>name</i></dt><dd><p>The name of the project.</p>
 
 <p>Defaults to the name of the directory.</p>
@@ -516,7 +527,7 @@
 
 <p>However, in some cases, you may want to use the platform&#8217;s native certificate store, especially if you&#8217;re relying on a corporate trust root (e.g., for a mandatory proxy) that&#8217;s included in your system&#8217;s certificate store.</p>
 
-<<<<<<< HEAD
+<p>May also be set with the <code>UV_NATIVE_TLS</code> environment variable.</p>
 </dd><dt><code>--no-binary</code></dt><dd><p>Don&#8217;t install pre-built wheels.</p>
 
 <p>The given packages will be built and installed from source. The resolver will still use pre-built wheels to extract package metadata, if available.</p>
@@ -531,15 +542,13 @@
 
 <p>Assumes that build dependencies specified by PEP 518 are already installed.</p>
 
+<p>May also be set with the <code>UV_NO_BUILD_ISOLATION</code> environment variable.</p>
 </dd><dt><code>--no-build-isolation-package</code> <i>no-build-isolation-package</i></dt><dd><p>Disable isolation when building source distributions for a specific package.</p>
 
 <p>Assumes that the packages&#8217; build dependencies specified by PEP 518  are already installed.</p>
 
 </dd><dt><code>--no-build-package</code> <i>no-build-package</i></dt><dd><p>Don&#8217;t build source distributions for a specific package</p>
 
-=======
-<p>May also be set with the <code>UV_NATIVE_TLS</code> environment variable.</p>
->>>>>>> c9787f9f
 </dd><dt><code>--no-cache</code>, <code>-n</code></dt><dd><p>Avoid reading from or writing to the cache, instead using a temporary directory for the duration of the operation</p>
 
 <p>May also be set with the <code>UV_NO_CACHE</code> environment variable.</p>
@@ -547,10 +556,9 @@
 
 <p>Normally, configuration files are discovered in the current directory, parent directories, or user configuration directories.</p>
 
-<<<<<<< HEAD
+<p>May also be set with the <code>UV_NO_CONFIG</code> environment variable.</p>
 </dd><dt><code>--no-index</code></dt><dd><p>Ignore the registry index (e.g., PyPI), instead relying on direct URL dependencies and those provided via <code>--find-links</code></p>
-=======
-<p>May also be set with the <code>UV_NO_CONFIG</code> environment variable.</p>
+
 </dd><dt><code>--no-package</code></dt><dd><p>Do not set up the project to be built as a Python package.</p>
 
 <p>Does not include a <code>[build-system]</code> for the project.</p>
@@ -560,7 +568,6 @@
 </dd><dt><code>--no-pin-python</code></dt><dd><p>Do not create a <code>.python-version</code> file for the project.</p>
 
 <p>By default, uv will create a <code>.python-version</code> file containing the minor version of the discovered Python interpreter, which will cause subsequent uv commands to use that version.</p>
->>>>>>> c9787f9f
 
 </dd><dt><code>--no-progress</code></dt><dd><p>Hide all progress outputs.</p>
 
@@ -570,19 +577,13 @@
 
 </dd><dt><code>--no-readme</code></dt><dd><p>Do not create a <code>README.md</code> file</p>
 
-<<<<<<< HEAD
 </dd><dt><code>--no-sources</code></dt><dd><p>Ignore the <code>tool.uv.sources</code> table when resolving dependencies. Used to lock against the standards-compliant, publishable package metadata, as opposed to using any local or Git sources</p>
 
 </dd><dt><code>--no-sync</code></dt><dd><p>Skips syncing the virtual environment after re-locking the project.</p>
 
 <p>This option is only applicable when the <code>from-project</code> option is used.</p>
 
-</dd><dt><code>--no-workspace</code></dt><dd><p>Avoid discovering a workspace.</p>
-
-<p>Instead, create a standalone project.</p>
-=======
 </dd><dt><code>--no-workspace</code></dt><dd><p>Avoid discovering a workspace and create a standalone project.</p>
->>>>>>> c9787f9f
 
 <p>By default, uv searches for workspaces in the current directory or any parent directory.</p>
 
@@ -590,11 +591,19 @@
 
 <p>When disabled, uv will only use locally cached data and locally available files.</p>
 
-<<<<<<< HEAD
+</dd><dt><code>--package</code></dt><dd><p>Set up the project to be built as a Python package.</p>
+
+<p>Defines a <code>[build-system]</code> for the project.</p>
+
+<p>This is the default behavior when using <code>--lib</code>.</p>
+
+<p>When using <code>--app</code>, this will include a <code>[project.scripts]</code> entrypoint and use a <code>src/</code> project structure.</p>
+
 </dd><dt><code>--prerelease</code> <i>prerelease</i></dt><dd><p>The strategy to use when considering pre-release versions.</p>
 
 <p>By default, uv will accept pre-releases for packages that <em>only</em> publish pre-releases, along with first-party requirements that contain an explicit pre-release marker in the declared specifiers (<code>if-necessary-or-explicit</code>).</p>
 
+<p>May also be set with the <code>UV_PRERELEASE</code> environment variable.</p>
 <p>Possible values:</p>
 
 <ul>
@@ -608,16 +617,6 @@
 
 <li><code>if-necessary-or-explicit</code>:  Allow pre-release versions if all versions of a package are pre-release, or if the package has an explicit pre-release marker in its version requirements</li>
 </ul>
-=======
-</dd><dt><code>--package</code></dt><dd><p>Set up the project to be built as a Python package.</p>
-
-<p>Defines a <code>[build-system]</code> for the project.</p>
-
-<p>This is the default behavior when using <code>--lib</code>.</p>
-
-<p>When using <code>--app</code>, this will include a <code>[project.scripts]</code> entrypoint and use a <code>src/</code> project structure.</p>
-
->>>>>>> c9787f9f
 </dd><dt><code>--python</code>, <code>-p</code> <i>python</i></dt><dd><p>The Python interpreter to use to determine the minimum supported Python version.</p>
 
 <p>See <a href="#uv-python">uv python</a> to view supported request formats.</p>
@@ -653,6 +652,7 @@
 
 <p>By default, uv will use the latest compatible version of each package (<code>highest</code>).</p>
 
+<p>May also be set with the <code>UV_RESOLUTION</code> environment variable.</p>
 <p>Possible values:</p>
 
 <ul>
