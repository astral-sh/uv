# Installing uv

## Installation methods

Install uv with our standalone installers or your package manager of choice.

### Standalone installer

uv provides a standalone installer to download and install uv:

=== "macOS and Linux"

    ```console
    $ curl -LsSf https://astral.sh/uv/install.sh | sh
    ```

=== "Windows"

    ```console
    $ powershell -c "irm https://astral.sh/uv/install.ps1 | iex"
    ```

By default, uv is installed to `~/.cargo/bin`.

!!! tip

    The installation script may be inspected before use:

    === "macOS and Linux"

        ```console
        $ curl -LsSf https://astral.sh/uv/install.sh | less
        ```

    === "Windows"

        ```console
        $ powershell -c "irm https://astral.sh/uv/install.ps1 | more"
        ```

    Alternatively, the installer or binaries can be downloaded directly from [GitHub](#github-releases).

Request a specific version by including it in the URL:

<<<<<<< HEAD
=== "macOS and Linux"

    ```console
    $ curl -LsSf https://astral.sh/uv/0.3.2/install.sh | sh
    ```

=== "Windows"

    ```console
    $ powershell -c "irm https://astral.sh/uv/0.3.2/install.ps1 | iex"
    ```
=======
```console title="macOS and Linux"
$ curl -LsSf https://astral.sh/uv/0.3.4/install.sh | sh
```

```console title="Windows"
$ powershell -c "irm https://astral.sh/uv/0.3.4/install.ps1 | iex"
```
>>>>>>> e44dc089

### PyPI

For convenience, uv is published to [PyPI](https://pypi.org/project/uv/).

If installing from PyPI, we recommend installing uv into an isolated environment, e.g., with `pipx`:

```console
$ pipx install uv
```

However, `pip` can also be used:

```console
$ pip install uv
```

!!! note

    uv ships with prebuilt distributions (wheels) for many platforms; if a wheel is not available for a given
    platform, uv will be built from source, which requires a Rust toolchain. See the
    [contributing setup guide](https://github.com/astral-sh/uv/blob/main/CONTRIBUTING.md#setup)
    for details on building uv from source.

### Homebrew

uv is available in the core Homebrew packages.

```console
$ brew install uv
```

### Docker

uv provides a Docker image at
[`ghcr.io/astral-sh/uv`](https://github.com/astral-sh/uv/pkgs/container/uv).

See our guide on [using uv in Docker](../guides/integration/docker.md) for more details.

### GitHub Releases

uv release artifacts can be downloaded directly from
[GitHub Releases](https://github.com/astral-sh/uv/releases).

Each release page includes binaries for all supported platforms as well as instructions for using
the standalone installer via `github.com` instead of `astral.sh`.

## Upgrading uv

When uv is installed via the standalone installer, it can update itself on-demand:

```console
$ uv self update
```

When another installation method is used, self-updates are disabled. Use the package manager's
upgrade method instead. For example, with `pip`:

```console
$ pip install --upgrade uv
```

## Shell autocompletion

To enable shell autocompletion for uv commands, run one of the following:

=== "Linux and macOS"

    ```bash
    # Determine your shell (e.g., with `echo $SHELL`), then run one of:
    echo 'eval "$(uv generate-shell-completion bash)"' >> ~/.bashrc
    echo 'eval "$(uv generate-shell-completion zsh)"' >> ~/.zshrc
    echo 'uv generate-shell-completion fish | source' >> ~/.config/fish/config.fish
    echo 'eval (uv generate-shell-completion elvish | slurp)' >> ~/.elvish/rc.elv
    ```

=== "Windows"

    ```powershell
    Add-Content -Path $PROFILE -Value '(& uv generate-shell-completion powershell) | Out-String | Invoke-Expression'
    ```

Then restart the shell or source the shell config file.

## Uninstallation

If you need to remove uv from your system, just remove the `uv` and `uvx` binaries:

```console
$ rm ~/.cargo/bin/uv ~/.cargo/bin/uvx
```

!!! tip

    You may want to remove data that uv has stored before removing the binaries:

    ```console
    $ uv cache clean
    $ rm -r "$(uv python dir)"
    $ rm -r "$(uv tool dir)"
    ```

## Next steps

See the [first steps](./first-steps.md) or jump straight to the [guides](../guides/index.md) to
start using uv.<|MERGE_RESOLUTION|>--- conflicted
+++ resolved
@@ -42,27 +42,17 @@
 
 Request a specific version by including it in the URL:
 
-<<<<<<< HEAD
 === "macOS and Linux"
 
     ```console
-    $ curl -LsSf https://astral.sh/uv/0.3.2/install.sh | sh
+    $ curl -LsSf https://astral.sh/uv/0.3.4/install.sh | sh
     ```
 
 === "Windows"
 
     ```console
-    $ powershell -c "irm https://astral.sh/uv/0.3.2/install.ps1 | iex"
+    $ powershell -c "irm https://astral.sh/uv/0.3.4/install.ps1 | iex"
     ```
-=======
-```console title="macOS and Linux"
-$ curl -LsSf https://astral.sh/uv/0.3.4/install.sh | sh
-```
-
-```console title="Windows"
-$ powershell -c "irm https://astral.sh/uv/0.3.4/install.ps1 | iex"
-```
->>>>>>> e44dc089
 
 ### PyPI
 
