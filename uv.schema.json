--- conflicted
+++ resolved
@@ -808,15 +808,14 @@
             "null"
           ]
         },
-<<<<<<< HEAD
         "trusted-host": {
           "type": [
-            "string",
-=======
+            "string"
+          ]
+        },
         "universal": {
           "type": [
             "boolean",
->>>>>>> d9f389a5
             "null"
           ]
         },
