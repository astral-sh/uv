{
  "$schema": "http://json-schema.org/draft-07/schema#",
  "title": "ToolUv",
  "description": "Metadata and configuration for uv.",
  "type": "object",
  "properties": {
    "cache-dir": {
      "type": [
        "string",
        "null"
      ]
    },
    "compile-bytecode": {
      "type": [
        "boolean",
        "null"
      ]
    },
    "config-settings": {
      "anyOf": [
        {
          "$ref": "#/definitions/ConfigSettings"
        },
        {
          "type": "null"
        }
      ]
    },
    "dev-dependencies": {
      "description": "PEP 508-style requirements, e.g., `flask==3.0.0`, or `black @ https://...`.",
      "type": [
        "array",
        "null"
      ],
      "items": {
        "type": "string"
      }
    },
    "exclude-newer": {
      "anyOf": [
        {
          "$ref": "#/definitions/ExcludeNewer"
        },
        {
          "type": "null"
        }
      ]
    },
    "extra-index-url": {
      "type": [
        "array",
        "null"
      ],
      "items": {
        "$ref": "#/definitions/IndexUrl"
      }
    },
    "find-links": {
      "type": [
        "array",
        "null"
      ],
      "items": {
        "$ref": "#/definitions/FlatIndexLocation"
      }
    },
    "index-strategy": {
      "anyOf": [
        {
          "$ref": "#/definitions/IndexStrategy"
        },
        {
          "type": "null"
        }
      ]
    },
    "index-url": {
      "anyOf": [
        {
          "$ref": "#/definitions/IndexUrl"
        },
        {
          "type": "null"
        }
      ]
    },
    "keyring-provider": {
      "anyOf": [
        {
          "$ref": "#/definitions/KeyringProviderType"
        },
        {
          "type": "null"
        }
      ]
    },
    "link-mode": {
      "anyOf": [
        {
          "$ref": "#/definitions/LinkMode"
        },
        {
          "type": "null"
        }
      ]
    },
    "managed": {
      "description": "Whether the project is managed by `uv`. If `false`, `uv` will ignore the project when `uv run` is invoked.",
      "type": [
        "boolean",
        "null"
      ]
    },
    "native-tls": {
      "type": [
        "boolean",
        "null"
      ]
    },
    "no-binary": {
      "type": [
        "boolean",
        "null"
      ]
    },
    "no-binary-package": {
      "type": [
        "array",
        "null"
      ],
      "items": {
        "$ref": "#/definitions/PackageName"
      }
    },
    "no-build": {
      "type": [
        "boolean",
        "null"
      ]
    },
    "no-build-package": {
      "type": [
        "array",
        "null"
      ],
      "items": {
        "$ref": "#/definitions/PackageName"
      }
    },
    "no-cache": {
      "type": [
        "boolean",
        "null"
      ]
    },
    "no-index": {
      "type": [
        "boolean",
        "null"
      ]
    },
    "offline": {
      "type": [
        "boolean",
        "null"
      ]
    },
    "override-dependencies": {
      "description": "PEP 508 style requirements, e.g. `flask==3.0.0`, or `black @ https://...`.",
      "type": [
        "array",
        "null"
      ],
      "items": {
        "type": "string"
      }
    },
    "pip": {
      "anyOf": [
        {
          "$ref": "#/definitions/PipOptions"
        },
        {
          "type": "null"
        }
      ]
    },
    "prerelease": {
      "anyOf": [
        {
          "$ref": "#/definitions/PreReleaseMode"
        },
        {
          "type": "null"
        }
      ]
    },
    "preview": {
      "type": [
        "boolean",
        "null"
      ]
    },
    "python-fetch": {
      "anyOf": [
        {
          "$ref": "#/definitions/PythonFetch"
        },
        {
          "type": "null"
        }
      ]
    },
    "python-preference": {
      "anyOf": [
        {
          "$ref": "#/definitions/PythonPreference"
        },
        {
          "type": "null"
        }
      ]
    },
    "reinstall": {
      "type": [
        "boolean",
        "null"
      ]
    },
    "reinstall-package": {
      "type": [
        "array",
        "null"
      ],
      "items": {
        "$ref": "#/definitions/PackageName"
      }
    },
    "resolution": {
      "anyOf": [
        {
          "$ref": "#/definitions/ResolutionMode"
        },
        {
          "type": "null"
        }
      ]
    },
    "sources": {
      "type": [
        "object",
        "null"
      ],
      "additionalProperties": {
        "$ref": "#/definitions/Source"
      }
    },
<<<<<<< HEAD
    "toolchain-fetch": {
      "anyOf": [
        {
          "$ref": "#/definitions/ToolchainFetch"
        },
        {
          "type": "null"
        }
      ]
    },
    "toolchain-preference": {
      "anyOf": [
        {
          "$ref": "#/definitions/ToolchainPreference"
        },
        {
          "type": "null"
        }
      ]
    },
    "trusted-host": {
      "type": [
        "string",
        "null"
      ]
    },
=======
>>>>>>> bcb2568f
    "upgrade": {
      "type": [
        "boolean",
        "null"
      ]
    },
    "upgrade-package": {
      "type": [
        "array",
        "null"
      ],
      "items": {
        "$ref": "#/definitions/PackageName"
      }
    },
    "workspace": {
      "description": "The workspace definition for the project, if any.",
      "anyOf": [
        {
          "$ref": "#/definitions/ToolUvWorkspace"
        },
        {
          "type": "null"
        }
      ]
    }
  },
  "definitions": {
    "AnnotationStyle": {
      "description": "Indicate the style of annotation comments, used to indicate the dependencies that requested each package.",
      "oneOf": [
        {
          "description": "Render the annotations on a single, comma-separated line.",
          "type": "string",
          "enum": [
            "line"
          ]
        },
        {
          "description": "Render each annotation on its own line.",
          "type": "string",
          "enum": [
            "split"
          ]
        }
      ]
    },
    "ConfigSettingValue": {
      "oneOf": [
        {
          "description": "The value consists of a single string.",
          "type": "object",
          "required": [
            "String"
          ],
          "properties": {
            "String": {
              "type": "string"
            }
          },
          "additionalProperties": false
        },
        {
          "description": "The value consists of a list of strings.",
          "type": "object",
          "required": [
            "List"
          ],
          "properties": {
            "List": {
              "type": "array",
              "items": {
                "type": "string"
              }
            }
          },
          "additionalProperties": false
        }
      ]
    },
    "ConfigSettings": {
      "description": "Settings to pass to a PEP 517 build backend, structured as a map from (string) key to string or list of strings.\n\nSee: <https://peps.python.org/pep-0517/#config-settings>",
      "type": "object",
      "additionalProperties": {
        "$ref": "#/definitions/ConfigSettingValue"
      }
    },
    "ExcludeNewer": {
      "description": "Exclude distributions uploaded after the given timestamp.\n\nAccepts both RFC 3339 timestamps (e.g., `2006-12-02T02:07:43Z`) and UTC dates in the same format (e.g., `2006-12-02`).",
      "type": "string",
      "pattern": "^\\d{4}-\\d{2}-\\d{2}(T\\d{2}:\\d{2}:\\d{2}(Z|[+-]\\d{2}:\\d{2}))?$"
    },
    "ExtraName": {
      "description": "The normalized name of an extra dependency.\n\nConverts the name to lowercase and collapses runs of `-`, `_`, and `.` down to a single `-`. For example, `---`, `.`, and `__` are all converted to a single `-`.\n\nSee: - <https://peps.python.org/pep-0685/#specification/> - <https://packaging.python.org/en/latest/specifications/name-normalization/>",
      "type": "string"
    },
    "FlatIndexLocation": {
      "description": "The path to a directory of distributions, or a URL to an HTML file with a flat listing of distributions.",
      "type": "string",
      "format": "uri"
    },
    "IndexStrategy": {
      "oneOf": [
        {
          "description": "Only use results from the first index that returns a match for a given package name.\n\nWhile this differs from pip's behavior, it's the default index strategy as it's the most secure.",
          "type": "string",
          "enum": [
            "first-index"
          ]
        },
        {
          "description": "Search for every package name across all indexes, exhausting the versions from the first index before moving on to the next.\n\nIn this strategy, we look for every package across all indexes. When resolving, we attempt to use versions from the indexes in order, such that we exhaust all available versions from the first index before moving on to the next. Further, if a version is found to be incompatible in the first index, we do not reconsider that version in subsequent indexes, even if the secondary index might contain compatible versions (e.g., variants of the same versions with different ABI tags or Python version constraints).\n\nSee: <https://peps.python.org/pep-0708/>",
          "type": "string",
          "enum": [
            "unsafe-first-match"
          ]
        },
        {
          "description": "Search for every package name across all indexes, preferring the \"best\" version found. If a package version is in multiple indexes, only look at the entry for the first index.\n\nIn this strategy, we look for every package across all indexes. When resolving, we consider all versions from all indexes, choosing the \"best\" version found (typically, the highest compatible version).\n\nThis most closely matches pip's behavior, but exposes the resolver to \"dependency confusion\" attacks whereby malicious actors can publish packages to public indexes with the same name as internal packages, causing the resolver to install the malicious package in lieu of the intended internal package.\n\nSee: <https://peps.python.org/pep-0708/>",
          "type": "string",
          "enum": [
            "unsafe-best-match"
          ]
        }
      ]
    },
    "IndexUrl": {
      "description": "The URL of an index to use for fetching packages (e.g., `https://pypi.org/simple`).",
      "type": "string",
      "format": "uri"
    },
    "KeyringProviderType": {
      "description": "Keyring provider type to use for credential lookup.",
      "oneOf": [
        {
          "description": "Do not use keyring for credential lookup.",
          "type": "string",
          "enum": [
            "disabled"
          ]
        },
        {
          "description": "Use the `keyring` command for credential lookup.",
          "type": "string",
          "enum": [
            "subprocess"
          ]
        }
      ]
    },
    "LinkMode": {
      "oneOf": [
        {
          "description": "Clone (i.e., copy-on-write) packages from the wheel into the site packages.",
          "type": "string",
          "enum": [
            "clone"
          ]
        },
        {
          "description": "Copy packages from the wheel into the site packages.",
          "type": "string",
          "enum": [
            "copy"
          ]
        },
        {
          "description": "Hard link packages from the wheel into the site packages.",
          "type": "string",
          "enum": [
            "hardlink"
          ]
        }
      ]
    },
    "PackageName": {
      "description": "The normalized name of a package.\n\nConverts the name to lowercase and collapses runs of `-`, `_`, and `.` down to a single `-`. For example, `---`, `.`, and `__` are all converted to a single `-`.\n\nSee: <https://packaging.python.org/en/latest/specifications/name-normalization/>",
      "type": "string"
    },
    "PackageNameSpecifier": {
      "description": "The name of a package, or `:all:` or `:none:` to select or omit all packages, respectively.",
      "type": "string",
      "pattern": "^(:none:|:all:|([a-zA-Z0-9]|[a-zA-Z0-9][a-zA-Z0-9._-]*[a-zA-Z0-9]))$"
    },
    "PipOptions": {
      "description": "A `[tool.uv.pip]` section.",
      "type": "object",
      "properties": {
        "all-extras": {
          "type": [
            "boolean",
            "null"
          ]
        },
        "allow-empty-requirements": {
          "type": [
            "boolean",
            "null"
          ]
        },
        "annotation-style": {
          "anyOf": [
            {
              "$ref": "#/definitions/AnnotationStyle"
            },
            {
              "type": "null"
            }
          ]
        },
        "break-system-packages": {
          "type": [
            "boolean",
            "null"
          ]
        },
        "compile-bytecode": {
          "type": [
            "boolean",
            "null"
          ]
        },
        "concurrent-builds": {
          "type": [
            "integer",
            "null"
          ],
          "format": "uint",
          "minimum": 1.0
        },
        "concurrent-downloads": {
          "type": [
            "integer",
            "null"
          ],
          "format": "uint",
          "minimum": 1.0
        },
        "concurrent-installs": {
          "type": [
            "integer",
            "null"
          ],
          "format": "uint",
          "minimum": 1.0
        },
        "config-settings": {
          "anyOf": [
            {
              "$ref": "#/definitions/ConfigSettings"
            },
            {
              "type": "null"
            }
          ]
        },
        "custom-compile-command": {
          "type": [
            "string",
            "null"
          ]
        },
        "emit-build-options": {
          "type": [
            "boolean",
            "null"
          ]
        },
        "emit-find-links": {
          "type": [
            "boolean",
            "null"
          ]
        },
        "emit-index-annotation": {
          "type": [
            "boolean",
            "null"
          ]
        },
        "emit-index-url": {
          "type": [
            "boolean",
            "null"
          ]
        },
        "emit-marker-expression": {
          "type": [
            "boolean",
            "null"
          ]
        },
        "exclude-newer": {
          "anyOf": [
            {
              "$ref": "#/definitions/ExcludeNewer"
            },
            {
              "type": "null"
            }
          ]
        },
        "extra": {
          "type": [
            "array",
            "null"
          ],
          "items": {
            "$ref": "#/definitions/ExtraName"
          }
        },
        "extra-index-url": {
          "type": [
            "array",
            "null"
          ],
          "items": {
            "$ref": "#/definitions/IndexUrl"
          }
        },
        "find-links": {
          "type": [
            "array",
            "null"
          ],
          "items": {
            "$ref": "#/definitions/FlatIndexLocation"
          }
        },
        "generate-hashes": {
          "type": [
            "boolean",
            "null"
          ]
        },
        "index-strategy": {
          "anyOf": [
            {
              "$ref": "#/definitions/IndexStrategy"
            },
            {
              "type": "null"
            }
          ]
        },
        "index-url": {
          "anyOf": [
            {
              "$ref": "#/definitions/IndexUrl"
            },
            {
              "type": "null"
            }
          ]
        },
        "keyring-provider": {
          "anyOf": [
            {
              "$ref": "#/definitions/KeyringProviderType"
            },
            {
              "type": "null"
            }
          ]
        },
        "legacy-setup-py": {
          "type": [
            "boolean",
            "null"
          ]
        },
        "link-mode": {
          "anyOf": [
            {
              "$ref": "#/definitions/LinkMode"
            },
            {
              "type": "null"
            }
          ]
        },
        "no-annotate": {
          "type": [
            "boolean",
            "null"
          ]
        },
        "no-binary": {
          "type": [
            "array",
            "null"
          ],
          "items": {
            "$ref": "#/definitions/PackageNameSpecifier"
          }
        },
        "no-build": {
          "type": [
            "boolean",
            "null"
          ]
        },
        "no-build-isolation": {
          "type": [
            "boolean",
            "null"
          ]
        },
        "no-deps": {
          "type": [
            "boolean",
            "null"
          ]
        },
        "no-emit-package": {
          "type": [
            "array",
            "null"
          ],
          "items": {
            "$ref": "#/definitions/PackageName"
          }
        },
        "no-header": {
          "type": [
            "boolean",
            "null"
          ]
        },
        "no-index": {
          "type": [
            "boolean",
            "null"
          ]
        },
        "no-strip-extras": {
          "type": [
            "boolean",
            "null"
          ]
        },
        "no-strip-markers": {
          "type": [
            "boolean",
            "null"
          ]
        },
        "only-binary": {
          "type": [
            "array",
            "null"
          ],
          "items": {
            "$ref": "#/definitions/PackageNameSpecifier"
          }
        },
        "output-file": {
          "type": [
            "string",
            "null"
          ]
        },
        "prefix": {
          "type": [
            "string",
            "null"
          ]
        },
        "prerelease": {
          "anyOf": [
            {
              "$ref": "#/definitions/PreReleaseMode"
            },
            {
              "type": "null"
            }
          ]
        },
        "python": {
          "type": [
            "string",
            "null"
          ]
        },
        "python-platform": {
          "anyOf": [
            {
              "$ref": "#/definitions/TargetTriple"
            },
            {
              "type": "null"
            }
          ]
        },
        "python-version": {
          "anyOf": [
            {
              "$ref": "#/definitions/PythonVersion"
            },
            {
              "type": "null"
            }
          ]
        },
        "reinstall": {
          "type": [
            "boolean",
            "null"
          ]
        },
        "reinstall-package": {
          "type": [
            "array",
            "null"
          ],
          "items": {
            "$ref": "#/definitions/PackageName"
          }
        },
        "require-hashes": {
          "type": [
            "boolean",
            "null"
          ]
        },
        "resolution": {
          "anyOf": [
            {
              "$ref": "#/definitions/ResolutionMode"
            },
            {
              "type": "null"
            }
          ]
        },
        "strict": {
          "type": [
            "boolean",
            "null"
          ]
        },
        "system": {
          "type": [
            "boolean",
            "null"
          ]
        },
        "target": {
          "type": [
            "string",
            "null"
          ]
        },
        "trusted-host": {
          "type": [
            "string"
          ]
        },
        "universal": {
          "type": [
            "boolean",
            "null"
          ]
        },
        "upgrade": {
          "type": [
            "boolean",
            "null"
          ]
        },
        "upgrade-package": {
          "type": [
            "array",
            "null"
          ],
          "items": {
            "$ref": "#/definitions/PackageName"
          }
        }
      },
      "additionalProperties": false
    },
    "PreReleaseMode": {
      "oneOf": [
        {
          "description": "Disallow all pre-release versions.",
          "type": "string",
          "enum": [
            "disallow"
          ]
        },
        {
          "description": "Allow all pre-release versions.",
          "type": "string",
          "enum": [
            "allow"
          ]
        },
        {
          "description": "Allow pre-release versions if all versions of a package are pre-release.",
          "type": "string",
          "enum": [
            "if-necessary"
          ]
        },
        {
          "description": "Allow pre-release versions for first-party packages with explicit pre-release markers in their version requirements.",
          "type": "string",
          "enum": [
            "explicit"
          ]
        },
        {
          "description": "Allow pre-release versions if all versions of a package are pre-release, or if the package has an explicit pre-release marker in its version requirements.",
          "type": "string",
          "enum": [
            "if-necessary-or-explicit"
          ]
        }
      ]
    },
    "PythonFetch": {
      "oneOf": [
        {
          "description": "Automatically fetch managed Python installations when needed.",
          "type": "string",
          "enum": [
            "automatic"
          ]
        },
        {
          "description": "Do not automatically fetch managed Python installations; require explicit installation.",
          "type": "string",
          "enum": [
            "manual"
          ]
        }
      ]
    },
    "PythonPreference": {
      "oneOf": [
        {
          "description": "Only use managed Python installations; never use system Python installations.",
          "type": "string",
          "enum": [
            "only-managed"
          ]
        },
        {
          "description": "Prefer installed Python installations, only download managed Python installations if no system Python installation is found.\n\nInstalled managed Python installations are still preferred over system Python installations.",
          "type": "string",
          "enum": [
            "installed"
          ]
        },
        {
          "description": "Prefer managed Python installations over system Python installations, even if fetching is required.",
          "type": "string",
          "enum": [
            "managed"
          ]
        },
        {
          "description": "Prefer system Python installations over managed Python installations.\n\nIf a system Python installation cannot be found, a managed Python installation can be used.",
          "type": "string",
          "enum": [
            "system"
          ]
        },
        {
          "description": "Only use system Python installations; never use managed Python installations.",
          "type": "string",
          "enum": [
            "only-system"
          ]
        }
      ]
    },
    "PythonVersion": {
      "description": "A Python version specifier, e.g. `3.7` or `3.8.0`.",
      "type": "string",
      "pattern": "^3\\.\\d+(\\.\\d+)?$"
    },
    "ResolutionMode": {
      "oneOf": [
        {
          "description": "Resolve the highest compatible version of each package.",
          "type": "string",
          "enum": [
            "highest"
          ]
        },
        {
          "description": "Resolve the lowest compatible version of each package.",
          "type": "string",
          "enum": [
            "lowest"
          ]
        },
        {
          "description": "Resolve the lowest compatible version of any direct dependencies, and the highest compatible version of any transitive dependencies.",
          "type": "string",
          "enum": [
            "lowest-direct"
          ]
        }
      ]
    },
    "Source": {
      "description": "A `tool.uv.sources` value.",
      "anyOf": [
        {
          "description": "A remote Git repository, available over HTTPS or SSH.\n\nExample: ```toml flask = { git = \"https://github.com/pallets/flask\", tag = \"3.0.0\" } ```",
          "type": "object",
          "required": [
            "git"
          ],
          "properties": {
            "branch": {
              "type": [
                "string",
                "null"
              ]
            },
            "git": {
              "description": "The repository URL (without the `git+` prefix).",
              "type": "string",
              "format": "uri"
            },
            "rev": {
              "type": [
                "string",
                "null"
              ]
            },
            "subdirectory": {
              "description": "The path to the directory with the `pyproject.toml`, if it's not in the archive root.",
              "type": [
                "string",
                "null"
              ]
            },
            "tag": {
              "type": [
                "string",
                "null"
              ]
            }
          },
          "additionalProperties": false
        },
        {
          "description": "A remote `http://` or `https://` URL, either a wheel (`.whl`) or a source distribution (`.zip`, `.tar.gz`).\n\nExample: ```toml flask = { url = \"https://files.pythonhosted.org/packages/61/80/ffe1da13ad9300f87c93af113edd0638c75138c42a0994becfacac078c06/flask-3.0.3-py3-none-any.whl\" } ```",
          "type": "object",
          "required": [
            "url"
          ],
          "properties": {
            "subdirectory": {
              "description": "For source distributions, the path to the directory with the `pyproject.toml`, if it's not in the archive root.",
              "type": [
                "string",
                "null"
              ]
            },
            "url": {
              "type": "string",
              "format": "uri"
            }
          },
          "additionalProperties": false
        },
        {
          "description": "The path to a dependency, either a wheel (a `.whl` file), source distribution (a `.zip` or `.tar.gz` file), or source tree (i.e., a directory containing a `pyproject.toml` or `setup.py` file in the root).",
          "type": "object",
          "required": [
            "path"
          ],
          "properties": {
            "editable": {
              "description": "`false` by default.",
              "type": [
                "boolean",
                "null"
              ]
            },
            "path": {
              "type": "string"
            }
          },
          "additionalProperties": false
        },
        {
          "description": "A dependency pinned to a specific index, e.g., `torch` after setting `torch` to `https://download.pytorch.org/whl/cu118`.",
          "type": "object",
          "required": [
            "index"
          ],
          "properties": {
            "index": {
              "type": "string"
            }
          },
          "additionalProperties": false
        },
        {
          "description": "A dependency on another package in the workspace.",
          "type": "object",
          "required": [
            "workspace"
          ],
          "properties": {
            "editable": {
              "description": "`true` by default.",
              "type": [
                "boolean",
                "null"
              ]
            },
            "workspace": {
              "description": "When set to `false`, the package will be fetched from the remote index, rather than included as a workspace package.",
              "type": "boolean"
            }
          },
          "additionalProperties": false
        },
        {
          "description": "A catch-all variant used to emit precise error messages when deserializing.",
          "type": "object",
          "required": [
            "git",
            "index",
            "patch",
            "url",
            "workspace"
          ],
          "properties": {
            "branch": {
              "type": [
                "string",
                "null"
              ]
            },
            "git": {
              "type": "string"
            },
            "index": {
              "type": "string"
            },
            "patch": {
              "type": "string"
            },
            "rev": {
              "type": [
                "string",
                "null"
              ]
            },
            "subdirectory": {
              "type": [
                "string",
                "null"
              ]
            },
            "tag": {
              "type": [
                "string",
                "null"
              ]
            },
            "url": {
              "type": "string"
            },
            "workspace": {
              "type": "boolean"
            }
          },
          "additionalProperties": false
        }
      ]
    },
    "String": {
      "type": "string"
    },
    "TargetTriple": {
      "description": "The supported target triples. Each triple consists of an architecture, vendor, and operating system.\n\nSee: <https://doc.rust-lang.org/nightly/rustc/platform-support.html>",
      "oneOf": [
        {
          "description": "An alias for `x86_64-pc-windows-msvc`, the default target for Windows.",
          "type": "string",
          "enum": [
            "windows"
          ]
        },
        {
          "description": "An alias for `x86_64-unknown-linux-gnu`, the default target for Linux.",
          "type": "string",
          "enum": [
            "linux"
          ]
        },
        {
          "description": "An alias for `aarch64-apple-darwin`, the default target for macOS.",
          "type": "string",
          "enum": [
            "macos"
          ]
        },
        {
          "description": "An x86 Windows target.",
          "type": "string",
          "enum": [
            "x86_64-pc-windows-msvc"
          ]
        },
        {
          "description": "An x86 Linux target. Equivalent to `x86_64-manylinux_2_17`.",
          "type": "string",
          "enum": [
            "x86_64-unknown-linux-gnu"
          ]
        },
        {
          "description": "An ARM-based macOS target, as seen on Apple Silicon devices\n\nBy default, assumes the least-recent, non-EOL macOS version (12.0), but respects the `MACOSX_DEPLOYMENT_TARGET` environment variable if set.",
          "type": "string",
          "enum": [
            "aarch64-apple-darwin"
          ]
        },
        {
          "description": "An x86 macOS target.\n\nBy default, assumes the least-recent, non-EOL macOS version (12.0), but respects the `MACOSX_DEPLOYMENT_TARGET` environment variable if set.",
          "type": "string",
          "enum": [
            "x86_64-apple-darwin"
          ]
        },
        {
          "description": "An ARM64 Linux target. Equivalent to `aarch64-manylinux_2_17`.",
          "type": "string",
          "enum": [
            "aarch64-unknown-linux-gnu"
          ]
        },
        {
          "description": "An ARM64 Linux target.",
          "type": "string",
          "enum": [
            "aarch64-unknown-linux-musl"
          ]
        },
        {
          "description": "An `x86_64` Linux target.",
          "type": "string",
          "enum": [
            "x86_64-unknown-linux-musl"
          ]
        },
        {
          "description": "An `x86_64` target for the `manylinux_2_17` platform.",
          "type": "string",
          "enum": [
            "x86_64-manylinux_2_17"
          ]
        },
        {
          "description": "An `x86_64` target for the `manylinux_2_28` platform.",
          "type": "string",
          "enum": [
            "x86_64-manylinux_2_28"
          ]
        },
        {
          "description": "An ARM64 target for the `manylinux_2_17` platform.",
          "type": "string",
          "enum": [
            "aarch64-manylinux_2_17"
          ]
        },
        {
          "description": "An ARM64 target for the `manylinux_2_28` platform.",
          "type": "string",
          "enum": [
            "aarch64-manylinux_2_28"
          ]
        }
      ]
    },
    "ToolUvWorkspace": {
      "type": "object",
      "properties": {
        "exclude": {
          "type": [
            "array",
            "null"
          ],
          "items": {
            "$ref": "#/definitions/String"
          }
        },
        "members": {
          "type": [
            "array",
            "null"
          ],
          "items": {
            "$ref": "#/definitions/String"
          }
        }
      }
    }
  }
}<|MERGE_RESOLUTION|>--- conflicted
+++ resolved
@@ -255,7 +255,6 @@
         "$ref": "#/definitions/Source"
       }
     },
-<<<<<<< HEAD
     "toolchain-fetch": {
       "anyOf": [
         {
@@ -282,8 +281,6 @@
         "null"
       ]
     },
-=======
->>>>>>> bcb2568f
     "upgrade": {
       "type": [
         "boolean",
