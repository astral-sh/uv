{
  "$schema": "http://json-schema.org/draft-07/schema#",
  "title": "CombinedOptions",
  "description": "Metadata and configuration for uv.",
  "type": "object",
  "properties": {
    "add-bounds": {
      "description": "The default version specifier when adding a dependency.\n\nWhen adding a dependency to the project, if no constraint or URL is provided, a constraint\nis added based on the latest compatible version of the package. By default, a lower bound\nconstraint is used, e.g., `>=1.2.3`.\n\nWhen `--frozen` is provided, no resolution is performed, and dependencies are always added\nwithout constraints.\n\nThis option is in preview and may change in any future release.",
      "anyOf": [
        {
          "$ref": "#/definitions/AddBoundsKind"
        },
        {
          "type": "null"
        }
      ]
    },
    "allow-insecure-host": {
      "description": "Allow insecure connections to host.\n\nExpects to receive either a hostname (e.g., `localhost`), a host-port pair (e.g.,\n`localhost:8080`), or a URL (e.g., `https://localhost`).\n\nWARNING: Hosts included in this list will not be verified against the system's certificate\nstore. Only use `--allow-insecure-host` in a secure network with verified sources, as it\nbypasses SSL verification and could expose you to MITM attacks.",
      "type": ["array", "null"],
      "items": {
        "$ref": "#/definitions/TrustedHost"
      }
    },
    "build-backend": {
      "description": "Configuration for the uv build backend.\n\nNote that those settings only apply when using the `uv_build` backend, other build backends\n(such as hatchling) have their own configuration.",
      "anyOf": [
        {
          "$ref": "#/definitions/BuildBackendSettings"
        },
        {
          "type": "null"
        }
      ]
    },
    "build-constraint-dependencies": {
      "description": "PEP 508-style requirements, e.g., `ruff==0.5.0`, or `ruff @ https://...`.",
      "type": ["array", "null"],
      "items": {
        "type": "string"
      }
    },
    "cache-dir": {
      "description": "Path to the cache directory.\n\nDefaults to `$XDG_CACHE_HOME/uv` or `$HOME/.cache/uv` on Linux and macOS, and\n`%LOCALAPPDATA%\\uv\\cache` on Windows.",
      "type": ["string", "null"]
    },
    "cache-keys": {
      "description": "The keys to consider when caching builds for the project.\n\nCache keys enable you to specify the files or directories that should trigger a rebuild when\nmodified. By default, uv will rebuild a project whenever the `pyproject.toml`, `setup.py`,\nor `setup.cfg` files in the project directory are modified, or if a `src` directory is\nadded or removed, i.e.:\n\n```toml\ncache-keys = [{ file = \"pyproject.toml\" }, { file = \"setup.py\" }, { file = \"setup.cfg\" }, { dir = \"src\" }]\n```\n\nAs an example: if a project uses dynamic metadata to read its dependencies from a\n`requirements.txt` file, you can specify `cache-keys = [{ file = \"requirements.txt\" }, { file = \"pyproject.toml\" }]`\nto ensure that the project is rebuilt whenever the `requirements.txt` file is modified (in\naddition to watching the `pyproject.toml`).\n\nGlobs are supported, following the syntax of the [`glob`](https://docs.rs/glob/0.3.1/glob/struct.Pattern.html)\ncrate. For example, to invalidate the cache whenever a `.toml` file in the project directory\nor any of its subdirectories is modified, you can specify `cache-keys = [{ file = \"**/*.toml\" }]`.\nNote that the use of globs can be expensive, as uv may need to walk the filesystem to\ndetermine whether any files have changed.\n\nCache keys can also include version control information. For example, if a project uses\n`setuptools_scm` to read its version from a Git commit, you can specify `cache-keys = [{ git = { commit = true }, { file = \"pyproject.toml\" }]`\nto include the current Git commit hash in the cache key (in addition to the\n`pyproject.toml`). Git tags are also supported via `cache-keys = [{ git = { commit = true, tags = true } }]`.\n\nCache keys can also include environment variables. For example, if a project relies on\n`MACOSX_DEPLOYMENT_TARGET` or other environment variables to determine its behavior, you can\nspecify `cache-keys = [{ env = \"MACOSX_DEPLOYMENT_TARGET\" }]` to invalidate the cache\nwhenever the environment variable changes.\n\nCache keys only affect the project defined by the `pyproject.toml` in which they're\nspecified (as opposed to, e.g., affecting all members in a workspace), and all paths and\nglobs are interpreted as relative to the project directory.",
      "type": ["array", "null"],
      "items": {
        "$ref": "#/definitions/CacheKey"
      }
    },
    "check-url": {
      "description": "Check an index URL for existing files to skip duplicate uploads.\n\nThis option allows retrying publishing that failed after only some, but not all files have\nbeen uploaded, and handles error due to parallel uploads of the same file.\n\nBefore uploading, the index is checked. If the exact same file already exists in the index,\nthe file will not be uploaded. If an error occurred during the upload, the index is checked\nagain, to handle cases where the identical file was uploaded twice in parallel.\n\nThe exact behavior will vary based on the index. When uploading to PyPI, uploading the same\nfile succeeds even without `--check-url`, while most other indexes error.\n\nThe index must provide one of the supported hashes (SHA-256, SHA-384, or SHA-512).",
      "anyOf": [
        {
          "$ref": "#/definitions/IndexUrl"
        },
        {
          "type": "null"
        }
      ]
    },
    "compile-bytecode": {
      "description": "Compile Python files to bytecode after installation.\n\nBy default, uv does not compile Python (`.py`) files to bytecode (`__pycache__/*.pyc`);\ninstead, compilation is performed lazily the first time a module is imported. For use-cases\nin which start time is critical, such as CLI applications and Docker containers, this option\ncan be enabled to trade longer installation times for faster start times.\n\nWhen enabled, uv will process the entire site-packages directory (including packages that\nare not being modified by the current operation) for consistency. Like pip, it will also\nignore errors.",
      "type": ["boolean", "null"]
    },
    "concurrent-builds": {
      "description": "The maximum number of source distributions that uv will build concurrently at any given\ntime.\n\nDefaults to the number of available CPU cores.",
      "type": ["integer", "null"],
      "format": "uint",
      "minimum": 1
    },
    "concurrent-downloads": {
      "description": "The maximum number of in-flight concurrent downloads that uv will perform at any given\ntime.",
      "type": ["integer", "null"],
      "format": "uint",
      "minimum": 1
    },
    "concurrent-installs": {
      "description": "The number of threads used when installing and unzipping packages.\n\nDefaults to the number of available CPU cores.",
      "type": ["integer", "null"],
      "format": "uint",
      "minimum": 1
    },
    "config-settings": {
      "description": "Settings to pass to the [PEP 517](https://peps.python.org/pep-0517/) build backend,\nspecified as `KEY=VALUE` pairs.",
      "anyOf": [
        {
          "$ref": "#/definitions/ConfigSettings"
        },
        {
          "type": "null"
        }
      ]
    },
    "config-settings-package": {
      "description": "Settings to pass to the [PEP 517](https://peps.python.org/pep-0517/) build backend for specific packages,\nspecified as `KEY=VALUE` pairs.\n\nAccepts a map from package names to string key-value pairs.",
      "anyOf": [
        {
          "$ref": "#/definitions/PackageConfigSettings"
        },
        {
          "type": "null"
        }
      ]
    },
    "conflicts": {
      "description": "A list of sets of conflicting groups or extras.",
      "anyOf": [
        {
          "$ref": "#/definitions/SchemaConflicts"
        },
        {
          "type": "null"
        }
      ]
    },
    "constraint-dependencies": {
      "description": "PEP 508-style requirements, e.g., `ruff==0.5.0`, or `ruff @ https://...`.",
      "type": ["array", "null"],
      "items": {
        "type": "string"
      }
    },
    "default-groups": {
      "description": "The list of `dependency-groups` to install by default.\n\nCan also be the literal `\"all\"` to default enable all groups.",
      "anyOf": [
        {
          "$ref": "#/definitions/DefaultGroups"
        },
        {
          "type": "null"
        }
      ]
    },
    "dependency-groups": {
      "description": "Additional settings for `dependency-groups`.\n\nCurrently this can only be used to add `requires-python` constraints\nto dependency groups (typically to inform uv that your dev tooling\nhas a higher python requirement than your actual project).\n\nThis cannot be used to define dependency groups, use the top-level\n`[dependency-groups]` table for that.",
      "anyOf": [
        {
          "$ref": "#/definitions/ToolUvDependencyGroups"
        },
        {
          "type": "null"
        }
      ]
    },
    "dependency-metadata": {
      "description": "Pre-defined static metadata for dependencies of the project (direct or transitive). When\nprovided, enables the resolver to use the specified metadata instead of querying the\nregistry or building the relevant package from source.\n\nMetadata should be provided in adherence with the [Metadata 2.3](https://packaging.python.org/en/latest/specifications/core-metadata/)\nstandard, though only the following fields are respected:\n\n- `name`: The name of the package.\n- (Optional) `version`: The version of the package. If omitted, the metadata will be applied\n  to all versions of the package.\n- (Optional) `requires-dist`: The dependencies of the package (e.g., `werkzeug>=0.14`).\n- (Optional) `requires-python`: The Python version required by the package (e.g., `>=3.10`).\n- (Optional) `provides-extra`: The extras provided by the package.",
      "type": ["array", "null"],
      "items": {
        "$ref": "#/definitions/StaticMetadata"
      }
    },
    "dev-dependencies": {
      "description": "PEP 508-style requirements, e.g., `ruff==0.5.0`, or `ruff @ https://...`.",
      "type": ["array", "null"],
      "items": {
        "type": "string"
      }
    },
    "environments": {
      "description": "A list of environment markers, e.g., `python_version >= '3.6'`.",
      "type": ["array", "null"],
      "items": {
        "type": "string"
      }
    },
    "exclude-dependencies": {
      "description": "Package names to exclude, e.g., `werkzeug`, `numpy`.",
      "type": ["array", "null"],
      "items": {
        "type": "string"
      }
    },
    "exclude-newer": {
      "description": "Limit candidate packages to those that were uploaded prior to the given date.\n\nAccepts RFC 3339 timestamps (e.g., `2006-12-02T02:07:43Z`), a \"friendly\" duration (e.g.,\n`24 hours`, `1 week`, `30 days`), or an ISO 8601 duration (e.g., `PT24H`, `P7D`, `P30D`).\n\nDurations do not respect semantics of the local time zone and are always resolved to a fixed\nnumber of seconds assuming that a day is 24 hours (e.g., DST transitions are ignored).\nCalendar units such as months and years are not allowed.",
      "anyOf": [
        {
          "$ref": "#/definitions/ExcludeNewerTimestamp"
        },
        {
          "type": "null"
        }
      ]
    },
    "exclude-newer-package": {
      "description": "Limit candidate packages for specific packages to those that were uploaded prior to the\ngiven date.\n\nAccepts a dictionary format of `PACKAGE = \"DATE\"` pairs, where `DATE` is an RFC 3339\ntimestamp (e.g., `2006-12-02T02:07:43Z`), a \"friendly\" duration (e.g., `24 hours`, `1 week`,\n`30 days`), or a ISO 8601 duration (e.g., `PT24H`, `P7D`, `P30D`).\n\nDurations do not respect semantics of the local time zone and are always resolved to a fixed\nnumber of seconds assuming that a day is 24 hours (e.g., DST transitions are ignored).\nCalendar units such as months and years are not allowed.",
      "anyOf": [
        {
          "$ref": "#/definitions/ExcludeNewerPackage"
        },
        {
          "type": "null"
        }
      ]
    },
    "extra-build-dependencies": {
      "description": "Additional build dependencies for packages.\n\nThis allows extending the PEP 517 build environment for the project's dependencies with\nadditional packages. This is useful for packages that assume the presence of packages like\n`pip`, and do not declare them as build dependencies.",
      "anyOf": [
        {
          "$ref": "#/definitions/ExtraBuildDependencies"
        },
        {
          "type": "null"
        }
      ]
    },
    "extra-build-variables": {
      "description": "Extra environment variables to set when building certain packages.\n\nEnvironment variables will be added to the environment when building the\nspecified packages.",
      "anyOf": [
        {
          "$ref": "#/definitions/ExtraBuildVariables"
        },
        {
          "type": "null"
        }
      ]
    },
    "extra-index-url": {
      "description": "Extra URLs of package indexes to use, in addition to `--index-url`.\n\nAccepts either a repository compliant with [PEP 503](https://peps.python.org/pep-0503/)\n(the simple repository API), or a local directory laid out in the same format.\n\nAll indexes provided via this flag take priority over the index specified by\n[`index_url`](#index-url) or [`index`](#index) with `default = true`. When multiple indexes\nare provided, earlier values take priority.\n\nTo control uv's resolution strategy when multiple indexes are present, see\n[`index_strategy`](#index-strategy).\n\n(Deprecated: use `index` instead.)",
      "type": ["array", "null"],
      "items": {
        "$ref": "#/definitions/IndexUrl"
      }
    },
    "find-links": {
      "description": "Locations to search for candidate distributions, in addition to those found in the registry\nindexes.\n\nIf a path, the target must be a directory that contains packages as wheel files (`.whl`) or\nsource distributions (e.g., `.tar.gz` or `.zip`) at the top level.\n\nIf a URL, the page must contain a flat list of links to package files adhering to the\nformats described above.",
      "type": ["array", "null"],
      "items": {
        "$ref": "#/definitions/IndexUrl"
      }
    },
    "fork-strategy": {
      "description": "The strategy to use when selecting multiple versions of a given package across Python\nversions and platforms.\n\nBy default, uv will optimize for selecting the latest version of each package for each\nsupported Python version (`requires-python`), while minimizing the number of selected\nversions across platforms.\n\nUnder `fewest`, uv will minimize the number of selected versions for each package,\npreferring older versions that are compatible with a wider range of supported Python\nversions or platforms.",
      "anyOf": [
        {
          "$ref": "#/definitions/ForkStrategy"
        },
        {
          "type": "null"
        }
      ]
    },
    "index": {
      "description": "The indexes to use when resolving dependencies.\n\nAccepts either a repository compliant with [PEP 503](https://peps.python.org/pep-0503/)\n(the simple repository API), or a local directory laid out in the same format.\n\nIndexes are considered in the order in which they're defined, such that the first-defined\nindex has the highest priority. Further, the indexes provided by this setting are given\nhigher priority than any indexes specified via [`index_url`](#index-url) or\n[`extra_index_url`](#extra-index-url). uv will only consider the first index that contains\na given package, unless an alternative [index strategy](#index-strategy) is specified.\n\nIf an index is marked as `explicit = true`, it will be used exclusively for the\ndependencies that select it explicitly via `[tool.uv.sources]`, as in:\n\n```toml\n[[tool.uv.index]]\nname = \"pytorch\"\nurl = \"https://download.pytorch.org/whl/cu121\"\nexplicit = true\n\n[tool.uv.sources]\ntorch = { index = \"pytorch\" }\n```\n\nIf an index is marked as `default = true`, it will be moved to the end of the prioritized list, such that it is\ngiven the lowest priority when resolving packages. Additionally, marking an index as default will disable the\nPyPI default index.",
      "type": ["array", "null"],
      "default": null,
      "items": {
        "$ref": "#/definitions/Index"
      }
    },
    "index-strategy": {
      "description": "The strategy to use when resolving against multiple index URLs.\n\nBy default, uv will stop at the first index on which a given package is available, and\nlimit resolutions to those present on that first index (`first-index`). This prevents\n\"dependency confusion\" attacks, whereby an attacker can upload a malicious package under the\nsame name to an alternate index.",
      "anyOf": [
        {
          "$ref": "#/definitions/IndexStrategy"
        },
        {
          "type": "null"
        }
      ]
    },
    "index-url": {
      "description": "The URL of the Python package index (by default: <https://pypi.org/simple>).\n\nAccepts either a repository compliant with [PEP 503](https://peps.python.org/pep-0503/)\n(the simple repository API), or a local directory laid out in the same format.\n\nThe index provided by this setting is given lower priority than any indexes specified via\n[`extra_index_url`](#extra-index-url) or [`index`](#index).\n\n(Deprecated: use `index` instead.)",
      "anyOf": [
        {
          "$ref": "#/definitions/IndexUrl"
        },
        {
          "type": "null"
        }
      ]
    },
    "keyring-provider": {
      "description": "Attempt to use `keyring` for authentication for index URLs.\n\nAt present, only `--keyring-provider subprocess` is supported, which configures uv to\nuse the `keyring` CLI to handle authentication.",
      "anyOf": [
        {
          "$ref": "#/definitions/KeyringProviderType"
        },
        {
          "type": "null"
        }
      ]
    },
    "link-mode": {
      "description": "The method to use when installing packages from the global cache.\n\nDefaults to `clone` (also known as Copy-on-Write) on macOS, and `hardlink` on Linux and\nWindows.\n\nWARNING: The use of symlink link mode is discouraged, as they create tight coupling between\nthe cache and the target environment. For example, clearing the cache (`uv cache clean`)\nwill break all installed packages by way of removing the underlying source files. Use\nsymlinks with caution.",
      "anyOf": [
        {
          "$ref": "#/definitions/LinkMode"
        },
        {
          "type": "null"
        }
      ]
    },
    "managed": {
      "description": "Whether the project is managed by uv. If `false`, uv will ignore the project when\n`uv run` is invoked.",
      "type": ["boolean", "null"]
    },
    "native-tls": {
      "description": "Whether to load TLS certificates from the platform's native certificate store.\n\nBy default, uv loads certificates from the bundled `webpki-roots` crate. The\n`webpki-roots` are a reliable set of trust roots from Mozilla, and including them in uv\nimproves portability and performance (especially on macOS).\n\nHowever, in some cases, you may want to use the platform's native certificate store,\nespecially if you're relying on a corporate trust root (e.g., for a mandatory proxy) that's\nincluded in your system's certificate store.",
      "type": ["boolean", "null"]
    },
    "no-binary": {
      "description": "Don't install pre-built wheels.\n\nThe given packages will be built and installed from source. The resolver will still use\npre-built wheels to extract package metadata, if available.",
      "type": ["boolean", "null"]
    },
    "no-binary-package": {
      "description": "Don't install pre-built wheels for a specific package.",
      "type": ["array", "null"],
      "items": {
        "$ref": "#/definitions/PackageName"
      }
    },
    "no-build": {
      "description": "Don't build source distributions.\n\nWhen enabled, resolving will not run arbitrary Python code. The cached wheels of\nalready-built source distributions will be reused, but operations that require building\ndistributions will exit with an error.",
      "type": ["boolean", "null"]
    },
    "no-build-isolation": {
      "description": "Disable isolation when building source distributions.\n\nAssumes that build dependencies specified by [PEP 518](https://peps.python.org/pep-0518/)\nare already installed.",
      "type": ["boolean", "null"]
    },
    "no-build-isolation-package": {
      "description": "Disable isolation when building source distributions for a specific package.\n\nAssumes that the packages' build dependencies specified by [PEP 518](https://peps.python.org/pep-0518/)\nare already installed.",
      "type": ["array", "null"],
      "items": {
        "$ref": "#/definitions/PackageName"
      }
    },
    "no-build-package": {
      "description": "Don't build source distributions for a specific package.",
      "type": ["array", "null"],
      "items": {
        "$ref": "#/definitions/PackageName"
      }
    },
    "no-cache": {
      "description": "Avoid reading from or writing to the cache, instead using a temporary directory for the\nduration of the operation.",
      "type": ["boolean", "null"]
    },
    "no-index": {
      "description": "Ignore all registry indexes (e.g., PyPI), instead relying on direct URL dependencies and\nthose provided via `--find-links`.",
      "type": ["boolean", "null"]
    },
    "no-sources": {
      "description": "Ignore the `tool.uv.sources` table when resolving dependencies. Used to lock against the\nstandards-compliant, publishable package metadata, as opposed to using any local or Git\nsources.",
      "type": ["boolean", "null"]
    },
    "offline": {
      "description": "Disable network access, relying only on locally cached data and locally available files.",
      "type": ["boolean", "null"]
    },
    "override-dependencies": {
      "description": "PEP 508-style requirements, e.g., `ruff==0.5.0`, or `ruff @ https://...`.",
      "type": ["array", "null"],
      "items": {
        "type": "string"
      }
    },
    "package": {
      "description": "Whether the project should be considered a Python package, or a non-package (\"virtual\")\nproject.\n\nPackages are built and installed into the virtual environment in editable mode and thus\nrequire a build backend, while virtual projects are _not_ built or installed; instead, only\ntheir dependencies are included in the virtual environment.\n\nCreating a package requires that a `build-system` is present in the `pyproject.toml`, and\nthat the project adheres to a structure that adheres to the build backend's expectations\n(e.g., a `src` layout).",
      "type": ["boolean", "null"]
    },
    "pip": {
      "anyOf": [
        {
          "$ref": "#/definitions/PipOptions"
        },
        {
          "type": "null"
        }
      ]
    },
    "prerelease": {
      "description": "The strategy to use when considering pre-release versions.\n\nBy default, uv will accept pre-releases for packages that _only_ publish pre-releases,\nalong with first-party requirements that contain an explicit pre-release marker in the\ndeclared specifiers (`if-necessary-or-explicit`).",
      "anyOf": [
        {
          "$ref": "#/definitions/PrereleaseMode"
        },
        {
          "type": "null"
        }
      ]
    },
    "preview": {
<<<<<<< HEAD
      "description": "Whether to enable all experimental, preview features.",
      "type": [
        "boolean",
        "null"
      ]
=======
      "description": "Whether to enable experimental, preview features.",
      "type": ["boolean", "null"]
>>>>>>> 631ab22b
    },
    "preview-features": {
      "description": "Whether to enable specific experimental, preview features.",
      "type": [
        "array",
        "null"
      ],
      "items": {
        "$ref": "#/definitions/PreviewFeatures"
      }
    },
    "publish-url": {
      "description": "The URL for publishing packages to the Python package index (by default:\n<https://upload.pypi.org/legacy/>).",
      "anyOf": [
        {
          "$ref": "#/definitions/DisplaySafeUrl"
        },
        {
          "type": "null"
        }
      ]
    },
    "pypy-install-mirror": {
      "description": "Mirror URL to use for downloading managed PyPy installations.\n\nBy default, managed PyPy installations are downloaded from [downloads.python.org](https://downloads.python.org/).\nThis variable can be set to a mirror URL to use a different source for PyPy installations.\nThe provided URL will replace `https://downloads.python.org/pypy` in, e.g., `https://downloads.python.org/pypy/pypy3.8-v7.3.7-osx64.tar.bz2`.\n\nDistributions can be read from a\nlocal directory by using the `file://` URL scheme.",
      "type": ["string", "null"]
    },
    "python-downloads": {
      "description": "Whether to allow Python downloads.",
      "anyOf": [
        {
          "$ref": "#/definitions/PythonDownloads"
        },
        {
          "type": "null"
        }
      ]
    },
    "python-downloads-json-url": {
      "description": "URL pointing to JSON of custom Python installations.",
      "type": ["string", "null"]
    },
    "python-install-mirror": {
      "description": "Mirror URL for downloading managed Python installations.\n\nBy default, managed Python installations are downloaded from [`python-build-standalone`](https://github.com/astral-sh/python-build-standalone).\nThis variable can be set to a mirror URL to use a different source for Python installations.\nThe provided URL will replace `https://github.com/astral-sh/python-build-standalone/releases/download` in, e.g., `https://github.com/astral-sh/python-build-standalone/releases/download/20240713/cpython-3.12.4%2B20240713-aarch64-apple-darwin-install_only.tar.gz`.\n\nDistributions can be read from a local directory by using the `file://` URL scheme.",
      "type": ["string", "null"]
    },
    "python-preference": {
      "description": "Whether to prefer using Python installations that are already present on the system, or\nthose that are downloaded and installed by uv.",
      "anyOf": [
        {
          "$ref": "#/definitions/PythonPreference"
        },
        {
          "type": "null"
        }
      ]
    },
    "reinstall": {
      "description": "Reinstall all packages, regardless of whether they're already installed. Implies `refresh`.",
      "type": ["boolean", "null"]
    },
    "reinstall-package": {
      "description": "Reinstall a specific package, regardless of whether it's already installed. Implies\n`refresh-package`.",
      "type": ["array", "null"],
      "items": {
        "$ref": "#/definitions/PackageName"
      }
    },
    "required-environments": {
      "description": "A list of environment markers, e.g., `sys_platform == 'darwin'.",
      "type": ["array", "null"],
      "items": {
        "type": "string"
      }
    },
    "required-version": {
      "description": "Enforce a requirement on the version of uv.\n\nIf the version of uv does not meet the requirement at runtime, uv will exit\nwith an error.\n\nAccepts a [PEP 440](https://peps.python.org/pep-0440/) specifier, like `==0.5.0` or `>=0.5.0`.",
      "anyOf": [
        {
          "$ref": "#/definitions/RequiredVersion"
        },
        {
          "type": "null"
        }
      ]
    },
    "resolution": {
      "description": "The strategy to use when selecting between the different compatible versions for a given\npackage requirement.\n\nBy default, uv will use the latest compatible version of each package (`highest`).",
      "anyOf": [
        {
          "$ref": "#/definitions/ResolutionMode"
        },
        {
          "type": "null"
        }
      ]
    },
    "sources": {
      "description": "The sources to use when resolving dependencies.\n\n`tool.uv.sources` enriches the dependency metadata with additional sources, incorporated\nduring development. A dependency source can be a Git repository, a URL, a local path, or an\nalternative registry.\n\nSee [Dependencies](https://docs.astral.sh/uv/concepts/projects/dependencies/) for more.",
      "anyOf": [
        {
          "$ref": "#/definitions/ToolUvSources"
        },
        {
          "type": "null"
        }
      ]
    },
    "torch-backend": {
      "description": "The backend to use when fetching packages in the PyTorch ecosystem.\n\nWhen set, uv will ignore the configured index URLs for packages in the PyTorch ecosystem,\nand will instead use the defined backend.\n\nFor example, when set to `cpu`, uv will use the CPU-only PyTorch index; when set to `cu126`,\nuv will use the PyTorch index for CUDA 12.6.\n\nThe `auto` mode will attempt to detect the appropriate PyTorch index based on the currently\ninstalled CUDA drivers.\n\nThis setting is only respected by `uv pip` commands.\n\nThis option is in preview and may change in any future release.",
      "anyOf": [
        {
          "$ref": "#/definitions/TorchMode"
        },
        {
          "type": "null"
        }
      ]
    },
    "trusted-publishing": {
      "description": "Configure trusted publishing.\n\nBy default, uv checks for trusted publishing when running in a supported environment, but\nignores it if it isn't configured.\n\nuv's supported environments for trusted publishing include GitHub Actions and GitLab CI/CD.",
      "anyOf": [
        {
          "$ref": "#/definitions/TrustedPublishing"
        },
        {
          "type": "null"
        }
      ]
    },
    "upgrade": {
      "description": "Allow package upgrades, ignoring pinned versions in any existing output file.",
      "type": ["boolean", "null"]
    },
    "upgrade-package": {
      "description": "Allow upgrades for a specific package, ignoring pinned versions in any existing output\nfile.\n\nAccepts both standalone package names (`ruff`) and version specifiers (`ruff<0.5.0`).",
      "type": ["array", "null"],
      "items": {
        "$ref": "#/definitions/Requirement"
      }
    },
    "workspace": {
      "description": "The workspace definition for the project, if any.",
      "anyOf": [
        {
          "$ref": "#/definitions/ToolUvWorkspace"
        },
        {
          "type": "null"
        }
      ]
    }
  },
  "additionalProperties": false,
  "definitions": {
    "AddBoundsKind": {
      "description": "The default version specifier when adding a dependency.",
      "oneOf": [
        {
          "description": "Only a lower bound, e.g., `>=1.2.3`.",
          "type": "string",
          "const": "lower"
        },
        {
          "description": "Allow the same major version, similar to the semver caret, e.g., `>=1.2.3, <2.0.0`.\n\nLeading zeroes are skipped, e.g. `>=0.1.2, <0.2.0`.",
          "type": "string",
          "const": "major"
        },
        {
          "description": "Allow the same minor version, similar to the semver tilde, e.g., `>=1.2.3, <1.3.0`.\n\nLeading zeroes are skipped, e.g. `>=0.1.2, <0.1.3`.",
          "type": "string",
          "const": "minor"
        },
        {
          "description": "Pin the exact version, e.g., `==1.2.3`.\n\nThis option is not recommended, as versions are already pinned in the uv lockfile.",
          "type": "string",
          "const": "exact"
        }
      ]
    },
    "AnnotationStyle": {
      "description": "Indicate the style of annotation comments, used to indicate the dependencies that requested each\npackage.",
      "oneOf": [
        {
          "description": "Render the annotations on a single, comma-separated line.",
          "type": "string",
          "const": "line"
        },
        {
          "description": "Render each annotation on its own line.",
          "type": "string",
          "const": "split"
        }
      ]
    },
    "AuthPolicy": {
      "description": "When to use authentication.",
      "oneOf": [
        {
          "description": "Authenticate when necessary.\n\nIf credentials are provided, they will be used. Otherwise, an unauthenticated request will\nbe attempted first. If the request fails, uv will search for credentials. If credentials are\nfound, an authenticated request will be attempted.",
          "type": "string",
          "const": "auto"
        },
        {
          "description": "Always authenticate.\n\nIf credentials are not provided, uv will eagerly search for credentials. If credentials\ncannot be found, uv will error instead of attempting an unauthenticated request.",
          "type": "string",
          "const": "always"
        },
        {
          "description": "Never authenticate.\n\nIf credentials are provided, uv will error. uv will not search for credentials.",
          "type": "string",
          "const": "never"
        }
      ]
    },
    "BuildBackendSettings": {
      "description": "Settings for the uv build backend (`uv_build`).\n\nNote that those settings only apply when using the `uv_build` backend, other build backends\n(such as hatchling) have their own configuration.\n\nAll options that accept globs use the portable glob patterns from\n[PEP 639](https://packaging.python.org/en/latest/specifications/glob-patterns/).",
      "type": "object",
      "properties": {
        "data": {
          "description": "Data includes for wheels.\n\nEach entry is a directory, whose contents are copied to the matching directory in the wheel\nin `<name>-<version>.data/(purelib|platlib|headers|scripts|data)`. Upon installation, this\ndata is moved to its target location, as defined by\n<https://docs.python.org/3.12/library/sysconfig.html#installation-paths>. Usually, small\ndata files are included by placing them in the Python module instead of using data includes.\n\n- `scripts`: Installed to the directory for executables, `<venv>/bin` on Unix or\n  `<venv>\\Scripts` on Windows. This directory is added to `PATH` when the virtual\n  environment  is activated or when using `uv run`, so this data type can be used to install\n  additional binaries. Consider using `project.scripts` instead for Python entrypoints.\n- `data`: Installed over the virtualenv environment root.\n\n    Warning: This may override existing files!\n\n- `headers`: Installed to the include directory. Compilers building Python packages\n  with this package as build requirement use the include directory to find additional header\n  files.\n- `purelib` and `platlib`: Installed to the `site-packages` directory. It is not recommended\n  to use these two options.",
          "allOf": [
            {
              "$ref": "#/definitions/WheelDataIncludes"
            }
          ],
          "default": {
            "data": null,
            "headers": null,
            "platlib": null,
            "purelib": null,
            "scripts": null
          }
        },
        "default-excludes": {
          "description": "If set to `false`, the default excludes aren't applied.\n\nDefault excludes: `__pycache__`, `*.pyc`, and `*.pyo`.",
          "type": "boolean",
          "default": true
        },
        "module-name": {
          "description": "The name of the module directory inside `module-root`.\n\nThe default module name is the package name with dots and dashes replaced by underscores.\n\nPackage names need to be valid Python identifiers, and the directory needs to contain a\n`__init__.py`. An exception are stubs packages, whose name ends with `-stubs`, with the stem\nbeing the module name, and which contain a `__init__.pyi` file.\n\nFor namespace packages with a single module, the path can be dotted, e.g., `foo.bar` or\n`foo-stubs.bar`.\n\nFor namespace packages with multiple modules, the path can be a list, e.g.,\n`[\"foo\", \"bar\"]`. We recommend using a single module per package, splitting multiple\npackages into a workspace.\n\nNote that using this option runs the risk of creating two packages with different names but\nthe same module names. Installing such packages together leads to unspecified behavior,\noften with corrupted files or directory trees.",
          "anyOf": [
            {
              "$ref": "#/definitions/ModuleName"
            },
            {
              "type": "null"
            }
          ],
          "default": null
        },
        "module-root": {
          "description": "The directory that contains the module directory.\n\nCommon values are `src` (src layout, the default) or an empty path (flat layout).",
          "type": "string",
          "default": "src"
        },
        "namespace": {
          "description": "Build a namespace package.\n\nBuild a PEP 420 implicit namespace package, allowing more than one root `__init__.py`.\n\nUse this option when the namespace package contains multiple root `__init__.py`, for\nnamespace packages with a single root `__init__.py` use a dotted `module-name` instead.\n\nTo compare dotted `module-name` and `namespace = true`, the first example below can be\nexpressed with `module-name = \"cloud.database\"`: There is one root `__init__.py` `database`.\nIn the second example, we have three roots (`cloud.database`, `cloud.database_pro`,\n`billing.modules.database_pro`), so `namespace = true` is required.\n\n```text\nsrc\n└── cloud\n    └── database\n        ├── __init__.py\n        ├── query_builder\n        │   └── __init__.py\n        └── sql\n            ├── parser.py\n            └── __init__.py\n```\n\n```text\nsrc\n├── cloud\n│   ├── database\n│   │   ├── __init__.py\n│   │   ├── query_builder\n│   │   │   └── __init__.py\n│   │   └── sql\n│   │       ├── __init__.py\n│   │       └── parser.py\n│   └── database_pro\n│       ├── __init__.py\n│       └── query_builder.py\n└── billing\n    └── modules\n        └── database_pro\n            ├── __init__.py\n            └── sql.py\n```",
          "type": "boolean",
          "default": false
        },
        "source-exclude": {
          "description": "Glob expressions which files and directories to exclude from the source distribution.\n\nThese exclusions are also applied to wheels to ensure that a wheel built from a source tree\nis consistent with a wheel built from a source distribution.",
          "type": "array",
          "default": [],
          "items": {
            "type": "string"
          }
        },
        "source-include": {
          "description": "Glob expressions which files and directories to additionally include in the source\ndistribution.\n\n`pyproject.toml` and the contents of the module directory are always included.",
          "type": "array",
          "default": [],
          "items": {
            "type": "string"
          }
        },
        "wheel-exclude": {
          "description": "Glob expressions which files and directories to exclude from the wheel.",
          "type": "array",
          "default": [],
          "items": {
            "type": "string"
          }
        }
      }
    },
    "CacheKey": {
      "anyOf": [
        {
          "description": "Ex) `\"Cargo.lock\"` or `\"**/*.toml\"`",
          "type": "string"
        },
        {
          "description": "Ex) `{ file = \"Cargo.lock\" }` or `{ file = \"**/*.toml\" }`",
          "type": "object",
          "properties": {
            "file": {
              "type": "string"
            }
          },
          "additionalProperties": false,
          "required": ["file"]
        },
        {
          "description": "Ex) `{ dir = \"src\" }`",
          "type": "object",
          "properties": {
            "dir": {
              "type": "string"
            }
          },
          "additionalProperties": false,
          "required": ["dir"]
        },
        {
          "description": "Ex) `{ git = true }` or `{ git = { commit = true, tags = false } }`",
          "type": "object",
          "properties": {
            "git": {
              "$ref": "#/definitions/GitPattern"
            }
          },
          "additionalProperties": false,
          "required": ["git"]
        },
        {
          "description": "Ex) `{ env = \"UV_CACHE_INFO\" }`",
          "type": "object",
          "properties": {
            "env": {
              "type": "string"
            }
          },
          "additionalProperties": false,
          "required": ["env"]
        }
      ]
    },
    "ConfigSettingValue": {
      "anyOf": [
        {
          "description": "The value consists of a single string.",
          "type": "string"
        },
        {
          "description": "The value consists of a list of strings.",
          "type": "array",
          "items": {
            "type": "string"
          }
        }
      ]
    },
    "ConfigSettings": {
      "description": "Settings to pass to a PEP 517 build backend, structured as a map from (string) key to string or\nlist of strings.\n\nSee: <https://peps.python.org/pep-0517/#config-settings>",
      "type": "object",
      "additionalProperties": {
        "$ref": "#/definitions/ConfigSettingValue"
      }
    },
    "DefaultGroups": {
      "description": "Either the literal \"all\" or a list of groups",
      "oneOf": [
        {
          "description": "All groups are defaulted",
          "type": "string",
          "const": "all"
        },
        {
          "description": "A list of groups",
          "type": "array",
          "items": {
            "$ref": "#/definitions/GroupName"
          }
        }
      ]
    },
    "DependencyGroupSettings": {
      "type": "object",
      "properties": {
        "requires-python": {
          "description": "Version of python to require when installing this group",
          "type": ["string", "null"]
        }
      }
    },
    "DisplaySafeUrl": {
      "description": "A [`Url`] wrapper that redacts credentials when displaying the URL.\n\n`DisplaySafeUrl` wraps the standard [`url::Url`] type, providing functionality to mask\nsecrets by default when the URL is displayed or logged. This helps prevent accidental\nexposure of sensitive information in logs and debug output.\n\n# Examples\n\n```\nuse uv_redacted::DisplaySafeUrl;\nuse std::str::FromStr;\n\n// Create a `DisplaySafeUrl` from a `&str`\nlet mut url = DisplaySafeUrl::parse(\"https://user:password@example.com\").unwrap();\n\n// Display will mask secrets\nassert_eq!(url.to_string(), \"https://user:****@example.com/\");\n\n// You can still access the username and password\nassert_eq!(url.username(), \"user\");\nassert_eq!(url.password(), Some(\"password\"));\n\n// And you can still update the username and password\nlet _ = url.set_username(\"new_user\");\nlet _ = url.set_password(Some(\"new_password\"));\nassert_eq!(url.username(), \"new_user\");\nassert_eq!(url.password(), Some(\"new_password\"));\n\n// It is also possible to remove the credentials entirely\nurl.remove_credentials();\nassert_eq!(url.username(), \"\");\nassert_eq!(url.password(), None);\n```",
      "type": "string",
      "format": "uri"
    },
    "ExcludeNewerPackage": {
      "type": "object",
      "additionalProperties": {
        "$ref": "#/definitions/ExcludeNewerTimestamp"
      }
    },
    "ExcludeNewerTimestamp": {
      "description": "Exclude distributions uploaded after the given timestamp.\n\nAccepts both RFC 3339 timestamps (e.g., `2006-12-02T02:07:43Z`) and local dates in the same format (e.g., `2006-12-02`), as well as relative durations (e.g., `1 week`, `30 days`, `6 months`). Relative durations are resolved to a timestamp at lock time.",
      "type": "string"
    },
    "ExtraBuildDependencies": {
      "type": "object",
      "additionalProperties": {
        "type": "array",
        "items": {
          "$ref": "#/definitions/ExtraBuildDependency"
        }
      }
    },
    "ExtraBuildDependency": {
      "anyOf": [
        {
          "$ref": "#/definitions/Requirement"
        },
        {
          "type": "object",
          "properties": {
            "match-runtime": {
              "type": "boolean"
            },
            "requirement": {
              "$ref": "#/definitions/Requirement"
            }
          },
          "required": ["requirement", "match-runtime"]
        }
      ]
    },
    "ExtraBuildVariables": {
      "description": "Extra environment variables to set during builds, on a per-package basis.",
      "type": "object",
      "additionalProperties": {
        "type": "object",
        "additionalProperties": {
          "type": "string"
        }
      }
    },
    "ExtraName": {
      "description": "The normalized name of an extra dependency.\n\nConverts the name to lowercase and collapses runs of `-`, `_`, and `.` down to a single `-`.\nFor example, `---`, `.`, and `__` are all converted to a single `-`.\n\nSee:\n- <https://peps.python.org/pep-0685/#specification/>\n- <https://packaging.python.org/en/latest/specifications/name-normalization/>",
      "type": "string"
    },
    "ForkStrategy": {
      "oneOf": [
        {
          "description": "Optimize for selecting the fewest number of versions for each package. Older versions may\nbe preferred if they are compatible with a wider range of supported Python versions or\nplatforms.",
          "type": "string",
          "const": "fewest"
        },
        {
          "description": "Optimize for selecting latest supported version of each package, for each supported Python\nversion.",
          "type": "string",
          "const": "requires-python"
        }
      ]
    },
    "GitPattern": {
      "anyOf": [
        {
          "type": "boolean"
        },
        {
          "$ref": "#/definitions/GitSet"
        }
      ]
    },
    "GitSet": {
      "type": "object",
      "properties": {
        "commit": {
          "type": ["boolean", "null"]
        },
        "tags": {
          "type": ["boolean", "null"]
        }
      },
      "additionalProperties": false
    },
    "GroupName": {
      "description": "The normalized name of a dependency group.\n\nSee:\n- <https://peps.python.org/pep-0735/>\n- <https://packaging.python.org/en/latest/specifications/name-normalization/>",
      "type": "string"
    },
    "Index": {
      "type": "object",
      "properties": {
        "authenticate": {
          "description": "When uv should use authentication for requests to the index.\n\n```toml\n[[tool.uv.index]]\nname = \"my-index\"\nurl = \"https://<omitted>/simple\"\nauthenticate = \"always\"\n```",
          "allOf": [
            {
              "$ref": "#/definitions/AuthPolicy"
            }
          ],
          "default": "auto"
        },
        "cache-control": {
          "description": "Cache control configuration for this index.\n\nWhen set, these headers will override the server's cache control headers\nfor both package metadata requests and artifact downloads.\n\n```toml\n[[tool.uv.index]]\nname = \"my-index\"\nurl = \"https://<omitted>/simple\"\ncache-control = { api = \"max-age=600\", files = \"max-age=3600\" }\n```",
          "anyOf": [
            {
              "$ref": "#/definitions/IndexCacheControl"
            },
            {
              "type": "null"
            }
          ],
          "default": null
        },
        "default": {
          "description": "Mark the index as the default index.\n\nBy default, uv uses PyPI as the default index, such that even if additional indexes are\ndefined via `[[tool.uv.index]]`, PyPI will still be used as a fallback for packages that\naren't found elsewhere. To disable the PyPI default, set `default = true` on at least one\nother index.\n\nMarking an index as default will move it to the front of the list of indexes, such that it\nis given the highest priority when resolving packages.",
          "type": "boolean",
          "default": false
        },
        "explicit": {
          "description": "Mark the index as explicit.\n\nExplicit indexes will _only_ be used when explicitly requested via a `[tool.uv.sources]`\ndefinition, as in:\n\n```toml\n[[tool.uv.index]]\nname = \"pytorch\"\nurl = \"https://download.pytorch.org/whl/cu121\"\nexplicit = true\n\n[tool.uv.sources]\ntorch = { index = \"pytorch\" }\n```",
          "type": "boolean",
          "default": false
        },
        "format": {
          "description": "The format used by the index.\n\nIndexes can either be PEP 503-compliant (i.e., a PyPI-style registry implementing the Simple\nAPI) or structured as a flat list of distributions (e.g., `--find-links`). In both cases,\nindexes can point to either local or remote resources.",
          "allOf": [
            {
              "$ref": "#/definitions/IndexFormat"
            }
          ],
          "default": "simple"
        },
        "ignore-error-codes": {
          "description": "Status codes that uv should ignore when deciding whether\nto continue searching in the next index after a failure.\n\n```toml\n[[tool.uv.index]]\nname = \"my-index\"\nurl = \"https://<omitted>/simple\"\nignore-error-codes = [401, 403]\n```",
          "type": ["array", "null"],
          "default": null,
          "items": {
            "$ref": "#/definitions/StatusCode"
          }
        },
        "name": {
          "description": "The name of the index.\n\nIndex names can be used to reference indexes elsewhere in the configuration. For example,\nyou can pin a package to a specific index by name:\n\n```toml\n[[tool.uv.index]]\nname = \"pytorch\"\nurl = \"https://download.pytorch.org/whl/cu121\"\n\n[tool.uv.sources]\ntorch = { index = \"pytorch\" }\n```",
          "anyOf": [
            {
              "$ref": "#/definitions/IndexName"
            },
            {
              "type": "null"
            }
          ]
        },
        "publish-url": {
          "description": "The URL of the upload endpoint.\n\nWhen using `uv publish --index <name>`, this URL is used for publishing.\n\nA configuration for the default index PyPI would look as follows:\n\n```toml\n[[tool.uv.index]]\nname = \"pypi\"\nurl = \"https://pypi.org/simple\"\npublish-url = \"https://upload.pypi.org/legacy/\"\n```",
          "anyOf": [
            {
              "$ref": "#/definitions/DisplaySafeUrl"
            },
            {
              "type": "null"
            }
          ]
        },
        "url": {
          "description": "The URL of the index.\n\nExpects to receive a URL (e.g., `https://pypi.org/simple`) or a local path.",
          "allOf": [
            {
              "$ref": "#/definitions/IndexUrl"
            }
          ]
        }
      },
      "required": ["url"]
    },
    "IndexCacheControl": {
      "description": "Cache control configuration for an index.",
      "type": "object",
      "properties": {
        "api": {
          "description": "Cache control header for Simple API requests.",
          "type": ["string", "null"]
        },
        "files": {
          "description": "Cache control header for file downloads.",
          "type": ["string", "null"]
        }
      }
    },
    "IndexFormat": {
      "oneOf": [
        {
          "description": "A PyPI-style index implementing the Simple Repository API.",
          "type": "string",
          "const": "simple"
        },
        {
          "description": "A `--find-links`-style index containing a flat list of wheels and source distributions.",
          "type": "string",
          "const": "flat"
        }
      ]
    },
    "IndexName": {
      "description": "The normalized name of an index.\n\nIndex names may contain letters, digits, hyphens, underscores, and periods, and must be ASCII.",
      "type": "string"
    },
    "IndexStrategy": {
      "oneOf": [
        {
          "description": "Only use results from the first index that returns a match for a given package name.\n\nWhile this differs from pip's behavior, it's the default index strategy as it's the most\nsecure.",
          "type": "string",
          "const": "first-index"
        },
        {
          "description": "Search for every package name across all indexes, exhausting the versions from the first\nindex before moving on to the next.\n\nIn this strategy, we look for every package across all indexes. When resolving, we attempt\nto use versions from the indexes in order, such that we exhaust all available versions from\nthe first index before moving on to the next. Further, if a version is found to be\nincompatible in the first index, we do not reconsider that version in subsequent indexes,\neven if the secondary index might contain compatible versions (e.g., variants of the same\nversions with different ABI tags or Python version constraints).\n\nSee: <https://peps.python.org/pep-0708/>",
          "type": "string",
          "const": "unsafe-first-match"
        },
        {
          "description": "Search for every package name across all indexes, preferring the \"best\" version found. If a\npackage version is in multiple indexes, only look at the entry for the first index.\n\nIn this strategy, we look for every package across all indexes. When resolving, we consider\nall versions from all indexes, choosing the \"best\" version found (typically, the highest\ncompatible version).\n\nThis most closely matches pip's behavior, but exposes the resolver to \"dependency confusion\"\nattacks whereby malicious actors can publish packages to public indexes with the same name\nas internal packages, causing the resolver to install the malicious package in lieu of\nthe intended internal package.\n\nSee: <https://peps.python.org/pep-0708/>",
          "type": "string",
          "const": "unsafe-best-match"
        }
      ]
    },
    "IndexUrl": {
      "description": "The URL of an index to use for fetching packages (e.g., `https://pypi.org/simple`), or a local path.",
      "type": "string"
    },
    "KeyringProviderType": {
      "description": "Keyring provider type to use for credential lookup.",
      "oneOf": [
        {
          "description": "Do not use keyring for credential lookup.",
          "type": "string",
          "const": "disabled"
        },
        {
          "description": "Use the `keyring` command for credential lookup.",
          "type": "string",
          "const": "subprocess"
        }
      ]
    },
    "LinkMode": {
      "oneOf": [
        {
          "description": "Clone (i.e., copy-on-write) packages from the wheel into the `site-packages` directory.",
          "type": "string",
          "const": "clone"
        },
        {
          "description": "Copy packages from the wheel into the `site-packages` directory.",
          "type": "string",
          "const": "copy"
        },
        {
          "description": "Hard link packages from the wheel into the `site-packages` directory.",
          "type": "string",
          "const": "hardlink"
        },
        {
          "description": "Symbolically link packages from the wheel into the `site-packages` directory.",
          "type": "string",
          "const": "symlink"
        }
      ]
    },
    "MarkerTree": {
      "description": "A PEP 508-compliant marker expression, e.g., `sys_platform == 'Darwin'`",
      "type": "string"
    },
    "ModuleName": {
      "description": "Whether to include a single module or multiple modules.",
      "anyOf": [
        {
          "description": "A single module name.",
          "type": "string"
        },
        {
          "description": "Multiple module names, which are all included.",
          "type": "array",
          "items": {
            "type": "string"
          }
        }
      ]
    },
    "PackageConfigSettings": {
      "description": "Settings to pass to PEP 517 build backends on a per-package basis.",
      "type": "object",
      "additionalProperties": {
        "$ref": "#/definitions/ConfigSettings"
      }
    },
    "PackageName": {
      "description": "The normalized name of a package.\n\nConverts the name to lowercase and collapses runs of `-`, `_`, and `.` down to a single `-`.\nFor example, `---`, `.`, and `__` are all converted to a single `-`.\n\nSee: <https://packaging.python.org/en/latest/specifications/name-normalization/>",
      "type": "string"
    },
    "PackageNameSpecifier": {
      "description": "The name of a package, or `:all:` or `:none:` to select or omit all packages, respectively.",
      "type": "string",
      "pattern": "^(:none:|:all:|([a-zA-Z0-9]|[a-zA-Z0-9][a-zA-Z0-9._-]*[a-zA-Z0-9]))$"
    },
    "PipGroupName": {
      "description": "The pip-compatible variant of a [`GroupName`].\n\nEither <groupname> or <path>:<groupname>.\nIf <path> is omitted it defaults to \"pyproject.toml\".",
      "type": "object",
      "properties": {
        "name": {
          "$ref": "#/definitions/GroupName"
        },
        "path": {
          "type": ["string", "null"]
        }
      },
      "required": ["name"]
    },
    "PipOptions": {
      "description": "Settings that are specific to the `uv pip` command-line interface.\n\nThese values will be ignored when running commands outside the `uv pip` namespace (e.g.,\n`uv lock`, `uvx`).",
      "type": "object",
      "properties": {
        "all-extras": {
          "description": "Include all optional dependencies.\n\nOnly applies to `pyproject.toml`, `setup.py`, and `setup.cfg` sources.",
          "type": ["boolean", "null"]
        },
        "allow-empty-requirements": {
          "description": "Allow `uv pip sync` with empty requirements, which will clear the environment of all\npackages.",
          "type": ["boolean", "null"]
        },
        "annotation-style": {
          "description": "The style of the annotation comments included in the output file, used to indicate the\nsource of each package.",
          "anyOf": [
            {
              "$ref": "#/definitions/AnnotationStyle"
            },
            {
              "type": "null"
            }
          ]
        },
        "break-system-packages": {
          "description": "Allow uv to modify an `EXTERNALLY-MANAGED` Python installation.\n\nWARNING: `--break-system-packages` is intended for use in continuous integration (CI)\nenvironments, when installing into Python installations that are managed by an external\npackage manager, like `apt`. It should be used with caution, as such Python installations\nexplicitly recommend against modifications by other package managers (like uv or pip).",
          "type": ["boolean", "null"]
        },
        "compile-bytecode": {
          "description": "Compile Python files to bytecode after installation.\n\nBy default, uv does not compile Python (`.py`) files to bytecode (`__pycache__/*.pyc`);\ninstead, compilation is performed lazily the first time a module is imported. For use-cases\nin which start time is critical, such as CLI applications and Docker containers, this option\ncan be enabled to trade longer installation times for faster start times.\n\nWhen enabled, uv will process the entire site-packages directory (including packages that\nare not being modified by the current operation) for consistency. Like pip, it will also\nignore errors.",
          "type": ["boolean", "null"]
        },
        "config-settings": {
          "description": "Settings to pass to the [PEP 517](https://peps.python.org/pep-0517/) build backend,\nspecified as `KEY=VALUE` pairs.",
          "anyOf": [
            {
              "$ref": "#/definitions/ConfigSettings"
            },
            {
              "type": "null"
            }
          ]
        },
        "config-settings-package": {
          "description": "Settings to pass to the [PEP 517](https://peps.python.org/pep-0517/) build backend for specific packages,\nspecified as `KEY=VALUE` pairs.",
          "anyOf": [
            {
              "$ref": "#/definitions/PackageConfigSettings"
            },
            {
              "type": "null"
            }
          ]
        },
        "custom-compile-command": {
          "description": "The header comment to include at the top of the output file generated by `uv pip compile`.\n\nUsed to reflect custom build scripts and commands that wrap `uv pip compile`.",
          "type": ["string", "null"]
        },
        "dependency-metadata": {
          "description": "Pre-defined static metadata for dependencies of the project (direct or transitive). When\nprovided, enables the resolver to use the specified metadata instead of querying the\nregistry or building the relevant package from source.\n\nMetadata should be provided in adherence with the [Metadata 2.3](https://packaging.python.org/en/latest/specifications/core-metadata/)\nstandard, though only the following fields are respected:\n\n- `name`: The name of the package.\n- (Optional) `version`: The version of the package. If omitted, the metadata will be applied\n  to all versions of the package.\n- (Optional) `requires-dist`: The dependencies of the package (e.g., `werkzeug>=0.14`).\n- (Optional) `requires-python`: The Python version required by the package (e.g., `>=3.10`).\n- (Optional) `provides-extra`: The extras provided by the package.",
          "type": ["array", "null"],
          "items": {
            "$ref": "#/definitions/StaticMetadata"
          }
        },
        "emit-build-options": {
          "description": "Include `--no-binary` and `--only-binary` entries in the output file generated by `uv pip compile`.",
          "type": ["boolean", "null"]
        },
        "emit-find-links": {
          "description": "Include `--find-links` entries in the output file generated by `uv pip compile`.",
          "type": ["boolean", "null"]
        },
        "emit-index-annotation": {
          "description": "Include comment annotations indicating the index used to resolve each package (e.g.,\n`# from https://pypi.org/simple`).",
          "type": ["boolean", "null"]
        },
        "emit-index-url": {
          "description": "Include `--index-url` and `--extra-index-url` entries in the output file generated by `uv pip compile`.",
          "type": ["boolean", "null"]
        },
        "emit-marker-expression": {
          "description": "Whether to emit a marker string indicating the conditions under which the set of pinned\ndependencies is valid.\n\nThe pinned dependencies may be valid even when the marker expression is\nfalse, but when the expression is true, the requirements are known to\nbe correct.",
          "type": ["boolean", "null"]
        },
        "exclude-newer": {
          "description": "Limit candidate packages to those that were uploaded prior to a given point in time.\n\nAccepts a superset of [RFC 3339](https://www.rfc-editor.org/rfc/rfc3339.html) (e.g.,\n`2006-12-02T02:07:43Z`). A full timestamp is required to ensure that the resolver will\nbehave consistently across timezones.",
          "anyOf": [
            {
              "$ref": "#/definitions/ExcludeNewerTimestamp"
            },
            {
              "type": "null"
            }
          ]
        },
        "exclude-newer-package": {
          "description": "Limit candidate packages for specific packages to those that were uploaded prior to the given date.\n\nAccepts package-date pairs in a dictionary format.",
          "anyOf": [
            {
              "$ref": "#/definitions/ExcludeNewerPackage"
            },
            {
              "type": "null"
            }
          ]
        },
        "extra": {
          "description": "Include optional dependencies from the specified extra; may be provided more than once.\n\nOnly applies to `pyproject.toml`, `setup.py`, and `setup.cfg` sources.",
          "type": ["array", "null"],
          "items": {
            "$ref": "#/definitions/ExtraName"
          }
        },
        "extra-build-dependencies": {
          "description": "Additional build dependencies for packages.\n\nThis allows extending the PEP 517 build environment for the project's dependencies with\nadditional packages. This is useful for packages that assume the presence of packages like\n`pip`, and do not declare them as build dependencies.",
          "anyOf": [
            {
              "$ref": "#/definitions/ExtraBuildDependencies"
            },
            {
              "type": "null"
            }
          ]
        },
        "extra-build-variables": {
          "description": "Extra environment variables to set when building certain packages.\n\nEnvironment variables will be added to the environment when building the\nspecified packages.",
          "anyOf": [
            {
              "$ref": "#/definitions/ExtraBuildVariables"
            },
            {
              "type": "null"
            }
          ]
        },
        "extra-index-url": {
          "description": "Extra URLs of package indexes to use, in addition to `--index-url`.\n\nAccepts either a repository compliant with [PEP 503](https://peps.python.org/pep-0503/)\n(the simple repository API), or a local directory laid out in the same format.\n\nAll indexes provided via this flag take priority over the index specified by\n[`index_url`](#index-url). When multiple indexes are provided, earlier values take priority.\n\nTo control uv's resolution strategy when multiple indexes are present, see\n[`index_strategy`](#index-strategy).",
          "type": ["array", "null"],
          "items": {
            "$ref": "#/definitions/IndexUrl"
          }
        },
        "find-links": {
          "description": "Locations to search for candidate distributions, in addition to those found in the registry\nindexes.\n\nIf a path, the target must be a directory that contains packages as wheel files (`.whl`) or\nsource distributions (e.g., `.tar.gz` or `.zip`) at the top level.\n\nIf a URL, the page must contain a flat list of links to package files adhering to the\nformats described above.",
          "type": ["array", "null"],
          "items": {
            "$ref": "#/definitions/IndexUrl"
          }
        },
        "fork-strategy": {
          "description": "The strategy to use when selecting multiple versions of a given package across Python\nversions and platforms.\n\nBy default, uv will optimize for selecting the latest version of each package for each\nsupported Python version (`requires-python`), while minimizing the number of selected\nversions across platforms.\n\nUnder `fewest`, uv will minimize the number of selected versions for each package,\npreferring older versions that are compatible with a wider range of supported Python\nversions or platforms.",
          "anyOf": [
            {
              "$ref": "#/definitions/ForkStrategy"
            },
            {
              "type": "null"
            }
          ]
        },
        "generate-hashes": {
          "description": "Include distribution hashes in the output file.",
          "type": ["boolean", "null"]
        },
        "group": {
          "description": "Include the following dependency groups.",
          "type": ["array", "null"],
          "items": {
            "$ref": "#/definitions/PipGroupName"
          }
        },
        "index-strategy": {
          "description": "The strategy to use when resolving against multiple index URLs.\n\nBy default, uv will stop at the first index on which a given package is available, and\nlimit resolutions to those present on that first index (`first-index`). This prevents\n\"dependency confusion\" attacks, whereby an attacker can upload a malicious package under the\nsame name to an alternate index.",
          "anyOf": [
            {
              "$ref": "#/definitions/IndexStrategy"
            },
            {
              "type": "null"
            }
          ]
        },
        "index-url": {
          "description": "The URL of the Python package index (by default: <https://pypi.org/simple>).\n\nAccepts either a repository compliant with [PEP 503](https://peps.python.org/pep-0503/)\n(the simple repository API), or a local directory laid out in the same format.\n\nThe index provided by this setting is given lower priority than any indexes specified via\n[`extra_index_url`](#extra-index-url).",
          "anyOf": [
            {
              "$ref": "#/definitions/IndexUrl"
            },
            {
              "type": "null"
            }
          ]
        },
        "keyring-provider": {
          "description": "Attempt to use `keyring` for authentication for index URLs.\n\nAt present, only `--keyring-provider subprocess` is supported, which configures uv to\nuse the `keyring` CLI to handle authentication.",
          "anyOf": [
            {
              "$ref": "#/definitions/KeyringProviderType"
            },
            {
              "type": "null"
            }
          ]
        },
        "link-mode": {
          "description": "The method to use when installing packages from the global cache.\n\nDefaults to `clone` (also known as Copy-on-Write) on macOS, and `hardlink` on Linux and\nWindows.\n\nWARNING: The use of symlink link mode is discouraged, as they create tight coupling between\nthe cache and the target environment. For example, clearing the cache (`uv cache clean`)\nwill break all installed packages by way of removing the underlying source files. Use\nsymlinks with caution.",
          "anyOf": [
            {
              "$ref": "#/definitions/LinkMode"
            },
            {
              "type": "null"
            }
          ]
        },
        "no-annotate": {
          "description": "Exclude comment annotations indicating the source of each package from the output file\ngenerated by `uv pip compile`.",
          "type": ["boolean", "null"]
        },
        "no-binary": {
          "description": "Don't install pre-built wheels.\n\nThe given packages will be built and installed from source. The resolver will still use\npre-built wheels to extract package metadata, if available.\n\nMultiple packages may be provided. Disable binaries for all packages with `:all:`.\nClear previously specified packages with `:none:`.",
          "type": ["array", "null"],
          "items": {
            "$ref": "#/definitions/PackageNameSpecifier"
          }
        },
        "no-build": {
          "description": "Don't build source distributions.\n\nWhen enabled, resolving will not run arbitrary Python code. The cached wheels of\nalready-built source distributions will be reused, but operations that require building\ndistributions will exit with an error.\n\nAlias for `--only-binary :all:`.",
          "type": ["boolean", "null"]
        },
        "no-build-isolation": {
          "description": "Disable isolation when building source distributions.\n\nAssumes that build dependencies specified by [PEP 518](https://peps.python.org/pep-0518/)\nare already installed.",
          "type": ["boolean", "null"]
        },
        "no-build-isolation-package": {
          "description": "Disable isolation when building source distributions for a specific package.\n\nAssumes that the packages' build dependencies specified by [PEP 518](https://peps.python.org/pep-0518/)\nare already installed.",
          "type": ["array", "null"],
          "items": {
            "$ref": "#/definitions/PackageName"
          }
        },
        "no-deps": {
          "description": "Ignore package dependencies, instead only add those packages explicitly listed\non the command line to the resulting requirements file.",
          "type": ["boolean", "null"]
        },
        "no-emit-package": {
          "description": "Specify a package to omit from the output resolution. Its dependencies will still be\nincluded in the resolution. Equivalent to pip-compile's `--unsafe-package` option.",
          "type": ["array", "null"],
          "items": {
            "$ref": "#/definitions/PackageName"
          }
        },
        "no-extra": {
          "description": "Exclude the specified optional dependencies if `all-extras` is supplied.",
          "type": ["array", "null"],
          "items": {
            "$ref": "#/definitions/ExtraName"
          }
        },
        "no-header": {
          "description": "Exclude the comment header at the top of output file generated by `uv pip compile`.",
          "type": ["boolean", "null"]
        },
        "no-index": {
          "description": "Ignore all registry indexes (e.g., PyPI), instead relying on direct URL dependencies and\nthose provided via `--find-links`.",
          "type": ["boolean", "null"]
        },
        "no-sources": {
          "description": "Ignore the `tool.uv.sources` table when resolving dependencies. Used to lock against the\nstandards-compliant, publishable package metadata, as opposed to using any local or Git\nsources.",
          "type": ["boolean", "null"]
        },
        "no-strip-extras": {
          "description": "Include extras in the output file.\n\nBy default, uv strips extras, as any packages pulled in by the extras are already included\nas dependencies in the output file directly. Further, output files generated with\n`--no-strip-extras` cannot be used as constraints files in `install` and `sync` invocations.",
          "type": ["boolean", "null"]
        },
        "no-strip-markers": {
          "description": "Include environment markers in the output file generated by `uv pip compile`.\n\nBy default, uv strips environment markers, as the resolution generated by `compile` is\nonly guaranteed to be correct for the target environment.",
          "type": ["boolean", "null"]
        },
        "only-binary": {
          "description": "Only use pre-built wheels; don't build source distributions.\n\nWhen enabled, resolving will not run code from the given packages. The cached wheels of already-built\nsource distributions will be reused, but operations that require building distributions will\nexit with an error.\n\nMultiple packages may be provided. Disable binaries for all packages with `:all:`.\nClear previously specified packages with `:none:`.",
          "type": ["array", "null"],
          "items": {
            "$ref": "#/definitions/PackageNameSpecifier"
          }
        },
        "output-file": {
          "description": "Write the requirements generated by `uv pip compile` to the given `requirements.txt` file.\n\nIf the file already exists, the existing versions will be preferred when resolving\ndependencies, unless `--upgrade` is also specified.",
          "type": ["string", "null"]
        },
        "prefix": {
          "description": "Install packages into `lib`, `bin`, and other top-level folders under the specified\ndirectory, as if a virtual environment were present at that location.\n\nIn general, prefer the use of `--python` to install into an alternate environment, as\nscripts and other artifacts installed via `--prefix` will reference the installing\ninterpreter, rather than any interpreter added to the `--prefix` directory, rendering them\nnon-portable.",
          "type": ["string", "null"]
        },
        "prerelease": {
          "description": "The strategy to use when considering pre-release versions.\n\nBy default, uv will accept pre-releases for packages that _only_ publish pre-releases,\nalong with first-party requirements that contain an explicit pre-release marker in the\ndeclared specifiers (`if-necessary-or-explicit`).",
          "anyOf": [
            {
              "$ref": "#/definitions/PrereleaseMode"
            },
            {
              "type": "null"
            }
          ]
        },
        "python": {
          "description": "The Python interpreter into which packages should be installed.\n\nBy default, uv installs into the virtual environment in the current working directory or\nany parent directory. The `--python` option allows you to specify a different interpreter,\nwhich is intended for use in continuous integration (CI) environments or other automated\nworkflows.\n\nSupported formats:\n- `3.10` looks for an installed Python 3.10 in the registry on Windows (see\n  `py --list-paths`), or `python3.10` on Linux and macOS.\n- `python3.10` or `python.exe` looks for a binary with the given name in `PATH`.\n- `/home/ferris/.local/bin/python3.10` uses the exact Python at the given path.",
          "type": ["string", "null"]
        },
        "python-platform": {
          "description": "The platform for which requirements should be resolved.\n\nRepresented as a \"target triple\", a string that describes the target platform in terms of\nits CPU, vendor, and operating system name, like `x86_64-unknown-linux-gnu` or\n`aarch64-apple-darwin`.",
          "anyOf": [
            {
              "$ref": "#/definitions/TargetTriple"
            },
            {
              "type": "null"
            }
          ]
        },
        "python-version": {
          "description": "The minimum Python version that should be supported by the resolved requirements (e.g.,\n`3.8` or `3.8.17`).\n\nIf a patch version is omitted, the minimum patch version is assumed. For example, `3.8` is\nmapped to `3.8.0`.",
          "anyOf": [
            {
              "$ref": "#/definitions/PythonVersion"
            },
            {
              "type": "null"
            }
          ]
        },
        "reinstall": {
          "description": "Reinstall all packages, regardless of whether they're already installed. Implies `refresh`.",
          "type": ["boolean", "null"]
        },
        "reinstall-package": {
          "description": "Reinstall a specific package, regardless of whether it's already installed. Implies\n`refresh-package`.",
          "type": ["array", "null"],
          "items": {
            "$ref": "#/definitions/PackageName"
          }
        },
        "require-hashes": {
          "description": "Require a matching hash for each requirement.\n\nHash-checking mode is all or nothing. If enabled, _all_ requirements must be provided\nwith a corresponding hash or set of hashes. Additionally, if enabled, _all_ requirements\nmust either be pinned to exact versions (e.g., `==1.0.0`), or be specified via direct URL.\n\nHash-checking mode introduces a number of additional constraints:\n\n- Git dependencies are not supported.\n- Editable installations are not supported.\n- Local dependencies are not supported, unless they point to a specific wheel (`.whl`) or\n  source archive (`.zip`, `.tar.gz`), as opposed to a directory.",
          "type": ["boolean", "null"]
        },
        "resolution": {
          "description": "The strategy to use when selecting between the different compatible versions for a given\npackage requirement.\n\nBy default, uv will use the latest compatible version of each package (`highest`).",
          "anyOf": [
            {
              "$ref": "#/definitions/ResolutionMode"
            },
            {
              "type": "null"
            }
          ]
        },
        "strict": {
          "description": "Validate the Python environment, to detect packages with missing dependencies and other\nissues.",
          "type": ["boolean", "null"]
        },
        "system": {
          "description": "Install packages into the system Python environment.\n\nBy default, uv installs into the virtual environment in the current working directory or\nany parent directory. The `--system` option instructs uv to instead use the first Python\nfound in the system `PATH`.\n\nWARNING: `--system` is intended for use in continuous integration (CI) environments and\nshould be used with caution, as it can modify the system Python installation.",
          "type": ["boolean", "null"]
        },
        "target": {
          "description": "Install packages into the specified directory, rather than into the virtual or system Python\nenvironment. The packages will be installed at the top-level of the directory.",
          "type": ["string", "null"]
        },
        "torch-backend": {
          "description": "The backend to use when fetching packages in the PyTorch ecosystem.\n\nWhen set, uv will ignore the configured index URLs for packages in the PyTorch ecosystem,\nand will instead use the defined backend.\n\nFor example, when set to `cpu`, uv will use the CPU-only PyTorch index; when set to `cu126`,\nuv will use the PyTorch index for CUDA 12.6.\n\nThe `auto` mode will attempt to detect the appropriate PyTorch index based on the currently\ninstalled CUDA drivers.\n\nThis setting is only respected by `uv pip` commands.\n\nThis option is in preview and may change in any future release.",
          "anyOf": [
            {
              "$ref": "#/definitions/TorchMode"
            },
            {
              "type": "null"
            }
          ]
        },
        "universal": {
          "description": "Perform a universal resolution, attempting to generate a single `requirements.txt` output\nfile that is compatible with all operating systems, architectures, and Python\nimplementations.\n\nIn universal mode, the current Python version (or user-provided `--python-version`) will be\ntreated as a lower bound. For example, `--universal --python-version 3.7` would produce a\nuniversal resolution for Python 3.7 and later.",
          "type": ["boolean", "null"]
        },
        "upgrade": {
          "description": "Allow package upgrades, ignoring pinned versions in any existing output file.",
          "type": ["boolean", "null"]
        },
        "upgrade-package": {
          "description": "Allow upgrades for a specific package, ignoring pinned versions in any existing output\nfile.\n\nAccepts both standalone package names (`ruff`) and version specifiers (`ruff<0.5.0`).",
          "type": ["array", "null"],
          "items": {
            "$ref": "#/definitions/Requirement"
          }
        },
        "verify-hashes": {
          "description": "Validate any hashes provided in the requirements file.\n\nUnlike `--require-hashes`, `--verify-hashes` does not require that all requirements have\nhashes; instead, it will limit itself to verifying the hashes of those requirements that do\ninclude them.",
          "type": ["boolean", "null"]
        }
      },
      "additionalProperties": false
    },
    "PortablePathBuf": {
      "type": "string"
    },
    "PrereleaseMode": {
      "oneOf": [
        {
          "description": "Disallow all pre-release versions.",
          "type": "string",
          "const": "disallow"
        },
        {
          "description": "Allow all pre-release versions.",
          "type": "string",
          "const": "allow"
        },
        {
          "description": "Allow pre-release versions if all versions of a package are pre-release.",
          "type": "string",
          "const": "if-necessary"
        },
        {
          "description": "Allow pre-release versions for first-party packages with explicit pre-release markers in\ntheir version requirements.",
          "type": "string",
          "const": "explicit"
        },
        {
          "description": "Allow pre-release versions if all versions of a package are pre-release, or if the package\nhas an explicit pre-release marker in its version requirements.",
          "type": "string",
          "const": "if-necessary-or-explicit"
        }
      ]
    },
    "PreviewFeatures": {
      "type": "string",
      "enum": [
        "python-install-default",
        "python-upgrade",
        "json-output",
        "pylock",
        "add-bounds",
        "package-conflicts",
        "extra-build-dependencies",
        "detect-module-conflicts",
        "format",
        "native-auth",
        "s3-endpoint",
        "cache-size",
        "init-project-flag",
        "workspace-metadata",
        "workspace-dir",
        "workspace-list",
        "sbom-export",
        "auth-helper"
      ]
    },
    "PythonDownloads": {
      "oneOf": [
        {
          "description": "Automatically download managed Python installations when needed.",
          "type": "string",
          "const": "automatic"
        },
        {
          "description": "Do not automatically download managed Python installations; require explicit installation.",
          "type": "string",
          "const": "manual"
        },
        {
          "description": "Do not ever allow Python downloads.",
          "type": "string",
          "const": "never"
        }
      ]
    },
    "PythonPreference": {
      "oneOf": [
        {
          "description": "Only use managed Python installations; never use system Python installations.",
          "type": "string",
          "const": "only-managed"
        },
        {
          "description": "Prefer managed Python installations over system Python installations.\n\nSystem Python installations are still preferred over downloading managed Python versions.\nUse `only-managed` to always fetch a managed Python version.",
          "type": "string",
          "const": "managed"
        },
        {
          "description": "Prefer system Python installations over managed Python installations.\n\nIf a system Python installation cannot be found, a managed Python installation can be used.",
          "type": "string",
          "const": "system"
        },
        {
          "description": "Only use system Python installations; never use managed Python installations.",
          "type": "string",
          "const": "only-system"
        }
      ]
    },
    "PythonVersion": {
      "description": "A Python version specifier, e.g. `3.11` or `3.12.4`.",
      "type": "string",
      "pattern": "^3\\.\\d+(\\.\\d+)?$"
    },
    "RequiredVersion": {
      "description": "A version specifier, e.g. `>=0.5.0` or `==0.5.0`.",
      "type": "string"
    },
    "Requirement": {
      "description": "A PEP 508 dependency specifier, e.g., `ruff >= 0.6.0`",
      "type": "string"
    },
    "ResolutionMode": {
      "oneOf": [
        {
          "description": "Resolve the highest compatible version of each package.",
          "type": "string",
          "const": "highest"
        },
        {
          "description": "Resolve the lowest compatible version of each package.",
          "type": "string",
          "const": "lowest"
        },
        {
          "description": "Resolve the lowest compatible version of any direct dependencies, and the highest\ncompatible version of any transitive dependencies.",
          "type": "string",
          "const": "lowest-direct"
        }
      ]
    },
    "SchemaConflictItem": {
      "description": "A single item in a conflicting set.\n\nEach item is a pair of an (optional) package and a corresponding extra or group name for that\npackage.",
      "type": "object",
      "properties": {
        "extra": {
          "anyOf": [
            {
              "$ref": "#/definitions/ExtraName"
            },
            {
              "type": "null"
            }
          ],
          "default": null
        },
        "group": {
          "anyOf": [
            {
              "$ref": "#/definitions/GroupName"
            },
            {
              "type": "null"
            }
          ],
          "default": null
        },
        "package": {
          "anyOf": [
            {
              "$ref": "#/definitions/PackageName"
            },
            {
              "type": "null"
            }
          ],
          "default": null
        }
      }
    },
    "SchemaConflictSet": {
      "description": "Like [`ConflictSet`], but for deserialization in `pyproject.toml`.\n\nThe schema format is different from the in-memory format. Specifically, the\nschema format does not allow specifying the package name (or will make it\noptional in the future), where as the in-memory format needs the package\nname.",
      "type": "array",
      "items": {
        "$ref": "#/definitions/SchemaConflictItem"
      }
    },
    "SchemaConflicts": {
      "description": "Like [`Conflicts`], but for deserialization in `pyproject.toml`.\n\nThe schema format is different from the in-memory format. Specifically, the\nschema format does not allow specifying the package name (or will make it\noptional in the future), where as the in-memory format needs the package\nname.\n\nN.B. `Conflicts` is still used for (de)serialization. Specifically, in the\nlock file, where the package name is required.",
      "type": "array",
      "items": {
        "$ref": "#/definitions/SchemaConflictSet"
      }
    },
    "SerdePattern": {
      "type": "string"
    },
    "Source": {
      "description": "A `tool.uv.sources` value.",
      "anyOf": [
        {
          "description": "A remote Git repository, available over HTTPS or SSH.\n\nExample:\n```toml\nflask = { git = \"https://github.com/pallets/flask\", tag = \"3.0.0\" }\n```",
          "type": "object",
          "properties": {
            "branch": {
              "type": ["string", "null"]
            },
            "extra": {
              "anyOf": [
                {
                  "$ref": "#/definitions/ExtraName"
                },
                {
                  "type": "null"
                }
              ]
            },
            "git": {
              "description": "The repository URL (without the `git+` prefix).",
              "allOf": [
                {
                  "$ref": "#/definitions/DisplaySafeUrl"
                }
              ]
            },
            "group": {
              "anyOf": [
                {
                  "$ref": "#/definitions/GroupName"
                },
                {
                  "type": "null"
                }
              ]
            },
            "lfs": {
              "description": "Whether to use Git LFS when cloning the repository.",
              "type": ["boolean", "null"]
            },
            "marker": {
              "$ref": "#/definitions/MarkerTree"
            },
            "rev": {
              "type": ["string", "null"]
            },
            "subdirectory": {
              "description": "The path to the directory with the `pyproject.toml`, if it's not in the archive root.",
              "anyOf": [
                {
                  "$ref": "#/definitions/PortablePathBuf"
                },
                {
                  "type": "null"
                }
              ]
            },
            "tag": {
              "type": ["string", "null"]
            }
          },
          "additionalProperties": false,
          "required": ["git"]
        },
        {
          "description": "A remote `http://` or `https://` URL, either a wheel (`.whl`) or a source distribution\n(`.zip`, `.tar.gz`).\n\nExample:\n```toml\nflask = { url = \"https://files.pythonhosted.org/packages/61/80/ffe1da13ad9300f87c93af113edd0638c75138c42a0994becfacac078c06/flask-3.0.3-py3-none-any.whl\" }\n```",
          "type": "object",
          "properties": {
            "extra": {
              "anyOf": [
                {
                  "$ref": "#/definitions/ExtraName"
                },
                {
                  "type": "null"
                }
              ]
            },
            "group": {
              "anyOf": [
                {
                  "$ref": "#/definitions/GroupName"
                },
                {
                  "type": "null"
                }
              ]
            },
            "marker": {
              "$ref": "#/definitions/MarkerTree"
            },
            "subdirectory": {
              "description": "For source distributions, the path to the directory with the `pyproject.toml`, if it's\nnot in the archive root.",
              "anyOf": [
                {
                  "$ref": "#/definitions/PortablePathBuf"
                },
                {
                  "type": "null"
                }
              ]
            },
            "url": {
              "$ref": "#/definitions/DisplaySafeUrl"
            }
          },
          "additionalProperties": false,
          "required": ["url"]
        },
        {
          "description": "The path to a dependency, either a wheel (a `.whl` file), source distribution (a `.zip` or\n`.tar.gz` file), or source tree (i.e., a directory containing a `pyproject.toml` or\n`setup.py` file in the root).",
          "type": "object",
          "properties": {
            "editable": {
              "description": "`false` by default.",
              "type": ["boolean", "null"]
            },
            "extra": {
              "anyOf": [
                {
                  "$ref": "#/definitions/ExtraName"
                },
                {
                  "type": "null"
                }
              ]
            },
            "group": {
              "anyOf": [
                {
                  "$ref": "#/definitions/GroupName"
                },
                {
                  "type": "null"
                }
              ]
            },
            "marker": {
              "$ref": "#/definitions/MarkerTree"
            },
            "package": {
              "description": "Whether to treat the dependency as a buildable Python package (`true`) or as a virtual\npackage (`false`). If `false`, the package will not be built or installed, but its\ndependencies will be included in the virtual environment.\n\nWhen omitted, the package status is inferred based on the presence of a `[build-system]`\nin the project's `pyproject.toml`.",
              "type": ["boolean", "null"]
            },
            "path": {
              "$ref": "#/definitions/PortablePathBuf"
            }
          },
          "additionalProperties": false,
          "required": ["path"]
        },
        {
          "description": "A dependency pinned to a specific index, e.g., `torch` after setting `torch` to `https://download.pytorch.org/whl/cu118`.",
          "type": "object",
          "properties": {
            "extra": {
              "anyOf": [
                {
                  "$ref": "#/definitions/ExtraName"
                },
                {
                  "type": "null"
                }
              ]
            },
            "group": {
              "anyOf": [
                {
                  "$ref": "#/definitions/GroupName"
                },
                {
                  "type": "null"
                }
              ]
            },
            "index": {
              "$ref": "#/definitions/IndexName"
            },
            "marker": {
              "$ref": "#/definitions/MarkerTree"
            }
          },
          "additionalProperties": false,
          "required": ["index"]
        },
        {
          "description": "A dependency on another package in the workspace.",
          "type": "object",
          "properties": {
            "editable": {
              "description": "Whether the package should be installed as editable. Defaults to `true`.",
              "type": ["boolean", "null"]
            },
            "extra": {
              "anyOf": [
                {
                  "$ref": "#/definitions/ExtraName"
                },
                {
                  "type": "null"
                }
              ]
            },
            "group": {
              "anyOf": [
                {
                  "$ref": "#/definitions/GroupName"
                },
                {
                  "type": "null"
                }
              ]
            },
            "marker": {
              "$ref": "#/definitions/MarkerTree"
            },
            "workspace": {
              "description": "When set to `false`, the package will be fetched from the remote index, rather than\nincluded as a workspace package.",
              "type": "boolean"
            }
          },
          "additionalProperties": false,
          "required": ["workspace"]
        }
      ]
    },
    "Sources": {
      "anyOf": [
        {
          "$ref": "#/definitions/Source"
        },
        {
          "type": "array",
          "items": {
            "$ref": "#/definitions/Source"
          }
        }
      ]
    },
    "StaticMetadata": {
      "description": "A subset of the Python Package Metadata 2.3 standard as specified in\n<https://packaging.python.org/specifications/core-metadata/>.",
      "type": "object",
      "properties": {
        "name": {
          "$ref": "#/definitions/PackageName"
        },
        "provides-extra": {
          "type": "array",
          "default": [],
          "items": {
            "$ref": "#/definitions/ExtraName"
          }
        },
        "requires-dist": {
          "type": "array",
          "default": [],
          "items": {
            "$ref": "#/definitions/Requirement"
          }
        },
        "requires-python": {
          "description": "PEP 508-style Python requirement, e.g., `>=3.10`",
          "type": ["string", "null"]
        },
        "version": {
          "description": "PEP 440-style package version, e.g., `1.2.3`",
          "type": ["string", "null"]
        }
      },
      "additionalProperties": false,
      "required": ["name"]
    },
    "StatusCode": {
      "description": "HTTP status code (100-599)",
      "type": "number",
      "maximum": 599,
      "minimum": 100
    },
    "TargetTriple": {
      "description": "The supported target triples. Each triple consists of an architecture, vendor, and operating\nsystem.\n\nSee: <https://doc.rust-lang.org/nightly/rustc/platform-support.html>",
      "oneOf": [
        {
          "description": "An alias for `x86_64-pc-windows-msvc`, the default target for Windows.",
          "type": "string",
          "const": "windows"
        },
        {
          "description": "An alias for `x86_64-unknown-linux-gnu`, the default target for Linux.",
          "type": "string",
          "const": "linux"
        },
        {
          "description": "An alias for `aarch64-apple-darwin`, the default target for macOS.",
          "type": "string",
          "const": "macos"
        },
        {
          "description": "A 64-bit x86 Windows target.",
          "type": "string",
          "const": "x86_64-pc-windows-msvc"
        },
        {
          "description": "An ARM64 Windows target.",
          "type": "string",
          "const": "aarch64-pc-windows-msvc"
        },
        {
          "description": "A 32-bit x86 Windows target.",
          "type": "string",
          "const": "i686-pc-windows-msvc"
        },
        {
          "description": "An x86 Linux target. Equivalent to `x86_64-manylinux_2_28`.",
          "type": "string",
          "const": "x86_64-unknown-linux-gnu"
        },
        {
          "description": "An ARM-based macOS target, as seen on Apple Silicon devices\n\nBy default, assumes the least-recent, non-EOL macOS version (13.0), but respects\nthe `MACOSX_DEPLOYMENT_TARGET` environment variable if set.",
          "type": "string",
          "const": "aarch64-apple-darwin"
        },
        {
          "description": "An x86 macOS target.\n\nBy default, assumes the least-recent, non-EOL macOS version (13.0), but respects\nthe `MACOSX_DEPLOYMENT_TARGET` environment variable if set.",
          "type": "string",
          "const": "x86_64-apple-darwin"
        },
        {
          "description": "An ARM64 Linux target. Equivalent to `aarch64-manylinux_2_28`.",
          "type": "string",
          "const": "aarch64-unknown-linux-gnu"
        },
        {
          "description": "An ARM64 Linux target.",
          "type": "string",
          "const": "aarch64-unknown-linux-musl"
        },
        {
          "description": "An `x86_64` Linux target.",
          "type": "string",
          "const": "x86_64-unknown-linux-musl"
        },
        {
          "description": "A RISCV64 Linux target.",
          "type": "string",
          "const": "riscv64-unknown-linux"
        },
        {
          "description": "An `x86_64` target for the `manylinux2014` platform. Equivalent to `x86_64-manylinux_2_17`.",
          "type": "string",
          "const": "x86_64-manylinux2014"
        },
        {
          "description": "An `x86_64` target for the `manylinux_2_17` platform.",
          "type": "string",
          "const": "x86_64-manylinux_2_17"
        },
        {
          "description": "An `x86_64` target for the `manylinux_2_28` platform.",
          "type": "string",
          "const": "x86_64-manylinux_2_28"
        },
        {
          "description": "An `x86_64` target for the `manylinux_2_31` platform.",
          "type": "string",
          "const": "x86_64-manylinux_2_31"
        },
        {
          "description": "An `x86_64` target for the `manylinux_2_32` platform.",
          "type": "string",
          "const": "x86_64-manylinux_2_32"
        },
        {
          "description": "An `x86_64` target for the `manylinux_2_33` platform.",
          "type": "string",
          "const": "x86_64-manylinux_2_33"
        },
        {
          "description": "An `x86_64` target for the `manylinux_2_34` platform.",
          "type": "string",
          "const": "x86_64-manylinux_2_34"
        },
        {
          "description": "An `x86_64` target for the `manylinux_2_35` platform.",
          "type": "string",
          "const": "x86_64-manylinux_2_35"
        },
        {
          "description": "An `x86_64` target for the `manylinux_2_36` platform.",
          "type": "string",
          "const": "x86_64-manylinux_2_36"
        },
        {
          "description": "An `x86_64` target for the `manylinux_2_37` platform.",
          "type": "string",
          "const": "x86_64-manylinux_2_37"
        },
        {
          "description": "An `x86_64` target for the `manylinux_2_38` platform.",
          "type": "string",
          "const": "x86_64-manylinux_2_38"
        },
        {
          "description": "An `x86_64` target for the `manylinux_2_39` platform.",
          "type": "string",
          "const": "x86_64-manylinux_2_39"
        },
        {
          "description": "An `x86_64` target for the `manylinux_2_40` platform.",
          "type": "string",
          "const": "x86_64-manylinux_2_40"
        },
        {
          "description": "An ARM64 target for the `manylinux2014` platform. Equivalent to `aarch64-manylinux_2_17`.",
          "type": "string",
          "const": "aarch64-manylinux2014"
        },
        {
          "description": "An ARM64 target for the `manylinux_2_17` platform.",
          "type": "string",
          "const": "aarch64-manylinux_2_17"
        },
        {
          "description": "An ARM64 target for the `manylinux_2_28` platform.",
          "type": "string",
          "const": "aarch64-manylinux_2_28"
        },
        {
          "description": "An ARM64 target for the `manylinux_2_31` platform.",
          "type": "string",
          "const": "aarch64-manylinux_2_31"
        },
        {
          "description": "An ARM64 target for the `manylinux_2_32` platform.",
          "type": "string",
          "const": "aarch64-manylinux_2_32"
        },
        {
          "description": "An ARM64 target for the `manylinux_2_33` platform.",
          "type": "string",
          "const": "aarch64-manylinux_2_33"
        },
        {
          "description": "An ARM64 target for the `manylinux_2_34` platform.",
          "type": "string",
          "const": "aarch64-manylinux_2_34"
        },
        {
          "description": "An ARM64 target for the `manylinux_2_35` platform.",
          "type": "string",
          "const": "aarch64-manylinux_2_35"
        },
        {
          "description": "An ARM64 target for the `manylinux_2_36` platform.",
          "type": "string",
          "const": "aarch64-manylinux_2_36"
        },
        {
          "description": "An ARM64 target for the `manylinux_2_37` platform.",
          "type": "string",
          "const": "aarch64-manylinux_2_37"
        },
        {
          "description": "An ARM64 target for the `manylinux_2_38` platform.",
          "type": "string",
          "const": "aarch64-manylinux_2_38"
        },
        {
          "description": "An ARM64 target for the `manylinux_2_39` platform.",
          "type": "string",
          "const": "aarch64-manylinux_2_39"
        },
        {
          "description": "An ARM64 target for the `manylinux_2_40` platform.",
          "type": "string",
          "const": "aarch64-manylinux_2_40"
        },
        {
          "description": "An ARM64 Android target.\n\nBy default uses Android API level 24, but respects\nthe `ANDROID_API_LEVEL` environment variable if set.",
          "type": "string",
          "const": "aarch64-linux-android"
        },
        {
          "description": "An `x86_64` Android target.\n\nBy default uses Android API level 24, but respects\nthe `ANDROID_API_LEVEL` environment variable if set.",
          "type": "string",
          "const": "x86_64-linux-android"
        },
        {
          "description": "A wasm32 target using the Pyodide 2024 platform. Meant for use with Python 3.12.",
          "type": "string",
          "const": "wasm32-pyodide2024"
        },
        {
          "description": "An ARM64 target for iOS device\n\nBy default, iOS 13.0 is used, but respects the `IPHONEOS_DEPLOYMENT_TARGET`\nenvironment variable if set.",
          "type": "string",
          "const": "arm64-apple-ios"
        },
        {
          "description": "An ARM64 target for iOS simulator\n\nBy default, iOS 13.0 is used, but respects the `IPHONEOS_DEPLOYMENT_TARGET`\nenvironment variable if set.",
          "type": "string",
          "const": "arm64-apple-ios-simulator"
        },
        {
          "description": "An `x86_64` target for iOS simulator\n\nBy default, iOS 13.0 is used, but respects the `IPHONEOS_DEPLOYMENT_TARGET`\nenvironment variable if set.",
          "type": "string",
          "const": "x86_64-apple-ios-simulator"
        }
      ]
    },
    "ToolUvDependencyGroups": {
      "type": "object",
      "additionalProperties": {
        "$ref": "#/definitions/DependencyGroupSettings"
      }
    },
    "ToolUvSources": {
      "type": "object",
      "additionalProperties": {
        "$ref": "#/definitions/Sources"
      }
    },
    "ToolUvWorkspace": {
      "type": "object",
      "properties": {
        "exclude": {
          "description": "Packages to exclude as workspace members. If a package matches both `members` and\n`exclude`, it will be excluded.\n\nSupports both globs and explicit paths.\n\nFor more information on the glob syntax, refer to the [`glob` documentation](https://docs.rs/glob/latest/glob/struct.Pattern.html).",
          "type": ["array", "null"],
          "items": {
            "$ref": "#/definitions/SerdePattern"
          }
        },
        "members": {
          "description": "Packages to include as workspace members.\n\nSupports both globs and explicit paths.\n\nFor more information on the glob syntax, refer to the [`glob` documentation](https://docs.rs/glob/latest/glob/struct.Pattern.html).",
          "type": ["array", "null"],
          "items": {
            "$ref": "#/definitions/SerdePattern"
          }
        }
      },
      "additionalProperties": false
    },
    "TorchMode": {
      "description": "The strategy to use when determining the appropriate PyTorch index.",
      "oneOf": [
        {
          "description": "Select the appropriate PyTorch index based on the operating system and CUDA driver version.",
          "type": "string",
          "const": "auto"
        },
        {
          "description": "Use the CPU-only PyTorch index.",
          "type": "string",
          "const": "cpu"
        },
        {
          "description": "Use the PyTorch index for CUDA 13.0.",
          "type": "string",
          "const": "cu130"
        },
        {
          "description": "Use the PyTorch index for CUDA 12.9.",
          "type": "string",
          "const": "cu129"
        },
        {
          "description": "Use the PyTorch index for CUDA 12.8.",
          "type": "string",
          "const": "cu128"
        },
        {
          "description": "Use the PyTorch index for CUDA 12.6.",
          "type": "string",
          "const": "cu126"
        },
        {
          "description": "Use the PyTorch index for CUDA 12.5.",
          "type": "string",
          "const": "cu125"
        },
        {
          "description": "Use the PyTorch index for CUDA 12.4.",
          "type": "string",
          "const": "cu124"
        },
        {
          "description": "Use the PyTorch index for CUDA 12.3.",
          "type": "string",
          "const": "cu123"
        },
        {
          "description": "Use the PyTorch index for CUDA 12.2.",
          "type": "string",
          "const": "cu122"
        },
        {
          "description": "Use the PyTorch index for CUDA 12.1.",
          "type": "string",
          "const": "cu121"
        },
        {
          "description": "Use the PyTorch index for CUDA 12.0.",
          "type": "string",
          "const": "cu120"
        },
        {
          "description": "Use the PyTorch index for CUDA 11.8.",
          "type": "string",
          "const": "cu118"
        },
        {
          "description": "Use the PyTorch index for CUDA 11.7.",
          "type": "string",
          "const": "cu117"
        },
        {
          "description": "Use the PyTorch index for CUDA 11.6.",
          "type": "string",
          "const": "cu116"
        },
        {
          "description": "Use the PyTorch index for CUDA 11.5.",
          "type": "string",
          "const": "cu115"
        },
        {
          "description": "Use the PyTorch index for CUDA 11.4.",
          "type": "string",
          "const": "cu114"
        },
        {
          "description": "Use the PyTorch index for CUDA 11.3.",
          "type": "string",
          "const": "cu113"
        },
        {
          "description": "Use the PyTorch index for CUDA 11.2.",
          "type": "string",
          "const": "cu112"
        },
        {
          "description": "Use the PyTorch index for CUDA 11.1.",
          "type": "string",
          "const": "cu111"
        },
        {
          "description": "Use the PyTorch index for CUDA 11.0.",
          "type": "string",
          "const": "cu110"
        },
        {
          "description": "Use the PyTorch index for CUDA 10.2.",
          "type": "string",
          "const": "cu102"
        },
        {
          "description": "Use the PyTorch index for CUDA 10.1.",
          "type": "string",
          "const": "cu101"
        },
        {
          "description": "Use the PyTorch index for CUDA 10.0.",
          "type": "string",
          "const": "cu100"
        },
        {
          "description": "Use the PyTorch index for CUDA 9.2.",
          "type": "string",
          "const": "cu92"
        },
        {
          "description": "Use the PyTorch index for CUDA 9.1.",
          "type": "string",
          "const": "cu91"
        },
        {
          "description": "Use the PyTorch index for CUDA 9.0.",
          "type": "string",
          "const": "cu90"
        },
        {
          "description": "Use the PyTorch index for CUDA 8.0.",
          "type": "string",
          "const": "cu80"
        },
        {
          "description": "Use the PyTorch index for ROCm 6.4.",
          "type": "string",
          "const": "rocm6.4"
        },
        {
          "description": "Use the PyTorch index for ROCm 6.3.",
          "type": "string",
          "const": "rocm6.3"
        },
        {
          "description": "Use the PyTorch index for ROCm 6.2.4.",
          "type": "string",
          "const": "rocm6.2.4"
        },
        {
          "description": "Use the PyTorch index for ROCm 6.2.",
          "type": "string",
          "const": "rocm6.2"
        },
        {
          "description": "Use the PyTorch index for ROCm 6.1.",
          "type": "string",
          "const": "rocm6.1"
        },
        {
          "description": "Use the PyTorch index for ROCm 6.0.",
          "type": "string",
          "const": "rocm6.0"
        },
        {
          "description": "Use the PyTorch index for ROCm 5.7.",
          "type": "string",
          "const": "rocm5.7"
        },
        {
          "description": "Use the PyTorch index for ROCm 5.6.",
          "type": "string",
          "const": "rocm5.6"
        },
        {
          "description": "Use the PyTorch index for ROCm 5.5.",
          "type": "string",
          "const": "rocm5.5"
        },
        {
          "description": "Use the PyTorch index for ROCm 5.4.2.",
          "type": "string",
          "const": "rocm5.4.2"
        },
        {
          "description": "Use the PyTorch index for ROCm 5.4.",
          "type": "string",
          "const": "rocm5.4"
        },
        {
          "description": "Use the PyTorch index for ROCm 5.3.",
          "type": "string",
          "const": "rocm5.3"
        },
        {
          "description": "Use the PyTorch index for ROCm 5.2.",
          "type": "string",
          "const": "rocm5.2"
        },
        {
          "description": "Use the PyTorch index for ROCm 5.1.1.",
          "type": "string",
          "const": "rocm5.1.1"
        },
        {
          "description": "Use the PyTorch index for ROCm 4.2.",
          "type": "string",
          "const": "rocm4.2"
        },
        {
          "description": "Use the PyTorch index for ROCm 4.1.",
          "type": "string",
          "const": "rocm4.1"
        },
        {
          "description": "Use the PyTorch index for ROCm 4.0.1.",
          "type": "string",
          "const": "rocm4.0.1"
        },
        {
          "description": "Use the PyTorch index for Intel XPU.",
          "type": "string",
          "const": "xpu"
        }
      ]
    },
    "TrustedHost": {
      "description": "A host or host-port pair.",
      "type": "string"
    },
    "TrustedPublishing": {
      "oneOf": [
        {
          "type": "string",
          "enum": ["always", "never"]
        },
        {
          "description": "Attempt trusted publishing when we're in a supported environment, continue if that fails.\n\nSupported environments include GitHub Actions and GitLab CI/CD.",
          "type": "string",
          "const": "automatic"
        }
      ]
    },
    "WheelDataIncludes": {
      "description": "Data includes for wheels.\n\nSee `BuildBackendSettings::data`.",
      "type": "object",
      "properties": {
        "data": {
          "type": ["string", "null"],
          "default": null
        },
        "headers": {
          "type": ["string", "null"],
          "default": null
        },
        "platlib": {
          "type": ["string", "null"],
          "default": null
        },
        "purelib": {
          "type": ["string", "null"],
          "default": null
        },
        "scripts": {
          "type": ["string", "null"],
          "default": null
        }
      },
      "additionalProperties": false
    }
  }
}<|MERGE_RESOLUTION|>--- conflicted
+++ resolved
@@ -385,16 +385,11 @@
       ]
     },
     "preview": {
-<<<<<<< HEAD
       "description": "Whether to enable all experimental, preview features.",
       "type": [
         "boolean",
         "null"
       ]
-=======
-      "description": "Whether to enable experimental, preview features.",
-      "type": ["boolean", "null"]
->>>>>>> 631ab22b
     },
     "preview-features": {
       "description": "Whether to enable specific experimental, preview features.",
