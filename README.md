--- conflicted
+++ resolved
@@ -171,7 +171,7 @@
 uv uses aggressive caching to avoid re-downloading (and re-building dependencies) that have
 already been accessed in prior runs.
 
-The specifics of uv's caching semantics vary based on the nature of the dependency: 
+The specifics of uv's caching semantics vary based on the nature of the dependency:
 
 - **For registry dependencies** (like those downloaded from PyPI), uv respects HTTP caching headers.
 - **For direct URL dependencies**, uv respects HTTP caching headers, and also caches based on
@@ -187,7 +187,7 @@
 - To force uv to revalidate cached data for all dependencies, run `uv pip install --refresh ...`.
 - To force uv to revalidate cached data for a specific dependency, run, e.g., `uv pip install --refresh-package flask ...`.
 - To force uv to ignore existing installed versions, run `uv pip install --reinstall ...`.
-- To clear the global cache entirely, run `uv clean`. 
+- To clear the global cache entirely, run `uv clean`.
 
 ### Resolution strategy
 
@@ -257,7 +257,7 @@
 If dependency resolution fails due to a transitive pre-release, uv will prompt the user to
 re-run with `--prerelease=allow`, to allow pre-releases for all dependencies.
 
-Alternatively, you can add the transitive dependency to your `requirements.in` file with 
+Alternatively, you can add the transitive dependency to your `requirements.in` file with
 pre-release specifier (e.g., `flask>=2.0.0rc1`) to opt in to pre-release support for that specific
 dependency.
 
@@ -357,10 +357,6 @@
 
 <div align="center">
   <a target="_blank" href="https://astral.sh" style="background:none">
-<<<<<<< HEAD
-    <img src="https://raw.githubusercontent.com/astral-sh/uv/main/assets/svg/Astral.svg" alt="Made by Astral Badge">
-=======
     <img src="https://raw.githubusercontent.com/astral-sh/uv/main/assets/svg/Astral.svg" alt="Made by Astral">
->>>>>>> 9e0336c2
   </a>
 </div>