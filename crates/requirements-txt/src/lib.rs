//! Parses a subset of requirement.txt syntax
//!
//! <https://pip.pypa.io/en/stable/reference/requirements-file-format/>
//!
//! Supported:
//!  * [PEP 508 requirements](https://packaging.python.org/en/latest/specifications/dependency-specifiers/)
//!  * `-r`
//!  * `-c`
//!  * `--hash` (postfix)
//!  * `-e`
//!
//! Unsupported:
//!  * `<path>`. TBD
//!  * `<archive_url>`. TBD
//!  * Options without a requirement, such as `--find-links` or `--index-url`
//!
//! Grammar as implemented:
//!
//! ```text
//! file = (statement | empty ('#' any*)? '\n')*
//! empty = whitespace*
//! statement = constraint_include | requirements_include | editable_requirement | requirement
//! constraint_include = '-c' ('=' | wrappable_whitespaces) filepath
//! requirements_include = '-r' ('=' | wrappable_whitespaces) filepath
//! editable_requirement = '-e' ('=' | wrappable_whitespaces) requirement
//! # We check whether the line starts with a letter or a number, in that case we assume it's a
//! # PEP 508 requirement
//! # https://packaging.python.org/en/latest/specifications/name-normalization/#valid-non-normalized-names
//! # This does not (yet?) support plain files or urls, we use a letter or a number as first
//! # character to assume a PEP 508 requirement
//! requirement = [a-zA-Z0-9] pep508_grammar_tail wrappable_whitespaces hashes
//! hashes = ('--hash' ('=' | wrappable_whitespaces) [a-zA-Z0-9-_]+ ':' [a-zA-Z0-9-_] wrappable_whitespaces+)*
//! # This should indicate a single backslash before a newline
//! wrappable_whitespaces = whitespace ('\\\n' | whitespace)*
//! ```

use std::borrow::Cow;
use std::fmt::{Display, Formatter};
use std::io;
use std::path::{Path, PathBuf};

use serde::{Deserialize, Serialize};
use tracing::instrument;
use unscanny::{Pattern, Scanner};
use url::Url;
use uv_client::RegistryClient;
use uv_warnings::warn_user;

use async_recursion::async_recursion;
use pep508_rs::{
    expand_path_vars, split_scheme, Extras, Pep508Error, Pep508ErrorSource, Requirement, Scheme,
    VerbatimUrl,
};
use uv_fs::{normalize_url_path, Simplified};
use uv_normalize::ExtraName;

/// We emit one of those for each requirements.txt entry
enum RequirementsTxtStatement {
    /// `-r` inclusion filename
    Requirements {
        filename: String,
        start: usize,
        end: usize,
    },
    /// `-c` inclusion filename
    Constraint {
        filename: String,
        start: usize,
        end: usize,
    },
    /// PEP 508 requirement plus metadata
    RequirementEntry(RequirementEntry),
    /// `-e`
    EditableRequirement(EditableRequirement),
    /// `--index-url`
    IndexUrl(VerbatimUrl),
    /// `--extra-index-url`
    ExtraIndexUrl(VerbatimUrl),
    /// `--find-links`
    FindLinks(FindLink),
    /// `--no-index`
    NoIndex,
}

#[derive(Debug, Clone, PartialEq, Eq)]
pub enum FindLink {
    Path(PathBuf),
    Url(Url),
}

impl FindLink {
    /// Parse a raw string for a `--find-links` entry, which could be a URL or a local path.
    ///
    /// For example:
    /// - `file:///home/ferris/project/scripts/...`
    /// - `file:../ferris/`
    /// - `../ferris/`
    /// - `https://download.pytorch.org/whl/torch_stable.html`
    pub fn parse(given: &str, working_dir: impl AsRef<Path>) -> Result<Self, url::ParseError> {
        if let Some((scheme, path)) = split_scheme(given) {
            match Scheme::parse(scheme) {
                // Ex) `file:///home/ferris/project/scripts/...` or `file:../ferris/`
                Some(Scheme::File) => {
                    let path = path.strip_prefix("//").unwrap_or(path);

                    // Transform, e.g., `/C:/Users/ferris/wheel-0.42.0.tar.gz` to `C:\Users\ferris\wheel-0.42.0.tar.gz`.
                    let path = normalize_url_path(path);

                    let path = PathBuf::from(path.as_ref());
                    let path = if path.is_absolute() {
                        path
                    } else {
                        working_dir.as_ref().join(path)
                    };
                    Ok(Self::Path(path))
                }

                // Ex) `https://download.pytorch.org/whl/torch_stable.html`
                Some(_) => {
                    let url = Url::parse(given)?;
                    Ok(Self::Url(url))
                }

                // Ex) `C:/Users/ferris/wheel-0.42.0.tar.gz`
                _ => {
                    let path = PathBuf::from(given);
                    let path = if path.is_absolute() {
                        path
                    } else {
                        working_dir.as_ref().join(path)
                    };
                    Ok(Self::Path(path))
                }
            }
        } else {
            // Ex) `../ferris/`
            let path = PathBuf::from(given);
            let path = if path.is_absolute() {
                path
            } else {
                working_dir.as_ref().join(path)
            };
            Ok(Self::Path(path))
        }
    }
}

#[derive(Debug, Clone, Eq, PartialEq)]
pub struct EditableRequirement {
    pub url: VerbatimUrl,
    pub extras: Vec<ExtraName>,
    pub path: PathBuf,
}

impl EditableRequirement {
    pub fn url(&self) -> &VerbatimUrl {
        &self.url
    }

    pub fn raw(&self) -> &Url {
        self.url.raw()
    }
}

impl EditableRequirement {
    /// Parse a raw string for an editable requirement (`pip install -e <editable>`), which could be
    /// a URL or a local path, and could contain unexpanded environment variables.
    ///
    /// For example:
    /// - `file:///home/ferris/project/scripts/...`
    /// - `file:../editable/`
    /// - `../editable/`
    ///
    /// We disallow URLs with schemes other than `file://` (e.g., `https://...`).
    pub fn parse(
        given: &str,
        working_dir: impl AsRef<Path>,
    ) -> Result<Self, RequirementsTxtParserError> {
        // Identify the extras.
        let (requirement, extras) = if let Some((requirement, extras)) = Self::split_extras(given) {
            let extras = Extras::parse(extras).map_err(|err| {
                // Map from error on the extras to error on the whole requirement.
                let err = Pep508Error {
                    message: err.message,
                    start: requirement.len() + err.start,
                    len: err.len,
                    input: given.to_string(),
                };
                match err.message {
                    Pep508ErrorSource::String(_) | Pep508ErrorSource::UrlError(_) => {
                        RequirementsTxtParserError::Pep508 {
                            start: err.start,
                            end: err.start + err.len,
                            source: err,
                        }
                    }
                    Pep508ErrorSource::UnsupportedRequirement(_) => {
                        RequirementsTxtParserError::UnsupportedRequirement {
                            start: err.start,
                            end: err.start + err.len,
                            source: err,
                        }
                    }
                }
            })?;
            (requirement, extras.into_vec())
        } else {
            (given, vec![])
        };

        // Create a `VerbatimUrl` to represent the editable requirement.
        let url = if let Some((scheme, path)) = split_scheme(requirement) {
            match Scheme::parse(scheme) {
                // Ex) `file:///home/ferris/project/scripts/...` or `file:../editable/`
                Some(Scheme::File) => {
                    let path = path.strip_prefix("//").unwrap_or(path);

                    // Transform, e.g., `/C:/Users/ferris/wheel-0.42.0.tar.gz` to `C:\Users\ferris\wheel-0.42.0.tar.gz`.
                    let path = normalize_url_path(path);

                    VerbatimUrl::parse_path(path, working_dir.as_ref())
                }

                // Ex) `https://download.pytorch.org/whl/torch_stable.html`
                Some(_) => {
                    return Err(RequirementsTxtParserError::UnsupportedUrl(
                        requirement.to_string(),
                    ));
                }

                // Ex) `C:/Users/ferris/wheel-0.42.0.tar.gz`
                _ => VerbatimUrl::parse_path(requirement, working_dir.as_ref()),
            }
        } else {
            // Ex) `../editable/`
            VerbatimUrl::parse_path(requirement, working_dir.as_ref())
        };

        // Create a `PathBuf`.
        let path = url.to_file_path().map_err(|()| {
            RequirementsTxtParserError::InvalidEditablePath(requirement.to_string())
        })?;

        // Add the verbatim representation of the URL to the `VerbatimUrl`.
        let url = url.with_given(requirement.to_string());

        Ok(Self { url, extras, path })
    }

    /// Identify the extras in an editable URL (e.g., `../editable[dev]`).
    ///
    /// Pip uses `m = re.match(r'^(.+)(\[[^]]+])$', path)`. Our strategy is:
    /// - If the string ends with a closing bracket (`]`)...
    /// - Iterate backwards until you find the open bracket (`[`)...
    /// - But abort if you find another closing bracket (`]`) first.
    pub fn split_extras(given: &str) -> Option<(&str, &str)> {
        let mut chars = given.char_indices().rev();

        // If the string ends with a closing bracket (`]`)...
        if !matches!(chars.next(), Some((_, ']'))) {
            return None;
        }

        // Iterate backwards until you find the open bracket (`[`)...
        let (index, _) = chars
            .take_while(|(_, c)| *c != ']')
            .find(|(_, c)| *c == '[')?;

        Some(given.split_at(index))
    }
}

impl Display for EditableRequirement {
    fn fmt(&self, f: &mut Formatter<'_>) -> std::fmt::Result {
        Display::fmt(&self.url, f)
    }
}

/// A [Requirement] with additional metadata from the requirements.txt, currently only hashes but in
/// the future also editable an similar information
#[derive(Debug, Deserialize, Clone, Eq, PartialEq, Serialize)]
pub struct RequirementEntry {
    /// The actual PEP 508 requirement
    pub requirement: Requirement,
    /// Hashes of the downloadable packages
    pub hashes: Vec<String>,
    /// Editable installation, see e.g. <https://stackoverflow.com/q/35064426/3549270>
    pub editable: bool,
}

impl Display for RequirementEntry {
    fn fmt(&self, f: &mut Formatter<'_>) -> std::fmt::Result {
        if self.editable {
            write!(f, "-e ")?;
        }
        write!(f, "{}", self.requirement)?;
        for hash in &self.hashes {
            write!(f, " --hash {hash}")?;
        }
        Ok(())
    }
}

/// Parsed and flattened requirements.txt with requirements and constraints
#[derive(Debug, Default, Clone, PartialEq, Eq)]
pub struct RequirementsTxt {
    /// The actual requirements with the hashes.
    pub requirements: Vec<RequirementEntry>,
    /// Constraints included with `-c`.
    pub constraints: Vec<Requirement>,
    /// Editables with `-e`.
    pub editables: Vec<EditableRequirement>,
    /// The index URL, specified with `--index-url`.
    pub index_url: Option<VerbatimUrl>,
    /// The extra index URLs, specified with `--extra-index-url`.
    pub extra_index_urls: Vec<VerbatimUrl>,
    /// The find links locations, specified with `--find-links`.
    pub find_links: Vec<FindLink>,
    /// Whether to ignore the index, specified with `--no-index`.
    pub no_index: bool,
}

impl RequirementsTxt {
    /// See module level documentation
    #[instrument(skip_all, fields(requirements_txt = requirements_txt.as_ref().as_os_str().to_str()))]
    pub async fn parse(
        requirements_txt: impl AsRef<Path>,
        working_dir: impl AsRef<Path>,
        client: &RegistryClient,
    ) -> Result<Self, RequirementsTxtFileError> {
        let content = if requirements_txt.as_ref().starts_with("http://")
            | requirements_txt.as_ref().starts_with("https://")
        {
            read_url_to_string(&requirements_txt, client).await
        } else {
            uv_fs::read_to_string(&requirements_txt)
                .await
                .map_err(RequirementsTxtParserError::IO)
        }
        .map_err(|err| RequirementsTxtFileError {
            file: requirements_txt.as_ref().to_path_buf(),
            error: err,
        })?;

        let working_dir = working_dir.as_ref();
        let requirements_dir = requirements_txt.as_ref().parent().unwrap_or(working_dir);
        let data = Self::parse_inner(&content, working_dir, requirements_dir, client)
            .await
            .map_err(|err| RequirementsTxtFileError {
                file: requirements_txt.as_ref().to_path_buf(),
                error: err,
            })?;
        if data == Self::default() {
            warn_user!(
                "Requirements file {} does not contain any dependencies",
                requirements_txt.as_ref().display()
            );
        }

        Ok(data)
    }

    /// See module level documentation.
    ///
    /// When parsing, relative paths to requirements (e.g., `-e ../editable/`) are resolved against
    /// the current working directory. However, relative paths to sub-files (e.g., `-r ../requirements.txt`)
    /// are resolved against the directory of the containing `requirements.txt` file, to match
    /// `pip`'s behavior.
    #[async_recursion]
    pub async fn parse_inner(
        content: &str,
        working_dir: &Path,
        requirements_dir: &Path,
        client: &RegistryClient,
    ) -> Result<Self, RequirementsTxtParserError> {
        let mut s = Scanner::new(content);

        let mut data = Self::default();
        while let Some(statement) = parse_entry(&mut s, content, working_dir)? {
            match statement {
                RequirementsTxtStatement::Requirements {
                    filename,
                    start,
                    end,
                } => {
                    let sub_file = requirements_dir.join(expand_path_vars(&filename).as_ref());
                    let sub_requirements = Self::parse(&sub_file, working_dir, client)
                        .await
                        .map_err(|err| RequirementsTxtParserError::Subfile {
                            source: Box::new(err),
                            start,
                            end,
<<<<<<< HEAD
                        })?;
                    // Add each to the correct category
=======
                        }
                    })?;

                    // Disallow conflicting `--index-url` in nested `requirements` files.
                    if sub_requirements.index_url.is_some()
                        && data.index_url.is_some()
                        && sub_requirements.index_url != data.index_url
                    {
                        let (line, column) = calculate_row_column(content, s.cursor());
                        return Err(RequirementsTxtParserError::Parser {
                            message:
                                "Nested `requirements` file contains conflicting `--index-url`"
                                    .to_string(),
                            line,
                            column,
                        });
                    }

                    // Add each to the correct category.
>>>>>>> 01ebaef4
                    data.update_from(sub_requirements);
                }
                RequirementsTxtStatement::Constraint {
                    filename,
                    start,
                    end,
                } => {
                    let sub_file = requirements_dir.join(expand_path_vars(&filename).as_ref());
                    let sub_constraints = Self::parse(&sub_file, working_dir, client)
                        .await
                        .map_err(|err| RequirementsTxtParserError::Subfile {
                            source: Box::new(err),
                            start,
                            end,
                        })?;
                    // Treat any nested requirements or constraints as constraints. This differs
                    // from `pip`, which seems to treat `-r` requirements in constraints files as
                    // _requirements_, but we don't want to support that.
                    data.constraints.extend(
                        sub_constraints
                            .requirements
                            .into_iter()
                            .map(|requirement_entry| requirement_entry.requirement),
                    );
                    data.constraints.extend(sub_constraints.constraints);
                }
                RequirementsTxtStatement::RequirementEntry(requirement_entry) => {
                    data.requirements.push(requirement_entry);
                }
                RequirementsTxtStatement::EditableRequirement(editable) => {
                    data.editables.push(editable);
                }
                RequirementsTxtStatement::IndexUrl(url) => {
                    if data.index_url.is_some() {
                        let (line, column) = calculate_row_column(content, s.cursor());
                        return Err(RequirementsTxtParserError::Parser {
                            message: "Multiple `--index-url` values provided".to_string(),
                            line,
                            column,
                        });
                    }
                    data.index_url = Some(url);
                }
                RequirementsTxtStatement::ExtraIndexUrl(url) => {
                    data.extra_index_urls.push(url);
                }
                RequirementsTxtStatement::FindLinks(path_or_url) => {
                    data.find_links.push(path_or_url);
                }
                RequirementsTxtStatement::NoIndex => {
                    data.no_index = true;
                }
            }
        }
        Ok(data)
    }

    /// Merge the data from a nested `requirements` file (`other`) into this one.
    pub fn update_from(&mut self, other: Self) {
        let RequirementsTxt {
            requirements,
            constraints,
            editables,
            index_url,
            extra_index_urls,
            find_links,
            no_index,
        } = other;
        self.requirements.extend(requirements);
        self.constraints.extend(constraints);
        self.editables.extend(editables);
        if self.index_url.is_none() {
            self.index_url = index_url;
        }
        self.extra_index_urls.extend(extra_index_urls);
        self.find_links.extend(find_links);
        self.no_index = self.no_index || no_index;
    }
}

/// Parse a single entry, that is a requirement, an inclusion or a comment line
///
/// Consumes all preceding trivia (whitespace and comments). If it returns None, we've reached
/// the end of file
fn parse_entry(
    s: &mut Scanner,
    content: &str,
    working_dir: &Path,
) -> Result<Option<RequirementsTxtStatement>, RequirementsTxtParserError> {
    // Eat all preceding whitespace, this may run us to the end of file
    eat_wrappable_whitespace(s);
    while s.at(['\n', '\r', '#']) {
        // skip comments
        eat_trailing_line(content, s)?;
        eat_wrappable_whitespace(s);
    }

    let start = s.cursor();
    Ok(Some(if s.eat_if("-r") || s.eat_if("--requirement") {
        let requirements_file = parse_value(content, s, |c: char| !['\n', '\r', '#'].contains(&c))?;
        let end = s.cursor();
        eat_trailing_line(content, s)?;
        RequirementsTxtStatement::Requirements {
            filename: requirements_file.to_string(),
            start,
            end,
        }
    } else if s.eat_if("-c") || s.eat_if("--constraint") {
        let constraints_file = parse_value(content, s, |c: char| !['\n', '\r', '#'].contains(&c))?;
        let end = s.cursor();
        eat_trailing_line(content, s)?;
        RequirementsTxtStatement::Constraint {
            filename: constraints_file.to_string(),
            start,
            end,
        }
    } else if s.eat_if("-e") || s.eat_if("--editable") {
        let path_or_url = parse_value(content, s, |c: char| !['\n', '\r'].contains(&c))?;
        let editable_requirement = EditableRequirement::parse(path_or_url, working_dir)
            .map_err(|err| err.with_offset(start))?;
        RequirementsTxtStatement::EditableRequirement(editable_requirement)
    } else if s.eat_if("-i") || s.eat_if("--index-url") {
        let given = parse_value(content, s, |c: char| !['\n', '\r'].contains(&c))?;
        let url = VerbatimUrl::parse(given)
            .map(|url| url.with_given(given.to_owned()))
            .map_err(|err| RequirementsTxtParserError::Url {
                source: err,
                url: given.to_string(),
                start,
                end: s.cursor(),
            })?;
        RequirementsTxtStatement::IndexUrl(url)
    } else if s.eat_if("--extra-index-url") {
        let given = parse_value(content, s, |c: char| !['\n', '\r'].contains(&c))?;
        let url = VerbatimUrl::parse(given)
            .map(|url| url.with_given(given.to_owned()))
            .map_err(|err| RequirementsTxtParserError::Url {
                source: err,
                url: given.to_string(),
                start,
                end: s.cursor(),
            })?;
        RequirementsTxtStatement::ExtraIndexUrl(url)
    } else if s.eat_if("--no-index") {
        RequirementsTxtStatement::NoIndex
    } else if s.eat_if("--find-links") || s.eat_if("-f") {
        let path_or_url = parse_value(content, s, |c: char| !['\n', '\r'].contains(&c))?;
        let path_or_url = FindLink::parse(path_or_url, working_dir).map_err(|err| {
            RequirementsTxtParserError::Url {
                source: err,
                url: path_or_url.to_string(),
                start,
                end: s.cursor(),
            }
        })?;
        RequirementsTxtStatement::FindLinks(path_or_url)
    } else if s.at(char::is_ascii_alphanumeric) {
        let (requirement, hashes) = parse_requirement_and_hashes(s, content, working_dir)?;
        RequirementsTxtStatement::RequirementEntry(RequirementEntry {
            requirement,
            hashes,
            editable: false,
        })
    } else if let Some(char) = s.peek() {
        let (line, column) = calculate_row_column(content, s.cursor());
        return Err(RequirementsTxtParserError::Parser {
            message: format!(
                "Unexpected '{char}', expected '-c', '-e', '-r' or the start of a requirement"
            ),
            line,
            column,
        });
    } else {
        // EOF
        return Ok(None);
    }))
}

/// Eat whitespace and ignore newlines escaped with a backslash
fn eat_wrappable_whitespace<'a>(s: &mut Scanner<'a>) -> &'a str {
    let start = s.cursor();
    s.eat_while([' ', '\t']);
    // Allow multiple escaped line breaks
    // With the order we support `\n`, `\r`, `\r\n` without accidentally eating a `\n\r`
    while s.eat_if("\\\n") || s.eat_if("\\\r\n") || s.eat_if("\\\r") {
        s.eat_while([' ', '\t']);
    }
    s.from(start)
}

/// Eats the end of line or a potential trailing comma
fn eat_trailing_line(content: &str, s: &mut Scanner) -> Result<(), RequirementsTxtParserError> {
    s.eat_while([' ', '\t']);
    match s.eat() {
        None | Some('\n') => {} // End of file or end of line, nothing to do
        Some('\r') => {
            s.eat_if('\n'); // `\r\n`, but just `\r` is also accepted
        }
        Some('#') => {
            s.eat_until(['\r', '\n']);
            if s.at('\r') {
                s.eat_if('\n'); // `\r\n`, but just `\r` is also accepted
            }
        }
        Some(other) => {
            let (line, column) = calculate_row_column(content, s.cursor());
            return Err(RequirementsTxtParserError::Parser {
                message: format!("Expected comment or end-of-line, found '{other}'"),
                line,
                column,
            });
        }
    }
    Ok(())
}

/// Parse a PEP 508 requirement with optional trailing hashes
fn parse_requirement_and_hashes(
    s: &mut Scanner,
    content: &str,
    working_dir: &Path,
) -> Result<(Requirement, Vec<String>), RequirementsTxtParserError> {
    // PEP 508 requirement
    let start = s.cursor();
    // Termination: s.eat() eventually becomes None
    let (end, has_hashes) = loop {
        let end = s.cursor();

        //  We look for the end of the line ...
        if s.eat_if('\n') {
            break (end, false);
        }
        if s.eat_if('\r') {
            s.eat_if('\n'); // Support `\r\n` but also accept stray `\r`
            break (end, false);
        }
        // ... or `--hash`, an escaped newline or a comment separated by whitespace ...
        if !eat_wrappable_whitespace(s).is_empty() {
            if s.after().starts_with("--") {
                break (end, true);
            } else if s.eat_if('#') {
                s.eat_until(['\r', '\n']);
                if s.at('\r') {
                    s.eat_if('\n'); // `\r\n`, but just `\r` is also accepted
                }
                break (end, false);
            }
            continue;
        }
        // ... or the end of the file, which works like the end of line
        if s.eat().is_none() {
            break (end, false);
        }
    };

    let requirement = &content[start..end];

    // If the requirement looks like a `requirements.txt` file (with a missing `-r`), raise an
    // error.
    //
    // While `requirements.txt` is a valid package name (per the spec), PyPI disallows
    // `requirements.txt` and some other variants anyway.
    #[allow(clippy::case_sensitive_file_extension_comparisons)]
    if requirement.ends_with(".txt") || requirement.ends_with(".in") {
        let path = Path::new(requirement);
        let path = if path.is_absolute() {
            Cow::Borrowed(path)
        } else {
            Cow::Owned(working_dir.join(path))
        };
        if path.is_file() {
            return Err(RequirementsTxtParserError::MissingRequirementPrefix(
                requirement.to_string(),
            ));
        }
    }

    // If the requirement looks like an editable requirement (with a missing `-e`), raise an
    // error.
    //
    // Slashes are not allowed in package names, so these would be rejected in the next step anyway.
    if requirement.contains('/') || requirement.contains('\\') {
        let path = Path::new(requirement);
        let path = if path.is_absolute() {
            Cow::Borrowed(path)
        } else {
            Cow::Owned(working_dir.join(path))
        };
        if path.is_dir() {
            return Err(RequirementsTxtParserError::MissingEditablePrefix(
                requirement.to_string(),
            ));
        }
    }

    let requirement =
        Requirement::parse(requirement, working_dir).map_err(|err| match err.message {
            Pep508ErrorSource::String(_) | Pep508ErrorSource::UrlError(_) => {
                RequirementsTxtParserError::Pep508 {
                    source: err,
                    start,
                    end,
                }
            }
            Pep508ErrorSource::UnsupportedRequirement(_) => {
                RequirementsTxtParserError::UnsupportedRequirement {
                    source: err,
                    start,
                    end,
                }
            }
        })?;
    let hashes = if has_hashes {
        let hashes = parse_hashes(content, s)?;
        eat_trailing_line(content, s)?;
        hashes
    } else {
        Vec::new()
    };
    Ok((requirement, hashes))
}

/// Parse `--hash=... --hash ...` after a requirement
fn parse_hashes(content: &str, s: &mut Scanner) -> Result<Vec<String>, RequirementsTxtParserError> {
    let mut hashes = Vec::new();
    if s.eat_while("--hash").is_empty() {
        let (line, column) = calculate_row_column(content, s.cursor());
        return Err(RequirementsTxtParserError::Parser {
            message: format!(
                "Expected '--hash', found '{:?}'",
                s.eat_while(|c: char| !c.is_whitespace())
            ),
            line,
            column,
        });
    }
    let hash = parse_value(content, s, |c: char| !c.is_whitespace())?;
    hashes.push(hash.to_string());
    loop {
        eat_wrappable_whitespace(s);
        if !s.eat_if("--hash") {
            break;
        }
        let hash = parse_value(content, s, |c: char| !c.is_whitespace())?;
        hashes.push(hash.to_string());
    }
    Ok(hashes)
}

/// In `-<key>=<value>` or `-<key> value`, this parses the part after the key
fn parse_value<'a, T>(
    content: &str,
    s: &mut Scanner<'a>,
    while_pattern: impl Pattern<T>,
) -> Result<&'a str, RequirementsTxtParserError> {
    if s.eat_if('=') {
        // Explicit equals sign
        Ok(s.eat_while(while_pattern).trim_end())
    } else if s.eat_if(char::is_whitespace) {
        // Key and value are separated by whitespace instead
        s.eat_whitespace();
        Ok(s.eat_while(while_pattern).trim_end())
    } else {
        let (line, column) = calculate_row_column(content, s.cursor());
        Err(RequirementsTxtParserError::Parser {
            message: format!("Expected '=' or whitespace, found {:?}", s.peek()),
            line,
            column,
        })
    }
}

async fn read_url_to_string(
    path: impl AsRef<Path>,
    client: &RegistryClient,
) -> Result<String, RequirementsTxtParserError> {
    // here, pip would url-encode the non-utf8 bytes of the string instead of crashing
    // this behavior is probably not worth recreating
    let path_utf8 = path.as_ref().to_str().ok_or_else(|| {
        RequirementsTxtParserError::NonUnicodeRemoteRequirementsUrl {
            url: path.as_ref().to_owned(),
        }
    })?;

    let mut response = client
        .cached_client()
        .uncached()
        .get(path_utf8)
        .send()
        .await?;

    if response.status() == 401 {
        let basic_auth_user: String = dialoguer::Input::with_theme(&dialoguer::theme::SimpleTheme)
            .with_prompt(format!("User for {path_utf8}"))
            .interact_text()?;
        let basic_auth_password = dialoguer::Password::with_theme(&dialoguer::theme::SimpleTheme)
            .with_prompt("Password")
            .interact()?;

        response = client
            .cached_client()
            .uncached()
            .get(path_utf8)
            .basic_auth(basic_auth_user, Some(basic_auth_password))
            .send()
            .await?;
    }

    Ok(response
        .error_for_status()
        .map_err(reqwest_middleware::Error::Reqwest)?
        .text()
        .await
        .map_err(reqwest_middleware::Error::Reqwest)?)
}

/// Error parsing requirements.txt, wrapper with filename
#[derive(Debug)]
pub struct RequirementsTxtFileError {
    file: PathBuf,
    error: RequirementsTxtParserError,
}

/// Error parsing requirements.txt, error disambiguation
#[derive(Debug)]
pub enum RequirementsTxtParserError {
    IO(io::Error),
    Url {
        source: url::ParseError,
        url: String,
        start: usize,
        end: usize,
    },
    InvalidEditablePath(String),
    UnsupportedUrl(String),
    MissingRequirementPrefix(String),
    MissingEditablePrefix(String),
    Parser {
        message: String,
        line: usize,
        column: usize,
    },
    UnsupportedRequirement {
        source: Pep508Error,
        start: usize,
        end: usize,
    },
    Pep508 {
        source: Pep508Error,
        start: usize,
        end: usize,
    },
    Subfile {
        source: Box<RequirementsTxtFileError>,
        start: usize,
        end: usize,
    },
    Reqwest(reqwest_middleware::Error),
    NonUnicodeRemoteRequirementsUrl {
        url: PathBuf,
    },
    InteractivePrompt(dialoguer::Error),
}

impl RequirementsTxtParserError {
    /// Add a fixed offset to the location of the error.
    #[must_use]
    fn with_offset(self, offset: usize) -> Self {
        match self {
            Self::IO(err) => Self::IO(err),
            Self::InvalidEditablePath(given) => Self::InvalidEditablePath(given),
            Self::Url {
                source,
                url,
                start,
                end,
            } => Self::Url {
                source,
                url,
                start: start + offset,
                end: end + offset,
            },
            Self::UnsupportedUrl(url) => Self::UnsupportedUrl(url),
            Self::MissingRequirementPrefix(given) => Self::MissingRequirementPrefix(given),
            Self::MissingEditablePrefix(given) => Self::MissingEditablePrefix(given),
            Self::Parser {
                message,
                line,
                column,
            } => Self::Parser {
                message,
                line,
                column,
            },
            Self::UnsupportedRequirement { source, start, end } => Self::UnsupportedRequirement {
                source,
                start: start + offset,
                end: end + offset,
            },
            Self::Pep508 { source, start, end } => Self::Pep508 {
                source,
                start: start + offset,
                end: end + offset,
            },
            Self::Subfile { source, start, end } => Self::Subfile {
                source,
                start: start + offset,
                end: end + offset,
            },
            Self::Reqwest(err) => Self::Reqwest(err),
            Self::NonUnicodeRemoteRequirementsUrl { url } => {
                Self::NonUnicodeRemoteRequirementsUrl { url }
            }
            Self::InteractivePrompt(err) => Self::InteractivePrompt(err),
        }
    }
}

impl Display for RequirementsTxtParserError {
    fn fmt(&self, f: &mut Formatter<'_>) -> std::fmt::Result {
        match self {
            Self::IO(err) => err.fmt(f),
            Self::InvalidEditablePath(given) => {
                write!(f, "Invalid editable path: {given}")
            }
            Self::Url { url, start, .. } => {
                write!(f, "Invalid URL at position {start}: `{url}`")
            }
            Self::UnsupportedUrl(url) => {
                write!(f, "Unsupported URL (expected a `file://` scheme): `{url}`")
            }
            Self::MissingRequirementPrefix(given) => {
                write!(f, "Requirement `{given}` looks like a requirements file but was passed as a package name. Did you mean `-r {given}`?")
            }
            Self::MissingEditablePrefix(given) => {
                write!(
                    f,
                    "Requirement `{given}` looks like a directory but was passed as a package name. Did you mean `-e {given}`?"
                )
            }
            Self::Parser {
                message,
                line,
                column,
            } => {
                write!(f, "{message} at {line}:{column}")
            }
            Self::UnsupportedRequirement { start, end, .. } => {
                write!(f, "Unsupported requirement in position {start} to {end}")
            }
            Self::Pep508 { start, .. } => {
                write!(f, "Couldn't parse requirement at position {start}")
            }
            Self::Subfile { start, .. } => {
                write!(f, "Error parsing included file at position {start}")
            }
            Self::Reqwest(err) => {
                write!(f, "Error while accessing remote requirements file {err}")
            }
            Self::NonUnicodeRemoteRequirementsUrl { url } => {
                write!(
                    f,
                    "Remote requirements URL contains non-unicode characters: {}",
                    url.display(),
                )
            }
            Self::InteractivePrompt(err) => err.fmt(f),
        }
    }
}

impl std::error::Error for RequirementsTxtParserError {
    fn source(&self) -> Option<&(dyn std::error::Error + 'static)> {
        match &self {
            Self::IO(err) => err.source(),
            Self::Url { source, .. } => Some(source),
            Self::InvalidEditablePath(_) => None,
            Self::UnsupportedUrl(_) => None,
            Self::MissingRequirementPrefix(_) => None,
            Self::MissingEditablePrefix(_) => None,
            Self::UnsupportedRequirement { source, .. } => Some(source),
            Self::Pep508 { source, .. } => Some(source),
            Self::Subfile { source, .. } => Some(source.as_ref()),
            Self::Parser { .. } => None,
            Self::Reqwest(err) => err.source(),
            Self::NonUnicodeRemoteRequirementsUrl { .. } => None,
            Self::InteractivePrompt(err) => err.source(),
        }
    }
}

impl Display for RequirementsTxtFileError {
    fn fmt(&self, f: &mut Formatter<'_>) -> std::fmt::Result {
        match &self.error {
            RequirementsTxtParserError::IO(err) => err.fmt(f),
            RequirementsTxtParserError::Url { url, start, .. } => {
                write!(
                    f,
                    "Invalid URL in `{}` at position {start}: `{url}`",
                    self.file.simplified_display(),
                )
            }
            RequirementsTxtParserError::InvalidEditablePath(given) => {
                write!(
                    f,
                    "Invalid editable path in `{}`: {given}",
                    self.file.simplified_display()
                )
            }
            RequirementsTxtParserError::UnsupportedUrl(url) => {
                write!(
                    f,
                    "Unsupported URL (expected a `file://` scheme) in `{}`: `{url}`",
                    self.file.simplified_display(),
                )
            }
            RequirementsTxtParserError::MissingRequirementPrefix(given) => {
                write!(
                    f,
                    "Requirement `{given}` in `{}` looks like a requirements file but was passed as a package name. Did you mean `-r {given}`?",
                    self.file.simplified_display(),
                )
            }
            RequirementsTxtParserError::MissingEditablePrefix(given) => {
                write!(
                    f,
                    "Requirement `{given}` in `{}` looks like a directory but was passed as a package name. Did you mean `-e {given}`?",
                    self.file.simplified_display(),
                )
            }
            RequirementsTxtParserError::Parser {
                message,
                line,
                column,
            } => {
                write!(
                    f,
                    "{message} at {}:{line}:{column}",
                    self.file.simplified_display(),
                )
            }
            RequirementsTxtParserError::UnsupportedRequirement { start, .. } => {
                write!(
                    f,
                    "Unsupported requirement in {} at position {start}",
                    self.file.simplified_display(),
                )
            }
            RequirementsTxtParserError::Pep508 { start, .. } => {
                write!(
                    f,
                    "Couldn't parse requirement in `{}` at position {start}",
                    self.file.simplified_display(),
                )
            }
            RequirementsTxtParserError::Subfile { start, .. } => {
                write!(
                    f,
                    "Error parsing included file in `{}` at position {start}",
                    self.file.simplified_display(),
                )
            }
            RequirementsTxtParserError::Reqwest(err) => {
                write!(
                    f,
                    "Error while accessing remote requirements file {}: {err}",
                    self.file.simplified_display(),
                )
            }

            RequirementsTxtParserError::NonUnicodeRemoteRequirementsUrl { url } => {
                write!(
                    f,
                    "Remote requirements URL contains non-unicode characters: {}",
                    url.display(),
                )
            }
            RequirementsTxtParserError::InteractivePrompt(err) => {
                write!(
                    f,
                    "Error while getting user input for authentication with file {}: {err}",
                    self.file.simplified_display(),
                )
            }
        }
    }
}

impl std::error::Error for RequirementsTxtFileError {
    fn source(&self) -> Option<&(dyn std::error::Error + 'static)> {
        self.error.source()
    }
}

impl From<io::Error> for RequirementsTxtParserError {
    fn from(err: io::Error) -> Self {
        Self::IO(err)
    }
}

impl From<reqwest_middleware::Error> for RequirementsTxtParserError {
    fn from(err: reqwest_middleware::Error) -> Self {
        Self::Reqwest(err)
    }
}

impl From<dialoguer::Error> for RequirementsTxtParserError {
    fn from(err: dialoguer::Error) -> Self {
        Self::InteractivePrompt(err)
    }
}

/// Calculates the column and line offset of a given cursor based on the
/// number of Unicode codepoints.
fn calculate_row_column(content: &str, position: usize) -> (usize, usize) {
    let mut line = 1;
    let mut column = 1;

    let mut chars = content.char_indices().peekable();
    while let Some((index, char)) = chars.next() {
        if index >= position {
            break;
        }
        match char {
            '\r' => {
                // If the next character is a newline, skip it.
                if chars
                    .peek()
                    .map_or(false, |&(_, next_char)| next_char == '\n')
                {
                    chars.next();
                }

                // Reset.
                line += 1;
                column = 1;
            }
            '\n' => {
                //
                line += 1;
                column = 1;
            }
            // Increment column by Unicode codepoint. We don't use visual width
            // (e.g., `UnicodeWidthChar::width(char).unwrap_or(0)`), since that's
            // not what editors typically count.
            _ => column += 1,
        }
    }

    (line, column)
}

#[cfg(test)]
mod test {
    use std::path::{Path, PathBuf};

    use anyhow::Result;
    use assert_fs::prelude::*;
    use fs_err as fs;
    use indoc::indoc;
    use itertools::Itertools;
    use tempfile::tempdir;
    use test_case::test_case;
    use unscanny::Scanner;
    use uv_client::{RegistryClient, RegistryClientBuilder};
    use uv_fs::Simplified;

    use crate::{calculate_row_column, EditableRequirement, RequirementsTxt};

    fn workspace_test_data_dir() -> PathBuf {
        PathBuf::from("./test-data")
    }

    fn registry_client() -> RegistryClient {
        RegistryClientBuilder::new(uv_cache::Cache::temp().unwrap())
            .connectivity(uv_client::Connectivity::Online)
            .build()
    }

    #[test_case(Path::new("basic.txt"))]
    #[test_case(Path::new("constraints-a.txt"))]
    #[test_case(Path::new("constraints-b.txt"))]
    #[test_case(Path::new("empty.txt"))]
    #[test_case(Path::new("for-poetry.txt"))]
    #[test_case(Path::new("include-a.txt"))]
    #[test_case(Path::new("include-b.txt"))]
    #[test_case(Path::new("poetry-with-hashes.txt"))]
    #[test_case(Path::new("small.txt"))]
    #[test_case(Path::new("whitespace.txt"))]
    #[tokio::test]
    async fn parse(path: &Path) {
        let working_dir = workspace_test_data_dir().join("requirements-txt");
        let requirements_txt = working_dir.join(path);

        let actual = RequirementsTxt::parse(requirements_txt, &working_dir, &registry_client())
            .await
            .unwrap();

        let snapshot = format!("parse-{}", path.to_string_lossy());
        insta::assert_debug_snapshot!(snapshot, actual);
    }

    #[test_case(Path::new("basic.txt"))]
    #[test_case(Path::new("constraints-a.txt"))]
    #[test_case(Path::new("constraints-b.txt"))]
    #[test_case(Path::new("empty.txt"))]
    #[test_case(Path::new("for-poetry.txt"))]
    #[test_case(Path::new("include-a.txt"))]
    #[test_case(Path::new("include-b.txt"))]
    #[test_case(Path::new("poetry-with-hashes.txt"))]
    #[test_case(Path::new("small.txt"))]
    #[test_case(Path::new("whitespace.txt"))]
    #[test_case(Path::new("editable.txt"))]
    #[tokio::test]
    async fn line_endings(path: &Path) {
        let working_dir = workspace_test_data_dir().join("requirements-txt");
        let requirements_txt = working_dir.join(path);

        // Copy the existing files over to a temporary directory.
        let temp_dir = tempdir().unwrap();
        for entry in fs::read_dir(&working_dir).unwrap() {
            let entry = entry.unwrap();
            let path = entry.path();
            let dest = temp_dir.path().join(path.file_name().unwrap());
            fs::copy(&path, &dest).unwrap();
        }

        // Replace line endings with the other choice. This works even if you use git with LF
        // only on windows.
        let contents = fs::read_to_string(requirements_txt).unwrap();
        let contents = if contents.contains("\r\n") {
            contents.replace("\r\n", "\n")
        } else {
            contents.replace('\n', "\r\n")
        };
        let requirements_txt = temp_dir.path().join(path);
        fs::write(&requirements_txt, contents).unwrap();

        let actual = RequirementsTxt::parse(&requirements_txt, &working_dir, &registry_client())
            .await
            .unwrap();

        let snapshot = format!("line-endings-{}", path.to_string_lossy());
        insta::assert_debug_snapshot!(snapshot, actual);
    }

    #[tokio::test]
    async fn invalid_include_missing_file() -> Result<()> {
        let temp_dir = assert_fs::TempDir::new()?;
        let missing_txt = temp_dir.child("missing.txt");
        let requirements_txt = temp_dir.child("requirements.txt");
        requirements_txt.write_str(indoc! {"
            -r missing.txt
        "})?;

        let error =
            RequirementsTxt::parse(requirements_txt.path(), temp_dir.path(), &registry_client())
                .await
                .unwrap_err();
        let errors = anyhow::Error::new(error)
            .chain()
            // The last error is operating-system specific.
            .take(2)
            .join("\n");

        let requirement_txt =
            regex::escape(&requirements_txt.path().simplified_display().to_string());
        let missing_txt = regex::escape(&missing_txt.path().simplified_display().to_string());
        let filters = vec![
            (requirement_txt.as_str(), "<REQUIREMENTS_TXT>"),
            (missing_txt.as_str(), "<MISSING_TXT>"),
            (r"\\", "/"),
        ];
        insta::with_settings!({
            filters => filters,
        }, {
            insta::assert_snapshot!(errors, @r###"
            Error parsing included file in `<REQUIREMENTS_TXT>` at position 0
            failed to read from file `<MISSING_TXT>`
            "###);
        });

        Ok(())
    }

    #[tokio::test]
    async fn invalid_requirement() -> Result<()> {
        let temp_dir = assert_fs::TempDir::new()?;
        let requirements_txt = temp_dir.child("requirements.txt");
        requirements_txt.write_str(indoc! {"
            numpy[ö]==1.29
        "})?;

        let error =
            RequirementsTxt::parse(requirements_txt.path(), temp_dir.path(), &registry_client())
                .await
                .unwrap_err();
        let errors = anyhow::Error::new(error).chain().join("\n");

        let requirement_txt =
            regex::escape(&requirements_txt.path().simplified_display().to_string());
        let filters = vec![
            (requirement_txt.as_str(), "<REQUIREMENTS_TXT>"),
            (r"\\", "/"),
        ];
        insta::with_settings!({
            filters => filters
        }, {
            insta::assert_snapshot!(errors, @r###"
            Couldn't parse requirement in `<REQUIREMENTS_TXT>` at position 0
            Expected an alphanumeric character starting the extra name, found 'ö'
            numpy[ö]==1.29
                  ^
            "###);
        });

        Ok(())
    }

    #[tokio::test]
    async fn unsupported_editable() -> Result<()> {
        let temp_dir = assert_fs::TempDir::new()?;
        let requirements_txt = temp_dir.child("requirements.txt");
        requirements_txt.write_str(indoc! {"
            -e http://localhost:8080/
        "})?;

        let error =
            RequirementsTxt::parse(requirements_txt.path(), temp_dir.path(), &registry_client())
                .await
                .unwrap_err();
        let errors = anyhow::Error::new(error).chain().join("\n");

        let requirement_txt =
            regex::escape(&requirements_txt.path().simplified_display().to_string());
        let filters = vec![
            (requirement_txt.as_str(), "<REQUIREMENTS_TXT>"),
            (r"\\", "/"),
        ];
        insta::with_settings!({
            filters => filters
        }, {
            insta::assert_snapshot!(errors, @"Unsupported URL (expected a `file://` scheme) in `<REQUIREMENTS_TXT>`: `http://localhost:8080/`");
        });

        Ok(())
    }

    #[tokio::test]
    async fn invalid_editable_extra() -> Result<()> {
        let temp_dir = assert_fs::TempDir::new()?;
        let requirements_txt = temp_dir.child("requirements.txt");
        requirements_txt.write_str(indoc! {"
            -e black[,abcdef]
        "})?;

        let error =
            RequirementsTxt::parse(requirements_txt.path(), temp_dir.path(), &registry_client())
                .await
                .unwrap_err();
        let errors = anyhow::Error::new(error).chain().join("\n");

        let requirement_txt =
            regex::escape(&requirements_txt.path().simplified_display().to_string());
        let filters = vec![(requirement_txt.as_str(), "<REQUIREMENTS_TXT>")];
        insta::with_settings!({
            filters => filters
        }, {
            insta::assert_snapshot!(errors, @r###"
            Couldn't parse requirement in `<REQUIREMENTS_TXT>` at position 6
            Expected either alphanumerical character (starting the extra name) or ']' (ending the extras section), found ','
            black[,abcdef]
                  ^
            "###);
        });

        Ok(())
    }

    #[tokio::test]
    async fn invalid_index_url() -> Result<()> {
        let temp_dir = assert_fs::TempDir::new()?;
        let requirements_txt = temp_dir.child("requirements.txt");
        requirements_txt.write_str(indoc! {"
            --index-url 123
        "})?;

        let error =
            RequirementsTxt::parse(requirements_txt.path(), temp_dir.path(), &registry_client())
                .await
                .unwrap_err();
        let errors = anyhow::Error::new(error).chain().join("\n");

        let requirement_txt =
            regex::escape(&requirements_txt.path().simplified_display().to_string());
        let filters = vec![
            (requirement_txt.as_str(), "<REQUIREMENTS_TXT>"),
            (r"\\", "/"),
        ];
        insta::with_settings!({
            filters => filters
        }, {
            insta::assert_snapshot!(errors, @r###"
            Invalid URL in `<REQUIREMENTS_TXT>` at position 0: `123`
            relative URL without a base
            "###);
        });

        Ok(())
    }

    #[tokio::test]
    async fn missing_r() -> Result<()> {
        let temp_dir = assert_fs::TempDir::new()?;

        let file_txt = temp_dir.child("file.txt");
        file_txt.touch()?;

        let requirements_txt = temp_dir.child("requirements.txt");
        requirements_txt.write_str(indoc! {"
            flask
            file.txt
        "})?;

        let error =
            RequirementsTxt::parse(requirements_txt.path(), temp_dir.path(), &registry_client())
                .await
                .unwrap_err();
        let errors = anyhow::Error::new(error).chain().join("\n");

        let requirement_txt =
            regex::escape(&requirements_txt.path().simplified_display().to_string());
        let filters = vec![
            (requirement_txt.as_str(), "<REQUIREMENTS_TXT>"),
            (r"\\", "/"),
        ];
        insta::with_settings!({
            filters => filters
        }, {
            insta::assert_snapshot!(errors, @"Requirement `file.txt` in `<REQUIREMENTS_TXT>` looks like a requirements file but was passed as a package name. Did you mean `-r file.txt`?");
        });

        Ok(())
    }

    #[tokio::test]
    async fn relative_requirement() -> Result<()> {
        let temp_dir = assert_fs::TempDir::new()?;

        // Create a requirements file with a relative entry, in a subdirectory.
        let sub_dir = temp_dir.child("subdir");

        let sibling_txt = sub_dir.child("sibling.txt");
        sibling_txt.write_str(indoc! {"
            flask
        "})?;

        let child_txt = sub_dir.child("child.txt");
        child_txt.write_str(indoc! {"
            -r sibling.txt
        "})?;

        // Create a requirements file that points at `requirements.txt`.
        let parent_txt = temp_dir.child("parent.txt");
        parent_txt.write_str(indoc! {"
            -r subdir/child.txt
        "})?;

        let requirements =
            RequirementsTxt::parse(parent_txt.path(), temp_dir.path(), &registry_client())
                .await
                .unwrap();
        insta::assert_debug_snapshot!(requirements, @r###"
        RequirementsTxt {
            requirements: [
                RequirementEntry {
                    requirement: Requirement {
                        name: PackageName(
                            "flask",
                        ),
                        extras: [],
                        version_or_url: None,
                        marker: None,
                    },
                    hashes: [],
                    editable: false,
                },
            ],
            constraints: [],
            editables: [],
            index_url: None,
            extra_index_urls: [],
            find_links: [],
            no_index: false,
        }
        "###);

        Ok(())
    }

    #[test]
    #[cfg(not(windows))]
    fn nested_editable() -> Result<()> {
        let temp_dir = assert_fs::TempDir::new()?;

        let requirements_txt = temp_dir.child("requirements.txt");
        requirements_txt.write_str(indoc! {"
            -r child.txt
        "})?;

        let child = temp_dir.child("child.txt");
        child.write_str(indoc! {"
            -r grandchild.txt
        "})?;

        let grandchild = temp_dir.child("grandchild.txt");
        grandchild.write_str(indoc! {"
            -e /foo/bar
            --no-index
        "})?;

        let requirements =
            RequirementsTxt::parse(requirements_txt.path(), temp_dir.path()).unwrap();

        insta::assert_debug_snapshot!(requirements, @r###"
            RequirementsTxt {
                requirements: [],
                constraints: [],
                editables: [
                    EditableRequirement {
                        url: VerbatimUrl {
                            url: Url {
                                scheme: "file",
                                cannot_be_a_base: false,
                                username: "",
                                password: None,
                                host: None,
                                port: None,
                                path: "/foo/bar",
                                query: None,
                                fragment: None,
                            },
                            given: Some(
                                "/foo/bar",
                            ),
                        },
                        extras: [],
                        path: "/foo/bar",
                    },
                ],
                index_url: None,
                extra_index_urls: [],
                find_links: [],
                no_index: true,
            }
            "###);

        Ok(())
    }

    #[test]
    fn nested_conflicting_index_url() -> Result<()> {
        let temp_dir = assert_fs::TempDir::new()?;

        let requirements_txt = temp_dir.child("requirements.txt");
        requirements_txt.write_str(indoc! {"
            --index-url https://test.pypi.org/simple
            -r child.txt
        "})?;

        let child = temp_dir.child("child.txt");
        child.write_str(indoc! {"
            -r grandchild.txt
        "})?;

        let grandchild = temp_dir.child("grandchild.txt");
        grandchild.write_str(indoc! {"
            --index-url https://fake.pypi.org/simple
        "})?;

        let error = RequirementsTxt::parse(requirements_txt.path(), temp_dir.path()).unwrap_err();
        let errors = anyhow::Error::new(error).chain().join("\n");

        let requirement_txt =
            regex::escape(&requirements_txt.path().simplified_display().to_string());
        let filters = vec![
            (requirement_txt.as_str(), "<REQUIREMENTS_TXT>"),
            (r"\\", "/"),
        ];
        insta::with_settings!({
            filters => filters
        }, {
            insta::assert_snapshot!(errors, @"Nested `requirements` file contains conflicting `--index-url` at <REQUIREMENTS_TXT>:3:1");
        });

        Ok(())
    }

    #[test]
    fn editable_extra() {
        assert_eq!(
            EditableRequirement::split_extras("../editable[dev]"),
            Some(("../editable", "[dev]"))
        );
        assert_eq!(
            EditableRequirement::split_extras("../editable[dev]more[extra]"),
            Some(("../editable[dev]more", "[extra]"))
        );
        assert_eq!(
            EditableRequirement::split_extras("../editable[[dev]]"),
            None
        );
        assert_eq!(
            EditableRequirement::split_extras("../editable[[dev]"),
            Some(("../editable[", "[dev]"))
        );
    }

    #[tokio::test]
    async fn parser_error_line_and_column() -> Result<()> {
        let temp_dir = assert_fs::TempDir::new()?;
        let requirements_txt = temp_dir.child("requirements.txt");
        requirements_txt.write_str(indoc! {"
            numpy>=1,<2
              --borken
            tqdm
        "})?;

        let error =
            RequirementsTxt::parse(requirements_txt.path(), temp_dir.path(), &registry_client())
                .await
                .unwrap_err();
        let errors = anyhow::Error::new(error).chain().join("\n");

        let requirement_txt =
            regex::escape(&requirements_txt.path().simplified_display().to_string());
        let filters = vec![
            (requirement_txt.as_str(), "<REQUIREMENTS_TXT>"),
            (r"\\", "/"),
        ];
        insta::with_settings!({
            filters => filters
        }, {
            insta::assert_snapshot!(errors, @r###"
            Unexpected '-', expected '-c', '-e', '-r' or the start of a requirement at <REQUIREMENTS_TXT>:2:3
            "###);
        });

        Ok(())
    }

    #[test_case("numpy>=1,<2\n  @-borken\ntqdm", "2:4"; "ASCII Character with LF")]
    #[test_case("numpy>=1,<2\r\n  #-borken\ntqdm", "2:4"; "ASCII Character with CRLF")]
    #[test_case("numpy>=1,<2\n  \n-borken\ntqdm", "3:1"; "ASCII Character LF then LF")]
    #[test_case("numpy>=1,<2\n  \r-borken\ntqdm", "3:1"; "ASCII Character LF then CR but no LF")]
    #[test_case("numpy>=1,<2\n  \r\n-borken\ntqdm", "3:1"; "ASCII Character LF then CRLF")]
    #[test_case("numpy>=1,<2\n  🚀-borken\ntqdm", "2:4"; "Emoji (Wide) Character")]
    #[test_case("numpy>=1,<2\n  中-borken\ntqdm", "2:4"; "Fullwidth character")]
    #[test_case("numpy>=1,<2\n  e\u{0301}-borken\ntqdm", "2:5"; "Two codepoints")]
    #[test_case("numpy>=1,<2\n  a\u{0300}\u{0316}-borken\ntqdm", "2:6"; "Three codepoints")]
    fn test_calculate_line_column_pair(input: &str, expected: &str) {
        let mut s = Scanner::new(input);
        // Place cursor right after the character we want to test
        s.eat_until('-');

        // Compute line/column
        let (line, column) = calculate_row_column(input, s.cursor());
        let line_column = format!("{line}:{column}");

        // Assert line and columns are expected
        assert_eq!(line_column, expected, "Issues with input: {input}");
    }
}<|MERGE_RESOLUTION|>--- conflicted
+++ resolved
@@ -390,12 +390,7 @@
                             source: Box::new(err),
                             start,
                             end,
-<<<<<<< HEAD
                         })?;
-                    // Add each to the correct category
-=======
-                        }
-                    })?;
 
                     // Disallow conflicting `--index-url` in nested `requirements` files.
                     if sub_requirements.index_url.is_some()
@@ -413,7 +408,6 @@
                     }
 
                     // Add each to the correct category.
->>>>>>> 01ebaef4
                     data.update_from(sub_requirements);
                 }
                 RequirementsTxtStatement::Constraint {
