--- conflicted
+++ resolved
@@ -2714,12 +2714,8 @@
     pub(crate) config_settings_package: &'a PackageConfigSettings,
     pub(crate) no_build_isolation: bool,
     pub(crate) no_build_isolation_package: &'a [PackageName],
-<<<<<<< HEAD
     pub(crate) extra_build_dependencies: &'a ExtraBuildDependencies,
-    pub(crate) exclude_newer: Option<ExcludeNewer>,
-=======
     pub(crate) exclude_newer: ExcludeNewer,
->>>>>>> 11fe8f70
     pub(crate) link_mode: LinkMode,
     pub(crate) compile_bytecode: bool,
     pub(crate) reinstall: &'a Reinstall,
@@ -3104,11 +3100,8 @@
         let no_build_isolation = no_build_isolation.combine(top_level_no_build_isolation);
         let no_build_isolation_package =
             no_build_isolation_package.combine(top_level_no_build_isolation_package);
-<<<<<<< HEAD
         let extra_build_dependencies =
             extra_build_dependencies.combine(top_level_extra_build_dependencies);
-        let exclude_newer = exclude_newer.combine(top_level_exclude_newer);
-=======
         let exclude_newer = args
             .exclude_newer
             .combine(exclude_newer)
@@ -3118,7 +3111,6 @@
             .combine(exclude_newer_package)
             .combine(top_level_exclude_newer_package)
             .unwrap_or_default();
->>>>>>> 11fe8f70
         let link_mode = link_mode.combine(top_level_link_mode);
         let compile_bytecode = compile_bytecode.combine(top_level_compile_bytecode);
         let no_sources = no_sources.combine(top_level_no_sources);
@@ -3324,12 +3316,8 @@
             config_settings_package: &settings.resolver.config_settings_package,
             no_build_isolation: settings.resolver.no_build_isolation,
             no_build_isolation_package: &settings.resolver.no_build_isolation_package,
-<<<<<<< HEAD
             extra_build_dependencies: &settings.resolver.extra_build_dependencies,
-            exclude_newer: settings.resolver.exclude_newer,
-=======
             exclude_newer: settings.resolver.exclude_newer.clone(),
->>>>>>> 11fe8f70
             link_mode: settings.resolver.link_mode,
             compile_bytecode: settings.compile_bytecode,
             reinstall: &settings.reinstall,
