use std::env::VarError;
use std::num::NonZeroUsize;
use std::path::PathBuf;
use std::process;
use std::str::FromStr;

use distribution_types::IndexLocations;
use install_wheel_rs::linker::LinkMode;
use pep508_rs::{ExtraName, RequirementOrigin};
use pypi_types::{Requirement, SupportedEnvironments};
use uv_cache::{CacheArgs, Refresh};
use uv_cli::{
    options::{flag, resolver_installer_options, resolver_options},
    ToolUpgradeArgs,
};
use uv_cli::{
    AddArgs, ColorChoice, ExternalCommand, GlobalArgs, InitArgs, ListFormat, LockArgs, Maybe,
    PipCheckArgs, PipCompileArgs, PipFreezeArgs, PipInstallArgs, PipListArgs, PipShowArgs,
    PipSyncArgs, PipTreeArgs, PipUninstallArgs, PythonFindArgs, PythonInstallArgs, PythonListArgs,
    PythonPinArgs, PythonUninstallArgs, RemoveArgs, RunArgs, SyncArgs, ToolDirArgs,
    ToolInstallArgs, ToolListArgs, ToolRunArgs, ToolUninstallArgs, TreeArgs, VenvArgs,
};
use uv_client::Connectivity;
use uv_configuration::{
    BuildOptions, Concurrency, ConfigSettings, ExtrasSpecification, HashCheckingMode,
    IndexStrategy, InstallOptions, KeyringProviderType, NoBinary, NoBuild, PreviewMode, Reinstall,
    SourceStrategy, TargetTriple, Upgrade,
};
use uv_normalize::PackageName;
use uv_python::{Prefix, PythonDownloads, PythonPreference, PythonVersion, Target};
use uv_resolver::{AnnotationStyle, DependencyMode, ExcludeNewer, PrereleaseMode, ResolutionMode};
use uv_settings::{
    Combine, FilesystemOptions, Options, PipOptions, ResolverInstallerOptions, ResolverOptions,
};
use uv_warnings::warn_user_once;
use uv_workspace::pyproject::DependencyType;

use crate::commands::pip::operations::Modifications;
use crate::commands::ToolRunCommand;

/// The resolved global settings to use for any invocation of the CLI.
#[allow(clippy::struct_excessive_bools)]
#[derive(Debug, Clone)]
pub(crate) struct GlobalSettings {
    pub(crate) quiet: bool,
    pub(crate) verbose: u8,
    pub(crate) color: ColorChoice,
    pub(crate) native_tls: bool,
    pub(crate) concurrency: Concurrency,
    pub(crate) connectivity: Connectivity,
    pub(crate) show_settings: bool,
    pub(crate) preview: PreviewMode,
    pub(crate) python_preference: PythonPreference,
    pub(crate) python_downloads: PythonDownloads,
    pub(crate) no_progress: bool,
}

impl GlobalSettings {
    /// Resolve the [`GlobalSettings`] from the CLI and filesystem configuration.
    pub(crate) fn resolve(args: &GlobalArgs, workspace: Option<&FilesystemOptions>) -> Self {
        let preview = PreviewMode::from(
            flag(args.preview, args.no_preview)
                .combine(workspace.and_then(|workspace| workspace.globals.preview))
                .unwrap_or(false),
        );

        Self {
            quiet: args.quiet,
            verbose: args.verbose,
            color: if args.no_color
                || std::env::var_os("NO_COLOR")
                    .filter(|v| !v.is_empty())
                    .is_some()
            {
                ColorChoice::Never
            } else if std::env::var_os("FORCE_COLOR")
                .filter(|v| !v.is_empty())
                .is_some()
                || std::env::var_os("CLICOLOR_FORCE")
                    .filter(|v| !v.is_empty())
                    .is_some()
            {
                ColorChoice::Always
            } else {
                args.color
            },
            native_tls: flag(args.native_tls, args.no_native_tls)
                .combine(workspace.and_then(|workspace| workspace.globals.native_tls))
                .unwrap_or(false),
            concurrency: Concurrency {
                downloads: env(env::CONCURRENT_DOWNLOADS)
                    .combine(workspace.and_then(|workspace| workspace.globals.concurrent_downloads))
                    .map(NonZeroUsize::get)
                    .unwrap_or(Concurrency::DEFAULT_DOWNLOADS),
                builds: env(env::CONCURRENT_BUILDS)
                    .combine(workspace.and_then(|workspace| workspace.globals.concurrent_builds))
                    .map(NonZeroUsize::get)
                    .unwrap_or_else(Concurrency::threads),
                installs: env(env::CONCURRENT_INSTALLS)
                    .combine(workspace.and_then(|workspace| workspace.globals.concurrent_installs))
                    .map(NonZeroUsize::get)
                    .unwrap_or_else(Concurrency::threads),
            },
            connectivity: if flag(args.offline, args.no_offline)
                .combine(workspace.and_then(|workspace| workspace.globals.offline))
                .unwrap_or(false)
            {
                Connectivity::Offline
            } else {
                Connectivity::Online
            },
            show_settings: args.show_settings,
            preview,
            python_preference: args
                .python_preference
                .combine(workspace.and_then(|workspace| workspace.globals.python_preference))
                .unwrap_or_else(PythonPreference::default_from_env),
            python_downloads: flag(args.allow_python_downloads, args.no_python_downloads)
                .map(PythonDownloads::from)
                .combine(env(env::UV_PYTHON_DOWNLOADS))
                .combine(workspace.and_then(|workspace| workspace.globals.python_downloads))
                .unwrap_or_default(),
            no_progress: args.no_progress,
        }
    }
}

/// The resolved cache settings to use for any invocation of the CLI.
#[allow(clippy::struct_excessive_bools)]
#[derive(Debug, Clone)]
pub(crate) struct CacheSettings {
    pub(crate) no_cache: bool,
    pub(crate) cache_dir: Option<PathBuf>,
}

impl CacheSettings {
    /// Resolve the [`CacheSettings`] from the CLI and filesystem configuration.
    pub(crate) fn resolve(args: CacheArgs, workspace: Option<&FilesystemOptions>) -> Self {
        Self {
            no_cache: args.no_cache
                || workspace
                    .and_then(|workspace| workspace.globals.no_cache)
                    .unwrap_or(false),
            cache_dir: args
                .cache_dir
                .or_else(|| workspace.and_then(|workspace| workspace.globals.cache_dir.clone())),
        }
    }
}

/// The resolved settings to use for a `init` invocation.
#[allow(clippy::struct_excessive_bools)]
#[derive(Debug, Clone)]
pub(crate) struct InitSettings {
    pub(crate) path: Option<String>,
    pub(crate) name: Option<PackageName>,
    pub(crate) r#virtual: bool,
    pub(crate) no_readme: bool,
    pub(crate) no_workspace: bool,
    pub(crate) python: Option<String>,
}

impl InitSettings {
    /// Resolve the [`InitSettings`] from the CLI and filesystem configuration.
    #[allow(clippy::needless_pass_by_value)]
    pub(crate) fn resolve(args: InitArgs, _filesystem: Option<FilesystemOptions>) -> Self {
        let InitArgs {
            path,
            name,
            r#virtual,
            no_readme,
            no_workspace,
            python,
        } = args;

        Self {
            path,
            name,
            r#virtual,
            no_readme,
            no_workspace,
            python,
        }
    }
}

/// The resolved settings to use for a `run` invocation.
#[allow(clippy::struct_excessive_bools)]
#[derive(Debug, Clone)]
pub(crate) struct RunSettings {
    pub(crate) locked: bool,
    pub(crate) frozen: bool,
    pub(crate) extras: ExtrasSpecification,
    pub(crate) dev: bool,
    pub(crate) with: Vec<String>,
    pub(crate) with_editable: Vec<String>,
    pub(crate) with_requirements: Vec<PathBuf>,
    pub(crate) isolated: bool,
    pub(crate) show_resolution: bool,
    pub(crate) package: Option<PackageName>,
    pub(crate) no_project: bool,
    pub(crate) python: Option<String>,
    pub(crate) refresh: Refresh,
    pub(crate) settings: ResolverInstallerSettings,
}

impl RunSettings {
    /// Resolve the [`RunSettings`] from the CLI and filesystem configuration.
    #[allow(clippy::needless_pass_by_value)]
    pub(crate) fn resolve(args: RunArgs, filesystem: Option<FilesystemOptions>) -> Self {
        let RunArgs {
            extra,
            all_extras,
            no_all_extras,
            dev,
            no_dev,
            command: _,
            with,
            with_editable,
            with_requirements,
            isolated,
            locked,
            frozen,
            installer,
            build,
            refresh,
            package,
            no_project,
            python,
            show_resolution,
        } = args;

        Self {
            locked,
            frozen,
            extras: ExtrasSpecification::from_args(
                flag(all_extras, no_all_extras).unwrap_or_default(),
                extra.unwrap_or_default(),
            ),
            dev: flag(dev, no_dev).unwrap_or(true),
            with,
            with_editable,
            with_requirements: with_requirements
                .into_iter()
                .filter_map(Maybe::into_option)
                .collect(),
            isolated,
            show_resolution,
            package,
            no_project,
            python,
            refresh: Refresh::from(refresh),
            settings: ResolverInstallerSettings::combine(
                resolver_installer_options(installer, build),
                filesystem,
            ),
        }
    }
}

/// The resolved settings to use for a `tool run` invocation.
#[allow(clippy::struct_excessive_bools)]
#[derive(Debug, Clone)]
pub(crate) struct ToolRunSettings {
    pub(crate) command: Option<ExternalCommand>,
    pub(crate) from: Option<String>,
    pub(crate) with: Vec<String>,
    pub(crate) with_requirements: Vec<PathBuf>,
    pub(crate) isolated: bool,
    pub(crate) show_resolution: bool,
    pub(crate) python: Option<String>,
    pub(crate) refresh: Refresh,
    pub(crate) settings: ResolverInstallerSettings,
}

impl ToolRunSettings {
    /// Resolve the [`ToolRunSettings`] from the CLI and filesystem configuration.
    #[allow(clippy::needless_pass_by_value)]
    pub(crate) fn resolve(
        args: ToolRunArgs,
        filesystem: Option<FilesystemOptions>,
        invocation_source: ToolRunCommand,
    ) -> Self {
        let ToolRunArgs {
            command,
            from,
            with,
            with_requirements,
            isolated,
            show_resolution,
            installer,
            build,
            refresh,
            python,
        } = args;

        // If `--upgrade` was passed explicitly, warn.
        if installer.upgrade || !installer.upgrade_package.is_empty() {
            if with.is_empty() && with_requirements.is_empty() {
                warn_user_once!("Tools cannot be upgraded via `{invocation_source}`; use `uv tool upgrade --all` to upgrade all installed tools, or `{invocation_source} package@latest` to run the latest version of a tool.");
            } else {
                warn_user_once!("Tools cannot be upgraded via `{invocation_source}`; use `uv tool upgrade --all` to upgrade all installed tools, `{invocation_source} package@latest` to run the latest version of a tool, or `{invocation_source} --refresh package` to upgrade any `--with` dependencies.");
            }
        }

        // If `--reinstall` was passed explicitly, warn.
        if installer.reinstall || !installer.reinstall_package.is_empty() {
            if with.is_empty() && with_requirements.is_empty() {
                warn_user_once!("Tools cannot be reinstalled via `{invocation_source}`; use `uv tool upgrade --reinstall` to reinstall all installed tools, or `{invocation_source} package@latest` to run the latest version of a tool.");
            } else {
                warn_user_once!("Tools cannot be reinstalled via `{invocation_source}`; use `uv tool upgrade --reinstall` to reinstall all installed tools, `{invocation_source} package@latest` to run the latest version of a tool, or `{invocation_source} --refresh package` to reinstall any `--with` dependencies.");
            }
        }

        Self {
            command,
            from,
            with,
            with_requirements: with_requirements
                .into_iter()
                .filter_map(Maybe::into_option)
                .collect(),
            isolated,
            show_resolution,
            python,
            refresh: Refresh::from(refresh),
            settings: ResolverInstallerSettings::combine(
                resolver_installer_options(installer, build),
                filesystem,
            ),
        }
    }
}

/// The resolved settings to use for a `tool install` invocation.
#[allow(clippy::struct_excessive_bools)]
#[derive(Debug, Clone)]
pub(crate) struct ToolInstallSettings {
    pub(crate) package: String,
    pub(crate) from: Option<String>,
    pub(crate) with: Vec<String>,
    pub(crate) with_requirements: Vec<PathBuf>,
    pub(crate) python: Option<String>,
    pub(crate) refresh: Refresh,
    pub(crate) options: ResolverInstallerOptions,
    pub(crate) settings: ResolverInstallerSettings,
    pub(crate) force: bool,
    pub(crate) editable: bool,
}

impl ToolInstallSettings {
    /// Resolve the [`ToolInstallSettings`] from the CLI and filesystem configuration.
    #[allow(clippy::needless_pass_by_value)]
    pub(crate) fn resolve(args: ToolInstallArgs, filesystem: Option<FilesystemOptions>) -> Self {
        let ToolInstallArgs {
            package,
            editable,
            from,
            with,
            with_requirements,
            installer,
            force,
            build,
            refresh,
            python,
        } = args;

        let options = resolver_installer_options(installer, build).combine(
            filesystem
                .map(FilesystemOptions::into_options)
                .map(|options| options.top_level)
                .unwrap_or_default(),
        );

        let settings = ResolverInstallerSettings::from(options.clone());

        Self {
            package,
            from,
            with,
            with_requirements: with_requirements
                .into_iter()
                .filter_map(Maybe::into_option)
                .collect(),
            python,
            force,
            editable,
            refresh: Refresh::from(refresh),
            options,
            settings,
        }
    }
}

/// The resolved settings to use for a `tool upgrade` invocation.
#[allow(clippy::struct_excessive_bools)]
#[derive(Debug, Clone)]
pub(crate) struct ToolUpgradeSettings {
    pub(crate) name: Option<PackageName>,
    pub(crate) args: ResolverInstallerOptions,
    pub(crate) filesystem: ResolverInstallerOptions,
}

impl ToolUpgradeSettings {
    /// Resolve the [`ToolUpgradeSettings`] from the CLI and filesystem configuration.
    #[allow(clippy::needless_pass_by_value)]
    pub(crate) fn resolve(args: ToolUpgradeArgs, filesystem: Option<FilesystemOptions>) -> Self {
        let ToolUpgradeArgs {
            name,
            all,
            mut installer,
            build,
        } = args;

        if installer.upgrade {
            // If `--upgrade` was passed explicitly, warn.
            warn_user_once!("`--upgrade` is enabled by default on `uv tool upgrade`");
        } else if installer.upgrade_package.is_empty() {
            // If neither `--upgrade` nor `--upgrade-package` were passed in, assume `--upgrade`.
            installer.upgrade = true;
        }

        let args = resolver_installer_options(installer, build);
        let filesystem = filesystem
            .map(FilesystemOptions::into_options)
            .map(|options| options.top_level)
            .unwrap_or_default();

        Self {
            name: name.filter(|_| !all),
            args,
            filesystem,
        }
    }
}

/// The resolved settings to use for a `tool list` invocation.
#[allow(clippy::struct_excessive_bools)]
#[derive(Debug, Clone)]
pub(crate) struct ToolListSettings {
    pub(crate) show_paths: bool,
}

impl ToolListSettings {
    /// Resolve the [`ToolListSettings`] from the CLI and filesystem configuration.
    #[allow(clippy::needless_pass_by_value)]
    pub(crate) fn resolve(args: ToolListArgs, _filesystem: Option<FilesystemOptions>) -> Self {
        let ToolListArgs { show_paths, .. } = args;

        Self { show_paths }
    }
}

/// The resolved settings to use for a `tool uninstall` invocation.
#[allow(clippy::struct_excessive_bools)]
#[derive(Debug, Clone)]
pub(crate) struct ToolUninstallSettings {
    pub(crate) name: Option<PackageName>,
}

impl ToolUninstallSettings {
    /// Resolve the [`ToolUninstallSettings`] from the CLI and filesystem configuration.
    #[allow(clippy::needless_pass_by_value)]
    pub(crate) fn resolve(args: ToolUninstallArgs, _filesystem: Option<FilesystemOptions>) -> Self {
        let ToolUninstallArgs { name, all } = args;

        Self {
            name: name.filter(|_| !all),
        }
    }
}

/// The resolved settings to use for a `tool dir` invocation.
#[allow(clippy::struct_excessive_bools)]
#[derive(Debug, Clone)]
pub(crate) struct ToolDirSettings {
    pub(crate) bin: bool,
}

impl ToolDirSettings {
    /// Resolve the [`ToolDirSettings`] from the CLI and filesystem configuration.
    #[allow(clippy::needless_pass_by_value)]
    pub(crate) fn resolve(args: ToolDirArgs, _filesystem: Option<FilesystemOptions>) -> Self {
        let ToolDirArgs { bin } = args;

        Self { bin }
    }
}

#[derive(Debug, Clone, Default)]
pub(crate) enum PythonListKinds {
    #[default]
    Default,
    Installed,
}

/// The resolved settings to use for a `tool run` invocation.
#[allow(clippy::struct_excessive_bools)]
#[derive(Debug, Clone)]
pub(crate) struct PythonListSettings {
    pub(crate) kinds: PythonListKinds,
    pub(crate) all_platforms: bool,
    pub(crate) all_versions: bool,
}

impl PythonListSettings {
    /// Resolve the [`PythonListSettings`] from the CLI and filesystem configuration.
    #[allow(clippy::needless_pass_by_value)]
    pub(crate) fn resolve(args: PythonListArgs, _filesystem: Option<FilesystemOptions>) -> Self {
        let PythonListArgs {
            all_versions,
            all_platforms,
            only_installed,
        } = args;

        let kinds = if only_installed {
            PythonListKinds::Installed
        } else {
            PythonListKinds::default()
        };

        Self {
            kinds,
            all_platforms,
            all_versions,
        }
    }
}

/// The resolved settings to use for a `python install` invocation.
#[allow(clippy::struct_excessive_bools)]
#[derive(Debug, Clone)]
pub(crate) struct PythonInstallSettings {
    pub(crate) targets: Vec<String>,
    pub(crate) reinstall: bool,
}

impl PythonInstallSettings {
    /// Resolve the [`PythonInstallSettings`] from the CLI and filesystem configuration.
    #[allow(clippy::needless_pass_by_value)]
    pub(crate) fn resolve(args: PythonInstallArgs, _filesystem: Option<FilesystemOptions>) -> Self {
        let PythonInstallArgs { targets, reinstall } = args;

        Self { targets, reinstall }
    }
}

/// The resolved settings to use for a `python uninstall` invocation.
#[allow(clippy::struct_excessive_bools)]
#[derive(Debug, Clone)]
pub(crate) struct PythonUninstallSettings {
    pub(crate) targets: Vec<String>,
    pub(crate) all: bool,
}

impl PythonUninstallSettings {
    /// Resolve the [`PythonUninstallSettings`] from the CLI and filesystem configuration.
    #[allow(clippy::needless_pass_by_value)]
    pub(crate) fn resolve(
        args: PythonUninstallArgs,
        _filesystem: Option<FilesystemOptions>,
    ) -> Self {
        let PythonUninstallArgs { targets, all } = args;

        Self { targets, all }
    }
}

/// The resolved settings to use for a `python find` invocation.
#[allow(clippy::struct_excessive_bools)]
#[derive(Debug, Clone)]
pub(crate) struct PythonFindSettings {
    pub(crate) request: Option<String>,
    pub(crate) no_project: bool,
    pub(crate) system: bool,
}

impl PythonFindSettings {
    /// Resolve the [`PythonFindSettings`] from the CLI and workspace configuration.
    #[allow(clippy::needless_pass_by_value)]
    pub(crate) fn resolve(args: PythonFindArgs, _filesystem: Option<FilesystemOptions>) -> Self {
        let PythonFindArgs {
            request,
            no_project,
            system,
            no_system,
        } = args;

        Self {
            request,
            no_project,
            system: flag(system, no_system).unwrap_or_default(),
        }
    }
}

/// The resolved settings to use for a `python pin` invocation.
#[allow(clippy::struct_excessive_bools)]
#[derive(Debug, Clone)]
pub(crate) struct PythonPinSettings {
    pub(crate) request: Option<String>,
    pub(crate) resolved: bool,
    pub(crate) no_project: bool,
}

impl PythonPinSettings {
    /// Resolve the [`PythonPinSettings`] from the CLI and workspace configuration.
    #[allow(clippy::needless_pass_by_value)]
    pub(crate) fn resolve(args: PythonPinArgs, _filesystem: Option<FilesystemOptions>) -> Self {
        let PythonPinArgs {
            request,
            no_resolved,
            resolved,
            no_project,
        } = args;

        Self {
            request,
            resolved: flag(resolved, no_resolved).unwrap_or(false),
            no_project,
        }
    }
}

/// The resolved settings to use for a `sync` invocation.
#[allow(clippy::struct_excessive_bools, dead_code)]
#[derive(Debug, Clone)]
pub(crate) struct SyncSettings {
    pub(crate) locked: bool,
    pub(crate) frozen: bool,
    pub(crate) extras: ExtrasSpecification,
    pub(crate) dev: bool,
    pub(crate) install_options: InstallOptions,
    pub(crate) modifications: Modifications,
    pub(crate) package: Option<PackageName>,
    pub(crate) python: Option<String>,
    pub(crate) refresh: Refresh,
    pub(crate) settings: ResolverInstallerSettings,
}

impl SyncSettings {
    /// Resolve the [`SyncSettings`] from the CLI and filesystem configuration.
    #[allow(clippy::needless_pass_by_value)]
    pub(crate) fn resolve(args: SyncArgs, filesystem: Option<FilesystemOptions>) -> Self {
        let SyncArgs {
            extra,
            all_extras,
            no_all_extras,
            dev,
            no_dev,
            inexact,
            exact,
            no_install_project,
            no_install_workspace,
            no_install_package,
            locked,
            frozen,
            installer,
            build,
            refresh,
            package,
            python,
        } = args;

        let settings = ResolverInstallerSettings::combine(
            resolver_installer_options(installer, build),
            filesystem,
        );

        Self {
            locked,
            frozen,
            extras: ExtrasSpecification::from_args(
                flag(all_extras, no_all_extras).unwrap_or_default(),
                extra.unwrap_or_default(),
            ),
            dev: flag(dev, no_dev).unwrap_or(true),
<<<<<<< HEAD
            install_options: InstallOptions::new(
                no_install_project,
                no_install_workspace,
                no_install_package,
            ),
            modifications,
=======
            no_install_project,
            no_install_workspace,
            no_install_package,
            modifications: if flag(exact, inexact).unwrap_or(true) {
                Modifications::Exact
            } else {
                Modifications::Sufficient
            },
>>>>>>> e44dc089
            package,
            python,
            refresh: Refresh::from(refresh),
            settings,
        }
    }
}

/// The resolved settings to use for a `lock` invocation.
#[allow(clippy::struct_excessive_bools, dead_code)]
#[derive(Debug, Clone)]
pub(crate) struct LockSettings {
    pub(crate) locked: bool,
    pub(crate) frozen: bool,
    pub(crate) python: Option<String>,
    pub(crate) refresh: Refresh,
    pub(crate) settings: ResolverSettings,
}

impl LockSettings {
    /// Resolve the [`LockSettings`] from the CLI and filesystem configuration.
    #[allow(clippy::needless_pass_by_value)]
    pub(crate) fn resolve(args: LockArgs, filesystem: Option<FilesystemOptions>) -> Self {
        let LockArgs {
            locked,
            frozen,
            resolver,
            build,
            refresh,
            python,
        } = args;

        Self {
            locked,
            frozen,
            python,
            refresh: Refresh::from(refresh),
            settings: ResolverSettings::combine(resolver_options(resolver, build), filesystem),
        }
    }
}

/// The resolved settings to use for a `add` invocation.
#[allow(clippy::struct_excessive_bools, dead_code)]
#[derive(Debug, Clone)]
pub(crate) struct AddSettings {
    pub(crate) locked: bool,
    pub(crate) frozen: bool,
    pub(crate) no_sync: bool,
    pub(crate) packages: Vec<String>,
    pub(crate) requirements: Vec<PathBuf>,
    pub(crate) dependency_type: DependencyType,
    pub(crate) editable: Option<bool>,
    pub(crate) extras: Vec<ExtraName>,
    pub(crate) raw_sources: bool,
    pub(crate) rev: Option<String>,
    pub(crate) tag: Option<String>,
    pub(crate) branch: Option<String>,
    pub(crate) package: Option<PackageName>,
    pub(crate) script: Option<PathBuf>,
    pub(crate) python: Option<String>,
    pub(crate) refresh: Refresh,
    pub(crate) settings: ResolverInstallerSettings,
}

impl AddSettings {
    /// Resolve the [`AddSettings`] from the CLI and filesystem configuration.
    #[allow(clippy::needless_pass_by_value)]
    pub(crate) fn resolve(args: AddArgs, filesystem: Option<FilesystemOptions>) -> Self {
        let AddArgs {
            packages,
            requirements,
            dev,
            optional,
            editable,
            no_editable,
            extra,
            raw_sources,
            rev,
            tag,
            branch,
            no_sync,
            locked,
            frozen,
            installer,
            build,
            refresh,
            package,
            script,
            python,
        } = args;

        let dependency_type = if let Some(group) = optional {
            DependencyType::Optional(group)
        } else if dev {
            DependencyType::Dev
        } else {
            DependencyType::Production
        };

        Self {
            locked,
            frozen,
            no_sync,
            packages,
            requirements,
            dependency_type,
            raw_sources,
            rev,
            tag,
            branch,
            package,
            script,
            python,
            editable: flag(editable, no_editable),
            extras: extra.unwrap_or_default(),
            refresh: Refresh::from(refresh),
            settings: ResolverInstallerSettings::combine(
                resolver_installer_options(installer, build),
                filesystem,
            ),
        }
    }
}

/// The resolved settings to use for a `remove` invocation.
#[allow(clippy::struct_excessive_bools, dead_code)]
#[derive(Debug, Clone)]
pub(crate) struct RemoveSettings {
    pub(crate) locked: bool,
    pub(crate) frozen: bool,
    pub(crate) no_sync: bool,
    pub(crate) packages: Vec<PackageName>,
    pub(crate) dependency_type: DependencyType,
    pub(crate) package: Option<PackageName>,
    pub(crate) script: Option<PathBuf>,
    pub(crate) python: Option<String>,
    pub(crate) refresh: Refresh,
    pub(crate) settings: ResolverInstallerSettings,
}

impl RemoveSettings {
    /// Resolve the [`RemoveSettings`] from the CLI and filesystem configuration.
    #[allow(clippy::needless_pass_by_value)]
    pub(crate) fn resolve(args: RemoveArgs, filesystem: Option<FilesystemOptions>) -> Self {
        let RemoveArgs {
            dev,
            optional,
            packages,
            no_sync,
            locked,
            frozen,
            installer,
            build,
            refresh,
            package,
            script,
            python,
        } = args;

        let dependency_type = if let Some(group) = optional {
            DependencyType::Optional(group)
        } else if dev {
            DependencyType::Dev
        } else {
            DependencyType::Production
        };

        Self {
            locked,
            frozen,
            no_sync,
            packages,
            dependency_type,
            package,
            script,
            python,
            refresh: Refresh::from(refresh),
            settings: ResolverInstallerSettings::combine(
                resolver_installer_options(installer, build),
                filesystem,
            ),
        }
    }
}

/// The resolved settings to use for a `tree` invocation.
#[allow(clippy::struct_excessive_bools)]
#[derive(Debug, Clone)]
pub(crate) struct TreeSettings {
    pub(crate) locked: bool,
    pub(crate) frozen: bool,
    pub(crate) universal: bool,
    pub(crate) depth: u8,
    pub(crate) prune: Vec<PackageName>,
    pub(crate) package: Vec<PackageName>,
    pub(crate) no_dedupe: bool,
    pub(crate) invert: bool,
    pub(crate) python_version: Option<PythonVersion>,
    pub(crate) python_platform: Option<TargetTriple>,
    pub(crate) python: Option<String>,
    pub(crate) resolver: ResolverSettings,
}

impl TreeSettings {
    /// Resolve the [`TreeSettings`] from the CLI and workspace configuration.
    pub(crate) fn resolve(args: TreeArgs, filesystem: Option<FilesystemOptions>) -> Self {
        let TreeArgs {
            tree,
            universal,
            locked,
            frozen,
            build,
            resolver,
            python_version,
            python_platform,
            python,
        } = args;

        Self {
            locked,
            frozen,
            universal,
            depth: tree.depth,
            prune: tree.prune,
            package: tree.package,
            no_dedupe: tree.no_dedupe,
            invert: tree.invert,
            python_version,
            python_platform,
            python,
            resolver: ResolverSettings::combine(resolver_options(resolver, build), filesystem),
        }
    }
}
/// The resolved settings to use for a `pip compile` invocation.
#[allow(clippy::struct_excessive_bools)]
#[derive(Debug, Clone)]
pub(crate) struct PipCompileSettings {
    pub(crate) src_file: Vec<PathBuf>,
    pub(crate) constraint: Vec<PathBuf>,
    pub(crate) r#override: Vec<PathBuf>,
    pub(crate) build_constraint: Vec<PathBuf>,
    pub(crate) constraints_from_workspace: Vec<Requirement>,
    pub(crate) overrides_from_workspace: Vec<Requirement>,
    pub(crate) environments: SupportedEnvironments,
    pub(crate) refresh: Refresh,
    pub(crate) settings: PipSettings,
}

impl PipCompileSettings {
    /// Resolve the [`PipCompileSettings`] from the CLI and filesystem configuration.
    pub(crate) fn resolve(args: PipCompileArgs, filesystem: Option<FilesystemOptions>) -> Self {
        let PipCompileArgs {
            src_file,
            constraint,
            r#override,
            extra,
            all_extras,
            no_all_extras,
            build_constraint,
            refresh,
            no_deps,
            deps,
            output_file,
            no_strip_extras,
            strip_extras,
            no_strip_markers,
            strip_markers,
            no_annotate,
            annotate,
            no_header,
            header,
            annotation_style,
            custom_compile_command,
            resolver,
            python,
            system,
            no_system,
            generate_hashes,
            no_generate_hashes,
            no_build,
            build,
            no_binary,
            only_binary,
            python_version,
            python_platform,
            universal,
            no_universal,
            no_emit_package,
            emit_index_url,
            no_emit_index_url,
            emit_find_links,
            no_emit_find_links,
            emit_build_options,
            no_emit_build_options,
            emit_marker_expression,
            no_emit_marker_expression,
            emit_index_annotation,
            no_emit_index_annotation,
            compat_args: _,
        } = args;

        let constraints_from_workspace = if let Some(configuration) = &filesystem {
            configuration
                .constraint_dependencies
                .clone()
                .unwrap_or_default()
                .into_iter()
                .map(|requirement| {
                    Requirement::from(requirement.with_origin(RequirementOrigin::Workspace))
                })
                .collect()
        } else {
            Vec::new()
        };

        let overrides_from_workspace = if let Some(configuration) = &filesystem {
            configuration
                .override_dependencies
                .clone()
                .unwrap_or_default()
                .into_iter()
                .map(|requirement| {
                    Requirement::from(requirement.with_origin(RequirementOrigin::Workspace))
                })
                .collect()
        } else {
            Vec::new()
        };

        let environments = if let Some(configuration) = &filesystem {
            configuration.environments.clone().unwrap_or_default()
        } else {
            SupportedEnvironments::default()
        };

        Self {
            src_file,
            constraint: constraint
                .into_iter()
                .filter_map(Maybe::into_option)
                .collect(),
            build_constraint: build_constraint
                .into_iter()
                .filter_map(Maybe::into_option)
                .collect(),
            r#override: r#override
                .into_iter()
                .filter_map(Maybe::into_option)
                .collect(),
            constraints_from_workspace,
            overrides_from_workspace,
            environments,
            refresh: Refresh::from(refresh),
            settings: PipSettings::combine(
                PipOptions {
                    python,
                    system: flag(system, no_system),
                    no_build: flag(no_build, build),
                    no_binary,
                    only_binary,
                    extra,
                    all_extras: flag(all_extras, no_all_extras),
                    no_deps: flag(no_deps, deps),
                    output_file,
                    no_strip_extras: flag(no_strip_extras, strip_extras),
                    no_strip_markers: flag(no_strip_markers, strip_markers),
                    no_annotate: flag(no_annotate, annotate),
                    no_header: flag(no_header, header),
                    custom_compile_command,
                    generate_hashes: flag(generate_hashes, no_generate_hashes),
                    python_version,
                    python_platform,
                    universal: flag(universal, no_universal),
                    no_emit_package,
                    emit_index_url: flag(emit_index_url, no_emit_index_url),
                    emit_find_links: flag(emit_find_links, no_emit_find_links),
                    emit_build_options: flag(emit_build_options, no_emit_build_options),
                    emit_marker_expression: flag(emit_marker_expression, no_emit_marker_expression),
                    emit_index_annotation: flag(emit_index_annotation, no_emit_index_annotation),
                    annotation_style,
                    ..PipOptions::from(resolver)
                },
                filesystem,
            ),
        }
    }
}

/// The resolved settings to use for a `pip sync` invocation.
#[allow(clippy::struct_excessive_bools)]
#[derive(Debug, Clone)]
pub(crate) struct PipSyncSettings {
    pub(crate) src_file: Vec<PathBuf>,
    pub(crate) constraint: Vec<PathBuf>,
    pub(crate) build_constraint: Vec<PathBuf>,
    pub(crate) dry_run: bool,
    pub(crate) refresh: Refresh,
    pub(crate) settings: PipSettings,
}

impl PipSyncSettings {
    /// Resolve the [`PipSyncSettings`] from the CLI and filesystem configuration.
    pub(crate) fn resolve(args: Box<PipSyncArgs>, filesystem: Option<FilesystemOptions>) -> Self {
        let PipSyncArgs {
            src_file,
            constraint,
            build_constraint,
            installer,
            refresh,
            require_hashes,
            no_require_hashes,
            verify_hashes,
            no_verify_hashes,
            python,
            system,
            no_system,
            break_system_packages,
            no_break_system_packages,
            target,
            prefix,
            allow_empty_requirements,
            no_allow_empty_requirements,
            no_build,
            build,
            no_binary,
            only_binary,
            python_version,
            python_platform,
            strict,
            no_strict,
            dry_run,
            compat_args: _,
        } = *args;

        Self {
            src_file,
            constraint: constraint
                .into_iter()
                .filter_map(Maybe::into_option)
                .collect(),
            build_constraint: build_constraint
                .into_iter()
                .filter_map(Maybe::into_option)
                .collect(),
            dry_run,
            refresh: Refresh::from(refresh),
            settings: PipSettings::combine(
                PipOptions {
                    python,
                    system: flag(system, no_system),
                    break_system_packages: flag(break_system_packages, no_break_system_packages),
                    target,
                    prefix,
                    require_hashes: flag(require_hashes, no_require_hashes),
                    verify_hashes: flag(verify_hashes, no_verify_hashes),
                    no_build: flag(no_build, build),
                    no_binary,
                    only_binary,
                    allow_empty_requirements: flag(
                        allow_empty_requirements,
                        no_allow_empty_requirements,
                    ),
                    python_version,
                    python_platform,
                    strict: flag(strict, no_strict),
                    ..PipOptions::from(installer)
                },
                filesystem,
            ),
        }
    }
}

/// The resolved settings to use for a `pip install` invocation.
#[allow(clippy::struct_excessive_bools)]
#[derive(Debug, Clone)]
pub(crate) struct PipInstallSettings {
    pub(crate) package: Vec<String>,
    pub(crate) requirement: Vec<PathBuf>,
    pub(crate) editable: Vec<String>,
    pub(crate) constraint: Vec<PathBuf>,
    pub(crate) r#override: Vec<PathBuf>,
    pub(crate) build_constraint: Vec<PathBuf>,
    pub(crate) dry_run: bool,
    pub(crate) constraints_from_workspace: Vec<Requirement>,
    pub(crate) overrides_from_workspace: Vec<Requirement>,
    pub(crate) refresh: Refresh,
    pub(crate) settings: PipSettings,
}

impl PipInstallSettings {
    /// Resolve the [`PipInstallSettings`] from the CLI and filesystem configuration.
    pub(crate) fn resolve(args: PipInstallArgs, filesystem: Option<FilesystemOptions>) -> Self {
        let PipInstallArgs {
            package,
            requirement,
            editable,
            constraint,
            r#override,
            extra,
            all_extras,
            no_all_extras,
            build_constraint,
            refresh,
            no_deps,
            deps,
            require_hashes,
            no_require_hashes,
            installer,
            verify_hashes,
            no_verify_hashes,
            python,
            system,
            no_system,
            break_system_packages,
            no_break_system_packages,
            target,
            prefix,
            no_build,
            build,
            no_binary,
            only_binary,
            python_version,
            python_platform,
            strict,
            no_strict,
            dry_run,
            compat_args: _,
        } = args;

        let constraints_from_workspace = if let Some(configuration) = &filesystem {
            configuration
                .constraint_dependencies
                .clone()
                .unwrap_or_default()
                .into_iter()
                .map(|requirement| {
                    Requirement::from(requirement.with_origin(RequirementOrigin::Workspace))
                })
                .collect()
        } else {
            Vec::new()
        };

        let overrides_from_workspace = if let Some(configuration) = &filesystem {
            configuration
                .override_dependencies
                .clone()
                .unwrap_or_default()
                .into_iter()
                .map(|requirement| {
                    Requirement::from(requirement.with_origin(RequirementOrigin::Workspace))
                })
                .collect()
        } else {
            Vec::new()
        };

        Self {
            package,
            requirement,
            editable,
            constraint: constraint
                .into_iter()
                .filter_map(Maybe::into_option)
                .collect(),
            r#override: r#override
                .into_iter()
                .filter_map(Maybe::into_option)
                .collect(),
            build_constraint: build_constraint
                .into_iter()
                .filter_map(Maybe::into_option)
                .collect(),
            dry_run,
            constraints_from_workspace,
            overrides_from_workspace,
            refresh: Refresh::from(refresh),
            settings: PipSettings::combine(
                PipOptions {
                    python,
                    system: flag(system, no_system),
                    break_system_packages: flag(break_system_packages, no_break_system_packages),
                    target,
                    prefix,
                    no_build: flag(no_build, build),
                    no_binary,
                    only_binary,
                    strict: flag(strict, no_strict),
                    extra,
                    all_extras: flag(all_extras, no_all_extras),
                    no_deps: flag(no_deps, deps),
                    python_version,
                    python_platform,
                    require_hashes: flag(require_hashes, no_require_hashes),
                    verify_hashes: flag(verify_hashes, no_verify_hashes),
                    ..PipOptions::from(installer)
                },
                filesystem,
            ),
        }
    }
}

/// The resolved settings to use for a `pip uninstall` invocation.
#[allow(clippy::struct_excessive_bools)]
#[derive(Debug, Clone)]
pub(crate) struct PipUninstallSettings {
    pub(crate) package: Vec<String>,
    pub(crate) requirement: Vec<PathBuf>,
    pub(crate) settings: PipSettings,
}

impl PipUninstallSettings {
    /// Resolve the [`PipUninstallSettings`] from the CLI and filesystem configuration.
    pub(crate) fn resolve(args: PipUninstallArgs, filesystem: Option<FilesystemOptions>) -> Self {
        let PipUninstallArgs {
            package,
            requirement,
            python,
            keyring_provider,
            system,
            no_system,
            break_system_packages,
            no_break_system_packages,
            target,
            prefix,
            compat_args: _,
        } = args;

        Self {
            package,
            requirement,
            settings: PipSettings::combine(
                PipOptions {
                    python,
                    system: flag(system, no_system),
                    break_system_packages: flag(break_system_packages, no_break_system_packages),
                    target,
                    prefix,
                    keyring_provider,
                    ..PipOptions::default()
                },
                filesystem,
            ),
        }
    }
}

/// The resolved settings to use for a `pip freeze` invocation.
#[allow(clippy::struct_excessive_bools)]
#[derive(Debug, Clone)]
pub(crate) struct PipFreezeSettings {
    pub(crate) exclude_editable: bool,
    pub(crate) settings: PipSettings,
}

impl PipFreezeSettings {
    /// Resolve the [`PipFreezeSettings`] from the CLI and filesystem configuration.
    pub(crate) fn resolve(args: PipFreezeArgs, filesystem: Option<FilesystemOptions>) -> Self {
        let PipFreezeArgs {
            exclude_editable,
            strict,
            no_strict,
            python,
            system,
            no_system,
            compat_args: _,
        } = args;

        Self {
            exclude_editable,
            settings: PipSettings::combine(
                PipOptions {
                    python,
                    system: flag(system, no_system),
                    strict: flag(strict, no_strict),
                    ..PipOptions::default()
                },
                filesystem,
            ),
        }
    }
}

/// The resolved settings to use for a `pip list` invocation.
#[allow(clippy::struct_excessive_bools)]
#[derive(Debug, Clone)]
pub(crate) struct PipListSettings {
    pub(crate) editable: Option<bool>,
    pub(crate) exclude: Vec<PackageName>,
    pub(crate) format: ListFormat,
    pub(crate) settings: PipSettings,
}

impl PipListSettings {
    /// Resolve the [`PipListSettings`] from the CLI and filesystem configuration.
    pub(crate) fn resolve(args: PipListArgs, filesystem: Option<FilesystemOptions>) -> Self {
        let PipListArgs {
            editable,
            exclude_editable,
            exclude,
            format,
            strict,
            no_strict,
            python,
            system,
            no_system,
            compat_args: _,
        } = args;

        Self {
            editable: flag(editable, exclude_editable),
            exclude,
            format,
            settings: PipSettings::combine(
                PipOptions {
                    python,
                    system: flag(system, no_system),
                    strict: flag(strict, no_strict),
                    ..PipOptions::default()
                },
                filesystem,
            ),
        }
    }
}

/// The resolved settings to use for a `pip show` invocation.
#[allow(clippy::struct_excessive_bools)]
#[derive(Debug, Clone)]
pub(crate) struct PipShowSettings {
    pub(crate) package: Vec<PackageName>,
    pub(crate) settings: PipSettings,
}

impl PipShowSettings {
    /// Resolve the [`PipShowSettings`] from the CLI and filesystem configuration.
    pub(crate) fn resolve(args: PipShowArgs, filesystem: Option<FilesystemOptions>) -> Self {
        let PipShowArgs {
            package,
            strict,
            no_strict,
            python,
            system,
            no_system,
            compat_args: _,
        } = args;

        Self {
            package,
            settings: PipSettings::combine(
                PipOptions {
                    python,
                    system: flag(system, no_system),
                    strict: flag(strict, no_strict),
                    ..PipOptions::default()
                },
                filesystem,
            ),
        }
    }
}

/// The resolved settings to use for a `pip tree` invocation.
#[allow(clippy::struct_excessive_bools)]
#[derive(Debug, Clone)]
pub(crate) struct PipTreeSettings {
    pub(crate) show_version_specifiers: bool,
    pub(crate) depth: u8,
    pub(crate) prune: Vec<PackageName>,
    pub(crate) package: Vec<PackageName>,
    pub(crate) no_dedupe: bool,
    pub(crate) invert: bool,
    // CLI-only settings.
    pub(crate) shared: PipSettings,
}

impl PipTreeSettings {
    /// Resolve the [`PipTreeSettings`] from the CLI and workspace configuration.
    pub(crate) fn resolve(args: PipTreeArgs, filesystem: Option<FilesystemOptions>) -> Self {
        let PipTreeArgs {
            show_version_specifiers,
            tree,
            strict,
            no_strict,
            python,
            system,
            no_system,
            compat_args: _,
        } = args;

        Self {
            show_version_specifiers,
            depth: tree.depth,
            prune: tree.prune,
            no_dedupe: tree.no_dedupe,
            invert: tree.invert,
            package: tree.package,
            // Shared settings.
            shared: PipSettings::combine(
                PipOptions {
                    python,
                    system: flag(system, no_system),
                    strict: flag(strict, no_strict),
                    ..PipOptions::default()
                },
                filesystem,
            ),
        }
    }
}

/// The resolved settings to use for a `pip check` invocation.
#[allow(clippy::struct_excessive_bools)]
#[derive(Debug, Clone)]
pub(crate) struct PipCheckSettings {
    pub(crate) settings: PipSettings,
}

impl PipCheckSettings {
    /// Resolve the [`PipCheckSettings`] from the CLI and filesystem configuration.
    pub(crate) fn resolve(args: PipCheckArgs, filesystem: Option<FilesystemOptions>) -> Self {
        let PipCheckArgs {
            python,
            system,
            no_system,
        } = args;

        Self {
            settings: PipSettings::combine(
                PipOptions {
                    python,
                    system: flag(system, no_system),
                    ..PipOptions::default()
                },
                filesystem,
            ),
        }
    }
}

/// The resolved settings to use for a `pip check` invocation.
#[allow(clippy::struct_excessive_bools)]
#[derive(Debug, Clone)]
pub(crate) struct VenvSettings {
    pub(crate) seed: bool,
    pub(crate) allow_existing: bool,
    pub(crate) name: PathBuf,
    pub(crate) prompt: Option<String>,
    pub(crate) system_site_packages: bool,
    pub(crate) relocatable: bool,
    pub(crate) settings: PipSettings,
}

impl VenvSettings {
    /// Resolve the [`VenvSettings`] from the CLI and filesystem configuration.
    pub(crate) fn resolve(args: VenvArgs, filesystem: Option<FilesystemOptions>) -> Self {
        let VenvArgs {
            python,
            system,
            no_system,
            seed,
            allow_existing,
            name,
            prompt,
            system_site_packages,
            relocatable,
            index_args,
            index_strategy,
            keyring_provider,
            exclude_newer,
            link_mode,
            compat_args: _,
        } = args;

        Self {
            seed,
            allow_existing,
            name,
            prompt,
            system_site_packages,
            relocatable,
            settings: PipSettings::combine(
                PipOptions {
                    python,
                    system: flag(system, no_system),
                    index_strategy,
                    keyring_provider,
                    exclude_newer,
                    link_mode,
                    ..PipOptions::from(index_args)
                },
                filesystem,
            ),
        }
    }
}

/// The resolved settings to use for an invocation of the uv CLI when installing dependencies.
///
/// Combines the `[tool.uv]` persistent configuration with the command-line arguments
/// ([`InstallerArgs`], represented as [`InstallerOptions`]).
#[derive(Debug, Clone)]
pub(crate) struct InstallerSettingsRef<'a> {
    pub(crate) index_locations: &'a IndexLocations,
    pub(crate) index_strategy: IndexStrategy,
    pub(crate) keyring_provider: KeyringProviderType,
    pub(crate) config_setting: &'a ConfigSettings,
    pub(crate) no_build_isolation: bool,
    pub(crate) no_build_isolation_package: &'a [PackageName],
    pub(crate) exclude_newer: Option<ExcludeNewer>,
    pub(crate) link_mode: LinkMode,
    pub(crate) compile_bytecode: bool,
    pub(crate) reinstall: &'a Reinstall,
    pub(crate) build_options: &'a BuildOptions,
    pub(crate) sources: SourceStrategy,
}

/// The resolved settings to use for an invocation of the uv CLI when resolving dependencies.
///
/// Combines the `[tool.uv]` persistent configuration with the command-line arguments
/// ([`ResolverArgs`], represented as [`ResolverOptions`]).
#[allow(clippy::struct_excessive_bools)]
#[derive(Debug, Clone, Default)]
pub(crate) struct ResolverSettings {
    pub(crate) index_locations: IndexLocations,
    pub(crate) index_strategy: IndexStrategy,
    pub(crate) keyring_provider: KeyringProviderType,
    pub(crate) resolution: ResolutionMode,
    pub(crate) prerelease: PrereleaseMode,
    pub(crate) config_setting: ConfigSettings,
    pub(crate) no_build_isolation: bool,
    pub(crate) no_build_isolation_package: Vec<PackageName>,
    pub(crate) exclude_newer: Option<ExcludeNewer>,
    pub(crate) link_mode: LinkMode,
    pub(crate) upgrade: Upgrade,
    pub(crate) build_options: BuildOptions,
    pub(crate) sources: SourceStrategy,
}

#[derive(Debug, Clone, Copy)]
pub(crate) struct ResolverSettingsRef<'a> {
    pub(crate) index_locations: &'a IndexLocations,
    pub(crate) index_strategy: IndexStrategy,
    pub(crate) keyring_provider: KeyringProviderType,
    pub(crate) resolution: ResolutionMode,
    pub(crate) prerelease: PrereleaseMode,
    pub(crate) config_setting: &'a ConfigSettings,
    pub(crate) no_build_isolation: bool,
    pub(crate) no_build_isolation_package: &'a [PackageName],
    pub(crate) exclude_newer: Option<ExcludeNewer>,
    pub(crate) link_mode: LinkMode,
    pub(crate) upgrade: &'a Upgrade,
    pub(crate) build_options: &'a BuildOptions,
    pub(crate) sources: SourceStrategy,
}

impl ResolverSettings {
    /// Resolve the [`ResolverSettings`] from the CLI and filesystem configuration.
    pub(crate) fn combine(args: ResolverOptions, filesystem: Option<FilesystemOptions>) -> Self {
        let options = args.combine(ResolverOptions::from(
            filesystem
                .map(FilesystemOptions::into_options)
                .map(|options| options.top_level)
                .unwrap_or_default(),
        ));

        Self::from(options)
    }

    pub(crate) fn as_ref(&self) -> ResolverSettingsRef {
        ResolverSettingsRef {
            index_locations: &self.index_locations,
            index_strategy: self.index_strategy,
            keyring_provider: self.keyring_provider,
            resolution: self.resolution,
            prerelease: self.prerelease,
            config_setting: &self.config_setting,
            no_build_isolation: self.no_build_isolation,
            no_build_isolation_package: &self.no_build_isolation_package,
            exclude_newer: self.exclude_newer,
            link_mode: self.link_mode,
            upgrade: &self.upgrade,
            build_options: &self.build_options,
            sources: self.sources,
        }
    }
}

impl From<ResolverOptions> for ResolverSettings {
    fn from(value: ResolverOptions) -> Self {
        Self {
            index_locations: IndexLocations::new(
                value.index_url,
                value.extra_index_url.unwrap_or_default(),
                value.find_links.unwrap_or_default(),
                value.no_index.unwrap_or_default(),
            ),
            resolution: value.resolution.unwrap_or_default(),
            prerelease: value.prerelease.unwrap_or_default(),
            index_strategy: value.index_strategy.unwrap_or_default(),
            keyring_provider: value.keyring_provider.unwrap_or_default(),
            config_setting: value.config_settings.unwrap_or_default(),
            no_build_isolation: value.no_build_isolation.unwrap_or_default(),
            no_build_isolation_package: value.no_build_isolation_package.unwrap_or_default(),
            exclude_newer: value.exclude_newer,
            link_mode: value.link_mode.unwrap_or_default(),
            sources: SourceStrategy::from_args(value.no_sources.unwrap_or_default()),
            upgrade: Upgrade::from_args(
                value.upgrade,
                value
                    .upgrade_package
                    .into_iter()
                    .flatten()
                    .map(Requirement::from)
                    .collect(),
            ),
            build_options: BuildOptions::new(
                NoBinary::from_args(value.no_binary, value.no_binary_package.unwrap_or_default()),
                NoBuild::from_args(value.no_build, value.no_build_package.unwrap_or_default()),
            ),
        }
    }
}

#[derive(Debug, Clone)]
pub(crate) struct ResolverInstallerSettingsRef<'a> {
    pub(crate) index_locations: &'a IndexLocations,
    pub(crate) index_strategy: IndexStrategy,
    pub(crate) keyring_provider: KeyringProviderType,
    pub(crate) resolution: ResolutionMode,
    pub(crate) prerelease: PrereleaseMode,
    pub(crate) config_setting: &'a ConfigSettings,
    pub(crate) no_build_isolation: bool,
    pub(crate) no_build_isolation_package: &'a [PackageName],
    pub(crate) exclude_newer: Option<ExcludeNewer>,
    pub(crate) link_mode: LinkMode,
    pub(crate) compile_bytecode: bool,
    pub(crate) sources: SourceStrategy,
    pub(crate) upgrade: &'a Upgrade,
    pub(crate) reinstall: &'a Reinstall,
    pub(crate) build_options: &'a BuildOptions,
}

/// The resolved settings to use for an invocation of the uv CLI with both resolver and installer
/// capabilities.
///
/// Represents the shared settings that are used across all uv commands outside the `pip` API.
/// Analogous to the settings contained in the `[tool.uv]` table, combined with [`ResolverInstallerArgs`].
#[allow(clippy::struct_excessive_bools)]
#[derive(Debug, Clone, Default, serde::Serialize, serde::Deserialize)]
#[serde(rename_all = "kebab-case", deny_unknown_fields)]
pub(crate) struct ResolverInstallerSettings {
    pub(crate) index_locations: IndexLocations,
    pub(crate) index_strategy: IndexStrategy,
    pub(crate) keyring_provider: KeyringProviderType,
    pub(crate) resolution: ResolutionMode,
    pub(crate) prerelease: PrereleaseMode,
    pub(crate) config_setting: ConfigSettings,
    pub(crate) no_build_isolation: bool,
    pub(crate) no_build_isolation_package: Vec<PackageName>,
    pub(crate) exclude_newer: Option<ExcludeNewer>,
    pub(crate) link_mode: LinkMode,
    pub(crate) compile_bytecode: bool,
    pub(crate) sources: SourceStrategy,
    pub(crate) upgrade: Upgrade,
    pub(crate) reinstall: Reinstall,
    pub(crate) build_options: BuildOptions,
}

impl ResolverInstallerSettings {
    /// Reconcile the [`ResolverInstallerSettings`] from the CLI and filesystem configuration.
    pub(crate) fn combine(
        args: ResolverInstallerOptions,
        filesystem: Option<FilesystemOptions>,
    ) -> Self {
        let options = args.combine(
            filesystem
                .map(FilesystemOptions::into_options)
                .map(|options| options.top_level)
                .unwrap_or_default(),
        );

        Self::from(options)
    }

    pub(crate) fn as_ref(&self) -> ResolverInstallerSettingsRef {
        ResolverInstallerSettingsRef {
            index_locations: &self.index_locations,
            index_strategy: self.index_strategy,
            keyring_provider: self.keyring_provider,
            resolution: self.resolution,
            prerelease: self.prerelease,
            config_setting: &self.config_setting,
            no_build_isolation: self.no_build_isolation,
            no_build_isolation_package: &self.no_build_isolation_package,
            exclude_newer: self.exclude_newer,
            link_mode: self.link_mode,
            compile_bytecode: self.compile_bytecode,
            sources: self.sources,
            upgrade: &self.upgrade,
            reinstall: &self.reinstall,
            build_options: &self.build_options,
        }
    }
}

impl From<ResolverInstallerOptions> for ResolverInstallerSettings {
    fn from(value: ResolverInstallerOptions) -> Self {
        Self {
            index_locations: IndexLocations::new(
                value.index_url,
                value.extra_index_url.unwrap_or_default(),
                value.find_links.unwrap_or_default(),
                value.no_index.unwrap_or_default(),
            ),
            resolution: value.resolution.unwrap_or_default(),
            prerelease: value.prerelease.unwrap_or_default(),
            index_strategy: value.index_strategy.unwrap_or_default(),
            keyring_provider: value.keyring_provider.unwrap_or_default(),
            config_setting: value.config_settings.unwrap_or_default(),
            no_build_isolation: value.no_build_isolation.unwrap_or_default(),
            no_build_isolation_package: value.no_build_isolation_package.unwrap_or_default(),
            exclude_newer: value.exclude_newer,
            link_mode: value.link_mode.unwrap_or_default(),
            sources: SourceStrategy::from_args(value.no_sources.unwrap_or_default()),
            compile_bytecode: value.compile_bytecode.unwrap_or_default(),
            upgrade: Upgrade::from_args(
                value.upgrade,
                value
                    .upgrade_package
                    .into_iter()
                    .flatten()
                    .map(Requirement::from)
                    .collect(),
            ),
            reinstall: Reinstall::from_args(
                value.reinstall,
                value.reinstall_package.unwrap_or_default(),
            ),
            build_options: BuildOptions::new(
                NoBinary::from_args(value.no_binary, value.no_binary_package.unwrap_or_default()),
                NoBuild::from_args(value.no_build, value.no_build_package.unwrap_or_default()),
            ),
        }
    }
}

/// The resolved settings to use for an invocation of the `pip` CLI.
///
/// Represents the shared settings that are used across all `pip` commands. Analogous to the
/// settings contained in the `[tool.uv.pip]` table.
#[allow(clippy::struct_excessive_bools)]
#[derive(Debug, Clone)]
pub(crate) struct PipSettings {
    pub(crate) index_locations: IndexLocations,
    pub(crate) python: Option<String>,
    pub(crate) system: bool,
    pub(crate) extras: ExtrasSpecification,
    pub(crate) break_system_packages: bool,
    pub(crate) target: Option<Target>,
    pub(crate) prefix: Option<Prefix>,
    pub(crate) index_strategy: IndexStrategy,
    pub(crate) keyring_provider: KeyringProviderType,
    pub(crate) no_build_isolation: bool,
    pub(crate) no_build_isolation_package: Vec<PackageName>,
    pub(crate) build_options: BuildOptions,
    pub(crate) allow_empty_requirements: bool,
    pub(crate) strict: bool,
    pub(crate) dependency_mode: DependencyMode,
    pub(crate) resolution: ResolutionMode,
    pub(crate) prerelease: PrereleaseMode,
    pub(crate) output_file: Option<PathBuf>,
    pub(crate) no_strip_extras: bool,
    pub(crate) no_strip_markers: bool,
    pub(crate) no_annotate: bool,
    pub(crate) no_header: bool,
    pub(crate) custom_compile_command: Option<String>,
    pub(crate) generate_hashes: bool,
    pub(crate) config_setting: ConfigSettings,
    pub(crate) python_version: Option<PythonVersion>,
    pub(crate) python_platform: Option<TargetTriple>,
    pub(crate) universal: bool,
    pub(crate) exclude_newer: Option<ExcludeNewer>,
    pub(crate) no_emit_package: Vec<PackageName>,
    pub(crate) emit_index_url: bool,
    pub(crate) emit_find_links: bool,
    pub(crate) emit_build_options: bool,
    pub(crate) emit_marker_expression: bool,
    pub(crate) emit_index_annotation: bool,
    pub(crate) annotation_style: AnnotationStyle,
    pub(crate) link_mode: LinkMode,
    pub(crate) compile_bytecode: bool,
    pub(crate) sources: SourceStrategy,
    pub(crate) hash_checking: Option<HashCheckingMode>,
    pub(crate) upgrade: Upgrade,
    pub(crate) reinstall: Reinstall,
}

impl PipSettings {
    /// Resolve the [`PipSettings`] from the CLI and filesystem configuration.
    pub(crate) fn combine(args: PipOptions, filesystem: Option<FilesystemOptions>) -> Self {
        let Options { top_level, pip, .. } = filesystem
            .map(FilesystemOptions::into_options)
            .unwrap_or_default();

        let PipOptions {
            python,
            system,
            break_system_packages,
            target,
            prefix,
            index_url,
            extra_index_url,
            no_index,
            find_links,
            index_strategy,
            keyring_provider,
            no_build,
            no_binary,
            only_binary,
            no_build_isolation,
            no_build_isolation_package,
            strict,
            extra,
            all_extras,
            no_deps,
            allow_empty_requirements,
            resolution,
            prerelease,
            output_file,
            no_strip_extras,
            no_strip_markers,
            no_annotate,
            no_header,
            custom_compile_command,
            generate_hashes,
            config_settings,
            python_version,
            python_platform,
            universal,
            exclude_newer,
            no_emit_package,
            emit_index_url,
            emit_find_links,
            emit_build_options,
            emit_marker_expression,
            emit_index_annotation,
            annotation_style,
            link_mode,
            compile_bytecode,
            require_hashes,
            verify_hashes,
            no_sources,
            upgrade,
            upgrade_package,
            reinstall,
            reinstall_package,
        } = pip.unwrap_or_default();

        let ResolverInstallerOptions {
            index_url: top_level_index_url,
            extra_index_url: top_level_extra_index_url,
            no_index: top_level_no_index,
            find_links: top_level_find_links,
            index_strategy: top_level_index_strategy,
            keyring_provider: top_level_keyring_provider,
            resolution: top_level_resolution,
            prerelease: top_level_prerelease,
            config_settings: top_level_config_settings,
            no_build_isolation: top_level_no_build_isolation,
            no_build_isolation_package: top_level_no_build_isolation_package,
            exclude_newer: top_level_exclude_newer,
            link_mode: top_level_link_mode,
            compile_bytecode: top_level_compile_bytecode,
            no_sources: top_level_no_sources,
            upgrade: top_level_upgrade,
            upgrade_package: top_level_upgrade_package,
            reinstall: top_level_reinstall,
            reinstall_package: top_level_reinstall_package,
            no_build: top_level_no_build,
            no_build_package: top_level_no_build_package,
            no_binary: top_level_no_binary,
            no_binary_package: top_level_no_binary_package,
        } = top_level;

        // Merge the top-level options (`tool.uv`) with the pip-specific options (`tool.uv.pip`),
        // preferring the latter.
        //
        // For example, prefer `tool.uv.pip.index-url` over `tool.uv.index-url`.
        let index_url = index_url.combine(top_level_index_url);
        let extra_index_url = extra_index_url.combine(top_level_extra_index_url);
        let no_index = no_index.combine(top_level_no_index);
        let find_links = find_links.combine(top_level_find_links);
        let index_strategy = index_strategy.combine(top_level_index_strategy);
        let keyring_provider = keyring_provider.combine(top_level_keyring_provider);
        let resolution = resolution.combine(top_level_resolution);
        let prerelease = prerelease.combine(top_level_prerelease);
        let config_settings = config_settings.combine(top_level_config_settings);
        let no_build_isolation = no_build_isolation.combine(top_level_no_build_isolation);
        let no_build_isolation_package =
            no_build_isolation_package.combine(top_level_no_build_isolation_package);
        let exclude_newer = exclude_newer.combine(top_level_exclude_newer);
        let link_mode = link_mode.combine(top_level_link_mode);
        let compile_bytecode = compile_bytecode.combine(top_level_compile_bytecode);
        let no_sources = no_sources.combine(top_level_no_sources);
        let upgrade = upgrade.combine(top_level_upgrade);
        let upgrade_package = upgrade_package.combine(top_level_upgrade_package);
        let reinstall = reinstall.combine(top_level_reinstall);
        let reinstall_package = reinstall_package.combine(top_level_reinstall_package);

        Self {
            index_locations: IndexLocations::new(
                args.index_url.combine(index_url),
                args.extra_index_url
                    .combine(extra_index_url)
                    .unwrap_or_default(),
                args.find_links.combine(find_links).unwrap_or_default(),
                args.no_index.combine(no_index).unwrap_or_default(),
            ),
            extras: ExtrasSpecification::from_args(
                args.all_extras.combine(all_extras).unwrap_or_default(),
                args.extra.combine(extra).unwrap_or_default(),
            ),
            dependency_mode: if args.no_deps.combine(no_deps).unwrap_or_default() {
                DependencyMode::Direct
            } else {
                DependencyMode::Transitive
            },
            resolution: args.resolution.combine(resolution).unwrap_or_default(),
            prerelease: args.prerelease.combine(prerelease).unwrap_or_default(),
            output_file: args.output_file.combine(output_file),
            no_strip_extras: args
                .no_strip_extras
                .combine(no_strip_extras)
                .unwrap_or_default(),
            no_strip_markers: args
                .no_strip_markers
                .combine(no_strip_markers)
                .unwrap_or_default(),
            no_annotate: args.no_annotate.combine(no_annotate).unwrap_or_default(),
            no_header: args.no_header.combine(no_header).unwrap_or_default(),
            custom_compile_command: args.custom_compile_command.combine(custom_compile_command),
            annotation_style: args
                .annotation_style
                .combine(annotation_style)
                .unwrap_or_default(),
            index_strategy: args
                .index_strategy
                .combine(index_strategy)
                .unwrap_or_default(),
            keyring_provider: args
                .keyring_provider
                .combine(keyring_provider)
                .unwrap_or_default(),
            generate_hashes: args
                .generate_hashes
                .combine(generate_hashes)
                .unwrap_or_default(),
            allow_empty_requirements: args
                .allow_empty_requirements
                .combine(allow_empty_requirements)
                .unwrap_or_default(),
            no_build_isolation: args
                .no_build_isolation
                .combine(no_build_isolation)
                .unwrap_or_default(),
            no_build_isolation_package: args
                .no_build_isolation_package
                .combine(no_build_isolation_package)
                .unwrap_or_default(),
            config_setting: args
                .config_settings
                .combine(config_settings)
                .unwrap_or_default(),
            python_version: args.python_version.combine(python_version),
            python_platform: args.python_platform.combine(python_platform),
            universal: args.universal.combine(universal).unwrap_or_default(),
            exclude_newer: args.exclude_newer.combine(exclude_newer),
            no_emit_package: args
                .no_emit_package
                .combine(no_emit_package)
                .unwrap_or_default(),
            emit_index_url: args
                .emit_index_url
                .combine(emit_index_url)
                .unwrap_or_default(),
            emit_find_links: args
                .emit_find_links
                .combine(emit_find_links)
                .unwrap_or_default(),
            emit_build_options: args
                .emit_build_options
                .combine(emit_build_options)
                .unwrap_or_default(),
            emit_marker_expression: args
                .emit_marker_expression
                .combine(emit_marker_expression)
                .unwrap_or_default(),
            emit_index_annotation: args
                .emit_index_annotation
                .combine(emit_index_annotation)
                .unwrap_or_default(),
            link_mode: args.link_mode.combine(link_mode).unwrap_or_default(),
            hash_checking: HashCheckingMode::from_args(
                args.require_hashes
                    .combine(require_hashes)
                    .unwrap_or_default(),
                args.verify_hashes
                    .combine(verify_hashes)
                    .unwrap_or_default(),
            ),
            python: args.python.combine(python),
            system: args.system.combine(system).unwrap_or_default(),
            break_system_packages: args
                .break_system_packages
                .combine(break_system_packages)
                .unwrap_or_default(),
            target: args.target.combine(target).map(Target::from),
            prefix: args.prefix.combine(prefix).map(Prefix::from),
            compile_bytecode: args
                .compile_bytecode
                .combine(compile_bytecode)
                .unwrap_or_default(),
            sources: SourceStrategy::from_args(
                args.no_sources.combine(no_sources).unwrap_or_default(),
            ),
            strict: args.strict.combine(strict).unwrap_or_default(),
            upgrade: Upgrade::from_args(
                args.upgrade.combine(upgrade),
                args.upgrade_package
                    .combine(upgrade_package)
                    .into_iter()
                    .flatten()
                    .map(Requirement::from)
                    .collect(),
            ),
            reinstall: Reinstall::from_args(
                args.reinstall.combine(reinstall),
                args.reinstall_package
                    .combine(reinstall_package)
                    .unwrap_or_default(),
            ),
            build_options: BuildOptions::new(
                NoBinary::from_pip_args(args.no_binary.combine(no_binary).unwrap_or_default())
                    .combine(NoBinary::from_args(
                        top_level_no_binary,
                        top_level_no_binary_package.unwrap_or_default(),
                    )),
                NoBuild::from_pip_args(
                    args.only_binary.combine(only_binary).unwrap_or_default(),
                    args.no_build.combine(no_build).unwrap_or_default(),
                )
                .combine(NoBuild::from_args(
                    top_level_no_build,
                    top_level_no_build_package.unwrap_or_default(),
                )),
            ),
        }
    }
}

impl<'a> From<ResolverInstallerSettingsRef<'a>> for ResolverSettingsRef<'a> {
    fn from(settings: ResolverInstallerSettingsRef<'a>) -> Self {
        Self {
            index_locations: settings.index_locations,
            index_strategy: settings.index_strategy,
            keyring_provider: settings.keyring_provider,
            resolution: settings.resolution,
            prerelease: settings.prerelease,
            config_setting: settings.config_setting,
            no_build_isolation: settings.no_build_isolation,
            no_build_isolation_package: settings.no_build_isolation_package,
            exclude_newer: settings.exclude_newer,
            link_mode: settings.link_mode,
            upgrade: settings.upgrade,
            build_options: settings.build_options,
            sources: settings.sources,
        }
    }
}

impl<'a> From<ResolverInstallerSettingsRef<'a>> for InstallerSettingsRef<'a> {
    fn from(settings: ResolverInstallerSettingsRef<'a>) -> Self {
        Self {
            index_locations: settings.index_locations,
            index_strategy: settings.index_strategy,
            keyring_provider: settings.keyring_provider,
            config_setting: settings.config_setting,
            no_build_isolation: settings.no_build_isolation,
            no_build_isolation_package: settings.no_build_isolation_package,
            exclude_newer: settings.exclude_newer,
            link_mode: settings.link_mode,
            compile_bytecode: settings.compile_bytecode,
            reinstall: settings.reinstall,
            build_options: settings.build_options,
            sources: settings.sources,
        }
    }
}

// Environment variables that are not exposed as CLI arguments.
mod env {
    pub(super) const CONCURRENT_DOWNLOADS: (&str, &str) =
        ("UV_CONCURRENT_DOWNLOADS", "a non-zero integer");

    pub(super) const CONCURRENT_BUILDS: (&str, &str) =
        ("UV_CONCURRENT_BUILDS", "a non-zero integer");

    pub(super) const CONCURRENT_INSTALLS: (&str, &str) =
        ("UV_CONCURRENT_INSTALLS", "a non-zero integer");

    pub(super) const UV_PYTHON_DOWNLOADS: (&str, &str) = (
        "UV_PYTHON_DOWNLOADS",
        "one of 'auto', 'true', 'manual', 'never', or 'false'",
    );
}

/// Attempt to load and parse an environment variable with the given name.
///
/// Exits the program and prints an error message containing the expected type if
/// parsing values.
fn env<T>((name, expected): (&str, &str)) -> Option<T>
where
    T: FromStr,
{
    let val = match std::env::var(name) {
        Ok(val) => val,
        Err(VarError::NotPresent) => return None,
        Err(VarError::NotUnicode(_)) => parse_failure(name, expected),
    };
    Some(
        val.parse()
            .unwrap_or_else(|_| parse_failure(name, expected)),
    )
}

/// Prints a parse error and exits the process.
#[allow(clippy::exit, clippy::print_stderr)]
fn parse_failure(name: &str, expected: &str) -> ! {
    eprintln!("error: invalid value for {name}, expected {expected}");
    process::exit(1)
}<|MERGE_RESOLUTION|>--- conflicted
+++ resolved
@@ -675,23 +675,16 @@
                 extra.unwrap_or_default(),
             ),
             dev: flag(dev, no_dev).unwrap_or(true),
-<<<<<<< HEAD
             install_options: InstallOptions::new(
                 no_install_project,
                 no_install_workspace,
                 no_install_package,
             ),
-            modifications,
-=======
-            no_install_project,
-            no_install_workspace,
-            no_install_package,
             modifications: if flag(exact, inexact).unwrap_or(true) {
                 Modifications::Exact
             } else {
                 Modifications::Sufficient
             },
->>>>>>> e44dc089
             package,
             python,
             refresh: Refresh::from(refresh),
