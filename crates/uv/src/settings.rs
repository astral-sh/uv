--- conflicted
+++ resolved
@@ -730,11 +730,8 @@
             compile_bytecode,
             no_compile_bytecode,
             no_sources,
-<<<<<<< HEAD
             no_sources_package,
-=======
             exclude_newer_package,
->>>>>>> 3df972f1
             build,
         } = args;
 
