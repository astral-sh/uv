--- conflicted
+++ resolved
@@ -954,12 +954,9 @@
 #[allow(clippy::struct_excessive_bools)]
 #[derive(Debug, Clone)]
 pub(crate) struct PipTreeSettings {
-<<<<<<< HEAD
     pub(crate) depth: u8,
     pub(crate) prune: Vec<PackageName>,
-=======
     pub(crate) no_dedupe: bool,
->>>>>>> c1276324
     // CLI-only settings.
     pub(crate) shared: PipSettings,
 }
@@ -968,12 +965,9 @@
     /// Resolve the [`PipTreeSettings`] from the CLI and workspace configuration.
     pub(crate) fn resolve(args: PipTreeArgs, filesystem: Option<FilesystemOptions>) -> Self {
         let PipTreeArgs {
-<<<<<<< HEAD
             depth,
             prune,
-=======
             no_dedupe,
->>>>>>> c1276324
             strict,
             no_strict,
             python,
@@ -982,12 +976,9 @@
         } = args;
 
         Self {
-<<<<<<< HEAD
             depth,
             prune,
-=======
             no_dedupe,
->>>>>>> c1276324
             // Shared settings.
             shared: PipSettings::combine(
                 PipOptions {
