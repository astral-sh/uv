--- conflicted
+++ resolved
@@ -11,11 +11,7 @@
     PipCheckArgs, PipCompileArgs, PipFreezeArgs, PipInstallArgs, PipListArgs, PipShowArgs,
     PipSyncArgs, PipTreeArgs, PipUninstallArgs, PythonFindArgs, PythonInstallArgs, PythonListArgs,
     PythonListFormat, PythonPinArgs, PythonUninstallArgs, PythonUpgradeArgs, RemoveArgs, RunArgs,
-<<<<<<< HEAD
-    SyncArgs, ToolDirArgs, ToolInstallArgs, ToolListArgs, ToolListFormat, ToolRunArgs,
-=======
-    SyncArgs, SyncFormat, ToolDirArgs, ToolInstallArgs, ToolListArgs, ToolRunArgs,
->>>>>>> 77c771c7
+    SyncArgs, SyncFormat, ToolDirArgs, ToolInstallArgs, ToolListArgs, ToolListFormat, ToolRunArgs,
     ToolUninstallArgs, TreeArgs, VenvArgs, VersionArgs, VersionBump, VersionFormat,
 };
 use uv_cli::{
