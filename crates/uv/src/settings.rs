--- conflicted
+++ resolved
@@ -154,13 +154,9 @@
 pub(crate) struct InitSettings {
     pub(crate) path: Option<String>,
     pub(crate) name: Option<PackageName>,
-<<<<<<< HEAD
     pub(crate) from_project: Option<PathBuf>,
-    pub(crate) r#virtual: bool,
-=======
     pub(crate) package: bool,
     pub(crate) kind: InitProjectKind,
->>>>>>> c9787f9f
     pub(crate) no_readme: bool,
     pub(crate) no_pin_python: bool,
     pub(crate) no_workspace: bool,
@@ -205,13 +201,9 @@
         Self {
             path,
             name,
-<<<<<<< HEAD
             from_project,
-            r#virtual,
-=======
             package,
             kind,
->>>>>>> c9787f9f
             no_readme,
             no_pin_python,
             no_workspace,
