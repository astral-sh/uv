--- conflicted
+++ resolved
@@ -780,22 +780,18 @@
         let LockArgs {
             locked,
             frozen,
+            dry_run,
             resolver,
             build,
             refresh,
             python,
-            dry_run,
         } = args;
 
         Self {
             locked,
             frozen,
-<<<<<<< HEAD
-            python,
             dry_run,
-=======
             python: python.and_then(Maybe::into_option),
->>>>>>> 1b9b9d56
             refresh: Refresh::from(refresh),
             settings: ResolverSettings::combine(resolver_options(resolver, build), filesystem),
         }
