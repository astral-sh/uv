use std::collections::BTreeSet;
use std::env::VarError;
use std::num::NonZeroUsize;
use std::path::PathBuf;
use std::process;
use std::str::FromStr;

use url::Url;
use uv_cache::{CacheArgs, Refresh};
use uv_cli::comma::CommaSeparatedRequirements;
use uv_cli::{
    options::{flag, resolver_installer_options, resolver_options},
    AuthorFrom, BuildArgs, ExportArgs, PublishArgs, PythonDirArgs, ResolverInstallerArgs,
    ToolUpgradeArgs,
};
use uv_cli::{
    AddArgs, ColorChoice, ExternalCommand, GlobalArgs, InitArgs, ListFormat, LockArgs, Maybe,
    PipCheckArgs, PipCompileArgs, PipFreezeArgs, PipInstallArgs, PipListArgs, PipShowArgs,
    PipSyncArgs, PipTreeArgs, PipUninstallArgs, PythonFindArgs, PythonInstallArgs, PythonListArgs,
    PythonPinArgs, PythonUninstallArgs, RemoveArgs, RunArgs, SyncArgs, ToolDirArgs,
    ToolInstallArgs, ToolListArgs, ToolRunArgs, ToolUninstallArgs, TreeArgs, VenvArgs,
};
use uv_client::Connectivity;
use uv_configuration::{
    BuildOptions, Concurrency, ConfigSettings, DevGroupsSpecification, EditableMode, ExportFormat,
    ExtrasSpecification, HashCheckingMode, IndexStrategy, InstallOptions, KeyringProviderType,
    NoBinary, NoBuild, PreviewMode, ProjectBuildBackend, Reinstall, SourceStrategy, TargetTriple,
    TrustedHost, TrustedPublishing, Upgrade, VersionControlSystem,
};
use uv_distribution_types::{DependencyMetadata, Index, IndexLocations, IndexUrl};
use uv_install_wheel::linker::LinkMode;
use uv_normalize::PackageName;
use uv_pep508::{ExtraName, RequirementOrigin};
use uv_pypi_types::{Requirement, SupportedEnvironments};
use uv_python::{Prefix, PythonDownloads, PythonPreference, PythonVersion, Target};
use uv_resolver::{AnnotationStyle, DependencyMode, ExcludeNewer, PrereleaseMode, ResolutionMode};
use uv_settings::{
    Combine, FilesystemOptions, Options, PipOptions, PublishOptions, PythonInstallMirrors,
    ResolverInstallerOptions, ResolverOptions,
};
use uv_static::EnvVars;
use uv_warnings::warn_user_once;
use uv_workspace::pyproject::DependencyType;

use crate::commands::ToolRunCommand;
use crate::commands::{pip::operations::Modifications, InitKind, InitProjectKind};

/// The default publish URL.
const PYPI_PUBLISH_URL: &str = "https://upload.pypi.org/legacy/";

/// The resolved global settings to use for any invocation of the CLI.
#[allow(clippy::struct_excessive_bools)]
#[derive(Debug, Clone)]
pub(crate) struct GlobalSettings {
    pub(crate) quiet: bool,
    pub(crate) verbose: u8,
    pub(crate) color: ColorChoice,
    pub(crate) native_tls: bool,
    pub(crate) concurrency: Concurrency,
    pub(crate) connectivity: Connectivity,
    pub(crate) allow_insecure_host: Vec<TrustedHost>,
    pub(crate) show_settings: bool,
    pub(crate) preview: PreviewMode,
    pub(crate) python_preference: PythonPreference,
    pub(crate) python_downloads: PythonDownloads,
    pub(crate) no_progress: bool,
}

impl GlobalSettings {
    /// Resolve the [`GlobalSettings`] from the CLI and filesystem configuration.
    pub(crate) fn resolve(args: &GlobalArgs, workspace: Option<&FilesystemOptions>) -> Self {
        Self {
            quiet: args.quiet,
            verbose: args.verbose,
            color: if let Some(color_choice) = args.color {
                // If `--color` is passed explicitly, use its value.
                color_choice
            } else if std::env::var_os(EnvVars::NO_COLOR)
                .filter(|v| !v.is_empty())
                .is_some()
            {
                // If the `NO_COLOR` is set, disable color output.
                ColorChoice::Never
            } else if std::env::var_os(EnvVars::FORCE_COLOR)
                .filter(|v| !v.is_empty())
                .is_some()
                || std::env::var_os(EnvVars::CLICOLOR_FORCE)
                    .filter(|v| !v.is_empty())
                    .is_some()
            {
                // If `FORCE_COLOR` or `CLICOLOR_FORCE` is set, always enable color output.
                ColorChoice::Always
            } else {
                ColorChoice::Auto
            },
            native_tls: flag(args.native_tls, args.no_native_tls)
                .combine(workspace.and_then(|workspace| workspace.globals.native_tls))
                .unwrap_or(false),
            concurrency: Concurrency {
                downloads: env(env::CONCURRENT_DOWNLOADS)
                    .combine(workspace.and_then(|workspace| workspace.globals.concurrent_downloads))
                    .map(NonZeroUsize::get)
                    .unwrap_or(Concurrency::DEFAULT_DOWNLOADS),
                builds: env(env::CONCURRENT_BUILDS)
                    .combine(workspace.and_then(|workspace| workspace.globals.concurrent_builds))
                    .map(NonZeroUsize::get)
                    .unwrap_or_else(Concurrency::threads),
                installs: env(env::CONCURRENT_INSTALLS)
                    .combine(workspace.and_then(|workspace| workspace.globals.concurrent_installs))
                    .map(NonZeroUsize::get)
                    .unwrap_or_else(Concurrency::threads),
            },
            connectivity: if flag(args.offline, args.no_offline)
                .combine(workspace.and_then(|workspace| workspace.globals.offline))
                .unwrap_or(false)
            {
                Connectivity::Offline
            } else {
                Connectivity::Online
            },
            allow_insecure_host: args
                .allow_insecure_host
                .as_ref()
                .map(|allow_insecure_host| {
                    allow_insecure_host
                        .iter()
                        .filter_map(|value| value.clone().into_option())
                })
                .into_iter()
                .flatten()
                .chain(
                    workspace
                        .and_then(|workspace| workspace.globals.allow_insecure_host.clone())
                        .into_iter()
                        .flatten(),
                )
                .collect(),
            show_settings: args.show_settings,
            preview: PreviewMode::from(
                flag(args.preview, args.no_preview)
                    .combine(workspace.and_then(|workspace| workspace.globals.preview))
                    .unwrap_or(false),
            ),
            python_preference: args
                .python_preference
                .combine(workspace.and_then(|workspace| workspace.globals.python_preference))
                .unwrap_or_default(),
            python_downloads: flag(args.allow_python_downloads, args.no_python_downloads)
                .map(PythonDownloads::from)
                .combine(env(env::UV_PYTHON_DOWNLOADS))
                .combine(workspace.and_then(|workspace| workspace.globals.python_downloads))
                .unwrap_or_default(),
            no_progress: args.no_progress,
        }
    }
}

/// The resolved cache settings to use for any invocation of the CLI.
#[allow(clippy::struct_excessive_bools)]
#[derive(Debug, Clone)]
pub(crate) struct CacheSettings {
    pub(crate) no_cache: bool,
    pub(crate) cache_dir: Option<PathBuf>,
}

impl CacheSettings {
    /// Resolve the [`CacheSettings`] from the CLI and filesystem configuration.
    pub(crate) fn resolve(args: CacheArgs, workspace: Option<&FilesystemOptions>) -> Self {
        Self {
            no_cache: args.no_cache
                || workspace
                    .and_then(|workspace| workspace.globals.no_cache)
                    .unwrap_or(false),
            cache_dir: args
                .cache_dir
                .or_else(|| workspace.and_then(|workspace| workspace.globals.cache_dir.clone())),
        }
    }
}

/// The resolved settings to use for a `init` invocation.
#[allow(clippy::struct_excessive_bools)]
#[derive(Debug, Clone)]
pub(crate) struct InitSettings {
    pub(crate) path: Option<PathBuf>,
    pub(crate) name: Option<PackageName>,
    pub(crate) package: bool,
    pub(crate) kind: InitKind,
    pub(crate) vcs: Option<VersionControlSystem>,
    pub(crate) build_backend: Option<ProjectBuildBackend>,
    pub(crate) no_readme: bool,
    pub(crate) author_from: Option<AuthorFrom>,
    pub(crate) no_pin_python: bool,
    pub(crate) no_workspace: bool,
    pub(crate) python: Option<String>,
    pub(crate) install_mirrors: PythonInstallMirrors,
}

impl InitSettings {
    /// Resolve the [`InitSettings`] from the CLI and filesystem configuration.
    #[allow(clippy::needless_pass_by_value)]
    pub(crate) fn resolve(args: InitArgs, filesystem: Option<FilesystemOptions>) -> Self {
        let InitArgs {
            path,
            name,
            r#virtual,
            package,
            no_package,
            app,
            lib,
            script,
            vcs,
            build_backend,
            no_readme,
            author_from,
            no_pin_python,
            no_workspace,
            python,
        } = args;

        let kind = match (app, lib, script) {
            (true, false, false) => InitKind::Project(InitProjectKind::Application),
            (false, true, false) => InitKind::Project(InitProjectKind::Library),
            (false, false, true) => InitKind::Script,
            (false, false, false) => InitKind::default(),
            (_, _, _) => unreachable!("`app`, `lib`, and `script` are mutually exclusive"),
        };

        let package = flag(package || build_backend.is_some(), no_package || r#virtual)
            .unwrap_or(kind.packaged_by_default());

        let install_mirrors = filesystem
            .map(|fs| fs.install_mirrors.clone())
            .unwrap_or_default();

        Self {
            path,
            name,
            package,
            kind,
            vcs,
            build_backend,
            no_readme,
            author_from,
            no_pin_python,
            no_workspace,
            python: python.and_then(Maybe::into_option),
            install_mirrors,
        }
    }
}

/// The resolved settings to use for a `run` invocation.
#[allow(clippy::struct_excessive_bools)]
#[derive(Debug, Clone)]
pub(crate) struct RunSettings {
    pub(crate) locked: bool,
    pub(crate) frozen: bool,
    pub(crate) extras: ExtrasSpecification,
    pub(crate) dev: DevGroupsSpecification,
    pub(crate) editable: EditableMode,
    pub(crate) with: Vec<String>,
    pub(crate) with_editable: Vec<String>,
    pub(crate) with_requirements: Vec<PathBuf>,
    pub(crate) isolated: bool,
    pub(crate) show_resolution: bool,
    pub(crate) all_packages: bool,
    pub(crate) package: Option<PackageName>,
    pub(crate) no_project: bool,
    pub(crate) no_sync: bool,
    pub(crate) python: Option<String>,
    pub(crate) install_mirrors: PythonInstallMirrors,
    pub(crate) refresh: Refresh,
    pub(crate) settings: ResolverInstallerSettings,
    pub(crate) env_file: Vec<PathBuf>,
    pub(crate) no_env_file: bool,
}

impl RunSettings {
    /// Resolve the [`RunSettings`] from the CLI and filesystem configuration.
    #[allow(clippy::needless_pass_by_value)]
    pub(crate) fn resolve(args: RunArgs, filesystem: Option<FilesystemOptions>) -> Self {
        let RunArgs {
            extra,
            all_extras,
            no_extra,
            no_all_extras,
            dev,
            no_dev,
            group,
            no_group,
            only_group,
            all_groups,
            module: _,
            only_dev,
            no_editable,
            script: _,
            command: _,
            with,
            with_editable,
            with_requirements,
            isolated,
            no_sync,
            locked,
            frozen,
            installer,
            build,
            refresh,
            all_packages,
            package,
            no_project,
            python,
            show_resolution,
            env_file,
            no_env_file,
        } = args;

        let install_mirrors = filesystem
            .clone()
            .map(|fs| fs.install_mirrors.clone())
            .unwrap_or_default();

        Self {
            locked,
            frozen,
            extras: ExtrasSpecification::from_args(
                flag(all_extras, no_all_extras).unwrap_or_default(),
                no_extra,
                extra.unwrap_or_default(),
            ),
            dev: DevGroupsSpecification::from_args(
                dev, no_dev, only_dev, group, no_group, only_group, all_groups,
            ),
            editable: EditableMode::from_args(no_editable),
            with: with
                .into_iter()
                .flat_map(CommaSeparatedRequirements::into_iter)
                .collect(),
            with_editable: with_editable
                .into_iter()
                .flat_map(CommaSeparatedRequirements::into_iter)
                .collect(),
            with_requirements: with_requirements
                .into_iter()
                .filter_map(Maybe::into_option)
                .collect(),
            isolated,
            show_resolution,
            all_packages,
            package,
            no_project,
            no_sync,
            python: python.and_then(Maybe::into_option),
            refresh: Refresh::from(refresh),
            settings: ResolverInstallerSettings::combine(
                resolver_installer_options(installer, build),
                filesystem,
            ),
            env_file,
            no_env_file,
            install_mirrors,
        }
    }
}

/// The resolved settings to use for a `tool run` invocation.
#[allow(clippy::struct_excessive_bools)]
#[derive(Debug, Clone)]
pub(crate) struct ToolRunSettings {
    pub(crate) command: Option<ExternalCommand>,
    pub(crate) from: Option<String>,
    pub(crate) with: Vec<String>,
    pub(crate) with_editable: Vec<String>,
    pub(crate) with_requirements: Vec<PathBuf>,
    pub(crate) isolated: bool,
    pub(crate) show_resolution: bool,
    pub(crate) python: Option<String>,
    pub(crate) install_mirrors: PythonInstallMirrors,
    pub(crate) refresh: Refresh,
    pub(crate) settings: ResolverInstallerSettings,
}

impl ToolRunSettings {
    /// Resolve the [`ToolRunSettings`] from the CLI and filesystem configuration.
    #[allow(clippy::needless_pass_by_value)]
    pub(crate) fn resolve(
        args: ToolRunArgs,
        filesystem: Option<FilesystemOptions>,
        invocation_source: ToolRunCommand,
    ) -> Self {
        let ToolRunArgs {
            command,
            from,
            with,
            with_editable,
            with_requirements,
            isolated,
            show_resolution,
            installer,
            build,
            refresh,
            python,
            generate_shell_completion: _,
        } = args;

        // If `--upgrade` was passed explicitly, warn.
        if installer.upgrade || !installer.upgrade_package.is_empty() {
            if with.is_empty() && with_requirements.is_empty() {
                warn_user_once!("Tools cannot be upgraded via `{invocation_source}`; use `uv tool upgrade --all` to upgrade all installed tools, or `{invocation_source} package@latest` to run the latest version of a tool.");
            } else {
                warn_user_once!("Tools cannot be upgraded via `{invocation_source}`; use `uv tool upgrade --all` to upgrade all installed tools, `{invocation_source} package@latest` to run the latest version of a tool, or `{invocation_source} --refresh package` to upgrade any `--with` dependencies.");
            }
        }

        // If `--reinstall` was passed explicitly, warn.
        if installer.reinstall || !installer.reinstall_package.is_empty() {
            if with.is_empty() && with_requirements.is_empty() {
                warn_user_once!("Tools cannot be reinstalled via `{invocation_source}`; use `uv tool upgrade --reinstall` to reinstall all installed tools, or `{invocation_source} package@latest` to run the latest version of a tool.");
            } else {
                warn_user_once!("Tools cannot be reinstalled via `{invocation_source}`; use `uv tool upgrade --reinstall` to reinstall all installed tools, `{invocation_source} package@latest` to run the latest version of a tool, or `{invocation_source} --refresh package` to reinstall any `--with` dependencies.");
            }
        }

        let install_mirrors = filesystem
            .clone()
            .map(|fs| fs.install_mirrors.clone())
            .unwrap_or_default();

        Self {
            command,
            from,
            with: with
                .into_iter()
                .flat_map(CommaSeparatedRequirements::into_iter)
                .collect(),
            with_editable: with_editable
                .into_iter()
                .flat_map(CommaSeparatedRequirements::into_iter)
                .collect(),
            with_requirements: with_requirements
                .into_iter()
                .filter_map(Maybe::into_option)
                .collect(),
            isolated,
            show_resolution,
            python: python.and_then(Maybe::into_option),
            refresh: Refresh::from(refresh),
            settings: ResolverInstallerSettings::combine(
                resolver_installer_options(installer, build),
                filesystem,
            ),
            install_mirrors,
        }
    }
}

/// The resolved settings to use for a `tool install` invocation.
#[allow(clippy::struct_excessive_bools)]
#[derive(Debug, Clone)]
pub(crate) struct ToolInstallSettings {
    pub(crate) package: String,
    pub(crate) from: Option<String>,
    pub(crate) with: Vec<String>,
    pub(crate) with_requirements: Vec<PathBuf>,
<<<<<<< HEAD
    pub(crate) with_executables_from: BTreeSet<PackageName>,
=======
    pub(crate) with_editable: Vec<String>,
>>>>>>> 0b0d0f44
    pub(crate) python: Option<String>,
    pub(crate) refresh: Refresh,
    pub(crate) options: ResolverInstallerOptions,
    pub(crate) settings: ResolverInstallerSettings,
    pub(crate) force: bool,
    pub(crate) editable: bool,
    pub(crate) install_mirrors: PythonInstallMirrors,
}

impl ToolInstallSettings {
    /// Resolve the [`ToolInstallSettings`] from the CLI and filesystem configuration.
    #[allow(clippy::needless_pass_by_value)]
    pub(crate) fn resolve(args: ToolInstallArgs, filesystem: Option<FilesystemOptions>) -> Self {
        let ToolInstallArgs {
            package,
            editable,
            from,
            with,
            with_editable,
            with_requirements,
            with_executables_from,
            installer,
            force,
            build,
            refresh,
            python,
        } = args;

        let options = resolver_installer_options(installer, build).combine(
            filesystem
                .clone()
                .map(FilesystemOptions::into_options)
                .map(|options| options.top_level)
                .unwrap_or_default(),
        );

        let install_mirrors = filesystem
            .map(FilesystemOptions::into_options)
            .map(|options| options.install_mirrors)
            .unwrap_or_default();

        let settings = ResolverInstallerSettings::from(options.clone());
        let with_executables_from = with_executables_from.into_iter().collect();

        Self {
            package,
            from,
            with: with
                .into_iter()
                .flat_map(CommaSeparatedRequirements::into_iter)
                .collect(),
            with_editable: with_editable
                .into_iter()
                .flat_map(CommaSeparatedRequirements::into_iter)
                .collect(),
            with_requirements: with_requirements
                .into_iter()
                .filter_map(Maybe::into_option)
                .collect(),
<<<<<<< HEAD
            with_executables_from,
            python,
=======
            python: python.and_then(Maybe::into_option),
>>>>>>> 0b0d0f44
            force,
            editable,
            refresh: Refresh::from(refresh),
            options,
            settings,
            install_mirrors,
        }
    }
}

/// The resolved settings to use for a `tool upgrade` invocation.
#[allow(clippy::struct_excessive_bools)]
#[derive(Debug, Clone)]
pub(crate) struct ToolUpgradeSettings {
    pub(crate) names: Vec<String>,
    pub(crate) python: Option<String>,
    pub(crate) install_mirrors: PythonInstallMirrors,
    pub(crate) args: ResolverInstallerOptions,
    pub(crate) filesystem: ResolverInstallerOptions,
}
impl ToolUpgradeSettings {
    /// Resolve the [`ToolUpgradeSettings`] from the CLI and filesystem configuration.
    #[allow(clippy::needless_pass_by_value)]
    pub(crate) fn resolve(args: ToolUpgradeArgs, filesystem: Option<FilesystemOptions>) -> Self {
        let ToolUpgradeArgs {
            name,
            python,
            upgrade,
            upgrade_package,
            index_args,
            all,
            reinstall,
            no_reinstall,
            reinstall_package,
            index_strategy,
            keyring_provider,
            resolution,
            prerelease,
            pre,
            config_setting,
            no_build_isolation,
            no_build_isolation_package,
            build_isolation,
            exclude_newer,
            link_mode,
            compile_bytecode,
            no_compile_bytecode,
            no_sources,
            build,
        } = args;

        if upgrade {
            warn_user_once!("`--upgrade` is enabled by default on `uv tool upgrade`");
        }
        if !upgrade_package.is_empty() {
            warn_user_once!("`--upgrade-package` is enabled by default on `uv tool upgrade`");
        }

        // Enable `--upgrade` by default.
        let installer = ResolverInstallerArgs {
            index_args,
            upgrade: upgrade_package.is_empty(),
            no_upgrade: false,
            upgrade_package,
            reinstall,
            no_reinstall,
            reinstall_package,
            index_strategy,
            keyring_provider,
            resolution,
            prerelease,
            pre,
            config_setting,
            no_build_isolation,
            no_build_isolation_package,
            build_isolation,
            exclude_newer,
            link_mode,
            compile_bytecode,
            no_compile_bytecode,
            no_sources,
        };

        let args = resolver_installer_options(installer, build);
        let filesystem = filesystem.map(FilesystemOptions::into_options);
        let install_mirrors = filesystem
            .clone()
            .map(|options| options.install_mirrors)
            .unwrap_or_default();
        let top_level = filesystem
            .map(|options| options.top_level)
            .unwrap_or_default();

        Self {
            names: if all { vec![] } else { name },
            python: python.and_then(Maybe::into_option),
            args,
            filesystem: top_level,
            install_mirrors,
        }
    }
}

/// The resolved settings to use for a `tool list` invocation.
#[allow(clippy::struct_excessive_bools)]
#[derive(Debug, Clone)]
pub(crate) struct ToolListSettings {
    pub(crate) show_paths: bool,
    pub(crate) show_version_specifiers: bool,
}

impl ToolListSettings {
    /// Resolve the [`ToolListSettings`] from the CLI and filesystem configuration.
    #[allow(clippy::needless_pass_by_value)]
    pub(crate) fn resolve(args: ToolListArgs, _filesystem: Option<FilesystemOptions>) -> Self {
        let ToolListArgs {
            show_paths,
            show_version_specifiers,
            python_preference: _,
            no_python_downloads: _,
        } = args;

        Self {
            show_paths,
            show_version_specifiers,
        }
    }
}

/// The resolved settings to use for a `tool uninstall` invocation.
#[allow(clippy::struct_excessive_bools)]
#[derive(Debug, Clone)]
pub(crate) struct ToolUninstallSettings {
    pub(crate) name: Vec<PackageName>,
}

impl ToolUninstallSettings {
    /// Resolve the [`ToolUninstallSettings`] from the CLI and filesystem configuration.
    #[allow(clippy::needless_pass_by_value)]
    pub(crate) fn resolve(args: ToolUninstallArgs, _filesystem: Option<FilesystemOptions>) -> Self {
        let ToolUninstallArgs { name, all } = args;

        Self {
            name: if all { vec![] } else { name },
        }
    }
}

/// The resolved settings to use for a `tool dir` invocation.
#[allow(clippy::struct_excessive_bools)]
#[derive(Debug, Clone)]
pub(crate) struct ToolDirSettings {
    pub(crate) bin: bool,
}

impl ToolDirSettings {
    /// Resolve the [`ToolDirSettings`] from the CLI and filesystem configuration.
    #[allow(clippy::needless_pass_by_value)]
    pub(crate) fn resolve(args: ToolDirArgs, _filesystem: Option<FilesystemOptions>) -> Self {
        let ToolDirArgs { bin } = args;

        Self { bin }
    }
}

#[derive(Debug, Clone, Default)]
pub(crate) enum PythonListKinds {
    #[default]
    Default,
    Installed,
}

/// The resolved settings to use for a `tool run` invocation.
#[allow(clippy::struct_excessive_bools)]
#[derive(Debug, Clone)]
pub(crate) struct PythonListSettings {
    pub(crate) kinds: PythonListKinds,
    pub(crate) all_platforms: bool,
    pub(crate) all_versions: bool,
}

impl PythonListSettings {
    /// Resolve the [`PythonListSettings`] from the CLI and filesystem configuration.
    #[allow(clippy::needless_pass_by_value)]
    pub(crate) fn resolve(args: PythonListArgs, _filesystem: Option<FilesystemOptions>) -> Self {
        let PythonListArgs {
            all_versions,
            all_platforms,
            only_installed,
        } = args;

        let kinds = if only_installed {
            PythonListKinds::Installed
        } else {
            PythonListKinds::default()
        };

        Self {
            kinds,
            all_platforms,
            all_versions,
        }
    }
}

/// The resolved settings to use for a `python dir` invocation.
#[allow(clippy::struct_excessive_bools)]
#[derive(Debug, Clone)]
pub(crate) struct PythonDirSettings {
    pub(crate) bin: bool,
}

impl PythonDirSettings {
    /// Resolve the [`PythonDirSettings`] from the CLI and filesystem configuration.
    #[allow(clippy::needless_pass_by_value)]
    pub(crate) fn resolve(args: PythonDirArgs, _filesystem: Option<FilesystemOptions>) -> Self {
        let PythonDirArgs { bin } = args;

        Self { bin }
    }
}

/// The resolved settings to use for a `python install` invocation.
#[allow(clippy::struct_excessive_bools)]
#[derive(Debug, Clone)]
pub(crate) struct PythonInstallSettings {
    pub(crate) targets: Vec<String>,
    pub(crate) reinstall: bool,
    pub(crate) force: bool,
    pub(crate) python_install_mirror: Option<String>,
    pub(crate) pypy_install_mirror: Option<String>,
}

impl PythonInstallSettings {
    /// Resolve the [`PythonInstallSettings`] from the CLI and filesystem configuration.
    #[allow(clippy::needless_pass_by_value)]
    pub(crate) fn resolve(args: PythonInstallArgs, filesystem: Option<FilesystemOptions>) -> Self {
        let options = filesystem.map(uv_settings::FilesystemOptions::into_options);
        let (python_mirror, pypy_mirror) = match options {
            Some(options) => (
                options.install_mirrors.python_install_mirror,
                options.install_mirrors.pypy_install_mirror,
            ),
            None => (None, None),
        };
        let python_mirror = args.mirror.or(python_mirror);
        let pypy_mirror = args.pypy_mirror.or(pypy_mirror);

        let PythonInstallArgs {
            targets,
            reinstall,
            force,
            mirror: _,
            pypy_mirror: _,
        } = args;

        Self {
            targets,
            reinstall,
            force,
            python_install_mirror: python_mirror,
            pypy_install_mirror: pypy_mirror,
        }
    }
}

/// The resolved settings to use for a `python uninstall` invocation.
#[allow(clippy::struct_excessive_bools)]
#[derive(Debug, Clone)]
pub(crate) struct PythonUninstallSettings {
    pub(crate) targets: Vec<String>,
    pub(crate) all: bool,
}

impl PythonUninstallSettings {
    /// Resolve the [`PythonUninstallSettings`] from the CLI and filesystem configuration.
    #[allow(clippy::needless_pass_by_value)]
    pub(crate) fn resolve(
        args: PythonUninstallArgs,
        _filesystem: Option<FilesystemOptions>,
    ) -> Self {
        let PythonUninstallArgs { targets, all } = args;

        Self { targets, all }
    }
}

/// The resolved settings to use for a `python find` invocation.
#[allow(clippy::struct_excessive_bools)]
#[derive(Debug, Clone)]
pub(crate) struct PythonFindSettings {
    pub(crate) request: Option<String>,
    pub(crate) no_project: bool,
    pub(crate) system: bool,
}

impl PythonFindSettings {
    /// Resolve the [`PythonFindSettings`] from the CLI and workspace configuration.
    #[allow(clippy::needless_pass_by_value)]
    pub(crate) fn resolve(args: PythonFindArgs, _filesystem: Option<FilesystemOptions>) -> Self {
        let PythonFindArgs {
            request,
            no_project,
            system,
            no_system,
        } = args;

        Self {
            request,
            no_project,
            system: flag(system, no_system).unwrap_or_default(),
        }
    }
}

/// The resolved settings to use for a `python pin` invocation.
#[allow(clippy::struct_excessive_bools)]
#[derive(Debug, Clone)]
pub(crate) struct PythonPinSettings {
    pub(crate) request: Option<String>,
    pub(crate) resolved: bool,
    pub(crate) no_project: bool,
}

impl PythonPinSettings {
    /// Resolve the [`PythonPinSettings`] from the CLI and workspace configuration.
    #[allow(clippy::needless_pass_by_value)]
    pub(crate) fn resolve(args: PythonPinArgs, _filesystem: Option<FilesystemOptions>) -> Self {
        let PythonPinArgs {
            request,
            no_resolved,
            resolved,
            no_project,
        } = args;

        Self {
            request,
            resolved: flag(resolved, no_resolved).unwrap_or(false),
            no_project,
        }
    }
}

/// The resolved settings to use for a `sync` invocation.
#[allow(clippy::struct_excessive_bools, dead_code)]
#[derive(Debug, Clone)]
pub(crate) struct SyncSettings {
    pub(crate) locked: bool,
    pub(crate) frozen: bool,
    pub(crate) extras: ExtrasSpecification,
    pub(crate) dev: DevGroupsSpecification,
    pub(crate) editable: EditableMode,
    pub(crate) install_options: InstallOptions,
    pub(crate) modifications: Modifications,
    pub(crate) all_packages: bool,
    pub(crate) package: Option<PackageName>,
    pub(crate) python: Option<String>,
    pub(crate) install_mirrors: PythonInstallMirrors,
    pub(crate) refresh: Refresh,
    pub(crate) settings: ResolverInstallerSettings,
}

impl SyncSettings {
    /// Resolve the [`SyncSettings`] from the CLI and filesystem configuration.
    #[allow(clippy::needless_pass_by_value)]
    pub(crate) fn resolve(args: SyncArgs, filesystem: Option<FilesystemOptions>) -> Self {
        let SyncArgs {
            extra,
            all_extras,
            no_extra,
            no_all_extras,
            dev,
            no_dev,
            only_dev,
            group,
            no_group,
            only_group,
            all_groups,
            no_editable,
            inexact,
            exact,
            no_install_project,
            no_install_workspace,
            no_install_package,
            locked,
            frozen,
            installer,
            build,
            refresh,
            all_packages,
            package,
            python,
        } = args;
        let install_mirrors = filesystem
            .clone()
            .map(|fs| fs.install_mirrors.clone())
            .unwrap_or_default();

        let settings = ResolverInstallerSettings::combine(
            resolver_installer_options(installer, build),
            filesystem,
        );

        Self {
            locked,
            frozen,
            extras: ExtrasSpecification::from_args(
                flag(all_extras, no_all_extras).unwrap_or_default(),
                no_extra,
                extra.unwrap_or_default(),
            ),
            dev: DevGroupsSpecification::from_args(
                dev, no_dev, only_dev, group, no_group, only_group, all_groups,
            ),
            editable: EditableMode::from_args(no_editable),
            install_options: InstallOptions::new(
                no_install_project,
                no_install_workspace,
                no_install_package,
            ),
            modifications: if flag(exact, inexact).unwrap_or(true) {
                Modifications::Exact
            } else {
                Modifications::Sufficient
            },
            all_packages,
            package,
            python: python.and_then(Maybe::into_option),
            refresh: Refresh::from(refresh),
            settings,
            install_mirrors,
        }
    }
}

/// The resolved settings to use for a `lock` invocation.
#[allow(clippy::struct_excessive_bools, dead_code)]
#[derive(Debug, Clone)]
pub(crate) struct LockSettings {
    pub(crate) locked: bool,
    pub(crate) frozen: bool,
    pub(crate) dry_run: bool,
    pub(crate) python: Option<String>,
    pub(crate) install_mirrors: PythonInstallMirrors,
    pub(crate) refresh: Refresh,
    pub(crate) settings: ResolverSettings,
}

impl LockSettings {
    /// Resolve the [`LockSettings`] from the CLI and filesystem configuration.
    #[allow(clippy::needless_pass_by_value)]
    pub(crate) fn resolve(args: LockArgs, filesystem: Option<FilesystemOptions>) -> Self {
        let LockArgs {
            locked,
            frozen,
            dry_run,
            resolver,
            build,
            refresh,
            python,
        } = args;

        let install_mirrors = filesystem
            .clone()
            .map(|fs| fs.install_mirrors.clone())
            .unwrap_or_default();

        Self {
            locked,
            frozen,
            dry_run,
            python: python.and_then(Maybe::into_option),
            refresh: Refresh::from(refresh),
            settings: ResolverSettings::combine(resolver_options(resolver, build), filesystem),
            install_mirrors,
        }
    }
}

/// The resolved settings to use for a `add` invocation.
#[allow(clippy::struct_excessive_bools, dead_code)]
#[derive(Debug, Clone)]
pub(crate) struct AddSettings {
    pub(crate) locked: bool,
    pub(crate) frozen: bool,
    pub(crate) no_sync: bool,
    pub(crate) packages: Vec<String>,
    pub(crate) requirements: Vec<PathBuf>,
    pub(crate) dependency_type: DependencyType,
    pub(crate) editable: Option<bool>,
    pub(crate) extras: Vec<ExtraName>,
    pub(crate) raw_sources: bool,
    pub(crate) rev: Option<String>,
    pub(crate) tag: Option<String>,
    pub(crate) branch: Option<String>,
    pub(crate) package: Option<PackageName>,
    pub(crate) script: Option<PathBuf>,
    pub(crate) python: Option<String>,
    pub(crate) install_mirrors: PythonInstallMirrors,
    pub(crate) refresh: Refresh,
    pub(crate) indexes: Vec<Index>,
    pub(crate) settings: ResolverInstallerSettings,
}

impl AddSettings {
    /// Resolve the [`AddSettings`] from the CLI and filesystem configuration.
    #[allow(clippy::needless_pass_by_value)]
    pub(crate) fn resolve(args: AddArgs, filesystem: Option<FilesystemOptions>) -> Self {
        let AddArgs {
            packages,
            requirements,
            dev,
            optional,
            group,
            editable,
            no_editable,
            extra,
            raw_sources,
            rev,
            tag,
            branch,
            no_sync,
            locked,
            frozen,
            installer,
            build,
            refresh,
            package,
            script,
            python,
        } = args;

        let dependency_type = if let Some(extra) = optional {
            DependencyType::Optional(extra)
        } else if let Some(group) = group {
            DependencyType::Group(group)
        } else if dev {
            DependencyType::Dev
        } else {
            DependencyType::Production
        };

        // Track the `--index` and `--default-index` arguments from the command-line.
        let indexes = installer
            .index_args
            .default_index
            .clone()
            .and_then(Maybe::into_option)
            .into_iter()
            .chain(
                installer
                    .index_args
                    .index
                    .clone()
                    .into_iter()
                    .flatten()
                    .filter_map(Maybe::into_option),
            )
            .collect::<Vec<_>>();

        // If the user passed an `--index-url` or `--extra-index-url`, warn.
        if installer
            .index_args
            .index_url
            .as_ref()
            .is_some_and(Maybe::is_some)
        {
            if script.is_some() {
                warn_user_once!("Indexes specified via `--index-url` will not be persisted to the script; use `--default-index` instead.");
            } else {
                warn_user_once!("Indexes specified via `--index-url` will not be persisted to the `pyproject.toml` file; use `--default-index` instead.");
            }
        }

        if installer
            .index_args
            .extra_index_url
            .as_ref()
            .is_some_and(|extra_index_url| extra_index_url.iter().any(Maybe::is_some))
        {
            if script.is_some() {
                warn_user_once!("Indexes specified via `--extra-index-url` will not be persisted to the script; use `--index` instead.");
            } else {
                warn_user_once!("Indexes specified via `--extra-index-url` will not be persisted to the `pyproject.toml` file; use `--index` instead.");
            }
        }

        let install_mirrors = filesystem
            .clone()
            .map(|fs| fs.install_mirrors.clone())
            .unwrap_or_default();

        Self {
            locked,
            frozen,
            no_sync,
            packages,
            requirements,
            dependency_type,
            raw_sources,
            rev,
            tag,
            branch,
            package,
            script,
            python: python.and_then(Maybe::into_option),
            editable: flag(editable, no_editable),
            extras: extra.unwrap_or_default(),
            refresh: Refresh::from(refresh),
            indexes,
            settings: ResolverInstallerSettings::combine(
                resolver_installer_options(installer, build),
                filesystem,
            ),
            install_mirrors,
        }
    }
}

/// The resolved settings to use for a `remove` invocation.
#[allow(clippy::struct_excessive_bools, dead_code)]
#[derive(Debug, Clone)]
pub(crate) struct RemoveSettings {
    pub(crate) locked: bool,
    pub(crate) frozen: bool,
    pub(crate) no_sync: bool,
    pub(crate) packages: Vec<PackageName>,
    pub(crate) dependency_type: DependencyType,
    pub(crate) package: Option<PackageName>,
    pub(crate) script: Option<PathBuf>,
    pub(crate) python: Option<String>,
    pub(crate) install_mirrors: PythonInstallMirrors,
    pub(crate) refresh: Refresh,
    pub(crate) settings: ResolverInstallerSettings,
}

impl RemoveSettings {
    /// Resolve the [`RemoveSettings`] from the CLI and filesystem configuration.
    #[allow(clippy::needless_pass_by_value)]
    pub(crate) fn resolve(args: RemoveArgs, filesystem: Option<FilesystemOptions>) -> Self {
        let RemoveArgs {
            dev,
            optional,
            packages,
            group,
            no_sync,
            locked,
            frozen,
            installer,
            build,
            refresh,
            package,
            script,
            python,
        } = args;

        let dependency_type = if let Some(extra) = optional {
            DependencyType::Optional(extra)
        } else if let Some(group) = group {
            DependencyType::Group(group)
        } else if dev {
            DependencyType::Dev
        } else {
            DependencyType::Production
        };

        let install_mirrors = filesystem
            .clone()
            .map(|fs| fs.install_mirrors.clone())
            .unwrap_or_default();

        Self {
            locked,
            frozen,
            no_sync,
            packages,
            dependency_type,
            package,
            script,
            python: python.and_then(Maybe::into_option),
            refresh: Refresh::from(refresh),
            settings: ResolverInstallerSettings::combine(
                resolver_installer_options(installer, build),
                filesystem,
            ),
            install_mirrors,
        }
    }
}

/// The resolved settings to use for a `tree` invocation.
#[allow(clippy::struct_excessive_bools)]
#[derive(Debug, Clone)]
pub(crate) struct TreeSettings {
    pub(crate) dev: DevGroupsSpecification,
    pub(crate) locked: bool,
    pub(crate) frozen: bool,
    pub(crate) universal: bool,
    pub(crate) depth: u8,
    pub(crate) prune: Vec<PackageName>,
    pub(crate) package: Vec<PackageName>,
    pub(crate) no_dedupe: bool,
    pub(crate) invert: bool,
    pub(crate) outdated: bool,
    pub(crate) python_version: Option<PythonVersion>,
    pub(crate) python_platform: Option<TargetTriple>,
    pub(crate) python: Option<String>,
    pub(crate) install_mirrors: PythonInstallMirrors,
    pub(crate) resolver: ResolverSettings,
}

impl TreeSettings {
    /// Resolve the [`TreeSettings`] from the CLI and workspace configuration.
    pub(crate) fn resolve(args: TreeArgs, filesystem: Option<FilesystemOptions>) -> Self {
        let TreeArgs {
            tree,
            universal,
            dev,
            only_dev,
            no_dev,
            group,
            no_group,
            only_group,
            all_groups,
            locked,
            frozen,
            build,
            resolver,
            python_version,
            python_platform,
            python,
        } = args;
        let install_mirrors = filesystem
            .clone()
            .map(|fs| fs.install_mirrors.clone())
            .unwrap_or_default();

        Self {
            dev: DevGroupsSpecification::from_args(
                dev, no_dev, only_dev, group, no_group, only_group, all_groups,
            ),
            locked,
            frozen,
            universal,
            depth: tree.depth,
            prune: tree.prune,
            package: tree.package,
            no_dedupe: tree.no_dedupe,
            invert: tree.invert,
            outdated: tree.outdated,
            python_version,
            python_platform,
            python: python.and_then(Maybe::into_option),
            resolver: ResolverSettings::combine(resolver_options(resolver, build), filesystem),
            install_mirrors,
        }
    }
}

/// The resolved settings to use for an `export` invocation.
#[allow(clippy::struct_excessive_bools, dead_code)]
#[derive(Debug, Clone)]
pub(crate) struct ExportSettings {
    pub(crate) format: ExportFormat,
    pub(crate) all_packages: bool,
    pub(crate) package: Option<PackageName>,
    pub(crate) prune: Vec<PackageName>,
    pub(crate) extras: ExtrasSpecification,
    pub(crate) dev: DevGroupsSpecification,
    pub(crate) editable: EditableMode,
    pub(crate) hashes: bool,
    pub(crate) install_options: InstallOptions,
    pub(crate) output_file: Option<PathBuf>,
    pub(crate) locked: bool,
    pub(crate) frozen: bool,
    pub(crate) include_header: bool,
    pub(crate) python: Option<String>,
    pub(crate) install_mirrors: PythonInstallMirrors,
    pub(crate) refresh: Refresh,
    pub(crate) settings: ResolverSettings,
}

impl ExportSettings {
    /// Resolve the [`ExportSettings`] from the CLI and filesystem configuration.
    #[allow(clippy::needless_pass_by_value)]
    pub(crate) fn resolve(args: ExportArgs, filesystem: Option<FilesystemOptions>) -> Self {
        let ExportArgs {
            format,
            all_packages,
            package,
            prune,
            extra,
            all_extras,
            no_extra,
            no_all_extras,
            dev,
            no_dev,
            only_dev,
            group,
            no_group,
            only_group,
            all_groups,
            header,
            no_header,
            no_editable,
            hashes,
            no_hashes,
            output_file,
            no_emit_project,
            no_emit_workspace,
            no_emit_package,
            locked,
            frozen,
            resolver,
            build,
            refresh,
            python,
        } = args;
        let install_mirrors = filesystem
            .clone()
            .map(|fs| fs.install_mirrors.clone())
            .unwrap_or_default();

        Self {
            format,
            all_packages,
            package,
            prune,
            extras: ExtrasSpecification::from_args(
                flag(all_extras, no_all_extras).unwrap_or_default(),
                no_extra,
                extra.unwrap_or_default(),
            ),
            dev: DevGroupsSpecification::from_args(
                dev, no_dev, only_dev, group, no_group, only_group, all_groups,
            ),
            editable: EditableMode::from_args(no_editable),
            hashes: flag(hashes, no_hashes).unwrap_or(true),
            install_options: InstallOptions::new(
                no_emit_project,
                no_emit_workspace,
                no_emit_package,
            ),
            output_file,
            locked,
            frozen,
            include_header: flag(header, no_header).unwrap_or(true),
            python: python.and_then(Maybe::into_option),
            refresh: Refresh::from(refresh),
            settings: ResolverSettings::combine(resolver_options(resolver, build), filesystem),
            install_mirrors,
        }
    }
}

/// The resolved settings to use for a `pip compile` invocation.
#[allow(clippy::struct_excessive_bools)]
#[derive(Debug, Clone)]
pub(crate) struct PipCompileSettings {
    pub(crate) src_file: Vec<PathBuf>,
    pub(crate) constraints: Vec<PathBuf>,
    pub(crate) overrides: Vec<PathBuf>,
    pub(crate) build_constraints: Vec<PathBuf>,
    pub(crate) constraints_from_workspace: Vec<Requirement>,
    pub(crate) overrides_from_workspace: Vec<Requirement>,
    pub(crate) environments: SupportedEnvironments,
    pub(crate) refresh: Refresh,
    pub(crate) settings: PipSettings,
}

impl PipCompileSettings {
    /// Resolve the [`PipCompileSettings`] from the CLI and filesystem configuration.
    pub(crate) fn resolve(args: PipCompileArgs, filesystem: Option<FilesystemOptions>) -> Self {
        let PipCompileArgs {
            src_file,
            constraints,
            overrides,
            extra,
            all_extras,
            no_all_extras,
            build_constraints,
            refresh,
            no_deps,
            deps,
            output_file,
            no_strip_extras,
            strip_extras,
            no_strip_markers,
            strip_markers,
            no_annotate,
            annotate,
            no_header,
            header,
            annotation_style,
            custom_compile_command,
            resolver,
            python,
            system,
            no_system,
            generate_hashes,
            no_generate_hashes,
            no_build,
            build,
            no_binary,
            only_binary,
            python_version,
            python_platform,
            universal,
            no_universal,
            no_emit_package,
            emit_index_url,
            no_emit_index_url,
            emit_find_links,
            no_emit_find_links,
            emit_build_options,
            no_emit_build_options,
            emit_marker_expression,
            no_emit_marker_expression,
            emit_index_annotation,
            no_emit_index_annotation,
            compat_args: _,
        } = args;

        let constraints_from_workspace = if let Some(configuration) = &filesystem {
            configuration
                .constraint_dependencies
                .clone()
                .unwrap_or_default()
                .into_iter()
                .map(|requirement| {
                    Requirement::from(requirement.with_origin(RequirementOrigin::Workspace))
                })
                .collect()
        } else {
            Vec::new()
        };

        let overrides_from_workspace = if let Some(configuration) = &filesystem {
            configuration
                .override_dependencies
                .clone()
                .unwrap_or_default()
                .into_iter()
                .map(|requirement| {
                    Requirement::from(requirement.with_origin(RequirementOrigin::Workspace))
                })
                .collect()
        } else {
            Vec::new()
        };

        let environments = if let Some(configuration) = &filesystem {
            configuration.environments.clone().unwrap_or_default()
        } else {
            SupportedEnvironments::default()
        };

        Self {
            src_file,
            constraints: constraints
                .into_iter()
                .filter_map(Maybe::into_option)
                .collect(),
            build_constraints: build_constraints
                .into_iter()
                .filter_map(Maybe::into_option)
                .collect(),
            overrides: overrides
                .into_iter()
                .filter_map(Maybe::into_option)
                .collect(),
            constraints_from_workspace,
            overrides_from_workspace,
            environments,
            refresh: Refresh::from(refresh),
            settings: PipSettings::combine(
                PipOptions {
                    python: python.and_then(Maybe::into_option),
                    system: flag(system, no_system),
                    no_build: flag(no_build, build),
                    no_binary,
                    only_binary,
                    extra,
                    all_extras: flag(all_extras, no_all_extras),
                    no_deps: flag(no_deps, deps),
                    output_file,
                    no_strip_extras: flag(no_strip_extras, strip_extras),
                    no_strip_markers: flag(no_strip_markers, strip_markers),
                    no_annotate: flag(no_annotate, annotate),
                    no_header: flag(no_header, header),
                    custom_compile_command,
                    generate_hashes: flag(generate_hashes, no_generate_hashes),
                    python_version,
                    python_platform,
                    universal: flag(universal, no_universal),
                    no_emit_package,
                    emit_index_url: flag(emit_index_url, no_emit_index_url),
                    emit_find_links: flag(emit_find_links, no_emit_find_links),
                    emit_build_options: flag(emit_build_options, no_emit_build_options),
                    emit_marker_expression: flag(emit_marker_expression, no_emit_marker_expression),
                    emit_index_annotation: flag(emit_index_annotation, no_emit_index_annotation),
                    annotation_style,
                    ..PipOptions::from(resolver)
                },
                filesystem,
            ),
        }
    }
}

/// The resolved settings to use for a `pip sync` invocation.
#[allow(clippy::struct_excessive_bools)]
#[derive(Debug, Clone)]
pub(crate) struct PipSyncSettings {
    pub(crate) src_file: Vec<PathBuf>,
    pub(crate) constraints: Vec<PathBuf>,
    pub(crate) build_constraints: Vec<PathBuf>,
    pub(crate) dry_run: bool,
    pub(crate) refresh: Refresh,
    pub(crate) settings: PipSettings,
}

impl PipSyncSettings {
    /// Resolve the [`PipSyncSettings`] from the CLI and filesystem configuration.
    pub(crate) fn resolve(args: Box<PipSyncArgs>, filesystem: Option<FilesystemOptions>) -> Self {
        let PipSyncArgs {
            src_file,
            constraints,
            build_constraints,
            installer,
            refresh,
            require_hashes,
            no_require_hashes,
            verify_hashes,
            no_verify_hashes,
            python,
            system,
            no_system,
            break_system_packages,
            no_break_system_packages,
            target,
            prefix,
            allow_empty_requirements,
            no_allow_empty_requirements,
            no_build,
            build,
            no_binary,
            only_binary,
            python_version,
            python_platform,
            strict,
            no_strict,
            dry_run,
            compat_args: _,
        } = *args;

        Self {
            src_file,
            constraints: constraints
                .into_iter()
                .filter_map(Maybe::into_option)
                .collect(),
            build_constraints: build_constraints
                .into_iter()
                .filter_map(Maybe::into_option)
                .collect(),
            dry_run,
            refresh: Refresh::from(refresh),
            settings: PipSettings::combine(
                PipOptions {
                    python: python.and_then(Maybe::into_option),
                    system: flag(system, no_system),
                    break_system_packages: flag(break_system_packages, no_break_system_packages),
                    target,
                    prefix,
                    require_hashes: flag(require_hashes, no_require_hashes),
                    verify_hashes: flag(verify_hashes, no_verify_hashes),
                    no_build: flag(no_build, build),
                    no_binary,
                    only_binary,
                    allow_empty_requirements: flag(
                        allow_empty_requirements,
                        no_allow_empty_requirements,
                    ),
                    python_version,
                    python_platform,
                    strict: flag(strict, no_strict),
                    ..PipOptions::from(installer)
                },
                filesystem,
            ),
        }
    }
}

/// The resolved settings to use for a `pip install` invocation.
#[allow(clippy::struct_excessive_bools)]
#[derive(Debug, Clone)]
pub(crate) struct PipInstallSettings {
    pub(crate) package: Vec<String>,
    pub(crate) requirements: Vec<PathBuf>,
    pub(crate) editables: Vec<String>,
    pub(crate) constraints: Vec<PathBuf>,
    pub(crate) overrides: Vec<PathBuf>,
    pub(crate) build_constraints: Vec<PathBuf>,
    pub(crate) dry_run: bool,
    pub(crate) constraints_from_workspace: Vec<Requirement>,
    pub(crate) overrides_from_workspace: Vec<Requirement>,
    pub(crate) modifications: Modifications,
    pub(crate) refresh: Refresh,
    pub(crate) settings: PipSettings,
}

impl PipInstallSettings {
    /// Resolve the [`PipInstallSettings`] from the CLI and filesystem configuration.
    pub(crate) fn resolve(args: PipInstallArgs, filesystem: Option<FilesystemOptions>) -> Self {
        let PipInstallArgs {
            package,
            requirements,
            editable,
            constraints,
            overrides,
            build_constraints,
            extra,
            all_extras,
            no_all_extras,
            installer,
            refresh,
            no_deps,
            deps,
            require_hashes,
            no_require_hashes,
            verify_hashes,
            no_verify_hashes,
            python,
            system,
            no_system,
            break_system_packages,
            no_break_system_packages,
            target,
            prefix,
            no_build,
            build,
            no_binary,
            only_binary,
            python_version,
            python_platform,
            inexact,
            exact,
            strict,
            no_strict,
            dry_run,
            compat_args: _,
        } = args;

        let constraints_from_workspace = if let Some(configuration) = &filesystem {
            configuration
                .constraint_dependencies
                .clone()
                .unwrap_or_default()
                .into_iter()
                .map(|requirement| {
                    Requirement::from(requirement.with_origin(RequirementOrigin::Workspace))
                })
                .collect()
        } else {
            Vec::new()
        };

        let overrides_from_workspace = if let Some(configuration) = &filesystem {
            configuration
                .override_dependencies
                .clone()
                .unwrap_or_default()
                .into_iter()
                .map(|requirement| {
                    Requirement::from(requirement.with_origin(RequirementOrigin::Workspace))
                })
                .collect()
        } else {
            Vec::new()
        };

        Self {
            package,
            requirements,
            editables: editable,
            constraints: constraints
                .into_iter()
                .filter_map(Maybe::into_option)
                .collect(),
            overrides: overrides
                .into_iter()
                .filter_map(Maybe::into_option)
                .collect(),
            build_constraints: build_constraints
                .into_iter()
                .filter_map(Maybe::into_option)
                .collect(),
            dry_run,
            constraints_from_workspace,
            overrides_from_workspace,
            modifications: if flag(exact, inexact).unwrap_or(false) {
                Modifications::Exact
            } else {
                Modifications::Sufficient
            },
            refresh: Refresh::from(refresh),
            settings: PipSettings::combine(
                PipOptions {
                    python: python.and_then(Maybe::into_option),
                    system: flag(system, no_system),
                    break_system_packages: flag(break_system_packages, no_break_system_packages),
                    target,
                    prefix,
                    no_build: flag(no_build, build),
                    no_binary,
                    only_binary,
                    strict: flag(strict, no_strict),
                    extra,
                    all_extras: flag(all_extras, no_all_extras),
                    no_deps: flag(no_deps, deps),
                    python_version,
                    python_platform,
                    require_hashes: flag(require_hashes, no_require_hashes),
                    verify_hashes: flag(verify_hashes, no_verify_hashes),
                    ..PipOptions::from(installer)
                },
                filesystem,
            ),
        }
    }
}

/// The resolved settings to use for a `pip uninstall` invocation.
#[allow(clippy::struct_excessive_bools)]
#[derive(Debug, Clone)]
pub(crate) struct PipUninstallSettings {
    pub(crate) package: Vec<String>,
    pub(crate) requirements: Vec<PathBuf>,
    pub(crate) settings: PipSettings,
}

impl PipUninstallSettings {
    /// Resolve the [`PipUninstallSettings`] from the CLI and filesystem configuration.
    pub(crate) fn resolve(args: PipUninstallArgs, filesystem: Option<FilesystemOptions>) -> Self {
        let PipUninstallArgs {
            package,
            requirements,
            python,
            keyring_provider,
            system,
            no_system,
            break_system_packages,
            no_break_system_packages,
            target,
            prefix,
            compat_args: _,
        } = args;

        Self {
            package,
            requirements,
            settings: PipSettings::combine(
                PipOptions {
                    python: python.and_then(Maybe::into_option),
                    system: flag(system, no_system),
                    break_system_packages: flag(break_system_packages, no_break_system_packages),
                    target,
                    prefix,
                    keyring_provider,
                    ..PipOptions::default()
                },
                filesystem,
            ),
        }
    }
}

/// The resolved settings to use for a `pip freeze` invocation.
#[allow(clippy::struct_excessive_bools)]
#[derive(Debug, Clone)]
pub(crate) struct PipFreezeSettings {
    pub(crate) exclude_editable: bool,
    pub(crate) settings: PipSettings,
}

impl PipFreezeSettings {
    /// Resolve the [`PipFreezeSettings`] from the CLI and filesystem configuration.
    pub(crate) fn resolve(args: PipFreezeArgs, filesystem: Option<FilesystemOptions>) -> Self {
        let PipFreezeArgs {
            exclude_editable,
            strict,
            no_strict,
            python,
            system,
            no_system,
            compat_args: _,
        } = args;

        Self {
            exclude_editable,
            settings: PipSettings::combine(
                PipOptions {
                    python: python.and_then(Maybe::into_option),
                    system: flag(system, no_system),
                    strict: flag(strict, no_strict),
                    ..PipOptions::default()
                },
                filesystem,
            ),
        }
    }
}

/// The resolved settings to use for a `pip list` invocation.
#[allow(clippy::struct_excessive_bools)]
#[derive(Debug, Clone)]
pub(crate) struct PipListSettings {
    pub(crate) editable: Option<bool>,
    pub(crate) exclude: Vec<PackageName>,
    pub(crate) format: ListFormat,
    pub(crate) outdated: bool,
    pub(crate) settings: PipSettings,
}

impl PipListSettings {
    /// Resolve the [`PipListSettings`] from the CLI and filesystem configuration.
    pub(crate) fn resolve(args: PipListArgs, filesystem: Option<FilesystemOptions>) -> Self {
        let PipListArgs {
            editable,
            exclude_editable,
            exclude,
            format,
            outdated,
            no_outdated,
            strict,
            no_strict,
            fetch,
            python,
            system,
            no_system,
            compat_args: _,
        } = args;

        Self {
            editable: flag(editable, exclude_editable),
            exclude,
            format,
            outdated: flag(outdated, no_outdated).unwrap_or(false),
            settings: PipSettings::combine(
                PipOptions {
                    python: python.and_then(Maybe::into_option),
                    system: flag(system, no_system),
                    strict: flag(strict, no_strict),
                    ..PipOptions::from(fetch)
                },
                filesystem,
            ),
        }
    }
}

/// The resolved settings to use for a `pip show` invocation.
#[allow(clippy::struct_excessive_bools)]
#[derive(Debug, Clone)]
pub(crate) struct PipShowSettings {
    pub(crate) package: Vec<PackageName>,
    pub(crate) files: bool,
    pub(crate) settings: PipSettings,
}

impl PipShowSettings {
    /// Resolve the [`PipShowSettings`] from the CLI and filesystem configuration.
    pub(crate) fn resolve(args: PipShowArgs, filesystem: Option<FilesystemOptions>) -> Self {
        let PipShowArgs {
            package,
            strict,
            no_strict,
            files,
            python,
            system,
            no_system,
            compat_args: _,
        } = args;

        Self {
            package,
            files,
            settings: PipSettings::combine(
                PipOptions {
                    python: python.and_then(Maybe::into_option),
                    system: flag(system, no_system),
                    strict: flag(strict, no_strict),
                    ..PipOptions::default()
                },
                filesystem,
            ),
        }
    }
}

/// The resolved settings to use for a `pip tree` invocation.
#[allow(clippy::struct_excessive_bools)]
#[derive(Debug, Clone)]
pub(crate) struct PipTreeSettings {
    pub(crate) show_version_specifiers: bool,
    pub(crate) depth: u8,
    pub(crate) prune: Vec<PackageName>,
    pub(crate) package: Vec<PackageName>,
    pub(crate) no_dedupe: bool,
    pub(crate) invert: bool,
    // CLI-only settings.
    pub(crate) shared: PipSettings,
}

impl PipTreeSettings {
    /// Resolve the [`PipTreeSettings`] from the CLI and workspace configuration.
    pub(crate) fn resolve(args: PipTreeArgs, filesystem: Option<FilesystemOptions>) -> Self {
        let PipTreeArgs {
            show_version_specifiers,
            tree,
            strict,
            no_strict,
            python,
            system,
            no_system,
            compat_args: _,
        } = args;

        Self {
            show_version_specifiers,
            depth: tree.depth,
            prune: tree.prune,
            no_dedupe: tree.no_dedupe,
            invert: tree.invert,
            package: tree.package,
            // Shared settings.
            shared: PipSettings::combine(
                PipOptions {
                    python: python.and_then(Maybe::into_option),
                    system: flag(system, no_system),
                    strict: flag(strict, no_strict),
                    ..PipOptions::default()
                },
                filesystem,
            ),
        }
    }
}

/// The resolved settings to use for a `pip check` invocation.
#[allow(clippy::struct_excessive_bools)]
#[derive(Debug, Clone)]
pub(crate) struct PipCheckSettings {
    pub(crate) settings: PipSettings,
}

impl PipCheckSettings {
    /// Resolve the [`PipCheckSettings`] from the CLI and filesystem configuration.
    pub(crate) fn resolve(args: PipCheckArgs, filesystem: Option<FilesystemOptions>) -> Self {
        let PipCheckArgs {
            python,
            system,
            no_system,
        } = args;

        Self {
            settings: PipSettings::combine(
                PipOptions {
                    python: python.and_then(Maybe::into_option),
                    system: flag(system, no_system),
                    ..PipOptions::default()
                },
                filesystem,
            ),
        }
    }
}

/// The resolved settings to use for a `build` invocation.
#[allow(clippy::struct_excessive_bools)]
#[derive(Debug, Clone)]
pub(crate) struct BuildSettings {
    pub(crate) src: Option<PathBuf>,
    pub(crate) package: Option<PackageName>,
    pub(crate) all_packages: bool,
    pub(crate) out_dir: Option<PathBuf>,
    pub(crate) sdist: bool,
    pub(crate) wheel: bool,
    pub(crate) build_logs: bool,
    pub(crate) build_constraints: Vec<PathBuf>,
    pub(crate) hash_checking: Option<HashCheckingMode>,
    pub(crate) python: Option<String>,
    pub(crate) install_mirrors: PythonInstallMirrors,
    pub(crate) refresh: Refresh,
    pub(crate) settings: ResolverSettings,
}

impl BuildSettings {
    /// Resolve the [`BuildSettings`] from the CLI and filesystem configuration.
    pub(crate) fn resolve(args: BuildArgs, filesystem: Option<FilesystemOptions>) -> Self {
        let BuildArgs {
            src,
            out_dir,
            package,
            all_packages,
            sdist,
            wheel,
            build_constraints,
            require_hashes,
            no_require_hashes,
            verify_hashes,
            no_verify_hashes,
            build_logs,
            no_build_logs,
            python,
            build,
            refresh,
            resolver,
        } = args;

        let install_mirrors = match &filesystem {
            Some(fs) => fs.install_mirrors.clone(),
            None => PythonInstallMirrors::default(),
        };

        Self {
            src,
            package,
            all_packages,
            out_dir,
            sdist,
            wheel,
            build_logs: flag(build_logs, no_build_logs).unwrap_or(true),
            build_constraints: build_constraints
                .into_iter()
                .filter_map(Maybe::into_option)
                .collect(),
            hash_checking: HashCheckingMode::from_args(
                flag(require_hashes, no_require_hashes),
                flag(verify_hashes, no_verify_hashes),
            ),
            python: python.and_then(Maybe::into_option),
            refresh: Refresh::from(refresh),
            settings: ResolverSettings::combine(resolver_options(resolver, build), filesystem),
            install_mirrors,
        }
    }
}

/// The resolved settings to use for a `venv` invocation.
#[allow(clippy::struct_excessive_bools)]
#[derive(Debug, Clone)]
pub(crate) struct VenvSettings {
    pub(crate) seed: bool,
    pub(crate) allow_existing: bool,
    pub(crate) path: Option<PathBuf>,
    pub(crate) prompt: Option<String>,
    pub(crate) system_site_packages: bool,
    pub(crate) relocatable: bool,
    pub(crate) no_project: bool,
    pub(crate) settings: PipSettings,
}

impl VenvSettings {
    /// Resolve the [`VenvSettings`] from the CLI and filesystem configuration.
    pub(crate) fn resolve(args: VenvArgs, filesystem: Option<FilesystemOptions>) -> Self {
        let VenvArgs {
            python,
            system,
            no_system,
            seed,
            allow_existing,
            path,
            prompt,
            system_site_packages,
            relocatable,
            index_args,
            index_strategy,
            keyring_provider,
            exclude_newer,
            no_project,
            link_mode,
            compat_args: _,
        } = args;

        Self {
            seed,
            allow_existing,
            path,
            prompt,
            system_site_packages,
            no_project,
            relocatable,
            settings: PipSettings::combine(
                PipOptions {
                    python: python.and_then(Maybe::into_option),
                    system: flag(system, no_system),
                    index_strategy,
                    keyring_provider,
                    exclude_newer,
                    link_mode,
                    ..PipOptions::from(index_args)
                },
                filesystem,
            ),
        }
    }
}

/// The resolved settings to use for an invocation of the uv CLI when installing dependencies.
///
/// Combines the `[tool.uv]` persistent configuration with the command-line arguments
/// ([`InstallerArgs`], represented as [`InstallerOptions`]).
#[derive(Debug, Clone)]
pub(crate) struct InstallerSettingsRef<'a> {
    pub(crate) index_locations: &'a IndexLocations,
    pub(crate) index_strategy: IndexStrategy,
    pub(crate) keyring_provider: KeyringProviderType,
    pub(crate) dependency_metadata: &'a DependencyMetadata,
    pub(crate) config_setting: &'a ConfigSettings,
    pub(crate) no_build_isolation: bool,
    pub(crate) no_build_isolation_package: &'a [PackageName],
    pub(crate) exclude_newer: Option<ExcludeNewer>,
    pub(crate) link_mode: LinkMode,
    pub(crate) compile_bytecode: bool,
    pub(crate) reinstall: &'a Reinstall,
    pub(crate) build_options: &'a BuildOptions,
    pub(crate) sources: SourceStrategy,
}

/// The resolved settings to use for an invocation of the uv CLI when resolving dependencies.
///
/// Combines the `[tool.uv]` persistent configuration with the command-line arguments
/// ([`ResolverArgs`], represented as [`ResolverOptions`]).
#[allow(clippy::struct_excessive_bools)]
#[derive(Debug, Clone, Default)]
pub(crate) struct ResolverSettings {
    pub(crate) index_locations: IndexLocations,
    pub(crate) index_strategy: IndexStrategy,
    pub(crate) keyring_provider: KeyringProviderType,
    pub(crate) resolution: ResolutionMode,
    pub(crate) prerelease: PrereleaseMode,
    pub(crate) dependency_metadata: DependencyMetadata,
    pub(crate) config_setting: ConfigSettings,
    pub(crate) no_build_isolation: bool,
    pub(crate) no_build_isolation_package: Vec<PackageName>,
    pub(crate) exclude_newer: Option<ExcludeNewer>,
    pub(crate) link_mode: LinkMode,
    pub(crate) upgrade: Upgrade,
    pub(crate) build_options: BuildOptions,
    pub(crate) sources: SourceStrategy,
}

#[derive(Debug, Clone, Copy)]
pub(crate) struct ResolverSettingsRef<'a> {
    pub(crate) index_locations: &'a IndexLocations,
    pub(crate) index_strategy: IndexStrategy,
    pub(crate) keyring_provider: KeyringProviderType,
    pub(crate) resolution: ResolutionMode,
    pub(crate) prerelease: PrereleaseMode,
    pub(crate) dependency_metadata: &'a DependencyMetadata,
    pub(crate) config_setting: &'a ConfigSettings,
    pub(crate) no_build_isolation: bool,
    pub(crate) no_build_isolation_package: &'a [PackageName],
    pub(crate) exclude_newer: Option<ExcludeNewer>,
    pub(crate) link_mode: LinkMode,
    pub(crate) upgrade: &'a Upgrade,
    pub(crate) build_options: &'a BuildOptions,
    pub(crate) sources: SourceStrategy,
}

impl ResolverSettings {
    /// Resolve the [`ResolverSettings`] from the CLI and filesystem configuration.
    pub(crate) fn combine(args: ResolverOptions, filesystem: Option<FilesystemOptions>) -> Self {
        let options = args.combine(ResolverOptions::from(
            filesystem
                .map(FilesystemOptions::into_options)
                .map(|options| options.top_level)
                .unwrap_or_default(),
        ));

        Self::from(options)
    }

    pub(crate) fn as_ref(&self) -> ResolverSettingsRef {
        ResolverSettingsRef {
            index_locations: &self.index_locations,
            index_strategy: self.index_strategy,
            keyring_provider: self.keyring_provider,
            resolution: self.resolution,
            prerelease: self.prerelease,
            dependency_metadata: &self.dependency_metadata,
            config_setting: &self.config_setting,
            no_build_isolation: self.no_build_isolation,
            no_build_isolation_package: &self.no_build_isolation_package,
            exclude_newer: self.exclude_newer,
            link_mode: self.link_mode,
            upgrade: &self.upgrade,
            build_options: &self.build_options,
            sources: self.sources,
        }
    }
}

impl From<ResolverOptions> for ResolverSettings {
    fn from(value: ResolverOptions) -> Self {
        Self {
            index_locations: IndexLocations::new(
                value
                    .index
                    .into_iter()
                    .flatten()
                    .chain(value.extra_index_url.into_iter().flatten().map(Index::from))
                    .chain(value.index_url.into_iter().map(Index::from))
                    .collect(),
                value
                    .find_links
                    .into_iter()
                    .flatten()
                    .map(Index::from)
                    .collect(),
                value.no_index.unwrap_or_default(),
            ),
            resolution: value.resolution.unwrap_or_default(),
            prerelease: value.prerelease.unwrap_or_default(),
            dependency_metadata: DependencyMetadata::from_entries(
                value.dependency_metadata.into_iter().flatten(),
            ),
            index_strategy: value.index_strategy.unwrap_or_default(),
            keyring_provider: value.keyring_provider.unwrap_or_default(),
            config_setting: value.config_settings.unwrap_or_default(),
            no_build_isolation: value.no_build_isolation.unwrap_or_default(),
            no_build_isolation_package: value.no_build_isolation_package.unwrap_or_default(),
            exclude_newer: value.exclude_newer,
            link_mode: value.link_mode.unwrap_or_default(),
            sources: SourceStrategy::from_args(value.no_sources.unwrap_or_default()),
            upgrade: Upgrade::from_args(
                value.upgrade,
                value
                    .upgrade_package
                    .into_iter()
                    .flatten()
                    .map(Requirement::from)
                    .collect(),
            ),
            build_options: BuildOptions::new(
                NoBinary::from_args(value.no_binary, value.no_binary_package.unwrap_or_default()),
                NoBuild::from_args(value.no_build, value.no_build_package.unwrap_or_default()),
            ),
        }
    }
}

#[derive(Debug, Clone, Copy)]
pub(crate) struct ResolverInstallerSettingsRef<'a> {
    pub(crate) index_locations: &'a IndexLocations,
    pub(crate) index_strategy: IndexStrategy,
    pub(crate) keyring_provider: KeyringProviderType,
    pub(crate) resolution: ResolutionMode,
    pub(crate) prerelease: PrereleaseMode,
    pub(crate) dependency_metadata: &'a DependencyMetadata,
    pub(crate) config_setting: &'a ConfigSettings,
    pub(crate) no_build_isolation: bool,
    pub(crate) no_build_isolation_package: &'a [PackageName],
    pub(crate) exclude_newer: Option<ExcludeNewer>,
    pub(crate) link_mode: LinkMode,
    pub(crate) compile_bytecode: bool,
    pub(crate) sources: SourceStrategy,
    pub(crate) upgrade: &'a Upgrade,
    pub(crate) reinstall: &'a Reinstall,
    pub(crate) build_options: &'a BuildOptions,
}

/// The resolved settings to use for an invocation of the uv CLI with both resolver and installer
/// capabilities.
///
/// Represents the shared settings that are used across all uv commands outside the `pip` API.
/// Analogous to the settings contained in the `[tool.uv]` table, combined with [`ResolverInstallerArgs`].
#[allow(clippy::struct_excessive_bools)]
#[derive(Debug, Clone, Default)]
pub(crate) struct ResolverInstallerSettings {
    pub(crate) index_locations: IndexLocations,
    pub(crate) index_strategy: IndexStrategy,
    pub(crate) keyring_provider: KeyringProviderType,
    pub(crate) resolution: ResolutionMode,
    pub(crate) prerelease: PrereleaseMode,
    pub(crate) dependency_metadata: DependencyMetadata,
    pub(crate) config_setting: ConfigSettings,
    pub(crate) no_build_isolation: bool,
    pub(crate) no_build_isolation_package: Vec<PackageName>,
    pub(crate) exclude_newer: Option<ExcludeNewer>,
    pub(crate) link_mode: LinkMode,
    pub(crate) compile_bytecode: bool,
    pub(crate) sources: SourceStrategy,
    pub(crate) upgrade: Upgrade,
    pub(crate) reinstall: Reinstall,
    pub(crate) build_options: BuildOptions,
}

impl ResolverInstallerSettings {
    /// Reconcile the [`ResolverInstallerSettings`] from the CLI and filesystem configuration.
    pub(crate) fn combine(
        args: ResolverInstallerOptions,
        filesystem: Option<FilesystemOptions>,
    ) -> Self {
        let options = args.combine(
            filesystem
                .map(FilesystemOptions::into_options)
                .map(|options| options.top_level)
                .unwrap_or_default(),
        );

        Self::from(options)
    }

    pub(crate) fn as_ref(&self) -> ResolverInstallerSettingsRef {
        ResolverInstallerSettingsRef {
            index_locations: &self.index_locations,
            index_strategy: self.index_strategy,
            keyring_provider: self.keyring_provider,
            resolution: self.resolution,
            prerelease: self.prerelease,
            dependency_metadata: &self.dependency_metadata,
            config_setting: &self.config_setting,
            no_build_isolation: self.no_build_isolation,
            no_build_isolation_package: &self.no_build_isolation_package,
            exclude_newer: self.exclude_newer,
            link_mode: self.link_mode,
            compile_bytecode: self.compile_bytecode,
            sources: self.sources,
            upgrade: &self.upgrade,
            reinstall: &self.reinstall,
            build_options: &self.build_options,
        }
    }
}

impl From<ResolverInstallerOptions> for ResolverInstallerSettings {
    fn from(value: ResolverInstallerOptions) -> Self {
        Self {
            index_locations: IndexLocations::new(
                value
                    .index
                    .into_iter()
                    .flatten()
                    .chain(value.extra_index_url.into_iter().flatten().map(Index::from))
                    .chain(value.index_url.into_iter().map(Index::from))
                    .collect(),
                value
                    .find_links
                    .into_iter()
                    .flatten()
                    .map(Index::from)
                    .collect(),
                value.no_index.unwrap_or_default(),
            ),
            resolution: value.resolution.unwrap_or_default(),
            prerelease: value.prerelease.unwrap_or_default(),
            dependency_metadata: DependencyMetadata::from_entries(
                value.dependency_metadata.into_iter().flatten(),
            ),
            index_strategy: value.index_strategy.unwrap_or_default(),
            keyring_provider: value.keyring_provider.unwrap_or_default(),
            config_setting: value.config_settings.unwrap_or_default(),
            no_build_isolation: value.no_build_isolation.unwrap_or_default(),
            no_build_isolation_package: value.no_build_isolation_package.unwrap_or_default(),
            exclude_newer: value.exclude_newer,
            link_mode: value.link_mode.unwrap_or_default(),
            sources: SourceStrategy::from_args(value.no_sources.unwrap_or_default()),
            compile_bytecode: value.compile_bytecode.unwrap_or_default(),
            upgrade: Upgrade::from_args(
                value.upgrade,
                value
                    .upgrade_package
                    .into_iter()
                    .flatten()
                    .map(Requirement::from)
                    .collect(),
            ),
            reinstall: Reinstall::from_args(
                value.reinstall,
                value.reinstall_package.unwrap_or_default(),
            ),
            build_options: BuildOptions::new(
                NoBinary::from_args(value.no_binary, value.no_binary_package.unwrap_or_default()),
                NoBuild::from_args(value.no_build, value.no_build_package.unwrap_or_default()),
            ),
        }
    }
}

/// The resolved settings to use for an invocation of the `pip` CLI.
///
/// Represents the shared settings that are used across all `pip` commands. Analogous to the
/// settings contained in the `[tool.uv.pip]` table.
#[allow(clippy::struct_excessive_bools)]
#[derive(Debug, Clone)]
pub(crate) struct PipSettings {
    pub(crate) index_locations: IndexLocations,
    pub(crate) python: Option<String>,
    pub(crate) install_mirrors: PythonInstallMirrors,
    pub(crate) system: bool,
    pub(crate) extras: ExtrasSpecification,
    pub(crate) break_system_packages: bool,
    pub(crate) target: Option<Target>,
    pub(crate) prefix: Option<Prefix>,
    pub(crate) index_strategy: IndexStrategy,
    pub(crate) keyring_provider: KeyringProviderType,
    pub(crate) no_build_isolation: bool,
    pub(crate) no_build_isolation_package: Vec<PackageName>,
    pub(crate) build_options: BuildOptions,
    pub(crate) allow_empty_requirements: bool,
    pub(crate) strict: bool,
    pub(crate) dependency_mode: DependencyMode,
    pub(crate) resolution: ResolutionMode,
    pub(crate) prerelease: PrereleaseMode,
    pub(crate) dependency_metadata: DependencyMetadata,
    pub(crate) output_file: Option<PathBuf>,
    pub(crate) no_strip_extras: bool,
    pub(crate) no_strip_markers: bool,
    pub(crate) no_annotate: bool,
    pub(crate) no_header: bool,
    pub(crate) custom_compile_command: Option<String>,
    pub(crate) generate_hashes: bool,
    pub(crate) config_setting: ConfigSettings,
    pub(crate) python_version: Option<PythonVersion>,
    pub(crate) python_platform: Option<TargetTriple>,
    pub(crate) universal: bool,
    pub(crate) exclude_newer: Option<ExcludeNewer>,
    pub(crate) no_emit_package: Vec<PackageName>,
    pub(crate) emit_index_url: bool,
    pub(crate) emit_find_links: bool,
    pub(crate) emit_build_options: bool,
    pub(crate) emit_marker_expression: bool,
    pub(crate) emit_index_annotation: bool,
    pub(crate) annotation_style: AnnotationStyle,
    pub(crate) link_mode: LinkMode,
    pub(crate) compile_bytecode: bool,
    pub(crate) sources: SourceStrategy,
    pub(crate) hash_checking: Option<HashCheckingMode>,
    pub(crate) upgrade: Upgrade,
    pub(crate) reinstall: Reinstall,
}

impl PipSettings {
    /// Resolve the [`PipSettings`] from the CLI and filesystem configuration.
    pub(crate) fn combine(args: PipOptions, filesystem: Option<FilesystemOptions>) -> Self {
        let Options {
            top_level,
            pip,
            install_mirrors,
            ..
        } = filesystem
            .map(FilesystemOptions::into_options)
            .unwrap_or_default();

        let PipOptions {
            python,
            system,
            break_system_packages,
            target,
            prefix,
            index,
            index_url,
            extra_index_url,
            no_index,
            find_links,
            index_strategy,
            keyring_provider,
            no_build,
            no_binary,
            only_binary,
            no_build_isolation,
            no_build_isolation_package,
            strict,
            extra,
            all_extras,
            no_extra,
            no_deps,
            allow_empty_requirements,
            resolution,
            prerelease,
            dependency_metadata,
            output_file,
            no_strip_extras,
            no_strip_markers,
            no_annotate,
            no_header,
            custom_compile_command,
            generate_hashes,
            config_settings,
            python_version,
            python_platform,
            universal,
            exclude_newer,
            no_emit_package,
            emit_index_url,
            emit_find_links,
            emit_build_options,
            emit_marker_expression,
            emit_index_annotation,
            annotation_style,
            link_mode,
            compile_bytecode,
            require_hashes,
            verify_hashes,
            no_sources,
            upgrade,
            upgrade_package,
            reinstall,
            reinstall_package,
        } = pip.unwrap_or_default();

        let ResolverInstallerOptions {
            index: top_level_index,
            index_url: top_level_index_url,
            extra_index_url: top_level_extra_index_url,
            no_index: top_level_no_index,
            find_links: top_level_find_links,
            index_strategy: top_level_index_strategy,
            keyring_provider: top_level_keyring_provider,
            resolution: top_level_resolution,
            prerelease: top_level_prerelease,
            dependency_metadata: top_level_dependency_metadata,
            config_settings: top_level_config_settings,
            no_build_isolation: top_level_no_build_isolation,
            no_build_isolation_package: top_level_no_build_isolation_package,
            exclude_newer: top_level_exclude_newer,
            link_mode: top_level_link_mode,
            compile_bytecode: top_level_compile_bytecode,
            no_sources: top_level_no_sources,
            upgrade: top_level_upgrade,
            upgrade_package: top_level_upgrade_package,
            reinstall: top_level_reinstall,
            reinstall_package: top_level_reinstall_package,
            no_build: top_level_no_build,
            no_build_package: top_level_no_build_package,
            no_binary: top_level_no_binary,
            no_binary_package: top_level_no_binary_package,
        } = top_level;

        // Merge the top-level options (`tool.uv`) with the pip-specific options (`tool.uv.pip`),
        // preferring the latter.
        //
        // For example, prefer `tool.uv.pip.index-url` over `tool.uv.index-url`.
        let index = index.combine(top_level_index);
        let no_index = no_index.combine(top_level_no_index);
        let index_url = index_url.combine(top_level_index_url);
        let extra_index_url = extra_index_url.combine(top_level_extra_index_url);
        let find_links = find_links.combine(top_level_find_links);
        let index_strategy = index_strategy.combine(top_level_index_strategy);
        let keyring_provider = keyring_provider.combine(top_level_keyring_provider);
        let resolution = resolution.combine(top_level_resolution);
        let prerelease = prerelease.combine(top_level_prerelease);
        let dependency_metadata = dependency_metadata.combine(top_level_dependency_metadata);
        let config_settings = config_settings.combine(top_level_config_settings);
        let no_build_isolation = no_build_isolation.combine(top_level_no_build_isolation);
        let no_build_isolation_package =
            no_build_isolation_package.combine(top_level_no_build_isolation_package);
        let exclude_newer = exclude_newer.combine(top_level_exclude_newer);
        let link_mode = link_mode.combine(top_level_link_mode);
        let compile_bytecode = compile_bytecode.combine(top_level_compile_bytecode);
        let no_sources = no_sources.combine(top_level_no_sources);
        let upgrade = upgrade.combine(top_level_upgrade);
        let upgrade_package = upgrade_package.combine(top_level_upgrade_package);
        let reinstall = reinstall.combine(top_level_reinstall);
        let reinstall_package = reinstall_package.combine(top_level_reinstall_package);

        Self {
            index_locations: IndexLocations::new(
                args.index
                    .into_iter()
                    .flatten()
                    .chain(args.extra_index_url.into_iter().flatten().map(Index::from))
                    .chain(args.index_url.into_iter().map(Index::from))
                    .chain(index.into_iter().flatten())
                    .chain(extra_index_url.into_iter().flatten().map(Index::from))
                    .chain(index_url.into_iter().map(Index::from))
                    .collect(),
                args.find_links
                    .combine(find_links)
                    .into_iter()
                    .flatten()
                    .map(Index::from)
                    .collect(),
                args.no_index.combine(no_index).unwrap_or_default(),
            ),
            extras: ExtrasSpecification::from_args(
                args.all_extras.combine(all_extras).unwrap_or_default(),
                args.no_extra.combine(no_extra).unwrap_or_default(),
                args.extra.combine(extra).unwrap_or_default(),
            ),
            dependency_mode: if args.no_deps.combine(no_deps).unwrap_or_default() {
                DependencyMode::Direct
            } else {
                DependencyMode::Transitive
            },
            resolution: args.resolution.combine(resolution).unwrap_or_default(),
            prerelease: args.prerelease.combine(prerelease).unwrap_or_default(),
            dependency_metadata: DependencyMetadata::from_entries(
                args.dependency_metadata
                    .combine(dependency_metadata)
                    .unwrap_or_default(),
            ),
            output_file: args.output_file.combine(output_file),
            no_strip_extras: args
                .no_strip_extras
                .combine(no_strip_extras)
                .unwrap_or_default(),
            no_strip_markers: args
                .no_strip_markers
                .combine(no_strip_markers)
                .unwrap_or_default(),
            no_annotate: args.no_annotate.combine(no_annotate).unwrap_or_default(),
            no_header: args.no_header.combine(no_header).unwrap_or_default(),
            custom_compile_command: args.custom_compile_command.combine(custom_compile_command),
            annotation_style: args
                .annotation_style
                .combine(annotation_style)
                .unwrap_or_default(),
            index_strategy: args
                .index_strategy
                .combine(index_strategy)
                .unwrap_or_default(),
            keyring_provider: args
                .keyring_provider
                .combine(keyring_provider)
                .unwrap_or_default(),
            generate_hashes: args
                .generate_hashes
                .combine(generate_hashes)
                .unwrap_or_default(),
            allow_empty_requirements: args
                .allow_empty_requirements
                .combine(allow_empty_requirements)
                .unwrap_or_default(),
            no_build_isolation: args
                .no_build_isolation
                .combine(no_build_isolation)
                .unwrap_or_default(),
            no_build_isolation_package: args
                .no_build_isolation_package
                .combine(no_build_isolation_package)
                .unwrap_or_default(),
            config_setting: args
                .config_settings
                .combine(config_settings)
                .unwrap_or_default(),
            python_version: args.python_version.combine(python_version),
            python_platform: args.python_platform.combine(python_platform),
            universal: args.universal.combine(universal).unwrap_or_default(),
            exclude_newer: args.exclude_newer.combine(exclude_newer),
            no_emit_package: args
                .no_emit_package
                .combine(no_emit_package)
                .unwrap_or_default(),
            emit_index_url: args
                .emit_index_url
                .combine(emit_index_url)
                .unwrap_or_default(),
            emit_find_links: args
                .emit_find_links
                .combine(emit_find_links)
                .unwrap_or_default(),
            emit_build_options: args
                .emit_build_options
                .combine(emit_build_options)
                .unwrap_or_default(),
            emit_marker_expression: args
                .emit_marker_expression
                .combine(emit_marker_expression)
                .unwrap_or_default(),
            emit_index_annotation: args
                .emit_index_annotation
                .combine(emit_index_annotation)
                .unwrap_or_default(),
            link_mode: args.link_mode.combine(link_mode).unwrap_or_default(),
            hash_checking: HashCheckingMode::from_args(
                args.require_hashes.combine(require_hashes),
                args.verify_hashes.combine(verify_hashes),
            ),
            python: args.python.combine(python),
            system: args.system.combine(system).unwrap_or_default(),
            break_system_packages: args
                .break_system_packages
                .combine(break_system_packages)
                .unwrap_or_default(),
            target: args.target.combine(target).map(Target::from),
            prefix: args.prefix.combine(prefix).map(Prefix::from),
            compile_bytecode: args
                .compile_bytecode
                .combine(compile_bytecode)
                .unwrap_or_default(),
            sources: SourceStrategy::from_args(
                args.no_sources.combine(no_sources).unwrap_or_default(),
            ),
            strict: args.strict.combine(strict).unwrap_or_default(),
            upgrade: Upgrade::from_args(
                args.upgrade.combine(upgrade),
                args.upgrade_package
                    .combine(upgrade_package)
                    .into_iter()
                    .flatten()
                    .map(Requirement::from)
                    .collect(),
            ),
            reinstall: Reinstall::from_args(
                args.reinstall.combine(reinstall),
                args.reinstall_package
                    .combine(reinstall_package)
                    .unwrap_or_default(),
            ),
            build_options: BuildOptions::new(
                NoBinary::from_pip_args(args.no_binary.combine(no_binary).unwrap_or_default())
                    .combine(NoBinary::from_args(
                        top_level_no_binary,
                        top_level_no_binary_package.unwrap_or_default(),
                    )),
                NoBuild::from_pip_args(
                    args.only_binary.combine(only_binary).unwrap_or_default(),
                    args.no_build.combine(no_build).unwrap_or_default(),
                )
                .combine(NoBuild::from_args(
                    top_level_no_build,
                    top_level_no_build_package.unwrap_or_default(),
                )),
            ),
            install_mirrors,
        }
    }
}

impl<'a> From<ResolverInstallerSettingsRef<'a>> for ResolverSettingsRef<'a> {
    fn from(settings: ResolverInstallerSettingsRef<'a>) -> Self {
        Self {
            index_locations: settings.index_locations,
            index_strategy: settings.index_strategy,
            keyring_provider: settings.keyring_provider,
            resolution: settings.resolution,
            prerelease: settings.prerelease,
            dependency_metadata: settings.dependency_metadata,
            config_setting: settings.config_setting,
            no_build_isolation: settings.no_build_isolation,
            no_build_isolation_package: settings.no_build_isolation_package,
            exclude_newer: settings.exclude_newer,
            link_mode: settings.link_mode,
            upgrade: settings.upgrade,
            build_options: settings.build_options,
            sources: settings.sources,
        }
    }
}

impl<'a> From<ResolverInstallerSettingsRef<'a>> for InstallerSettingsRef<'a> {
    fn from(settings: ResolverInstallerSettingsRef<'a>) -> Self {
        Self {
            index_locations: settings.index_locations,
            index_strategy: settings.index_strategy,
            keyring_provider: settings.keyring_provider,
            dependency_metadata: settings.dependency_metadata,
            config_setting: settings.config_setting,
            no_build_isolation: settings.no_build_isolation,
            no_build_isolation_package: settings.no_build_isolation_package,
            exclude_newer: settings.exclude_newer,
            link_mode: settings.link_mode,
            compile_bytecode: settings.compile_bytecode,
            reinstall: settings.reinstall,
            build_options: settings.build_options,
            sources: settings.sources,
        }
    }
}

/// The resolved settings to use for an invocation of the `uv publish` CLI.
#[allow(clippy::struct_excessive_bools)]
#[derive(Debug, Clone)]
pub(crate) struct PublishSettings {
    // CLI only, see [`PublishArgs`] for docs.
    pub(crate) files: Vec<String>,
    pub(crate) username: Option<String>,
    pub(crate) password: Option<String>,

    // Both CLI and configuration.
    pub(crate) publish_url: Url,
    pub(crate) trusted_publishing: TrustedPublishing,
    pub(crate) keyring_provider: KeyringProviderType,
    pub(crate) check_url: Option<IndexUrl>,
}

impl PublishSettings {
    /// Resolve the [`PublishSettings`] from the CLI and filesystem configuration.
    pub(crate) fn resolve(args: PublishArgs, filesystem: Option<FilesystemOptions>) -> Self {
        let Options {
            publish, top_level, ..
        } = filesystem
            .map(FilesystemOptions::into_options)
            .unwrap_or_default();

        let PublishOptions {
            publish_url,
            trusted_publishing,
        } = publish;
        let ResolverInstallerOptions {
            keyring_provider, ..
        } = top_level;

        // Tokens are encoded in the same way as username/password
        let (username, password) = if let Some(token) = args.token {
            (Some("__token__".to_string()), Some(token))
        } else {
            (args.username, args.password)
        };

        Self {
            files: args.files,
            username,
            password,
            publish_url: args
                .publish_url
                .combine(publish_url)
                .unwrap_or_else(|| Url::parse(PYPI_PUBLISH_URL).unwrap()),
            trusted_publishing: trusted_publishing
                .combine(args.trusted_publishing)
                .unwrap_or_default(),
            keyring_provider: args
                .keyring_provider
                .combine(keyring_provider)
                .unwrap_or_default(),
            check_url: args.check_url,
        }
    }
}

// Environment variables that are not exposed as CLI arguments.
mod env {
    use uv_static::EnvVars;

    pub(super) const CONCURRENT_DOWNLOADS: (&str, &str) =
        (EnvVars::UV_CONCURRENT_DOWNLOADS, "a non-zero integer");

    pub(super) const CONCURRENT_BUILDS: (&str, &str) =
        (EnvVars::UV_CONCURRENT_BUILDS, "a non-zero integer");

    pub(super) const CONCURRENT_INSTALLS: (&str, &str) =
        (EnvVars::UV_CONCURRENT_INSTALLS, "a non-zero integer");

    pub(super) const UV_PYTHON_DOWNLOADS: (&str, &str) = (
        EnvVars::UV_PYTHON_DOWNLOADS,
        "one of 'auto', 'true', 'manual', 'never', or 'false'",
    );
}

/// Attempt to load and parse an environment variable with the given name.
///
/// Exits the program and prints an error message containing the expected type if
/// parsing values.
fn env<T>((name, expected): (&str, &str)) -> Option<T>
where
    T: FromStr,
{
    let val = match std::env::var(name) {
        Ok(val) => val,
        Err(VarError::NotPresent) => return None,
        Err(VarError::NotUnicode(_)) => parse_failure(name, expected),
    };
    Some(
        val.parse()
            .unwrap_or_else(|_| parse_failure(name, expected)),
    )
}

/// Prints a parse error and exits the process.
#[allow(clippy::exit, clippy::print_stderr)]
fn parse_failure(name: &str, expected: &str) -> ! {
    eprintln!("error: invalid value for {name}, expected {expected}");
    process::exit(1)
}<|MERGE_RESOLUTION|>--- conflicted
+++ resolved
@@ -462,11 +462,8 @@
     pub(crate) from: Option<String>,
     pub(crate) with: Vec<String>,
     pub(crate) with_requirements: Vec<PathBuf>,
-<<<<<<< HEAD
     pub(crate) with_executables_from: BTreeSet<PackageName>,
-=======
     pub(crate) with_editable: Vec<String>,
->>>>>>> 0b0d0f44
     pub(crate) python: Option<String>,
     pub(crate) refresh: Refresh,
     pub(crate) options: ResolverInstallerOptions,
@@ -526,12 +523,8 @@
                 .into_iter()
                 .filter_map(Maybe::into_option)
                 .collect(),
-<<<<<<< HEAD
             with_executables_from,
-            python,
-=======
             python: python.and_then(Maybe::into_option),
->>>>>>> 0b0d0f44
             force,
             editable,
             refresh: Refresh::from(refresh),
