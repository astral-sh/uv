--- conflicted
+++ resolved
@@ -1616,13 +1616,10 @@
                 args.python,
                 args.system,
                 args.break_system_packages,
-<<<<<<< HEAD
                 args.user,
-=======
                 cli.native_tls,
->>>>>>> 15f6f9f4
+                args.dry_run,
                 cache,
-                args.dry_run,
                 printer,
             )
             .await
