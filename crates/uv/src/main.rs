use std::env;
use std::io::stdout;
use std::path::PathBuf;
use std::process::ExitCode;
use std::str::FromStr;

use anstream::eprintln;
use anyhow::Result;
use chrono::{DateTime, Days, NaiveDate, NaiveTime, Utc};
use clap::error::{ContextKind, ContextValue};
use clap::{Args, CommandFactory, Parser, Subcommand};
use owo_colors::OwoColorize;
use tracing::instrument;

use distribution_types::{FlatIndexLocation, IndexLocations, IndexUrl};
use requirements::ExtrasSpecification;
use uv_cache::{Cache, CacheArgs, Refresh};
use uv_client::Connectivity;
use uv_installer::{NoBinary, Reinstall};
use uv_interpreter::PythonVersion;
use uv_normalize::{ExtraName, PackageName};
use uv_resolver::{AnnotationStyle, DependencyMode, PreReleaseMode, ResolutionMode};
use uv_traits::{
    ConfigSettingEntry, ConfigSettings, NoBuild, PackageNameSpecifier, SetupPyStrategy,
};

use crate::commands::{extra_name_with_clap_error, ExitStatus, ListFormat, Upgrade, VersionFormat};
use crate::compat::CompatArgs;
use crate::requirements::RequirementsSource;

#[cfg(target_os = "windows")]
#[global_allocator]
static GLOBAL: mimalloc::MiMalloc = mimalloc::MiMalloc;

#[cfg(all(
    not(target_os = "windows"),
    not(target_os = "openbsd"),
    any(
        target_arch = "x86_64",
        target_arch = "aarch64",
        target_arch = "powerpc64"
    )
))]
#[global_allocator]
static GLOBAL: tikv_jemallocator::Jemalloc = tikv_jemallocator::Jemalloc;

mod commands;
mod compat;
mod confirm;
mod logging;
mod printer;
mod requirements;
mod shell;
mod version;

const DEFAULT_VENV_NAME: &str = ".venv";

#[derive(Parser)]
#[command(author, version, long_version = crate::version::version(), about)]
#[command(propagate_version = true)]
#[allow(clippy::struct_excessive_bools)]
struct Cli {
    #[command(subcommand)]
    command: Commands,

    /// Do not print any output.
    #[arg(global = true, long, short, conflicts_with = "verbose")]
    quiet: bool,

    /// Use verbose output.
    #[arg(global = true, long, short, conflicts_with = "quiet")]
    verbose: bool,

    /// Disable colors; provided for compatibility with `pip`.
    #[arg(global = true, long, hide = true, conflicts_with = "color")]
    no_color: bool,

    /// Control colors in output.
    #[arg(
        global = true,
        long,
        value_enum,
        default_value = "auto",
        conflicts_with = "no_color"
    )]
    color: ColorChoice,

    #[command(flatten)]
    cache_args: CacheArgs,
}

#[derive(Debug, Clone, clap::ValueEnum)]
pub enum ColorChoice {
    /// Enables colored output only when the output is going to a terminal or TTY with support.
    Auto,

    /// Enables colored output regardless of the detected environment.
    Always,

    /// Disables colored output.
    Never,
}

impl From<ColorChoice> for anstream::ColorChoice {
    fn from(value: ColorChoice) -> Self {
        match value {
            ColorChoice::Auto => Self::Auto,
            ColorChoice::Always => Self::Always,
            ColorChoice::Never => Self::Never,
        }
    }
}

#[derive(Subcommand)]
#[allow(clippy::large_enum_variant)]
enum Commands {
    /// Resolve and install Python packages.
    Pip(PipNamespace),
    /// Create a virtual environment.
    #[clap(alias = "virtualenv", alias = "v")]
    Venv(VenvArgs),
    /// Manage the cache.
    Cache(CacheNamespace),
    /// Remove all items from the cache.
    #[clap(hide = true)]
    Clean(CleanArgs),
    /// Display uv's version
    Version {
        #[arg(long, value_enum, default_value = "text")]
        output_format: VersionFormat,
    },
    /// Generate shell completion
    #[clap(alias = "--generate-shell-completion", hide = true)]
    GenerateShellCompletion { shell: clap_complete_command::Shell },
}

#[derive(Args)]
struct CacheNamespace {
    #[clap(subcommand)]
    command: CacheCommand,
}

#[derive(Subcommand)]
enum CacheCommand {
    /// Remove all items from the cache.
    Clean(CleanArgs),
    /// Show the cache directory.
    Dir,
}

#[derive(Args)]
#[allow(clippy::struct_excessive_bools)]
struct CleanArgs {
    /// The packages to remove from the cache.
    package: Vec<PackageName>,
}

#[derive(Args)]
#[allow(clippy::struct_excessive_bools)]
struct DirArgs {
    /// The packages to remove from the cache.
    package: Vec<PackageName>,
}

#[derive(Args)]
struct PipNamespace {
    #[clap(subcommand)]
    command: PipCommand,
}

#[derive(Subcommand)]
enum PipCommand {
    /// Compile a `requirements.in` file to a `requirements.txt` file.
    Compile(PipCompileArgs),
    /// Sync dependencies from a `requirements.txt` file.
    Sync(PipSyncArgs),
    /// Install packages into the current environment.
    Install(PipInstallArgs),
    /// Uninstall packages from the current environment.
    Uninstall(PipUninstallArgs),
    /// Enumerate the installed packages in the current environment.
    Freeze(PipFreezeArgs),
    /// Enumerate the installed packages in the current environment.
    List(PipListArgs),
    /// Show information about one or more installed packages.
    Show(PipShowArgs),
}

/// Clap parser for the union of date and datetime
fn date_or_datetime(input: &str) -> Result<DateTime<Utc>, String> {
    let date_err = match NaiveDate::from_str(input) {
        Ok(date) => {
            // Midnight that day is 00:00:00 the next day
            return Ok((date + Days::new(1)).and_time(NaiveTime::MIN).and_utc());
        }
        Err(err) => err,
    };
    let datetime_err = match DateTime::parse_from_rfc3339(input) {
        Ok(datetime) => return Ok(datetime.with_timezone(&Utc)),
        Err(err) => err,
    };
    Err(format!(
        "Neither a valid date ({date_err}) not a valid datetime ({datetime_err})"
    ))
}

/// A re-implementation of `Option`, used to avoid Clap's automatic `Option` flattening in
/// [`parse_index_url`].
#[derive(Debug, Clone)]
enum Maybe<T> {
    Some(T),
    None,
}

impl<T> Maybe<T> {
    fn into_option(self) -> Option<T> {
        match self {
            Maybe::Some(value) => Some(value),
            Maybe::None => None,
        }
    }
}

/// Parse a string into an [`IndexUrl`], mapping the empty string to `None`.
fn parse_index_url(input: &str) -> Result<Maybe<IndexUrl>, String> {
    if input.is_empty() {
        Ok(Maybe::None)
    } else {
        match IndexUrl::from_str(input) {
            Ok(url) => Ok(Maybe::Some(url)),
            Err(err) => Err(err.to_string()),
        }
    }
}

#[derive(Args)]
#[allow(clippy::struct_excessive_bools)]
struct PipCompileArgs {
    /// Include all packages listed in the given `requirements.in` files.
    ///
    /// When the path is `-`, then requirements are read from stdin.
    #[clap(required(true))]
    src_file: Vec<PathBuf>,

    /// Constrain versions using the given requirements files.
    ///
    /// Constraints files are `requirements.txt`-like files that only control the _version_ of a
    /// requirement that's installed. However, including a package in a constraints file will _not_
    /// trigger the installation of that package.
    ///
    /// This is equivalent to pip's `--constraint` option.
    #[clap(long, short)]
    constraint: Vec<PathBuf>,

    /// Override versions using the given requirements files.
    ///
    /// Overrides files are `requirements.txt`-like files that force a specific version of a
    /// requirement to be installed, regardless of the requirements declared by any constituent
    /// package, and regardless of whether this would be considered an invalid resolution.
    ///
    /// While constraints are _additive_, in that they're combined with the requirements of the
    /// constituent packages, overrides are _absolute_, in that they completely replace the
    /// requirements of the constituent packages.
    #[clap(long)]
    r#override: Vec<PathBuf>,

    /// Include optional dependencies in the given extra group name; may be provided more than once.
    #[clap(long, conflicts_with = "all_extras", value_parser = extra_name_with_clap_error)]
    extra: Vec<ExtraName>,

    /// Include all optional dependencies.
    #[clap(long, conflicts_with = "extra")]
    all_extras: bool,

    /// Ignore package dependencies, instead only add those packages explicitly listed
    /// on the command line to the resulting the requirements file.
    #[clap(long)]
    no_deps: bool,

    #[clap(long, value_enum, default_value_t = ResolutionMode::default())]
    resolution: ResolutionMode,

    #[clap(long, value_enum, default_value_t = PreReleaseMode::default(), conflicts_with = "pre", env = "UV_PRERELEASE")]
    prerelease: PreReleaseMode,

    #[clap(long, hide = true, conflicts_with = "prerelease")]
    pre: bool,

    /// Write the compiled requirements to the given `requirements.txt` file.
    #[clap(long, short)]
    output_file: Option<PathBuf>,

    /// Exclude comment annotations indicating the source of each package.
    #[clap(long)]
    no_annotate: bool,

    /// Exclude the comment header at the top of the generated output file.
    #[clap(long)]
    no_header: bool,

    /// Run offline, i.e., without accessing the network.
    #[arg(
        global = true,
        long,
        conflicts_with = "refresh",
        conflicts_with = "refresh_package"
    )]
    offline: bool,

    /// Refresh all cached data.
    #[clap(long)]
    refresh: bool,

    /// Refresh cached data for a specific package.
    #[clap(long)]
    refresh_package: Vec<PackageName>,

    /// The URL of the Python package index (by default: <https://pypi.org/simple>).
    ///
    /// The index given by this flag is given lower priority than all other
    /// indexes specified via the `--extra-index-url` flag.
    ///
    /// Unlike `pip`, `uv` will stop looking for versions of a package as soon
    /// as it finds it in an index. That is, it isn't possible for `uv` to
    /// consider versions of the same package across multiple indexes.
    #[clap(long, short, env = "UV_INDEX_URL", value_parser = parse_index_url)]
    index_url: Option<Maybe<IndexUrl>>,

    /// Extra URLs of package indexes to use, in addition to `--index-url`.
    ///
    /// All indexes given via this flag take priority over the index
    /// in `--index-url` (which defaults to PyPI). And when multiple
    /// `--extra-index-url` flags are given, earlier values take priority.
    ///
    /// Unlike `pip`, `uv` will stop looking for versions of a package as soon
    /// as it finds it in an index. That is, it isn't possible for `uv` to
    /// consider versions of the same package across multiple indexes.
    #[clap(long, env = "UV_EXTRA_INDEX_URL", value_delimiter = ' ', value_parser = parse_index_url)]
    extra_index_url: Vec<Maybe<IndexUrl>>,

    /// Ignore the registry index (e.g., PyPI), instead relying on direct URL dependencies and those
    /// discovered via `--find-links`.
    #[clap(long, conflicts_with = "index_url", conflicts_with = "extra_index_url")]
    no_index: bool,

    /// Locations to search for candidate distributions, beyond those found in the indexes.
    ///
    /// If a path, the target must be a directory that contains package as wheel files (`.whl`) or
    /// source distributions (`.tar.gz` or `.zip`) at the top level.
    ///
    /// If a URL, the page must contain a flat list of links to package files.
    #[clap(long, short)]
    find_links: Vec<FlatIndexLocation>,

    /// Allow package upgrades, ignoring pinned versions in the existing output file.
    #[clap(long, short = 'U')]
    upgrade: bool,

    /// Allow upgrades for a specific package, ignoring pinned versions in the existing output
    /// file.
    #[clap(long, short = 'P')]
    upgrade_package: Vec<PackageName>,

    /// Include distribution hashes in the output file.
    #[clap(long)]
    generate_hashes: bool,

    /// Use legacy `setuptools` behavior when building source distributions without a
    /// `pyproject.toml`.
    #[clap(long)]
    legacy_setup_py: bool,

    /// Disable isolation when building source distributions.
    ///
    /// Assumes that build dependencies specified by PEP 518 are already installed.
    #[clap(long)]
    no_build_isolation: bool,

    /// Don't build source distributions.
    ///
    /// When enabled, resolving will not run arbitrary code. The cached wheels of already-built
    /// source distributions will be reused, but operations that require building distributions will
    /// exit with an error.
    ///
    /// Alias for `--only-binary :all:`.
    #[clap(long, conflicts_with = "only_binary")]
    no_build: bool,

    /// Only use pre-built wheels; don't build source distributions.
    ///
    /// When enabled, resolving will not run code from the given packages. The cached wheels of already-built
    /// source distributions will be reused, but operations that require building distributions will
    /// exit with an error.
    ///
    /// Multiple packages may be provided. Disable binaries for all packages with `:all:`.
    /// Clear previously specified packages with `:none:`.
    #[clap(long, conflicts_with = "no_build")]
    only_binary: Vec<PackageNameSpecifier>,

    /// Settings to pass to the PEP 517 build backend, specified as `KEY=VALUE` pairs.
    #[clap(long, short = 'C', alias = "config-settings")]
    config_setting: Vec<ConfigSettingEntry>,

    /// The minimum Python version that should be supported by the compiled requirements (e.g.,
    /// `3.7` or `3.7.9`).
    ///
    /// If a patch version is omitted, the most recent known patch version for that minor version
    /// is assumed. For example, `3.7` is mapped to `3.7.17`.
    #[arg(long, short)]
    python_version: Option<PythonVersion>,

    /// Limit candidate packages to those that were uploaded prior to the given date.
    ///
    /// Accepts both RFC 3339 timestamps (e.g., `2006-12-02T02:07:43Z`) and UTC dates in the same
    /// format (e.g., `2006-12-02`).
    #[arg(long, value_parser = date_or_datetime)]
    exclude_newer: Option<DateTime<Utc>>,

    /// Specify a package to omit from the output resolution. Its dependencies will still be
    /// included in the resolution. Equivalent to pip-compile's `--unsafe-package` option.
    #[clap(long, alias = "unsafe-package")]
    no_emit_package: Vec<PackageName>,

    /// Include `--index-url` and `--extra-index-url` entries in the generated output file.
    #[clap(long, hide = true)]
    emit_index_url: bool,

    /// Include `--find-links` entries in the generated output file.
    #[clap(long, hide = true)]
    emit_find_links: bool,

    /// Choose the style of the annotation comments, which indicate the source of each package.
    #[clap(long, default_value_t=AnnotationStyle::Split, value_enum)]
    annotation_style: AnnotationStyle,

    #[command(flatten)]
    compat_args: compat::PipCompileCompatArgs,
}

#[derive(Args)]
#[allow(clippy::struct_excessive_bools)]
struct PipSyncArgs {
    /// Include all packages listed in the given `requirements.txt` files.
    #[clap(required(true))]
    src_file: Vec<PathBuf>,

    /// Reinstall all packages, regardless of whether they're already installed.
    #[clap(long, alias = "force-reinstall")]
    reinstall: bool,

    /// Reinstall a specific package, regardless of whether it's already installed.
    #[clap(long)]
    reinstall_package: Vec<PackageName>,

    /// Run offline, i.e., without accessing the network.
    #[arg(
        global = true,
        long,
        conflicts_with = "refresh",
        conflicts_with = "refresh_package"
    )]
    offline: bool,

    /// Refresh all cached data.
    #[clap(long)]
    refresh: bool,

    /// Refresh cached data for a specific package.
    #[clap(long)]
    refresh_package: Vec<PackageName>,

    /// The method to use when installing packages from the global cache.
    #[clap(long, value_enum, default_value_t = install_wheel_rs::linker::LinkMode::default())]
    link_mode: install_wheel_rs::linker::LinkMode,

    /// The URL of the Python package index (by default: <https://pypi.org/simple>).
    ///
    /// The index given by this flag is given lower priority than all other
    /// indexes specified via the `--extra-index-url` flag.
    ///
    /// Unlike `pip`, `uv` will stop looking for versions of a package as soon
    /// as it finds it in an index. That is, it isn't possible for `uv` to
    /// consider versions of the same package across multiple indexes.
    #[clap(long, short, env = "UV_INDEX_URL", value_parser = parse_index_url)]
    index_url: Option<Maybe<IndexUrl>>,

    /// Extra URLs of package indexes to use, in addition to `--index-url`.
    ///
    /// All indexes given via this flag take priority over the index
    /// in `--index-url` (which defaults to PyPI). And when multiple
    /// `--extra-index-url` flags are given, earlier values take priority.
    ///
    /// Unlike `pip`, `uv` will stop looking for versions of a package as soon
    /// as it finds it in an index. That is, it isn't possible for `uv` to
    /// consider versions of the same package across multiple indexes.
    #[clap(long, env = "UV_EXTRA_INDEX_URL", value_delimiter = ' ', value_parser = parse_index_url)]
    extra_index_url: Vec<Maybe<IndexUrl>>,

    /// Locations to search for candidate distributions, beyond those found in the indexes.
    ///
    /// If a path, the target must be a directory that contains package as wheel files (`.whl`) or
    /// source distributions (`.tar.gz` or `.zip`) at the top level.
    ///
    /// If a URL, the page must contain a flat list of links to package files.
    #[clap(long, short)]
    find_links: Vec<FlatIndexLocation>,

    /// Ignore the registry index (e.g., PyPI), instead relying on direct URL dependencies and those
    /// discovered via `--find-links`.
    #[clap(long, conflicts_with = "index_url", conflicts_with = "extra_index_url")]
    no_index: bool,

    /// The Python interpreter into which packages should be installed.
    ///
    /// By default, `uv` installs into the virtual environment in the current working directory or
    /// any parent directory. The `--python` option allows you to specify a different interpreter,
    /// which is intended for use in continuous integration (CI) environments or other automated
    /// workflows.
    ///
    /// Supported formats:
    /// - `3.10` looks for an installed Python 3.10 using `py --list-paths` on Windows, or
    ///   `python3.10` on Linux and macOS.
    /// - `python3.10` or `python.exe` looks for a binary with the given name in `PATH`.
    /// - `/home/ferris/.local/bin/python3.10` uses the exact Python at the given path.
    #[clap(
        long,
        short,
        verbatim_doc_comment,
        conflicts_with = "system",
        group = "discovery"
    )]
    python: Option<String>,

    /// Install packages into the system Python.
    ///
    /// By default, `uv` installs into the virtual environment in the current working directory or
    /// any parent directory. The `--system` option instructs `uv` to instead use the first Python
    /// found in the system `PATH`.
    ///
    /// WARNING: `--system` is intended for use in continuous integration (CI) environments and
    /// should be used with caution, as it can modify the system Python installation.
    #[clap(long, conflicts_with = "python", group = "discovery")]
    system: bool,

    /// Allow `uv` to modify an `EXTERNALLY-MANAGED` Python installation.
    ///
    /// WARNING: `--break-system-packages` is intended for use in continuous integration (CI)
    /// environments, when installing into Python installations that are managed by an external
    /// package manager, like `apt`. It should be used with caution, as such Python installations
    /// explicitly recommend against modifications by other package managers (like `uv` or `pip`).
    #[clap(long, requires = "discovery")]
    break_system_packages: bool,

    /// Use legacy `setuptools` behavior when building source distributions without a
    /// `pyproject.toml`.
    #[clap(long)]
    legacy_setup_py: bool,

    /// Disable isolation when building source distributions.
    ///
    /// Assumes that build dependencies specified by PEP 518 are already installed.
    #[clap(long)]
    no_build_isolation: bool,

    /// Don't build source distributions.
    ///
    /// When enabled, resolving will not run arbitrary code. The cached wheels of already-built
    /// source distributions will be reused, but operations that require building distributions will
    /// exit with an error.
    ///
    /// Alias for `--only-binary :all:`.
    #[clap(long, conflicts_with = "no_binary", conflicts_with = "only_binary")]
    no_build: bool,

    /// Don't install pre-built wheels.
    ///
    /// The given packages will be installed from a source distribution. The resolver
    /// will still use pre-built wheels for metadata.
    ///
    /// Multiple packages may be provided. Disable binaries for all packages with `:all:`.
    /// Clear previously specified packages with `:none:`.
    #[clap(long, conflicts_with = "no_build")]
    no_binary: Vec<PackageNameSpecifier>,

    /// Only use pre-built wheels; don't build source distributions.
    ///
    /// When enabled, resolving will not run code from the given packages. The cached wheels of already-built
    /// source distributions will be reused, but operations that require building distributions will
    /// exit with an error.
    ///
    /// Multiple packages may be provided. Disable binaries for all packages with `:all:`.
    /// Clear previously specified packages with `:none:`.
    #[clap(long, conflicts_with = "no_build")]
    only_binary: Vec<PackageNameSpecifier>,

    /// Compile Python files to bytecode.
    ///
    /// By default, does not compile Python (`.py`) files to bytecode (`__pycache__/*.pyc`), instead
    /// Python lazily does the compilation the first time a module is imported. In cases where the
    /// first start time matters, such as CLI applications and docker containers, this option can
    /// trade longer install time for faster startup.
    ///
    /// The compile option will process the entire site-packages directory for consistency and
    /// (like pip) ignore all errors.
    #[clap(long)]
    compile: bool,

    /// Settings to pass to the PEP 517 build backend, specified as `KEY=VALUE` pairs.
    #[clap(long, short = 'C', alias = "config-settings")]
    config_setting: Vec<ConfigSettingEntry>,

    /// Validate the virtual environment after completing the installation, to detect packages with
    /// missing dependencies or other issues.
    #[clap(long)]
    strict: bool,

    #[command(flatten)]
    compat_args: compat::PipSyncCompatArgs,
}

#[derive(Args)]
#[allow(clippy::struct_excessive_bools)]
#[command(group = clap::ArgGroup::new("sources").required(true).multiple(true))]
struct PipInstallArgs {
    /// Install all listed packages.
    #[clap(group = "sources")]
    package: Vec<String>,

    /// Install all packages listed in the given requirements files.
    #[clap(long, short, group = "sources")]
    requirement: Vec<PathBuf>,

    /// Install the editable package based on the provided local file path.
    #[clap(long, short, group = "sources")]
    editable: Vec<String>,

    /// Constrain versions using the given requirements files.
    ///
    /// Constraints files are `requirements.txt`-like files that only control the _version_ of a
    /// requirement that's installed. However, including a package in a constraints file will _not_
    /// trigger the installation of that package.
    ///
    /// This is equivalent to pip's `--constraint` option.
    #[clap(long, short)]
    constraint: Vec<PathBuf>,

    /// Override versions using the given requirements files.
    ///
    /// Overrides files are `requirements.txt`-like files that force a specific version of a
    /// requirement to be installed, regardless of the requirements declared by any constituent
    /// package, and regardless of whether this would be considered an invalid resolution.
    ///
    /// While constraints are _additive_, in that they're combined with the requirements of the
    /// constituent packages, overrides are _absolute_, in that they completely replace the
    /// requirements of the constituent packages.
    #[clap(long)]
    r#override: Vec<PathBuf>,

    /// Include optional dependencies in the given extra group name; may be provided more than once.
    #[clap(long, conflicts_with = "all_extras", value_parser = extra_name_with_clap_error)]
    extra: Vec<ExtraName>,

    /// Include all optional dependencies.
    #[clap(long, conflicts_with = "extra")]
    all_extras: bool,

    /// Allow package upgrades.
    #[clap(long, short = 'U')]
    upgrade: bool,

    /// Allow upgrade of a specific package.
    #[clap(long, short = 'P')]
    upgrade_package: Vec<PackageName>,

    /// Reinstall all packages, regardless of whether they're already installed.
    #[clap(long, alias = "force-reinstall")]
    reinstall: bool,

    /// Reinstall a specific package, regardless of whether it's already installed.
    #[clap(long)]
    reinstall_package: Vec<PackageName>,

    /// Run offline, i.e., without accessing the network.
    #[arg(
        global = true,
        long,
        conflicts_with = "refresh",
        conflicts_with = "refresh_package"
    )]
    offline: bool,

    /// Refresh all cached data.
    #[clap(long)]
    refresh: bool,

    /// Refresh cached data for a specific package.
    #[clap(long)]
    refresh_package: Vec<PackageName>,

    /// Ignore package dependencies, instead only installing those packages explicitly listed
    /// on the command line or in the requirements files.
    #[clap(long)]
    no_deps: bool,

    /// The method to use when installing packages from the global cache.
    #[clap(long, value_enum, default_value_t = install_wheel_rs::linker::LinkMode::default())]
    link_mode: install_wheel_rs::linker::LinkMode,

    #[clap(long, value_enum, default_value_t = ResolutionMode::default())]
    resolution: ResolutionMode,

    #[clap(long, value_enum, default_value_t = PreReleaseMode::default(), conflicts_with = "pre", env = "UV_PRERELEASE")]
    prerelease: PreReleaseMode,

    #[clap(long, hide = true, conflicts_with = "prerelease")]
    pre: bool,

    /// Write the compiled requirements to the given `requirements.txt` file.
    #[clap(long, short)]
    output_file: Option<PathBuf>,

    /// The URL of the Python package index (by default: <https://pypi.org/simple>).
    ///
    /// The index given by this flag is given lower priority than all other
    /// indexes specified via the `--extra-index-url` flag.
    ///
    /// Unlike `pip`, `uv` will stop looking for versions of a package as soon
    /// as it finds it in an index. That is, it isn't possible for `uv` to
    /// consider versions of the same package across multiple indexes.
    #[clap(long, short, env = "UV_INDEX_URL", value_parser = parse_index_url)]
    index_url: Option<Maybe<IndexUrl>>,

    /// Extra URLs of package indexes to use, in addition to `--index-url`.
    ///
    /// All indexes given via this flag take priority over the index
    /// in `--index-url` (which defaults to PyPI). And when multiple
    /// `--extra-index-url` flags are given, earlier values take priority.
    ///
    /// Unlike `pip`, `uv` will stop looking for versions of a package as soon
    /// as it finds it in an index. That is, it isn't possible for `uv` to
    /// consider versions of the same package across multiple indexes.
    #[clap(long, env = "UV_EXTRA_INDEX_URL", value_delimiter = ' ', value_parser = parse_index_url)]
    extra_index_url: Vec<Maybe<IndexUrl>>,

    /// Locations to search for candidate distributions, beyond those found in the indexes.
    ///
    /// If a path, the target must be a directory that contains package as wheel files (`.whl`) or
    /// source distributions (`.tar.gz` or `.zip`) at the top level.
    ///
    /// If a URL, the page must contain a flat list of links to package files.
    #[clap(long, short)]
    find_links: Vec<FlatIndexLocation>,

    /// Ignore the registry index (e.g., PyPI), instead relying on direct URL dependencies and those
    /// discovered via `--find-links`.
    #[clap(long, conflicts_with = "index_url", conflicts_with = "extra_index_url")]
    no_index: bool,

    /// The Python interpreter into which packages should be installed.
    ///
    /// By default, `uv` installs into the virtual environment in the current working directory or
    /// any parent directory. The `--python` option allows you to specify a different interpreter,
    /// which is intended for use in continuous integration (CI) environments or other automated
    /// workflows.
    ///
    /// Supported formats:
    /// - `3.10` looks for an installed Python 3.10 using `py --list-paths` on Windows, or
    ///   `python3.10` on Linux and macOS.
    /// - `python3.10` or `python.exe` looks for a binary with the given name in `PATH`.
    /// - `/home/ferris/.local/bin/python3.10` uses the exact Python at the given path.
    #[clap(
        long,
        short,
        verbatim_doc_comment,
        conflicts_with = "system",
        group = "discovery"
    )]
    python: Option<String>,

    /// Install packages into the system Python.
    ///
    /// By default, `uv` installs into the virtual environment in the current working directory or
    /// any parent directory. The `--system` option instructs `uv` to instead use the first Python
    /// found in the system `PATH`.
    ///
    /// WARNING: `--system` is intended for use in continuous integration (CI) environments and
    /// should be used with caution, as it can modify the system Python installation.
    #[clap(long, conflicts_with = "python", group = "discovery")]
    system: bool,

<<<<<<< HEAD
    /// Install packages into user site-packages directory
    ///
    /// The `--user` option allows `uv` to install packages to a location that is specific to a
    /// user. The user scheme can be customized by setting the `PYTHONUSERBASE` environment
    /// variable.
    #[clap(long, conflicts_with = "system")]
    user: bool,
=======
    /// Allow `uv` to modify an `EXTERNALLY-MANAGED` Python installation.
    ///
    /// WARNING: `--break-system-packages` is intended for use in continuous integration (CI)
    /// environments, when installing into Python installations that are managed by an external
    /// package manager, like `apt`. It should be used with caution, as such Python installations
    /// explicitly recommend against modifications by other package managers (like `uv` or `pip`).
    #[clap(long, requires = "discovery")]
    break_system_packages: bool,
>>>>>>> f7f64532

    /// Use legacy `setuptools` behavior when building source distributions without a
    /// `pyproject.toml`.
    #[clap(long)]
    legacy_setup_py: bool,

    /// Disable isolation when building source distributions.
    ///
    /// Assumes that build dependencies specified by PEP 518 are already installed.
    #[clap(long)]
    no_build_isolation: bool,

    /// Don't build source distributions.
    ///
    /// When enabled, resolving will not run arbitrary code. The cached wheels of already-built
    /// source distributions will be reused, but operations that require building distributions will
    /// exit with an error.
    ///
    /// Alias for `--only-binary :all:`.
    #[clap(long, conflicts_with = "no_binary", conflicts_with = "only_binary")]
    no_build: bool,

    /// Don't install pre-built wheels.
    ///
    /// The given packages will be installed from a source distribution. The resolver
    /// will still use pre-built wheels for metadata.
    ///
    /// Multiple packages may be provided. Disable binaries for all packages with `:all:`.
    /// Clear previously specified packages with `:none:`.
    #[clap(long, conflicts_with = "no_build")]
    no_binary: Vec<PackageNameSpecifier>,

    /// Only use pre-built wheels; don't build source distributions.
    ///
    /// When enabled, resolving will not run code from the given packages. The cached wheels of already-built
    /// source distributions will be reused, but operations that require building distributions will
    /// exit with an error.
    ///
    /// Multiple packages may be provided. Disable binaries for all packages with `:all:`.
    /// Clear previously specified packages with `:none:`.
    #[clap(long, conflicts_with = "no_build")]
    only_binary: Vec<PackageNameSpecifier>,

    /// Compile Python files to bytecode.
    ///
    /// By default, does not compile Python (`.py`) files to bytecode (`__pycache__/*.pyc`), instead
    /// Python lazily does the compilation the first time a module is imported. In cases where the
    /// first start time matters, such as CLI applications and docker containers, this option can
    /// trade longer install time for faster startup.
    ///
    /// The compile option will process the entire site-packages directory for consistency and
    /// (like pip) ignore all errors.
    #[clap(long)]
    compile: bool,

    /// Settings to pass to the PEP 517 build backend, specified as `KEY=VALUE` pairs.
    #[clap(long, short = 'C', alias = "config-settings")]
    config_setting: Vec<ConfigSettingEntry>,

    /// Validate the virtual environment after completing the installation, to detect packages with
    /// missing dependencies or other issues.
    #[clap(long)]
    strict: bool,

    /// Limit candidate packages to those that were uploaded prior to the given date.
    ///
    /// Accepts both RFC 3339 timestamps (e.g., `2006-12-02T02:07:43Z`) and UTC dates in the same
    /// format (e.g., `2006-12-02`).
    #[arg(long, value_parser = date_or_datetime)]
    exclude_newer: Option<DateTime<Utc>>,
}

#[derive(Args)]
#[allow(clippy::struct_excessive_bools)]
#[command(group = clap::ArgGroup::new("sources").required(true).multiple(true))]
struct PipUninstallArgs {
    /// Uninstall all listed packages.
    #[clap(group = "sources")]
    package: Vec<String>,

    /// Uninstall all packages listed in the given requirements files.
    #[clap(long, short, group = "sources")]
    requirement: Vec<PathBuf>,

    /// Uninstall the editable package based on the provided local file path.
    #[clap(long, short, group = "sources")]
    editable: Vec<String>,

    /// The Python interpreter from which packages should be uninstalled.
    ///
    /// By default, `uv` uninstalls from the virtual environment in the current working directory or
    /// any parent directory. The `--python` option allows you to specify a different interpreter,
    /// which is intended for use in continuous integration (CI) environments or other automated
    /// workflows.
    ///
    /// Supported formats:
    /// - `3.10` looks for an installed Python 3.10 using `py --list-paths` on Windows, or
    ///   `python3.10` on Linux and macOS.
    /// - `python3.10` or `python.exe` looks for a binary with the given name in `PATH`.
    /// - `/home/ferris/.local/bin/python3.10` uses the exact Python at the given path.
    #[clap(
        long,
        short,
        verbatim_doc_comment,
        conflicts_with = "system",
        group = "discovery"
    )]
    python: Option<String>,

    /// Use the system Python to uninstall packages.
    ///
    /// By default, `uv` uninstalls from the virtual environment in the current working directory or
    /// any parent directory. The `--system` option instructs `uv` to instead use the first Python
    /// found in the system `PATH`.
    ///
    /// WARNING: `--system` is intended for use in continuous integration (CI) environments and
    /// should be used with caution, as it can modify the system Python installation.
    #[clap(long, conflicts_with = "python", group = "discovery")]
    system: bool,

    /// Allow `uv` to modify an `EXTERNALLY-MANAGED` Python installation.
    ///
    /// WARNING: `--break-system-packages` is intended for use in continuous integration (CI)
    /// environments, when installing into Python installations that are managed by an external
    /// package manager, like `apt`. It should be used with caution, as such Python installations
    /// explicitly recommend against modifications by other package managers (like `uv` or `pip`).
    #[clap(long, requires = "discovery")]
    break_system_packages: bool,

    /// Run offline, i.e., without accessing the network.
    #[arg(global = true, long)]
    offline: bool,
}

#[derive(Args)]
#[allow(clippy::struct_excessive_bools)]
struct PipFreezeArgs {
    /// Validate the virtual environment, to detect packages with missing dependencies or other
    /// issues.
    #[clap(long)]
    strict: bool,

    /// The Python interpreter for which packages should be listed.
    ///
    /// By default, `uv` lists packages in the currently activated virtual environment, or a virtual
    /// environment (`.venv`) located in the current working directory or any parent directory,
    /// falling back to the system Python if no virtual environment is found.
    ///
    /// Supported formats:
    /// - `3.10` looks for an installed Python 3.10 using `py --list-paths` on Windows, or
    ///   `python3.10` on Linux and macOS.
    /// - `python3.10` or `python.exe` looks for a binary with the given name in `PATH`.
    /// - `/home/ferris/.local/bin/python3.10` uses the exact Python at the given path.
    #[clap(
        long,
        short,
        verbatim_doc_comment,
        conflicts_with = "system",
        group = "discovery"
    )]
    python: Option<String>,

    /// List packages for the system Python.
    ///
    /// By default, `uv` lists packages in the currently activated virtual environment, or a virtual
    /// environment (`.venv`) located in the current working directory or any parent directory,
    /// falling back to the system Python if no virtual environment is found. The `--system` option
    /// instructs `uv` to use the first Python found in the system `PATH`.
    ///
    /// WARNING: `--system` is intended for use in continuous integration (CI) environments and
    /// should be used with caution.
    #[clap(long, conflicts_with = "python", group = "discovery")]
    system: bool,
}

#[derive(Args)]
#[allow(clippy::struct_excessive_bools)]
struct PipListArgs {
    /// Validate the virtual environment, to detect packages with missing dependencies or other
    /// issues.
    #[clap(long)]
    strict: bool,

    /// Only include editable projects.
    #[clap(short, long)]
    editable: bool,

    /// Exclude any editable packages from output.
    #[clap(long)]
    exclude_editable: bool,

    /// Exclude the specified package(s) from the output.
    #[clap(long)]
    r#exclude: Vec<PackageName>,

    /// Select the output format between: `columns` (default), `freeze`, or `json`.
    #[clap(long, value_enum, default_value_t = ListFormat::default())]
    format: ListFormat,

    /// The Python interpreter for which packages should be listed.
    ///
    /// By default, `uv` lists packages in the currently activated virtual environment, or a virtual
    /// environment (`.venv`) located in the current working directory or any parent directory,
    /// falling back to the system Python if no virtual environment is found.
    ///
    /// Supported formats:
    /// - `3.10` looks for an installed Python 3.10 using `py --list-paths` on Windows, or
    ///   `python3.10` on Linux and macOS.
    /// - `python3.10` or `python.exe` looks for a binary with the given name in `PATH`.
    /// - `/home/ferris/.local/bin/python3.10` uses the exact Python at the given path.
    #[clap(
        long,
        short,
        verbatim_doc_comment,
        conflicts_with = "system",
        group = "discovery"
    )]
    python: Option<String>,

    /// List packages for the system Python.
    ///
    /// By default, `uv` lists packages in the currently activated virtual environment, or a virtual
    /// environment (`.venv`) located in the current working directory or any parent directory,
    /// falling back to the system Python if no virtual environment is found. The `--system` option
    /// instructs `uv` to use the first Python found in the system `PATH`.
    ///
    /// WARNING: `--system` is intended for use in continuous integration (CI) environments and
    /// should be used with caution.
    #[clap(long, conflicts_with = "python", group = "discovery")]
    system: bool,
}

#[derive(Args)]
#[allow(clippy::struct_excessive_bools)]
struct PipShowArgs {
    /// The package(s) to display.
    package: Vec<PackageName>,

    /// Validate the virtual environment, to detect packages with missing dependencies or other
    /// issues.
    #[clap(long)]
    strict: bool,

    /// The Python interpreter for which packages should be listed.
    ///
    /// By default, `uv` lists packages in the currently activated virtual environment, or a virtual
    /// environment (`.venv`) located in the current working directory or any parent directory,
    /// falling back to the system Python if no virtual environment is found.
    ///
    /// Supported formats:
    /// - `3.10` looks for an installed Python 3.10 using `py --list-paths` on Windows, or
    ///   `python3.10` on Linux and macOS.
    /// - `python3.10` or `python.exe` looks for a binary with the given name in `PATH`.
    /// - `/home/ferris/.local/bin/python3.10` uses the exact Python at the given path.
    #[clap(
        long,
        short,
        verbatim_doc_comment,
        conflicts_with = "system",
        group = "discovery"
    )]
    python: Option<String>,

    /// List packages for the system Python.
    ///
    /// By default, `uv` lists packages in the currently activated virtual environment, or a virtual
    /// environment (`.venv`) located in the current working directory or any parent directory,
    /// falling back to the system Python if no virtual environment is found. The `--system` option
    /// instructs `uv` to use the first Python found in the system `PATH`.
    ///
    /// WARNING: `--system` is intended for use in continuous integration (CI) environments and
    /// should be used with caution.
    #[clap(long, conflicts_with = "python", group = "discovery")]
    system: bool,
}

#[derive(Args)]
#[allow(clippy::struct_excessive_bools)]
struct VenvArgs {
    /// The Python interpreter to use for the virtual environment.
    ///
    /// Supported formats:
    /// - `3.10` looks for an installed Python 3.10 using `py --list-paths` on Windows, or
    ///   `python3.10` on Linux and macOS.
    /// - `python3.10` or `python.exe` looks for a binary with the given name in `PATH`.
    /// - `/home/ferris/.local/bin/python3.10` uses the exact Python at the given path.
    ///
    /// Note that this is different from `--python-version` in `pip compile`, which takes `3.10` or `3.10.13` and
    /// doesn't look for a Python interpreter on disk.
    #[clap(
        long,
        short,
        verbatim_doc_comment,
        conflicts_with = "system",
        group = "discovery"
    )]
    python: Option<String>,

    /// Use the system Python to uninstall packages.
    ///
    /// By default, `uv` uninstalls from the virtual environment in the current working directory or
    /// any parent directory. The `--system` option instructs `uv` to use the first Python found in
    /// the system `PATH`.
    ///
    /// WARNING: `--system` is intended for use in continuous integration (CI) environments and
    /// should be used with caution, as it can modify the system Python installation.
    #[clap(long, conflicts_with = "python", group = "discovery")]
    system: bool,

    /// Install seed packages (`pip`, `setuptools`, and `wheel`) into the virtual environment.
    #[clap(long)]
    seed: bool,

    /// The path to the virtual environment to create.
    #[clap(default_value = DEFAULT_VENV_NAME)]
    name: PathBuf,

    /// Provide an alternative prompt prefix for the virtual environment.
    ///
    /// The default behavior depends on whether the virtual environment path is provided:
    /// - If provided (`uv venv project`), the prompt is set to the virtual environment's directory name.
    /// - If not provided (`uv venv`), the prompt is set to the current directory's name.
    ///
    /// Possible values:
    /// - `.`: Use the current directory name.
    /// - Any string: Use the given string.
    #[clap(long, verbatim_doc_comment)]
    prompt: Option<String>,

    /// Give the virtual environment access to the system site packages directory.
    ///
    /// Unlike `pip`, when a virtual environment is created with `--system-site-packages`, `uv` will
    /// _not_ take system site packages into account when running commands like `uv pip list` or
    /// `uv pip install`. The `--system-site-packages` flag will provide the virtual environment
    /// with access to the system site packages directory at runtime, but it will not affect the
    /// behavior of `uv` commands.
    #[clap(long)]
    system_site_packages: bool,

    /// The URL of the Python package index (by default: <https://pypi.org/simple>).
    ///
    /// The index given by this flag is given lower priority than all other
    /// indexes specified via the `--extra-index-url` flag.
    ///
    /// Unlike `pip`, `uv` will stop looking for versions of a package as soon
    /// as it finds it in an index. That is, it isn't possible for `uv` to
    /// consider versions of the same package across multiple indexes.
    #[clap(long, short, env = "UV_INDEX_URL", value_parser = parse_index_url)]
    index_url: Option<Maybe<IndexUrl>>,

    /// Extra URLs of package indexes to use, in addition to `--index-url`.
    ///
    /// All indexes given via this flag take priority over the index
    /// in `--index-url` (which defaults to PyPI). And when multiple
    /// `--extra-index-url` flags are given, earlier values take priority.
    ///
    /// Unlike `pip`, `uv` will stop looking for versions of a package as soon
    /// as it finds it in an index. That is, it isn't possible for `uv` to
    /// consider versions of the same package across multiple indexes.
    #[clap(long, env = "UV_EXTRA_INDEX_URL", value_delimiter = ' ', value_parser = parse_index_url)]
    extra_index_url: Vec<Maybe<IndexUrl>>,

    /// Ignore the registry index (e.g., PyPI), instead relying on direct URL dependencies and those
    /// discovered via `--find-links`.
    #[clap(long, conflicts_with = "index_url", conflicts_with = "extra_index_url")]
    no_index: bool,

    /// Run offline, i.e., without accessing the network.
    #[arg(global = true, long)]
    offline: bool,

    /// Limit candidate packages to those that were uploaded prior to the given date.
    ///
    /// Accepts both RFC 3339 timestamps (e.g., `2006-12-02T02:07:43Z`) and UTC dates in the same
    /// format (e.g., `2006-12-02`).
    #[arg(long, value_parser = date_or_datetime)]
    exclude_newer: Option<DateTime<Utc>>,

    #[command(flatten)]
    compat_args: compat::VenvCompatArgs,
}

#[derive(Args)]
#[allow(clippy::struct_excessive_bools)]
struct AddArgs {
    /// The name of the package to add (e.g., `Django==4.2.6`).
    name: String,
}

#[derive(Args)]
#[allow(clippy::struct_excessive_bools)]
struct RemoveArgs {
    /// The name of the package to remove (e.g., `Django`).
    name: PackageName,
}

#[instrument] // Anchor span to check for overhead
async fn run() -> Result<ExitStatus> {
    let cli = match Cli::try_parse() {
        Ok(cli) => cli,
        Err(mut err) => {
            if let Some(ContextValue::String(subcommand)) = err.get(ContextKind::InvalidSubcommand)
            {
                match subcommand.as_str() {
                    "compile" | "lock" => {
                        err.insert(
                            ContextKind::SuggestedSubcommand,
                            ContextValue::String("uv pip compile".to_string()),
                        );
                    }
                    "sync" => {
                        err.insert(
                            ContextKind::SuggestedSubcommand,
                            ContextValue::String("uv pip sync".to_string()),
                        );
                    }
                    "install" | "add" => {
                        err.insert(
                            ContextKind::SuggestedSubcommand,
                            ContextValue::String("uv pip install".to_string()),
                        );
                    }
                    "uninstall" | "remove" => {
                        err.insert(
                            ContextKind::SuggestedSubcommand,
                            ContextValue::String("uv pip uninstall".to_string()),
                        );
                    }
                    "freeze" => {
                        err.insert(
                            ContextKind::SuggestedSubcommand,
                            ContextValue::String("uv pip freeze".to_string()),
                        );
                    }
                    "list" => {
                        err.insert(
                            ContextKind::SuggestedSubcommand,
                            ContextValue::String("uv pip list".to_string()),
                        );
                    }
                    "show" => {
                        err.insert(
                            ContextKind::SuggestedSubcommand,
                            ContextValue::String("uv pip show".to_string()),
                        );
                    }
                    _ => {}
                }
            }
            err.exit()
        }
    };

    // Configure the `tracing` crate, which controls internal logging.
    #[cfg(feature = "tracing-durations-export")]
    let (duration_layer, _duration_guard) = logging::setup_duration();
    #[cfg(not(feature = "tracing-durations-export"))]
    let duration_layer = None::<tracing_subscriber::layer::Identity>;
    logging::setup_logging(
        if cli.verbose {
            logging::Level::Verbose
        } else {
            logging::Level::Default
        },
        duration_layer,
    );

    // Configure the `Printer`, which controls user-facing output in the CLI.
    let printer = if cli.quiet {
        printer::Printer::Quiet
    } else if cli.verbose {
        printer::Printer::Verbose
    } else {
        printer::Printer::Default
    };

    // Configure the `warn!` macros, which control user-facing warnings in the CLI.
    if !cli.quiet {
        uv_warnings::enable();
    }

    if cli.no_color {
        anstream::ColorChoice::write_global(anstream::ColorChoice::Never);
    } else {
        anstream::ColorChoice::write_global(cli.color.into());
    }

    miette::set_hook(Box::new(|_| {
        Box::new(
            miette::MietteHandlerOpts::new()
                .break_words(false)
                .word_separator(textwrap::WordSeparator::AsciiSpace)
                .word_splitter(textwrap::WordSplitter::NoHyphenation)
                .wrap_lines(env::var("UV_NO_WRAP").map(|_| false).unwrap_or(true))
                .build(),
        )
    }))?;

    let cache = Cache::try_from(cli.cache_args)?;

    match cli.command {
        Commands::Pip(PipNamespace {
            command: PipCommand::Compile(args),
        }) => {
            args.compat_args.validate()?;

            let cache = cache.with_refresh(Refresh::from_args(args.refresh, args.refresh_package));
            let requirements = args
                .src_file
                .into_iter()
                .map(RequirementsSource::from_path)
                .collect::<Vec<_>>();
            let constraints = args
                .constraint
                .into_iter()
                .map(RequirementsSource::from_path)
                .collect::<Vec<_>>();
            let overrides = args
                .r#override
                .into_iter()
                .map(RequirementsSource::from_path)
                .collect::<Vec<_>>();
            let index_urls = IndexLocations::new(
                args.index_url.and_then(Maybe::into_option),
                args.extra_index_url
                    .into_iter()
                    .filter_map(Maybe::into_option)
                    .collect(),
                args.find_links,
                args.no_index,
            );
            let extras = if args.all_extras {
                ExtrasSpecification::All
            } else if args.extra.is_empty() {
                ExtrasSpecification::None
            } else {
                ExtrasSpecification::Some(&args.extra)
            };
            let upgrade = Upgrade::from_args(args.upgrade, args.upgrade_package);
            let no_build = NoBuild::from_args(args.only_binary, args.no_build);
            let dependency_mode = if args.no_deps {
                DependencyMode::Direct
            } else {
                DependencyMode::Transitive
            };
            let prerelease = if args.pre {
                PreReleaseMode::Allow
            } else {
                args.prerelease
            };
            let setup_py = if args.legacy_setup_py {
                SetupPyStrategy::Setuptools
            } else {
                SetupPyStrategy::Pep517
            };
            let config_settings = args.config_setting.into_iter().collect::<ConfigSettings>();
            commands::pip_compile(
                &requirements,
                &constraints,
                &overrides,
                extras,
                args.output_file.as_deref(),
                args.resolution,
                prerelease,
                dependency_mode,
                upgrade,
                args.generate_hashes,
                args.no_emit_package,
                !args.no_annotate,
                !args.no_header,
                args.emit_index_url,
                args.emit_find_links,
                index_urls,
                setup_py,
                config_settings,
                if args.offline {
                    Connectivity::Offline
                } else {
                    Connectivity::Online
                },
                args.no_build_isolation,
                &no_build,
                args.python_version,
                args.exclude_newer,
                args.annotation_style,
                cli.quiet,
                cache,
                printer,
            )
            .await
        }
        Commands::Pip(PipNamespace {
            command: PipCommand::Sync(args),
        }) => {
            args.compat_args.validate()?;

            let cache = cache.with_refresh(Refresh::from_args(args.refresh, args.refresh_package));
            let index_urls = IndexLocations::new(
                args.index_url.and_then(Maybe::into_option),
                args.extra_index_url
                    .into_iter()
                    .filter_map(Maybe::into_option)
                    .collect(),
                args.find_links,
                args.no_index,
            );
            let sources = args
                .src_file
                .into_iter()
                .map(RequirementsSource::from_path)
                .collect::<Vec<_>>();
            let reinstall = Reinstall::from_args(args.reinstall, args.reinstall_package);
            let no_binary = NoBinary::from_args(args.no_binary);
            let no_build = NoBuild::from_args(args.only_binary, args.no_build);
            let setup_py = if args.legacy_setup_py {
                SetupPyStrategy::Setuptools
            } else {
                SetupPyStrategy::Pep517
            };
            let config_settings = args.config_setting.into_iter().collect::<ConfigSettings>();

            commands::pip_sync(
                &sources,
                &reinstall,
                args.link_mode,
                args.compile,
                index_urls,
                setup_py,
                if args.offline {
                    Connectivity::Offline
                } else {
                    Connectivity::Online
                },
                &config_settings,
                args.no_build_isolation,
                &no_build,
                &no_binary,
                args.strict,
                args.python,
                args.system,
                args.break_system_packages,
                cache,
                printer,
            )
            .await
        }
        Commands::Pip(PipNamespace {
            command: PipCommand::Install(args),
        }) => {
            let cache = cache.with_refresh(Refresh::from_args(args.refresh, args.refresh_package));
            let requirements = args
                .package
                .into_iter()
                .map(RequirementsSource::from_package)
                .chain(args.editable.into_iter().map(RequirementsSource::Editable))
                .chain(
                    args.requirement
                        .into_iter()
                        .map(RequirementsSource::from_path),
                )
                .collect::<Vec<_>>();
            let constraints = args
                .constraint
                .into_iter()
                .map(RequirementsSource::from_path)
                .collect::<Vec<_>>();
            let overrides = args
                .r#override
                .into_iter()
                .map(RequirementsSource::from_path)
                .collect::<Vec<_>>();
            let index_urls = IndexLocations::new(
                args.index_url.and_then(Maybe::into_option),
                args.extra_index_url
                    .into_iter()
                    .filter_map(Maybe::into_option)
                    .collect(),
                args.find_links,
                args.no_index,
            );
            let extras = if args.all_extras {
                ExtrasSpecification::All
            } else if args.extra.is_empty() {
                ExtrasSpecification::None
            } else {
                ExtrasSpecification::Some(&args.extra)
            };
            let reinstall = Reinstall::from_args(args.reinstall, args.reinstall_package);
            let upgrade = Upgrade::from_args(args.upgrade, args.upgrade_package);
            let no_binary = NoBinary::from_args(args.no_binary);
            let no_build = NoBuild::from_args(args.only_binary, args.no_build);
            let dependency_mode = if args.no_deps {
                DependencyMode::Direct
            } else {
                DependencyMode::Transitive
            };
            let prerelease = if args.pre {
                PreReleaseMode::Allow
            } else {
                args.prerelease
            };
            let setup_py = if args.legacy_setup_py {
                SetupPyStrategy::Setuptools
            } else {
                SetupPyStrategy::Pep517
            };
            let config_settings = args.config_setting.into_iter().collect::<ConfigSettings>();

            commands::pip_install(
                &requirements,
                &constraints,
                &overrides,
                &extras,
                args.resolution,
                prerelease,
                dependency_mode,
                upgrade,
                index_urls,
                &reinstall,
                args.link_mode,
                args.compile,
                setup_py,
                if args.offline {
                    Connectivity::Offline
                } else {
                    Connectivity::Online
                },
                &config_settings,
                args.no_build_isolation,
                &no_build,
                &no_binary,
                args.strict,
                args.exclude_newer,
                args.python,
                args.system,
<<<<<<< HEAD
                args.user,
=======
                args.break_system_packages,
>>>>>>> f7f64532
                cache,
                printer,
            )
            .await
        }
        Commands::Pip(PipNamespace {
            command: PipCommand::Uninstall(args),
        }) => {
            let sources = args
                .package
                .into_iter()
                .map(RequirementsSource::from_package)
                .chain(args.editable.into_iter().map(RequirementsSource::Editable))
                .chain(
                    args.requirement
                        .into_iter()
                        .map(RequirementsSource::from_path),
                )
                .collect::<Vec<_>>();
            commands::pip_uninstall(
                &sources,
                args.python,
                args.system,
                args.break_system_packages,
                cache,
                if args.offline {
                    Connectivity::Offline
                } else {
                    Connectivity::Online
                },
                printer,
            )
            .await
        }
        Commands::Pip(PipNamespace {
            command: PipCommand::Freeze(args),
        }) => commands::pip_freeze(
            args.strict,
            args.python.as_deref(),
            args.system,
            &cache,
            printer,
        ),
        Commands::Pip(PipNamespace {
            command: PipCommand::List(args),
        }) => commands::pip_list(
            args.strict,
            args.editable,
            args.exclude_editable,
            &args.exclude,
            &args.format,
            args.python.as_deref(),
            args.system,
            &cache,
            printer,
        ),
        Commands::Pip(PipNamespace {
            command: PipCommand::Show(args),
        }) => commands::pip_show(
            args.package,
            args.strict,
            args.python.as_deref(),
            args.system,
            &cache,
            printer,
        ),
        Commands::Cache(CacheNamespace {
            command: CacheCommand::Clean(args),
        })
        | Commands::Clean(args) => commands::cache_clean(&args.package, &cache, printer),
        Commands::Cache(CacheNamespace {
            command: CacheCommand::Dir,
        }) => {
            commands::cache_dir(&cache);
            Ok(ExitStatus::Success)
        }
        Commands::Venv(args) => {
            args.compat_args.validate()?;

            let index_locations = IndexLocations::new(
                args.index_url.and_then(Maybe::into_option),
                args.extra_index_url
                    .into_iter()
                    .filter_map(Maybe::into_option)
                    .collect(),
                // No find links for the venv subcommand, to keep things simple
                Vec::new(),
                args.no_index,
            );

            // Since we use ".venv" as the default name, we use "." as the default prompt.
            let prompt = args.prompt.or_else(|| {
                if args.name == PathBuf::from(DEFAULT_VENV_NAME) {
                    Some(".".to_string())
                } else {
                    None
                }
            });

            commands::venv(
                &args.name,
                args.python.as_deref(),
                &index_locations,
                uv_virtualenv::Prompt::from_args(prompt),
                args.system_site_packages,
                if args.offline {
                    Connectivity::Offline
                } else {
                    Connectivity::Online
                },
                args.seed,
                args.exclude_newer,
                &cache,
                printer,
            )
            .await
        }
        Commands::Version { output_format } => {
            commands::version(output_format, &mut stdout())?;
            Ok(ExitStatus::Success)
        }
        Commands::GenerateShellCompletion { shell } => {
            shell.generate(&mut Cli::command(), &mut stdout());
            Ok(ExitStatus::Success)
        }
    }
}

fn main() -> ExitCode {
    let result = if let Ok(stack_size) = env::var("UV_STACK_SIZE") {
        // Artificially limit the stack size to test for stack overflows. Windows has a default stack size of 1MB,
        // which is lower than the linux and mac default.
        // https://learn.microsoft.com/en-us/cpp/build/reference/stack-stack-allocations?view=msvc-170
        let stack_size = stack_size.parse().expect("Invalid stack size");
        let tokio_main = move || {
            tokio::runtime::Builder::new_multi_thread()
                .enable_all()
                .thread_stack_size(stack_size)
                .build()
                .expect("Failed building the Runtime")
                .block_on(run())
        };
        std::thread::Builder::new()
            .stack_size(stack_size)
            .spawn(tokio_main)
            .expect("Tokio executor failed, was there a panic?")
            .join()
            .expect("Tokio executor failed, was there a panic?")
    } else {
        tokio::runtime::Builder::new_multi_thread()
            .enable_all()
            .build()
            .expect("Failed building the Runtime")
            .block_on(run())
    };

    match result {
        Ok(code) => code.into(),
        Err(err) => {
            let mut causes = err.chain();
            eprintln!("{}: {}", "error".red().bold(), causes.next().unwrap());
            for err in causes {
                eprintln!("  {}: {}", "Caused by".red().bold(), err);
            }
            ExitStatus::Error.into()
        }
    }
}<|MERGE_RESOLUTION|>--- conflicted
+++ resolved
@@ -788,7 +788,6 @@
     #[clap(long, conflicts_with = "python", group = "discovery")]
     system: bool,
 
-<<<<<<< HEAD
     /// Install packages into user site-packages directory
     ///
     /// The `--user` option allows `uv` to install packages to a location that is specific to a
@@ -796,16 +795,6 @@
     /// variable.
     #[clap(long, conflicts_with = "system")]
     user: bool,
-=======
-    /// Allow `uv` to modify an `EXTERNALLY-MANAGED` Python installation.
-    ///
-    /// WARNING: `--break-system-packages` is intended for use in continuous integration (CI)
-    /// environments, when installing into Python installations that are managed by an external
-    /// package manager, like `apt`. It should be used with caution, as such Python installations
-    /// explicitly recommend against modifications by other package managers (like `uv` or `pip`).
-    #[clap(long, requires = "discovery")]
-    break_system_packages: bool,
->>>>>>> f7f64532
 
     /// Use legacy `setuptools` behavior when building source distributions without a
     /// `pyproject.toml`.
@@ -1541,11 +1530,7 @@
                 args.exclude_newer,
                 args.python,
                 args.system,
-<<<<<<< HEAD
-                args.user,
-=======
                 args.break_system_packages,
->>>>>>> f7f64532
                 cache,
                 printer,
             )
