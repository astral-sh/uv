use std::fmt::Write;
use std::path::Path;
use std::str::FromStr;
use std::vec;

use anstream::eprint;
use anyhow::Result;
use miette::{Diagnostic, IntoDiagnostic};
use owo_colors::OwoColorize;
use thiserror::Error;

use distribution_types::IndexLocations;
use install_wheel_rs::linker::LinkMode;
use pypi_types::Requirement;
use uv_auth::store_credentials_from_url;
use uv_cache::Cache;
use uv_client::{BaseClientBuilder, Connectivity, FlatIndexClient, RegistryClientBuilder};
use uv_configuration::{
    BuildOptions, Concurrency, ConfigSettings, IndexStrategy, KeyringProviderType, NoBinary,
    NoBuild, PreviewMode, SetupPyStrategy,
};
use uv_dispatch::BuildDispatch;
use uv_fs::Simplified;
use uv_python::{
    request_from_version_file, EnvironmentPreference, PythonFetch, PythonInstallation,
    PythonPreference, PythonRequest,
};
use uv_resolver::{ExcludeNewer, FlatIndex};
use uv_types::{BuildContext, BuildIsolation, HashStrategy};

use crate::commands::{pip, ExitStatus, SharedState};
use crate::printer::Printer;
use crate::shell::Shell;

/// Create a virtual environment.
#[allow(clippy::unnecessary_wraps, clippy::fn_params_excessive_bools)]
pub(crate) async fn venv(
    path: &Path,
    python_request: Option<&str>,
    python_preference: PythonPreference,
    python_fetch: PythonFetch,
    link_mode: LinkMode,
    index_locations: &IndexLocations,
    index_strategy: IndexStrategy,
    keyring_provider: KeyringProviderType,
    prompt: uv_virtualenv::Prompt,
    system_site_packages: bool,
    connectivity: Connectivity,
    seed: bool,
    allow_existing: bool,
    exclude_newer: Option<ExcludeNewer>,
    native_tls: bool,
    preview: PreviewMode,
    cache: &Cache,
    printer: Printer,
) -> Result<ExitStatus> {
    match venv_impl(
        path,
        python_request,
        link_mode,
        index_locations,
        index_strategy,
        keyring_provider,
        prompt,
        system_site_packages,
        connectivity,
        seed,
        preview,
        python_preference,
        python_fetch,
        allow_existing,
        exclude_newer,
        native_tls,
        cache,
        printer,
    )
    .await
    {
        Ok(status) => Ok(status),
        Err(err) => {
            eprint!("{err:?}");
            Ok(ExitStatus::Failure)
        }
    }
}

#[derive(Error, Debug, Diagnostic)]
enum VenvError {
    #[error("Failed to create virtualenv")]
    #[diagnostic(code(uv::venv::creation))]
    Creation(#[source] uv_virtualenv::Error),

    #[error("Failed to install seed packages")]
    #[diagnostic(code(uv::venv::seed))]
    Seed(#[source] anyhow::Error),

    #[error("Failed to extract interpreter tags")]
    #[diagnostic(code(uv::venv::tags))]
    Tags(#[source] platform_tags::TagsError),

    #[error("Failed to resolve `--find-links` entry")]
    #[diagnostic(code(uv::venv::flat_index))]
    FlatIndex(#[source] uv_client::FlatIndexError),
}

/// Create a virtual environment.
#[allow(clippy::too_many_arguments, clippy::fn_params_excessive_bools)]
async fn venv_impl(
    path: &Path,
    python_request: Option<&str>,
    link_mode: LinkMode,
    index_locations: &IndexLocations,
    index_strategy: IndexStrategy,
    keyring_provider: KeyringProviderType,
    prompt: uv_virtualenv::Prompt,
    system_site_packages: bool,
    connectivity: Connectivity,
    seed: bool,
    preview: PreviewMode,
    python_preference: PythonPreference,
    python_fetch: PythonFetch,
    allow_existing: bool,
    exclude_newer: Option<ExcludeNewer>,
    native_tls: bool,
    cache: &Cache,
    printer: Printer,
) -> miette::Result<ExitStatus> {
    let client_builder = BaseClientBuilder::default()
        .connectivity(connectivity)
        .native_tls(native_tls);

<<<<<<< HEAD
    let client_builder_clone = client_builder.clone();

    let mut interpreter_request = python_request.map(ToolchainRequest::parse);
=======
    let mut interpreter_request = python_request.map(PythonRequest::parse);
>>>>>>> 576ba9c5
    if preview.is_enabled() && interpreter_request.is_none() {
        interpreter_request = request_from_version_file().await.into_diagnostic()?;
    }

    // Locate the Python interpreter to use in the environment
    let interpreter = PythonInstallation::find_or_fetch(
        interpreter_request,
        EnvironmentPreference::OnlySystem,
        python_preference,
        python_fetch,
        &client_builder,
        cache,
    )
    .await
    .into_diagnostic()?
    .into_interpreter();

    // Add all authenticated sources to the cache.
    for url in index_locations.urls() {
        store_credentials_from_url(url);
    }

    writeln!(
        printer.stderr(),
        "Using Python {} interpreter at: {}",
        interpreter.python_version(),
        interpreter.sys_executable().user_display().cyan()
    )
    .into_diagnostic()?;

    writeln!(
        printer.stderr(),
        "Creating virtualenv {}at: {}",
        if seed { "with seed packages " } else { "" },
        path.user_display().cyan()
    )
    .into_diagnostic()?;

    // Create the virtual environment.
    let venv = uv_virtualenv::create_venv(
        path,
        interpreter,
        prompt,
        system_site_packages,
        allow_existing,
    )
    .map_err(VenvError::Creation)?;

    // Install seed packages.
    if seed {
        // Extract the interpreter.
        let interpreter = venv.interpreter();

        // Instantiate a client.
        let client = RegistryClientBuilder::from(client_builder_clone)
            .cache(cache.clone())
            .index_urls(index_locations.index_urls())
            .index_strategy(index_strategy)
            .keyring(keyring_provider)
            .markers(interpreter.markers())
            .platform(interpreter.platform())
            .build();

        // Resolve the flat indexes from `--find-links`.
        let flat_index = {
            let tags = interpreter.tags().map_err(VenvError::Tags)?;
            let client = FlatIndexClient::new(&client, cache);
            let entries = client
                .fetch(index_locations.flat_index())
                .await
                .map_err(VenvError::FlatIndex)?;
            FlatIndex::from_entries(
                entries,
                Some(tags),
                &HashStrategy::None,
                &BuildOptions::new(NoBinary::None, NoBuild::All),
            )
        };

        // Initialize any shared state.
        let state = SharedState::default();

        // For seed packages, assume the default settings and concurrency is sufficient.
        let config_settings = ConfigSettings::default();
        let concurrency = Concurrency::default();

        // Do not allow builds
        let build_options = BuildOptions::new(NoBinary::None, NoBuild::All);

        // Prep the build context.
        let build_dispatch = BuildDispatch::new(
            &client,
            cache,
            interpreter,
            index_locations,
            &flat_index,
            &state.index,
            &state.git,
            &state.in_flight,
            index_strategy,
            SetupPyStrategy::default(),
            &config_settings,
            BuildIsolation::Isolated,
            link_mode,
            &build_options,
            exclude_newer,
            concurrency,
            preview,
        );

        // Resolve the seed packages.
        let requirements = if interpreter.python_tuple() < (3, 12) {
            // Only include `setuptools` and `wheel` on Python <3.12
            vec![
                Requirement::from(pep508_rs::Requirement::from_str("pip").unwrap()),
                Requirement::from(pep508_rs::Requirement::from_str("setuptools").unwrap()),
                Requirement::from(pep508_rs::Requirement::from_str("wheel").unwrap()),
            ]
        } else {
            vec![Requirement::from(
                pep508_rs::Requirement::from_str("pip").unwrap(),
            )]
        };

        // Resolve and install the requirements.
        //
        // Since the virtual environment is empty, and the set of requirements is trivial (no
        // constraints, no editables, etc.), we can use the build dispatch APIs directly.
        let resolution = build_dispatch
            .resolve(&requirements)
            .await
            .map_err(VenvError::Seed)?;
        let installed = build_dispatch
            .install(&resolution, &venv)
            .await
            .map_err(VenvError::Seed)?;

        pip::operations::report_modifications(installed, Vec::new(), Vec::new(), printer)
            .into_diagnostic()?;
    }

    // Determine the appropriate activation command.
    let activation = match Shell::from_env() {
        None => None,
        Some(Shell::Bash | Shell::Zsh) => Some(format!(
            "source {}",
            shlex_posix(venv.scripts().join("activate"))
        )),
        Some(Shell::Fish) => Some(format!(
            "source {}",
            shlex_posix(venv.scripts().join("activate.fish"))
        )),
        Some(Shell::Nushell) => Some(format!(
            "overlay use {}",
            shlex_posix(venv.scripts().join("activate.nu"))
        )),
        Some(Shell::Csh) => Some(format!(
            "source {}",
            shlex_posix(venv.scripts().join("activate.csh"))
        )),
        Some(Shell::Powershell) => Some(shlex_windows(
            venv.scripts().join("activate"),
            Shell::Powershell,
        )),
        Some(Shell::Cmd) => Some(shlex_windows(venv.scripts().join("activate"), Shell::Cmd)),
    };
    if let Some(act) = activation {
        writeln!(printer.stderr(), "Activate with: {}", act.green()).into_diagnostic()?;
    }

    Ok(ExitStatus::Success)
}

/// Quote a path, if necessary, for safe use in a POSIX-compatible shell command.
fn shlex_posix(executable: impl AsRef<Path>) -> String {
    // Convert to a display path.
    let executable = executable.as_ref().user_display().to_string();

    // Like Python's `shlex.quote`:
    // > Use single quotes, and put single quotes into double quotes
    // > The string $'b is then quoted as '$'"'"'b'
    if executable.contains(' ') {
        format!("'{}'", executable.replace('\'', r#"'"'"'"#))
    } else {
        executable
    }
}

/// Quote a path, if necessary, for safe use in `PowerShell` and `cmd`.
fn shlex_windows(executable: impl AsRef<Path>, shell: Shell) -> String {
    // Convert to a display path.
    let executable = executable.as_ref().user_display().to_string();

    // Wrap the executable in quotes (and a `&` invocation on PowerShell), if it contains spaces.
    if executable.contains(' ') {
        if shell == Shell::Powershell {
            // For PowerShell, wrap in a `&` invocation.
            format!("& \"{executable}\"")
        } else {
            // Otherwise, assume `cmd`, which doesn't need the `&`.
            format!("\"{executable}\"")
        }
    } else {
        executable
    }
}<|MERGE_RESOLUTION|>--- conflicted
+++ resolved
@@ -129,13 +129,9 @@
         .connectivity(connectivity)
         .native_tls(native_tls);
 
-<<<<<<< HEAD
     let client_builder_clone = client_builder.clone();
 
-    let mut interpreter_request = python_request.map(ToolchainRequest::parse);
-=======
     let mut interpreter_request = python_request.map(PythonRequest::parse);
->>>>>>> 576ba9c5
     if preview.is_enabled() && interpreter_request.is_none() {
         interpreter_request = request_from_version_file().await.into_diagnostic()?;
     }
