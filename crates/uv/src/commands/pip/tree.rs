use distribution_types::{Diagnostic, InstalledDist, Name};
use owo_colors::OwoColorize;
use pep508_rs::MarkerEnvironment;
use pypi_types::VerbatimParsedUrl;
use std::collections::{HashMap, HashSet};
use std::fmt::Write;
use tracing::debug;
use uv_cache::Cache;
use uv_configuration::PreviewMode;
use uv_fs::Simplified;
use uv_installer::SitePackages;
use uv_normalize::PackageName;
use uv_toolchain::EnvironmentPreference;
use uv_toolchain::PythonEnvironment;
use uv_toolchain::ToolchainRequest;

use crate::commands::ExitStatus;
use crate::printer::Printer;

/// Display the installed packages in the current environment as a dependency tree.
#[allow(clippy::too_many_arguments)]
#[allow(clippy::fn_params_excessive_bools)]
pub(crate) fn pip_tree(
    depth: u8,
    prune: Vec<PackageName>,
    no_dedupe: bool,
    invert: bool,
    strict: bool,
    python: Option<&str>,
    system: bool,
    _preview: PreviewMode,
    cache: &Cache,
    printer: Printer,
) -> anyhow::Result<ExitStatus> {
    // Detect the current Python interpreter.
    let environment = PythonEnvironment::find(
        &python.map(ToolchainRequest::parse).unwrap_or_default(),
        EnvironmentPreference::from_system_flag(system, false),
        cache,
    )?;

    debug!(
        "Using Python {} environment at {}",
        environment.interpreter().python_version(),
        environment.python_executable().user_display().cyan()
    );

    // Build the installed index.
    let site_packages = SitePackages::from_environment(&environment)?;

    let rendered_tree = DisplayDependencyGraph::new(
        &site_packages,
        depth.into(),
        prune,
        no_dedupe,
        invert,
        environment.interpreter().markers(),
    )
    .render()
    .join("\n");
    writeln!(printer.stdout(), "{rendered_tree}").unwrap();
    if rendered_tree.contains('*') {
        let message = if no_dedupe {
            "(*) Package tree is a cycle and cannot be shown".italic()
        } else {
            "(*) Package tree already displayed".italic()
        };
        writeln!(printer.stdout(), "{message}")?;
    }

    // Validate that the environment is consistent.
    if strict {
        for diagnostic in site_packages.diagnostics()? {
            writeln!(
                printer.stderr(),
                "{}{} {}",
                "warning".yellow().bold(),
                ":".bold(),
                diagnostic.message().bold()
            )?;
        }
    }
    Ok(ExitStatus::Success)
}

/// Filter out all required packages of the given distribution if they
/// are required by an extra.
///
/// For example, `requests==2.32.3` requires `charset-normalizer`, `idna`, `urllib`, and `certifi` at
/// all times, `PySocks` on `socks` extra and `chardet` on `use_chardet_on_py3` extra.
/// This function will return `["charset-normalizer", "idna", "urllib", "certifi"]` for `requests`.
fn required_with_no_extra(
    dist: &InstalledDist,
    markers: &MarkerEnvironment,
) -> Vec<pep508_rs::Requirement<VerbatimParsedUrl>> {
    let metadata = dist.metadata().unwrap();
    return metadata
        .requires_dist
        .into_iter()
        .filter(|requirement| {
            requirement
                .marker
                .as_ref()
                .map_or(true, |m| m.evaluate(markers, &[]))
        })
        .collect::<Vec<_>>();
}

#[derive(Debug)]
struct DisplayDependencyGraph<'a> {
    site_packages: &'a SitePackages,
    /// Map from package name to the installed distribution.
    dist_by_package_name: HashMap<&'a PackageName, &'a InstalledDist>,
    /// Maximum display depth of the dependency tree
    depth: usize,
    /// Prune the given package from the display of the dependency tree.
    prune: Vec<PackageName>,
    /// Whether to de-duplicate the displayed dependencies.
    no_dedupe: bool,

    /// Map from package name to the list of required (reversed if --invert is given) packages.
    requires_map: HashMap<PackageName, Vec<PackageName>>,
}

impl<'a> DisplayDependencyGraph<'a> {
    /// Create a new [`DisplayDependencyGraph`] for the set of installed distributions.
    fn new(
        site_packages: &'a SitePackages,
        depth: usize,
        prune: Vec<PackageName>,
        no_dedupe: bool,
        invert: bool,
        markers: &'a MarkerEnvironment,
    ) -> DisplayDependencyGraph<'a> {
        let mut dist_by_package_name = HashMap::new();
        let mut requires_map = HashMap::new();

        for site_package in site_packages.iter() {
            dist_by_package_name.insert(site_package.name(), site_package);
        }
        for site_package in site_packages.iter() {
            for required in required_with_no_extra(site_package, markers) {
                if invert {
                    requires_map
                        .entry(required.name.clone())
                        .or_insert_with(Vec::new)
                        .push(site_package.name().clone());
                } else {
                    requires_map
                        .entry(site_package.name().clone())
                        .or_insert_with(Vec::new)
                        .push(required.name.clone());
                }
            }
        }

        Self {
            site_packages,
            dist_by_package_name,
            depth,
            prune,
            no_dedupe,
            requires_map,
        }
    }

    /// Perform a depth-first traversal of the given distribution and its dependencies.
    fn visit(
        &self,
        installed_dist: &InstalledDist,
        visited: &mut HashSet<String>,
        path: &mut Vec<String>,
    ) -> Vec<String> {
        // Short-circuit if the current path is longer than the provided depth.
        if path.len() > self.depth {
            return Vec::new();
        }

        let package_name = installed_dist.name().to_string();
        let is_visited = visited.contains(&package_name);
        let line = format!("{} v{}", package_name, installed_dist.version());

        // Skip the traversal if
        // 1. the package is in the current traversal path (i.e. a dependency cycle)
        // 2. if the package has been visited and de-duplication is enabled (default)
        if path.contains(&package_name) || (is_visited && !self.no_dedupe) {
            return vec![format!("{} (*)", line)];
        }

        let mut lines = vec![line];
        let empty_vec = Vec::new();
        path.push(package_name.clone());
        visited.insert(package_name.clone());
<<<<<<< HEAD
        let required_packages = self
            .requires_map
            .get(installed_dist.name())
            .unwrap_or(&empty_vec)
            .iter()
            .filter(|required_package| {
                // Skip if the current package is not one of the installed distributions.
                self.dist_by_package_name.contains_key(required_package)
            })
=======
        let required_packages = required_with_no_extra(installed_dist, self.markers)
            .into_iter()
            .filter(|p| !self.prune.contains(&p.name))
>>>>>>> 7cc4565b
            .collect::<Vec<_>>();
        for (index, required_package) in required_packages.iter().enumerate() {
            // For sub-visited packages, add the prefix to make the tree display user-friendly.
            // The key observation here is you can group the tree as follows when you're at the
            // root of the tree:
            // root_package
            // ├── level_1_0          // Group 1
            // │   ├── level_2_0      ...
            // │   │   ├── level_3_0  ...
            // │   │   └── level_3_1  ...
            // │   └── level_2_1      ...
            // ├── level_1_1          // Group 2
            // │   ├── level_2_2      ...
            // │   └── level_2_3      ...
            // └── level_1_2          // Group 3
            //     └── level_2_4      ...
            //
            // The lines in Group 1 and 2 have `├── ` at the top and `|   ` at the rest while
            // those in Group 3 have `└── ` at the top and `    ` at the rest.
            // This observation is true recursively even when looking at the subtree rooted
            // at `level_1_0`.
            let (prefix_top, prefix_rest) = if required_packages.len() - 1 == index {
                ("└── ", "    ")
            } else {
                ("├── ", "│   ")
            };

            let mut prefixed_lines = Vec::new();
            for (visited_index, visited_line) in self
                .visit(self.dist_by_package_name[required_package], visited, path)
                .iter()
                .enumerate()
            {
                prefixed_lines.push(format!(
                    "{}{}",
                    if visited_index == 0 {
                        prefix_top
                    } else {
                        prefix_rest
                    },
                    visited_line
                ));
            }
            lines.extend(prefixed_lines);
        }
        path.pop();
        lines
    }

    // Depth-first traverse the nodes to render the tree.
    // The starting nodes are the ones without incoming edges.
    fn render(&self) -> Vec<String> {
        // The starting nodes are those that are not required by any other package.
        let mut non_starting_nodes = HashSet::new();
        for children in self.requires_map.values() {
            non_starting_nodes.extend(children);
        }

        let mut visited: HashSet<String> = HashSet::new();
        let mut lines: Vec<String> = Vec::new();
        for site_package in self.site_packages.iter() {
            // If the current package is not required by any other package, start the traversal
            // with the current package as the root.
            if !non_starting_nodes.contains(site_package.name()) {
                lines.extend(self.visit(site_package, &mut visited, &mut Vec::new()));
            }
        }
        lines
    }
}<|MERGE_RESOLUTION|>--- conflicted
+++ resolved
@@ -191,21 +191,15 @@
         let empty_vec = Vec::new();
         path.push(package_name.clone());
         visited.insert(package_name.clone());
-<<<<<<< HEAD
         let required_packages = self
             .requires_map
             .get(installed_dist.name())
             .unwrap_or(&empty_vec)
             .iter()
-            .filter(|required_package| {
+            .filter(|p| {
                 // Skip if the current package is not one of the installed distributions.
-                self.dist_by_package_name.contains_key(required_package)
+                self.dist_by_package_name.contains_key(p) && !self.prune.contains(*p)
             })
-=======
-        let required_packages = required_with_no_extra(installed_dist, self.markers)
-            .into_iter()
-            .filter(|p| !self.prune.contains(&p.name))
->>>>>>> 7cc4565b
             .collect::<Vec<_>>();
         for (index, required_package) in required_packages.iter().enumerate() {
             // For sub-visited packages, add the prefix to make the tree display user-friendly.
