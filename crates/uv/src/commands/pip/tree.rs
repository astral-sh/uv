use distribution_types::{Diagnostic, InstalledDist, Name};
use owo_colors::OwoColorize;
use pep508_rs::MarkerEnvironment;
use pypi_types::VerbatimParsedUrl;
use std::collections::{HashMap, HashSet};
use std::fmt::Write;
use tracing::debug;
use uv_cache::Cache;
use uv_configuration::PreviewMode;
use uv_fs::Simplified;
use uv_installer::SitePackages;
use uv_normalize::PackageName;
use uv_toolchain::EnvironmentPreference;
use uv_toolchain::PythonEnvironment;
use uv_toolchain::ToolchainRequest;

use crate::commands::ExitStatus;
use crate::printer::Printer;

/// Display the installed packages in the current environment as a dependency tree.
<<<<<<< HEAD
#[allow(clippy::too_many_arguments)]
#[allow(clippy::fn_params_excessive_bools)]
=======
>>>>>>> ac87fd40
pub(crate) fn pip_tree(
    depth: u8,
    prune: Vec<PackageName>,
    no_dedupe: bool,
    invert: bool,
    strict: bool,
    python: Option<&str>,
    system: bool,
    _preview: PreviewMode,
    cache: &Cache,
    printer: Printer,
) -> anyhow::Result<ExitStatus> {
    // Detect the current Python interpreter.
    let environment = PythonEnvironment::find(
        &python.map(ToolchainRequest::parse).unwrap_or_default(),
        EnvironmentPreference::from_system_flag(system, false),
        cache,
    )?;

    debug!(
        "Using Python {} environment at {}",
        environment.interpreter().python_version(),
        environment.python_executable().user_display().cyan()
    );

    // Build the installed index.
    let site_packages = SitePackages::from_environment(&environment)?;

    let rendered_tree = DisplayDependencyGraph::new(
        &site_packages,
        depth.into(),
        prune,
        no_dedupe,
        invert,
        environment.interpreter().markers(),
    )
    .render()
    .join("\n");
    writeln!(printer.stdout(), "{rendered_tree}").unwrap();
    if rendered_tree.contains('*') {
        let message = if no_dedupe {
            "(*) Package tree is a cycle and cannot be shown".italic()
        } else {
            "(*) Package tree already displayed".italic()
        };
        writeln!(printer.stdout(), "{message}")?;
    }

    // Validate that the environment is consistent.
    if strict {
        for diagnostic in site_packages.diagnostics()? {
            writeln!(
                printer.stderr(),
                "{}{} {}",
                "warning".yellow().bold(),
                ":".bold(),
                diagnostic.message().bold()
            )?;
        }
    }
    Ok(ExitStatus::Success)
}

/// Filter out all required packages of the given distribution if they
/// are required by an extra.
///
/// For example, `requests==2.32.3` requires `charset-normalizer`, `idna`, `urllib`, and `certifi` at
/// all times, `PySocks` on `socks` extra and `chardet` on `use_chardet_on_py3` extra.
/// This function will return `["charset-normalizer", "idna", "urllib", "certifi"]` for `requests`.
fn required_with_no_extra(
    dist: &InstalledDist,
    markers: &MarkerEnvironment,
) -> Vec<pep508_rs::Requirement<VerbatimParsedUrl>> {
    let metadata = dist.metadata().unwrap();
    return metadata
        .requires_dist
        .into_iter()
        .filter(|requirement| {
            requirement
                .marker
                .as_ref()
                .map_or(true, |m| m.evaluate(markers, &[]))
        })
        .collect::<Vec<_>>();
}

#[derive(Debug)]
struct DisplayDependencyGraph<'a> {
    site_packages: &'a SitePackages,
    /// Map from package name to the installed distribution.
    dist_by_package_name: HashMap<&'a PackageName, &'a InstalledDist>,
    /// Maximum display depth of the dependency tree
    depth: usize,
    /// Prune the given package from the display of the dependency tree.
    prune: Vec<PackageName>,
    /// Whether to de-duplicate the displayed dependencies.
    no_dedupe: bool,

    /// Map from package name to the list of required (reversed if --invert is given) packages.
    requires_map: HashMap<PackageName, Vec<PackageName>>,
}

impl<'a> DisplayDependencyGraph<'a> {
    /// Create a new [`DisplayDependencyGraph`] for the set of installed distributions.
    fn new(
        site_packages: &'a SitePackages,
        depth: usize,
        prune: Vec<PackageName>,
        no_dedupe: bool,
        invert: bool,
        markers: &'a MarkerEnvironment,
    ) -> DisplayDependencyGraph<'a> {
        let mut dist_by_package_name = HashMap::new();
        let mut requires_map = HashMap::new();

        for site_package in site_packages.iter() {
            dist_by_package_name.insert(site_package.name(), site_package);
        }
        for site_package in site_packages.iter() {
            for required in required_with_no_extra(site_package, markers) {
                if invert {
                    requires_map
                        .entry(required.name.clone())
                        .or_insert_with(Vec::new)
                        .push(site_package.name().clone());
                } else {
                    requires_map
                        .entry(site_package.name().clone())
                        .or_insert_with(Vec::new)
                        .push(required.name.clone());
                }
            }
        }

        Self {
            site_packages,
            dist_by_package_name,
            depth,
            prune,
            no_dedupe,
            requires_map,
        }
    }

    /// Perform a depth-first traversal of the given distribution and its dependencies.
    fn visit(
        &self,
        installed_dist: &InstalledDist,
        visited: &mut HashSet<String>,
        path: &mut Vec<String>,
    ) -> Vec<String> {
        // Short-circuit if the current path is longer than the provided depth.
        if path.len() > self.depth {
            return Vec::new();
        }

        let package_name = installed_dist.name().to_string();
        let is_visited = visited.contains(&package_name);
        let line = format!("{} v{}", package_name, installed_dist.version());

        // Skip the traversal if
        // 1. the package is in the current traversal path (i.e. a dependency cycle)
        // 2. if the package has been visited and de-duplication is enabled (default)
        if path.contains(&package_name) || (is_visited && !self.no_dedupe) {
            return vec![format!("{} (*)", line)];
        }

        let mut lines = vec![line];
        let empty_vec = Vec::new();
        path.push(package_name.clone());
        visited.insert(package_name.clone());
        let required_packages = self
            .requires_map
            .get(installed_dist.name())
            .unwrap_or(&empty_vec)
            .iter()
            .filter(|p| {
                // Skip if the current package is not one of the installed distributions.
                self.dist_by_package_name.contains_key(p) && !self.prune.contains(*p)
            })
            .collect::<Vec<_>>();
        for (index, required_package) in required_packages.iter().enumerate() {
            // For sub-visited packages, add the prefix to make the tree display user-friendly.
            // The key observation here is you can group the tree as follows when you're at the
            // root of the tree:
            // root_package
            // ├── level_1_0          // Group 1
            // │   ├── level_2_0      ...
            // │   │   ├── level_3_0  ...
            // │   │   └── level_3_1  ...
            // │   └── level_2_1      ...
            // ├── level_1_1          // Group 2
            // │   ├── level_2_2      ...
            // │   └── level_2_3      ...
            // └── level_1_2          // Group 3
            //     └── level_2_4      ...
            //
            // The lines in Group 1 and 2 have `├── ` at the top and `|   ` at the rest while
            // those in Group 3 have `└── ` at the top and `    ` at the rest.
            // This observation is true recursively even when looking at the subtree rooted
            // at `level_1_0`.
            let (prefix_top, prefix_rest) = if required_packages.len() - 1 == index {
                ("└── ", "    ")
            } else {
                ("├── ", "│   ")
            };

            let mut prefixed_lines = Vec::new();
            for (visited_index, visited_line) in self
                .visit(self.dist_by_package_name[required_package], visited, path)
                .iter()
                .enumerate()
            {
                prefixed_lines.push(format!(
                    "{}{}",
                    if visited_index == 0 {
                        prefix_top
                    } else {
                        prefix_rest
                    },
                    visited_line
                ));
            }
            lines.extend(prefixed_lines);
        }
        path.pop();
        lines
    }

    // Depth-first traverse the nodes to render the tree.
    // The starting nodes are the ones without incoming edges.
    fn render(&self) -> Vec<String> {
        // The starting nodes are those that are not required by any other package.
        let mut non_starting_nodes = HashSet::new();
        for children in self.requires_map.values() {
            non_starting_nodes.extend(children);
        }

        let mut visited: HashSet<String> = HashSet::new();
        let mut lines: Vec<String> = Vec::new();
        for site_package in self.site_packages.iter() {
            // If the current package is not required by any other package, start the traversal
            // with the current package as the root.
            if !non_starting_nodes.contains(site_package.name()) {
                lines.extend(self.visit(site_package, &mut visited, &mut Vec::new()));
            }
        }
        lines
    }
}<|MERGE_RESOLUTION|>--- conflicted
+++ resolved
@@ -18,11 +18,6 @@
 use crate::printer::Printer;
 
 /// Display the installed packages in the current environment as a dependency tree.
-<<<<<<< HEAD
-#[allow(clippy::too_many_arguments)]
-#[allow(clippy::fn_params_excessive_bools)]
-=======
->>>>>>> ac87fd40
 pub(crate) fn pip_tree(
     depth: u8,
     prune: Vec<PackageName>,
