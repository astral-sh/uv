use std::fmt::Write;
use std::path::Path;

use anstream::eprint;
use anyhow::{anyhow, Context, Result};
use chrono::{DateTime, Utc};
use itertools::Itertools;
use owo_colors::OwoColorize;
use tempfile::tempdir_in;
use tracing::debug;

use distribution_types::{
    DistributionMetadata, IndexLocations, InstalledMetadata, LocalDist, LocalEditable, Name,
    Resolution,
};
use install_wheel_rs::linker::LinkMode;
use pep508_rs::{MarkerEnvironment, Requirement};
use platform_tags::Tags;
use pypi_types::Yanked;
use requirements_txt::EditableRequirement;
use uv_auth::{KeyringProvider, GLOBAL_AUTH_STORE};
use uv_cache::Cache;
use uv_client::{
    BaseClientBuilder, Connectivity, FlatIndex, FlatIndexClient, RegistryClient,
    RegistryClientBuilder,
};
use uv_dispatch::BuildDispatch;
use uv_fs::Simplified;
use uv_installer::{BuiltEditable, Downloader, Plan, Planner, ResolvedEditable, SitePackages};
use uv_interpreter::{Interpreter, PythonEnvironment};
use uv_normalize::PackageName;
use uv_requirements::{
    ExtrasSpecification, LookaheadResolver, NamedRequirementsResolver, RequirementsSource,
    RequirementsSpecification, SourceTreeResolver,
};
use uv_resolver::{
    DependencyMode, Exclusions, InMemoryIndex, Manifest, Options, OptionsBuilder, PreReleaseMode,
    Preference, ResolutionGraph, ResolutionMode, Resolver,
};
use uv_types::{
    BuildIsolation, ConfigSettings, InFlight, NoBinary, NoBuild, Reinstall, SetupPyStrategy,
    Upgrade,
};
use uv_warnings::warn_user;

use crate::commands::reporters::{DownloadReporter, InstallReporter, ResolverReporter};
use crate::commands::{compile_bytecode, elapsed, ChangeEvent, ChangeEventKind, ExitStatus};
use crate::printer::Printer;

use super::DryRunEvent;

/// Install packages into the current environment.
#[allow(clippy::too_many_arguments, clippy::fn_params_excessive_bools)]
pub(crate) async fn pip_install(
    requirements: &[RequirementsSource],
    constraints: &[RequirementsSource],
    overrides: &[RequirementsSource],
    extras: &ExtrasSpecification<'_>,
    resolution_mode: ResolutionMode,
    prerelease_mode: PreReleaseMode,
    dependency_mode: DependencyMode,
    upgrade: Upgrade,
    index_locations: IndexLocations,
    keyring_provider: KeyringProvider,
    reinstall: Reinstall,
    link_mode: LinkMode,
    compile: bool,
    setup_py: SetupPyStrategy,
    connectivity: Connectivity,
    config_settings: &ConfigSettings,
    no_build_isolation: bool,
    no_build: NoBuild,
    no_binary: NoBinary,
    strict: bool,
    exclude_newer: Option<DateTime<Utc>>,
    python: Option<String>,
    system: bool,
    break_system_packages: bool,
    native_tls: bool,
    cache: Cache,
    dry_run: bool,
    printer: Printer,
) -> Result<ExitStatus> {
    let start = std::time::Instant::now();
    let client_builder = BaseClientBuilder::new()
        .connectivity(connectivity)
        .native_tls(native_tls)
        .keyring_provider(keyring_provider);

    // Read all requirements from the provided sources.
    let RequirementsSpecification {
        project,
        requirements,
        constraints,
        overrides,
        editables,
        source_trees,
        index_url,
        extra_index_urls,
        no_index,
        find_links,
        no_binary: specified_no_binary,
        no_build: specified_no_build,
        extras: _,
    } = read_requirements(
        requirements,
        constraints,
        overrides,
        extras,
        &client_builder,
    )
    .await?;

    // Detect the current Python interpreter.
    let venv = if let Some(python) = python.as_ref() {
        PythonEnvironment::from_requested_python(python, &cache)?
    } else if system {
        PythonEnvironment::from_default_python(&cache)?
    } else {
        PythonEnvironment::from_virtualenv(&cache)?
    };
    debug!(
        "Using Python {} environment at {}",
        venv.interpreter().python_version(),
        venv.python_executable().user_display().cyan()
    );

    // If the environment is externally managed, abort.
    if let Some(externally_managed) = venv.interpreter().is_externally_managed() {
        if break_system_packages {
            debug!("Ignoring externally managed environment due to `--break-system-packages`");
        } else {
            return if let Some(error) = externally_managed.into_error() {
                Err(anyhow::anyhow!(
                    "The interpreter at {} is externally managed, and indicates the following:\n\n{}\n\nConsider creating a virtual environment with `uv venv`.",
                    venv.root().user_display().cyan(),
                    textwrap::indent(&error, "  ").green(),
                ))
            } else {
                Err(anyhow::anyhow!(
                    "The interpreter at {} is externally managed. Instead, create a virtual environment with `uv venv`.",
                    venv.root().user_display().cyan()
                ))
            };
        }
    }

    let _lock = venv.lock()?;

    // Determine the set of installed packages.
    let site_packages = SitePackages::from_executable(&venv)?;

    // If the requirements are already satisfied, we're done. Ideally, the resolver would be fast
    // enough to let us remove this check. But right now, for large environments, it's an order of
    // magnitude faster to validate the environment than to resolve the requirements.
    if reinstall.is_none()
        && upgrade.is_none()
        && source_trees.is_empty()
        && site_packages.satisfies(&requirements, &editables, &constraints)?
    {
        let num_requirements = requirements.len() + editables.len();
        let s = if num_requirements == 1 { "" } else { "s" };
        writeln!(
            printer.stderr(),
            "{}",
            format!(
                "Audited {} in {}",
                format!("{num_requirements} package{s}").bold(),
                elapsed(start.elapsed())
            )
            .dimmed()
        )?;
        if dry_run {
            writeln!(printer.stderr(), "Would make no changes")?;
        }
        return Ok(ExitStatus::Success);
    }

    // Determine the tags, markers, and interpreter to use for resolution.
    let interpreter = venv.interpreter().clone();
    let tags = venv.interpreter().tags()?;
    let markers = venv.interpreter().markers();

    // Incorporate any index locations from the provided sources.
    let index_locations =
        index_locations.combine(index_url, extra_index_urls, find_links, no_index);

    // Add all authenticated sources to the store.
    for url in index_locations.urls() {
        GLOBAL_AUTH_STORE.save_from_url(url);
    }

    // Initialize the registry client.
    let client = RegistryClientBuilder::new(cache.clone())
        .native_tls(native_tls)
        .connectivity(connectivity)
        .index_urls(index_locations.index_urls())
        .keyring_provider(keyring_provider)
        .markers(markers)
        .platform(interpreter.platform())
        .build();

    // Resolve the flat indexes from `--find-links`.
    let flat_index = {
        let client = FlatIndexClient::new(&client, &cache);
        let entries = client.fetch(index_locations.flat_index()).await?;
        FlatIndex::from_entries(entries, tags)
    };

    // Determine whether to enable build isolation.
    let build_isolation = if no_build_isolation {
        BuildIsolation::Shared(&venv)
    } else {
        BuildIsolation::Isolated
    };

    // Combine the `--no-binary` and `--no-build` flags.
    let no_binary = no_binary.combine(specified_no_binary);
    let no_build = no_build.combine(specified_no_build);

    // Create a shared in-memory index.
    let index = InMemoryIndex::default();

    // Track in-flight downloads, builds, etc., across resolutions.
    let in_flight = InFlight::default();

    // Create a build dispatch for resolution.
    let resolve_dispatch = BuildDispatch::new(
        &client,
        &cache,
        &interpreter,
        &index_locations,
        &flat_index,
        &index,
        &in_flight,
        setup_py,
        config_settings,
        build_isolation,
        &no_build,
        &no_binary,
    )
    .with_options(OptionsBuilder::new().exclude_newer(exclude_newer).build());

    // Resolve the requirements from the provided sources.
    let requirements = {
        // Convert from unnamed to named requirements.
        let mut requirements = NamedRequirementsResolver::new(requirements)
            .with_reporter(ResolverReporter::from(printer))
            .resolve(&resolve_dispatch, &client)
            .await?;

        // Resolve any source trees into requirements.
        if !source_trees.is_empty() {
            requirements.extend(
                SourceTreeResolver::new(source_trees, extras)
                    .with_reporter(ResolverReporter::from(printer))
                    .resolve(&resolve_dispatch, &client)
                    .await?,
            );
        }

        requirements
    };

    // Build all editable distributions. The editables are shared between resolution and
    // installation, and should live for the duration of the command. If an editable is already
    // installed in the environment, we'll still re-build it here.
    let editable_wheel_dir;
    let editables = if editables.is_empty() {
        vec![]
    } else {
        editable_wheel_dir = tempdir_in(venv.root())?;
        build_editables(
            &editables,
            editable_wheel_dir.path(),
            &cache,
            &interpreter,
            tags,
            &client,
            &resolve_dispatch,
            printer,
        )
        .await?
    };

    let options = OptionsBuilder::new()
        .resolution_mode(resolution_mode)
        .prerelease_mode(prerelease_mode)
        .dependency_mode(dependency_mode)
        .exclude_newer(exclude_newer)
        .build();

    // Resolve the requirements.
    let resolution = match resolve(
        requirements,
        constraints,
        overrides,
        project,
        &editables,
        &site_packages,
        &reinstall,
        &upgrade,
        &interpreter,
        tags,
        markers,
        &client,
        &flat_index,
        &index,
        &resolve_dispatch,
        options,
        printer,
    )
    .await
    {
        Ok(resolution) => Resolution::from(resolution),
        Err(Error::Resolve(uv_resolver::ResolveError::NoSolution(err))) => {
            let report = miette::Report::msg(format!("{err}"))
                .context("No solution found when resolving dependencies:");
            eprint!("{report:?}");
            return Ok(ExitStatus::Failure);
        }
        Err(err) => return Err(err.into()),
    };

    // Re-initialize the in-flight map.
    let in_flight = InFlight::default();

    // If we're running with `--reinstall`, initialize a separate `BuildDispatch`, since we may
    // end up removing some distributions from the environment.
    let install_dispatch = if reinstall.is_none() {
        resolve_dispatch
    } else {
        BuildDispatch::new(
            &client,
            &cache,
            &interpreter,
            &index_locations,
            &flat_index,
            &index,
            &in_flight,
            setup_py,
            config_settings,
            build_isolation,
            &no_build,
            &no_binary,
        )
        .with_options(OptionsBuilder::new().exclude_newer(exclude_newer).build())
    };

    // Sync the environment.
    install(
        &resolution,
        editables,
        site_packages,
        &reinstall,
        &no_binary,
        link_mode,
        compile,
        &index_locations,
        tags,
        &client,
        &in_flight,
        &install_dispatch,
        &cache,
        &venv,
        dry_run,
        printer,
    )
    .await?;

    // Validate the environment.
    if strict {
        validate(&resolution, &venv, printer)?;
    }

    Ok(ExitStatus::Success)
}

/// Consolidate the requirements for an installation.
async fn read_requirements(
    requirements: &[RequirementsSource],
    constraints: &[RequirementsSource],
    overrides: &[RequirementsSource],
    extras: &ExtrasSpecification<'_>,
    client_builder: &BaseClientBuilder<'_>,
) -> Result<RequirementsSpecification, Error> {
    // If the user requests `extras` but does not provide a pyproject toml source
    if !matches!(extras, ExtrasSpecification::None)
        && !requirements
            .iter()
            .any(|source| matches!(source, RequirementsSource::PyprojectToml(_)))
    {
        return Err(anyhow!("Requesting extras requires a pyproject.toml input file.").into());
    }

    // Read all requirements from the provided sources.
    let spec = RequirementsSpecification::from_sources(
        requirements,
        constraints,
        overrides,
        extras,
        client_builder,
    )
    .await?;

    // Check that all provided extras are used
    if let ExtrasSpecification::Some(extras) = extras {
        let mut unused_extras = extras
            .iter()
            .filter(|extra| !spec.extras.contains(extra))
            .collect::<Vec<_>>();
        if !unused_extras.is_empty() {
            unused_extras.sort_unstable();
            unused_extras.dedup();
            let s = if unused_extras.len() == 1 { "" } else { "s" };
            return Err(anyhow!(
                "Requested extra{s} not found: {}",
                unused_extras.iter().join(", ")
            )
            .into());
        }
    }

    Ok(spec)
}

/// Build a set of editable distributions.
#[allow(clippy::too_many_arguments)]
async fn build_editables(
    editables: &[EditableRequirement],
    editable_wheel_dir: &Path,
    cache: &Cache,
    interpreter: &Interpreter,
    tags: &Tags,
    client: &RegistryClient,
    build_dispatch: &BuildDispatch<'_>,
    printer: Printer,
) -> Result<Vec<BuiltEditable>, Error> {
    let start = std::time::Instant::now();

    let downloader = Downloader::new(cache, tags, client, build_dispatch)
        .with_reporter(DownloadReporter::from(printer).with_length(editables.len() as u64));

    let editables: Vec<LocalEditable> = editables
        .iter()
        .map(|editable| {
            let EditableRequirement { url, extras, path } = editable;
            Ok(LocalEditable {
                url: url.clone(),
                extras: extras.clone(),
                path: path.clone(),
            })
        })
        .collect::<Result<_>>()?;

    let editables: Vec<_> = downloader
        .build_editables(editables, editable_wheel_dir)
        .await
        .context("Failed to build editables")?
        .into_iter()
        .collect();

    // Validate that the editables are compatible with the target Python version.
    for editable in &editables {
        if let Some(python_requires) = editable.metadata.requires_python.as_ref() {
            if !python_requires.contains(interpreter.python_version()) {
                return Err(anyhow!(
                    "Editable `{}` requires Python {}, but {} is installed",
                    editable.metadata.name,
                    python_requires,
                    interpreter.python_version()
                )
                .into());
            }
        }
    }

    let s = if editables.len() == 1 { "" } else { "s" };
    writeln!(
        printer.stderr(),
        "{}",
        format!(
            "Built {} in {}",
            format!("{} editable{}", editables.len(), s).bold(),
            elapsed(start.elapsed())
        )
        .dimmed()
    )?;

    Ok(editables)
}

/// Resolve a set of requirements, similar to running `pip compile`.
#[allow(clippy::too_many_arguments)]
async fn resolve(
    requirements: Vec<Requirement>,
    constraints: Vec<Requirement>,
    overrides: Vec<Requirement>,
    project: Option<PackageName>,
    editables: &[BuiltEditable],
    site_packages: &SitePackages<'_>,
    reinstall: &Reinstall,
    upgrade: &Upgrade,
    interpreter: &Interpreter,
    tags: &Tags,
    markers: &MarkerEnvironment,
    client: &RegistryClient,
    flat_index: &FlatIndex,
    index: &InMemoryIndex,
    build_dispatch: &BuildDispatch<'_>,
    options: Options,
    printer: Printer,
) -> Result<ResolutionGraph, Error> {
    let start = std::time::Instant::now();

    // TODO(zanieb): Consider consuming these instead of cloning
    let exclusions = Exclusions::new(reinstall.clone(), upgrade.clone());

    // Prefer current site packages; filter out packages that are marked for reinstall or upgrade
    let preferences = site_packages
        .requirements()
        .filter(|requirement| !exclusions.contains(&requirement.name))
        .map(Preference::from_requirement)
        .collect();

    // Map the editables to their metadata.
    let editables = editables
        .iter()
        .map(|built_editable| {
            (
                built_editable.editable.clone(),
                built_editable.metadata.clone(),
            )
        })
        .collect();

    // Determine any lookahead requirements.
    let lookaheads = LookaheadResolver::new(&requirements)
        .with_reporter(ResolverReporter::from(printer))
        .resolve(build_dispatch, client)
        .await?;

    // Create a manifest of the requirements.
    let manifest = Manifest::new(
        requirements,
        constraints,
        overrides,
        preferences,
        project,
        editables,
<<<<<<< HEAD
        exclusions,
=======
        lookaheads,
>>>>>>> cf309328
    );

    // Resolve the dependencies.
    let resolver = Resolver::new(
        manifest,
        options,
        markers,
        interpreter,
        tags,
        client,
        flat_index,
        index,
        build_dispatch,
        site_packages,
    )?
    .with_reporter(ResolverReporter::from(printer));
    let resolution = resolver.resolve().await?;

    let s = if resolution.len() == 1 { "" } else { "s" };
    writeln!(
        printer.stderr(),
        "{}",
        format!(
            "Resolved {} in {}",
            format!("{} package{}", resolution.len(), s).bold(),
            elapsed(start.elapsed())
        )
        .dimmed()
    )?;

    Ok(resolution)
}

/// Install a set of requirements into the current environment.
#[allow(clippy::too_many_arguments)]
async fn install(
    resolution: &Resolution,
    built_editables: Vec<BuiltEditable>,
    site_packages: SitePackages<'_>,
    reinstall: &Reinstall,
    no_binary: &NoBinary,
    link_mode: LinkMode,
    compile: bool,
    index_urls: &IndexLocations,
    tags: &Tags,
    client: &RegistryClient,
    in_flight: &InFlight,
    build_dispatch: &BuildDispatch<'_>,
    cache: &Cache,
    venv: &PythonEnvironment,
    dry_run: bool,
    printer: Printer,
) -> Result<(), Error> {
    let start = std::time::Instant::now();

    let requirements = resolution.requirements();

    // Map the built editables to their resolved form.
    let editables = built_editables
        .into_iter()
        .map(ResolvedEditable::Built)
        .collect::<Vec<_>>();

    // Partition into those that should be linked from the cache (`local`), those that need to be
    // downloaded (`remote`), and those that should be removed (`extraneous`).
    let plan = Planner::with_requirements(&requirements)
        .with_editable_requirements(&editables)
        .build(
            site_packages,
            reinstall,
            no_binary,
            index_urls,
            cache,
            venv,
            tags,
        )
        .context("Failed to determine installation plan")?;

    if dry_run {
        return report_dry_run(resolution, plan, start, printer);
    }

    let Plan {
        cached,
        remote,
        reinstalls,
        local: _,
        extraneous: _,
    } = plan;

    // Nothing to do.
    if remote.is_empty() && cached.is_empty() && reinstalls.is_empty() {
        let s = if resolution.len() == 1 { "" } else { "s" };
        writeln!(
            printer.stderr(),
            "{}",
            format!(
                "Audited {} in {}",
                format!("{} package{}", resolution.len(), s).bold(),
                elapsed(start.elapsed())
            )
            .dimmed()
        )?;
        return Ok(());
    }

    // Map any registry-based requirements back to those returned by the resolver.
    let remote = remote
        .iter()
        .map(|dist| {
            resolution
                .get_remote(&dist.name)
                .cloned()
                .expect("Resolution should contain all packages")
        })
        .collect::<Vec<_>>();

    // Download, build, and unzip any missing distributions.
    let wheels = if remote.is_empty() {
        vec![]
    } else {
        let start = std::time::Instant::now();

        let downloader = Downloader::new(cache, tags, client, build_dispatch)
            .with_reporter(DownloadReporter::from(printer).with_length(remote.len() as u64));

        let wheels = downloader
            .download(remote.clone(), in_flight)
            .await
            .context("Failed to download distributions")?;

        let s = if wheels.len() == 1 { "" } else { "s" };
        writeln!(
            printer.stderr(),
            "{}",
            format!(
                "Downloaded {} in {}",
                format!("{} package{}", wheels.len(), s).bold(),
                elapsed(start.elapsed())
            )
            .dimmed()
        )?;

        wheels
    };

    // Remove any existing installations.
    if !reinstalls.is_empty() {
        for dist_info in &reinstalls {
            match uv_installer::uninstall(dist_info).await {
                Ok(summary) => {
                    debug!(
                        "Uninstalled {} ({} file{}, {} director{})",
                        dist_info.name(),
                        summary.file_count,
                        if summary.file_count == 1 { "" } else { "s" },
                        summary.dir_count,
                        if summary.dir_count == 1 { "y" } else { "ies" },
                    );
                }
                Err(uv_installer::UninstallError::Uninstall(
                    install_wheel_rs::Error::MissingRecord(_),
                )) => {
                    warn_user!(
                        "Failed to uninstall package at {} due to missing RECORD file. Installation may result in an incomplete environment.",
                        dist_info.path().user_display().cyan(),
                    );
                }
                Err(err) => return Err(err.into()),
            }
        }
    }

    // Install the resolved distributions.
    let wheels = wheels.into_iter().chain(cached).collect::<Vec<_>>();
    if !wheels.is_empty() {
        let start = std::time::Instant::now();
        uv_installer::Installer::new(venv)
            .with_link_mode(link_mode)
            .with_reporter(InstallReporter::from(printer).with_length(wheels.len() as u64))
            .install(&wheels)?;

        let s = if wheels.len() == 1 { "" } else { "s" };
        writeln!(
            printer.stderr(),
            "{}",
            format!(
                "Installed {} in {}",
                format!("{} package{}", wheels.len(), s).bold(),
                elapsed(start.elapsed())
            )
            .dimmed()
        )?;
    }

    if compile {
        compile_bytecode(venv, cache, printer).await?;
    }

    for event in reinstalls
        .into_iter()
        .map(|distribution| ChangeEvent {
            dist: LocalDist::from(distribution),
            kind: ChangeEventKind::Removed,
        })
        .chain(wheels.into_iter().map(|distribution| ChangeEvent {
            dist: LocalDist::from(distribution),
            kind: ChangeEventKind::Added,
        }))
        .sorted_unstable_by(|a, b| {
            a.dist
                .name()
                .cmp(b.dist.name())
                .then_with(|| a.kind.cmp(&b.kind))
                .then_with(|| a.dist.installed_version().cmp(&b.dist.installed_version()))
        })
    {
        match event.kind {
            ChangeEventKind::Added => {
                writeln!(
                    printer.stderr(),
                    " {} {}{}",
                    "+".green(),
                    event.dist.name().as_ref().bold(),
                    event.dist.installed_version().to_string().dimmed()
                )?;
            }
            ChangeEventKind::Removed => {
                writeln!(
                    printer.stderr(),
                    " {} {}{}",
                    "-".red(),
                    event.dist.name().as_ref().bold(),
                    event.dist.installed_version().to_string().dimmed()
                )?;
            }
        }
    }

    #[allow(clippy::items_after_statements)]
    fn report_dry_run(
        resolution: &Resolution,
        plan: Plan,
        start: std::time::Instant,
        printer: Printer,
    ) -> Result<(), Error> {
        let Plan {
            cached,
            remote,
            reinstalls,
            local: _,
            extraneous: _,
        } = plan;

        // Nothing to do.
        if remote.is_empty() && cached.is_empty() && reinstalls.is_empty() {
            let s = if resolution.len() == 1 { "" } else { "s" };
            writeln!(
                printer.stderr(),
                "{}",
                format!(
                    "Audited {} in {}",
                    format!("{} package{}", resolution.len(), s).bold(),
                    elapsed(start.elapsed())
                )
                .dimmed()
            )?;
            writeln!(printer.stderr(), "Would make no changes")?;
            return Ok(());
        }

        // Map any registry-based requirements back to those returned by the resolver.
        let remote = remote
            .iter()
            .map(|dist| {
                resolution
                    .get_remote(&dist.name)
                    .cloned()
                    .expect("Resolution should contain all packages")
            })
            .collect::<Vec<_>>();

        // Download, build, and unzip any missing distributions.
        let wheels = if remote.is_empty() {
            vec![]
        } else {
            let s = if remote.len() == 1 { "" } else { "s" };
            writeln!(
                printer.stderr(),
                "{}",
                format!(
                    "Would download {}",
                    format!("{} package{}", remote.len(), s).bold(),
                )
                .dimmed()
            )?;
            remote
        };

        // Remove any existing installations.
        if !reinstalls.is_empty() {
            let s = if reinstalls.len() == 1 { "" } else { "s" };
            writeln!(
                printer.stderr(),
                "{}",
                format!(
                    "Would uninstall {}",
                    format!("{} package{}", reinstalls.len(), s).bold(),
                )
                .dimmed()
            )?;
        }

        // Install the resolved distributions.
        let installs = wheels.len() + cached.len();

        if installs > 0 {
            let s = if installs == 1 { "" } else { "s" };
            writeln!(
                printer.stderr(),
                "{}",
                format!("Would install {}", format!("{installs} package{s}").bold()).dimmed()
            )?;
        }

        for event in reinstalls
            .into_iter()
            .map(|distribution| DryRunEvent {
                name: distribution.name().clone(),
                version: distribution.installed_version().to_string(),
                kind: ChangeEventKind::Removed,
            })
            .chain(wheels.into_iter().map(|distribution| DryRunEvent {
                name: distribution.name().clone(),
                version: distribution.version_or_url().to_string(),
                kind: ChangeEventKind::Added,
            }))
            .chain(cached.into_iter().map(|distribution| DryRunEvent {
                name: distribution.name().clone(),
                version: distribution.installed_version().to_string(),
                kind: ChangeEventKind::Added,
            }))
            .sorted_unstable_by(|a, b| a.name.cmp(&b.name).then_with(|| a.kind.cmp(&b.kind)))
        {
            match event.kind {
                ChangeEventKind::Added => {
                    writeln!(
                        printer.stderr(),
                        " {} {}{}",
                        "+".green(),
                        event.name.as_ref().bold(),
                        event.version.dimmed()
                    )?;
                }
                ChangeEventKind::Removed => {
                    writeln!(
                        printer.stderr(),
                        " {} {}{}",
                        "-".red(),
                        event.name.as_ref().bold(),
                        event.version.dimmed()
                    )?;
                }
            }
        }

        Ok(())
    }

    // TODO(konstin): Also check the cache whether any cached or installed dist is already known to
    // have been yanked, we currently don't show this message on the second run anymore
    for dist in &remote {
        let Some(file) = dist.file() else {
            continue;
        };
        match &file.yanked {
            None | Some(Yanked::Bool(false)) => {}
            Some(Yanked::Bool(true)) => {
                writeln!(
                    printer.stderr(),
                    "{}{} {dist} is yanked.",
                    "warning".yellow().bold(),
                    ":".bold(),
                )?;
            }
            Some(Yanked::Reason(reason)) => {
                writeln!(
                    printer.stderr(),
                    "{}{} {dist} is yanked (reason: \"{reason}\").",
                    "warning".yellow().bold(),
                    ":".bold(),
                )?;
            }
        }
    }

    Ok(())
}

/// Validate the installed packages in the virtual environment.
fn validate(
    resolution: &Resolution,
    venv: &PythonEnvironment,
    printer: Printer,
) -> Result<(), Error> {
    let site_packages = SitePackages::from_executable(venv)?;
    let diagnostics = site_packages.diagnostics()?;
    for diagnostic in diagnostics {
        // Only surface diagnostics that are "relevant" to the current resolution.
        if resolution
            .packages()
            .any(|package| diagnostic.includes(package))
        {
            writeln!(
                printer.stderr(),
                "{}{} {}",
                "warning".yellow().bold(),
                ":".bold(),
                diagnostic.message().bold()
            )?;
        }
    }
    Ok(())
}

#[derive(thiserror::Error, Debug)]
enum Error {
    #[error(transparent)]
    Resolve(#[from] uv_resolver::ResolveError),

    #[error(transparent)]
    Uninstall(#[from] uv_installer::UninstallError),

    #[error(transparent)]
    Client(#[from] uv_client::Error),

    #[error(transparent)]
    Platform(#[from] platform_tags::PlatformError),

    #[error(transparent)]
    Io(#[from] std::io::Error),

    #[error(transparent)]
    Fmt(#[from] std::fmt::Error),

    #[error(transparent)]
    Anyhow(#[from] anyhow::Error),
}<|MERGE_RESOLUTION|>--- conflicted
+++ resolved
@@ -548,11 +548,8 @@
         preferences,
         project,
         editables,
-<<<<<<< HEAD
         exclusions,
-=======
         lookaheads,
->>>>>>> cf309328
     );
 
     // Resolve the dependencies.
