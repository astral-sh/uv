use std::collections::HashSet;
use std::fmt::Write;
use std::path::Path;
use std::time::Instant;

use anstream::eprint;
use anyhow::{anyhow, Context, Result};
use chrono::{DateTime, Utc};
use itertools::Itertools;
use owo_colors::OwoColorize;
use tempfile::tempdir_in;
use tracing::debug;

use distribution_types::{
    DistributionMetadata, IndexLocations, InstalledMetadata, LocalDist, LocalEditable, Name,
    Resolution,
};
use install_wheel_rs::linker::LinkMode;
use pep508_rs::{MarkerEnvironment, Requirement};
use platform_host::Platform;
use platform_tags::Tags;
use pypi_types::Yanked;
use requirements_txt::EditableRequirement;
use uv_cache::Cache;
use uv_client::{Connectivity, FlatIndex, FlatIndexClient, RegistryClient, RegistryClientBuilder};
use uv_dispatch::BuildDispatch;
use uv_fs::Simplified;
use uv_installer::{
    BuiltEditable, Downloader, NoBinary, Plan, Planner, Reinstall, ResolvedEditable, SitePackages,
};
use uv_interpreter::{Interpreter, PythonEnvironment};
use uv_normalize::PackageName;
use uv_resolver::{
    DependencyMode, InMemoryIndex, Manifest, Options, OptionsBuilder, PreReleaseMode,
    ResolutionGraph, ResolutionMode, Resolver,
};
use uv_traits::{ConfigSettings, InFlight, NoBuild, SetupPyStrategy};

use crate::commands::reporters::{DownloadReporter, InstallReporter, ResolverReporter};
use crate::commands::{compile_bytecode, elapsed, ChangeEvent, ChangeEventKind, ExitStatus};
use crate::printer::Printer;
use crate::requirements::{ExtrasSpecification, RequirementsSource, RequirementsSpecification};

use super::{DryRunEvent, Upgrade};

/// Install packages into the current environment.
#[allow(clippy::too_many_arguments)]
pub(crate) async fn pip_install(
    requirements: &[RequirementsSource],
    constraints: &[RequirementsSource],
    overrides: &[RequirementsSource],
    extras: &ExtrasSpecification<'_>,
    resolution_mode: ResolutionMode,
    prerelease_mode: PreReleaseMode,
    dependency_mode: DependencyMode,
    upgrade: Upgrade,
    index_locations: IndexLocations,
    reinstall: &Reinstall,
    link_mode: LinkMode,
    compile: bool,
    setup_py: SetupPyStrategy,
    connectivity: Connectivity,
    config_settings: &ConfigSettings,
    no_build: &NoBuild,
    no_binary: &NoBinary,
    strict: bool,
    exclude_newer: Option<DateTime<Utc>>,
    python: Option<String>,
    system: bool,
    cache: Cache,
<<<<<<< HEAD
    mut printer: Printer,
    dry_run: bool,
=======
    printer: Printer,
>>>>>>> 2ebcef9a
) -> Result<ExitStatus> {
    let start = std::time::Instant::now();

    // Read all requirements from the provided sources.
    let RequirementsSpecification {
        project,
        requirements,
        constraints,
        overrides,
        editables,
        index_url,
        extra_index_urls,
        no_index,
        find_links,
        extras: used_extras,
    } = specification(requirements, constraints, overrides, extras)?;

    // Incorporate any index locations from the provided sources.
    let index_locations =
        index_locations.combine(index_url, extra_index_urls, find_links, no_index);

    // Check that all provided extras are used
    if let ExtrasSpecification::Some(extras) = extras {
        let mut unused_extras = extras
            .iter()
            .filter(|extra| !used_extras.contains(extra))
            .collect::<Vec<_>>();
        if !unused_extras.is_empty() {
            unused_extras.sort_unstable();
            unused_extras.dedup();
            let s = if unused_extras.len() == 1 { "" } else { "s" };
            return Err(anyhow!(
                "Requested extra{s} not found: {}",
                unused_extras.iter().join(", ")
            ));
        }
    }

    // Detect the current Python interpreter.
    let platform = Platform::current()?;
    let venv = if let Some(python) = python.as_ref() {
        PythonEnvironment::from_requested_python(python, &platform, &cache)?
    } else if system {
        PythonEnvironment::from_default_python(&platform, &cache)?
    } else {
        PythonEnvironment::from_virtualenv(platform, &cache)?
    };
    debug!(
        "Using Python {} environment at {}",
        venv.interpreter().python_version(),
        venv.python_executable().simplified_display().cyan()
    );

    // If the environment is externally managed, abort.
    if let Some(externally_managed) = venv.interpreter().is_externally_managed() {
        return if let Some(error) = externally_managed.into_error() {
            Err(anyhow::anyhow!(
                "The interpreter at {} is externally managed, and indicates the following:\n\n{}\n\nConsider creating a virtual environment with `uv venv`.",
                venv.root().simplified_display().cyan(),
                textwrap::indent(&error, "  ").green(),
            ))
        } else {
            Err(anyhow::anyhow!(
                "The interpreter at {} is externally managed. Instead, create a virtual environment with `uv venv`.",
                venv.root().simplified_display().cyan()
            ))
        };
    }

    let _lock = venv.lock()?;

    // Determine the set of installed packages.
    let site_packages =
        SitePackages::from_executable(&venv).context("Failed to list installed packages")?;

    // If the requirements are already satisfied, we're done. Ideally, the resolver would be fast
    // enough to let us remove this check. But right now, for large environments, it's an order of
    // magnitude faster to validate the environment than to resolve the requirements.
    if reinstall.is_none()
        && upgrade.is_none()
        && site_packages.satisfies(&requirements, &editables, &constraints)?
    {
        let num_requirements = requirements.len() + editables.len();
        let s = if num_requirements == 1 { "" } else { "s" };
        writeln!(
            printer.stderr(),
            "{}",
            format!(
                "Audited {} in {}",
                format!("{num_requirements} package{s}").bold(),
                elapsed(start.elapsed())
            )
            .dimmed()
        )?;
        if dry_run {
            writeln!(printer, "Would make no changes")?;
        }
        return Ok(ExitStatus::Success);
    }

    // Determine the tags, markers, and interpreter to use for resolution.
    let interpreter = venv.interpreter().clone();
    let tags = venv.interpreter().tags()?;
    let markers = venv.interpreter().markers();

    // Instantiate a client.
    let client = RegistryClientBuilder::new(cache.clone())
        .index_urls(index_locations.index_urls())
        .connectivity(connectivity)
        .build();

    // Resolve the flat indexes from `--find-links`.
    let flat_index = {
        let client = FlatIndexClient::new(&client, &cache);
        let entries = client.fetch(index_locations.flat_index()).await?;
        FlatIndex::from_entries(entries, tags)
    };

    // Create a shared in-memory index.
    let index = InMemoryIndex::default();

    // Track in-flight downloads, builds, etc., across resolutions.
    let in_flight = InFlight::default();

    let resolve_dispatch = BuildDispatch::new(
        &client,
        &cache,
        &interpreter,
        &index_locations,
        &flat_index,
        &index,
        &in_flight,
        setup_py,
        config_settings,
        no_build,
        no_binary,
    )
    .with_options(OptionsBuilder::new().exclude_newer(exclude_newer).build());

    // Build all editable distributions. The editables are shared between resolution and
    // installation, and should live for the duration of the command. If an editable is already
    // installed in the environment, we'll still re-build it here.
    let editable_wheel_dir;
    let editables = if editables.is_empty() {
        vec![]
    } else {
        editable_wheel_dir = tempdir_in(venv.root())?;
        build_editables(
            &editables,
            editable_wheel_dir.path(),
            &cache,
            &interpreter,
            tags,
            &client,
            &resolve_dispatch,
            printer,
        )
        .await?
    };

    let options = OptionsBuilder::new()
        .resolution_mode(resolution_mode)
        .prerelease_mode(prerelease_mode)
        .dependency_mode(dependency_mode)
        .exclude_newer(exclude_newer)
        .build();

    // Resolve the requirements.
    let resolution = match resolve(
        requirements,
        constraints,
        overrides,
        project,
        &editables,
        &site_packages,
        reinstall,
        &upgrade,
        &interpreter,
        tags,
        markers,
        &client,
        &flat_index,
        &index,
        &resolve_dispatch,
        options,
        printer,
    )
    .await
    {
        Ok(resolution) => Resolution::from(resolution),
        Err(Error::Resolve(uv_resolver::ResolveError::NoSolution(err))) => {
            let report = miette::Report::msg(format!("{err}"))
                .context("No solution found when resolving dependencies:");
            eprint!("{report:?}");
            return Ok(ExitStatus::Failure);
        }
        Err(err) => return Err(err.into()),
    };

    // Re-initialize the in-flight map.
    let in_flight = InFlight::default();

    // If we're running with `--reinstall`, initialize a separate `BuildDispatch`, since we may
    // end up removing some distributions from the environment.
    let install_dispatch = if reinstall.is_none() {
        resolve_dispatch
    } else {
        BuildDispatch::new(
            &client,
            &cache,
            &interpreter,
            &index_locations,
            &flat_index,
            &index,
            &in_flight,
            setup_py,
            config_settings,
            no_build,
            no_binary,
        )
        .with_options(OptionsBuilder::new().exclude_newer(exclude_newer).build())
    };

    // Sync the environment.
    install(
        &resolution,
        editables,
        site_packages,
        reinstall,
        no_binary,
        link_mode,
        compile,
        &index_locations,
        tags,
        &client,
        &in_flight,
        &install_dispatch,
        &cache,
        &venv,
        printer,
        dry_run,
    )
    .await?;

    // Validate the environment.
    if strict {
        validate(&resolution, &venv, printer)?;
    }

    Ok(ExitStatus::Success)
}

/// Consolidate the requirements for an installation.
fn specification(
    requirements: &[RequirementsSource],
    constraints: &[RequirementsSource],
    overrides: &[RequirementsSource],
    extras: &ExtrasSpecification<'_>,
) -> Result<RequirementsSpecification, Error> {
    // If the user requests `extras` but does not provide a pyproject toml source
    if !matches!(extras, ExtrasSpecification::None)
        && !requirements
            .iter()
            .any(|source| matches!(source, RequirementsSource::PyprojectToml(_)))
    {
        return Err(anyhow!("Requesting extras requires a pyproject.toml input file.").into());
    }

    // Read all requirements from the provided sources.
    let spec =
        RequirementsSpecification::from_sources(requirements, constraints, overrides, extras)?;

    // Check that all provided extras are used
    if let ExtrasSpecification::Some(extras) = extras {
        let mut unused_extras = extras
            .iter()
            .filter(|extra| !spec.extras.contains(extra))
            .collect::<Vec<_>>();
        if !unused_extras.is_empty() {
            unused_extras.sort_unstable();
            unused_extras.dedup();
            let s = if unused_extras.len() == 1 { "" } else { "s" };
            return Err(anyhow!(
                "Requested extra{s} not found: {}",
                unused_extras.iter().join(", ")
            )
            .into());
        }
    }

    Ok(spec)
}

/// Build a set of editable distributions.
#[allow(clippy::too_many_arguments)]
async fn build_editables(
    editables: &[EditableRequirement],
    editable_wheel_dir: &Path,
    cache: &Cache,
    interpreter: &Interpreter,
    tags: &Tags,
    client: &RegistryClient,
    build_dispatch: &BuildDispatch<'_>,
    printer: Printer,
) -> Result<Vec<BuiltEditable>, Error> {
    let start = Instant::now();

    let downloader = Downloader::new(cache, tags, client, build_dispatch)
        .with_reporter(DownloadReporter::from(printer).with_length(editables.len() as u64));

    let editables: Vec<LocalEditable> = editables
        .iter()
        .map(|editable| {
            let EditableRequirement { url, extras, path } = editable;
            Ok(LocalEditable {
                url: url.clone(),
                extras: extras.clone(),
                path: path.clone(),
            })
        })
        .collect::<Result<_>>()?;

    let editables: Vec<_> = downloader
        .build_editables(editables, editable_wheel_dir)
        .await
        .context("Failed to build editables")?
        .into_iter()
        .collect();

    // Validate that the editables are compatible with the target Python version.
    for editable in &editables {
        if let Some(python_requires) = editable.metadata.requires_python.as_ref() {
            if !python_requires.contains(interpreter.python_version()) {
                return Err(anyhow!(
                    "Editable `{}` requires Python {}, but {} is installed",
                    editable.metadata.name,
                    python_requires,
                    interpreter.python_version()
                )
                .into());
            }
        }
    }

    let s = if editables.len() == 1 { "" } else { "s" };
    writeln!(
        printer.stderr(),
        "{}",
        format!(
            "Built {} in {}",
            format!("{} editable{}", editables.len(), s).bold(),
            elapsed(start.elapsed())
        )
        .dimmed()
    )?;

    Ok(editables)
}

/// Resolve a set of requirements, similar to running `pip compile`.
#[allow(clippy::too_many_arguments)]
async fn resolve(
    requirements: Vec<Requirement>,
    constraints: Vec<Requirement>,
    overrides: Vec<Requirement>,
    project: Option<PackageName>,
    editables: &[BuiltEditable],
    site_packages: &SitePackages<'_>,
    reinstall: &Reinstall,
    upgrade: &Upgrade,
    interpreter: &Interpreter,
    tags: &Tags,
    markers: &MarkerEnvironment,
    client: &RegistryClient,
    flat_index: &FlatIndex,
    index: &InMemoryIndex,
    build_dispatch: &BuildDispatch<'_>,
    options: Options,
    printer: Printer,
) -> Result<ResolutionGraph, Error> {
    let start = std::time::Instant::now();

    let preferences = if upgrade.is_all() || reinstall.is_all() {
        vec![]
    } else {
        // Combine upgrade and reinstall lists
        let mut exclusions: HashSet<&PackageName> = if let Reinstall::Packages(packages) = reinstall
        {
            HashSet::from_iter(packages)
        } else {
            HashSet::default()
        };
        if let Upgrade::Packages(packages) = upgrade {
            exclusions.extend(packages);
        };

        // Prefer current site packages, unless in the upgrade or reinstall lists
        site_packages
            .requirements()
            .filter(|requirement| !exclusions.contains(&requirement.name))
            .collect()
    };

    // Map the editables to their metadata.
    let editables = editables
        .iter()
        .map(|built_editable| {
            (
                built_editable.editable.clone(),
                built_editable.metadata.clone(),
            )
        })
        .collect();

    // Create a manifest of the requirements.
    let manifest = Manifest::new(
        requirements,
        constraints,
        overrides,
        preferences,
        project,
        editables,
    );

    // Resolve the dependencies.
    let resolver = Resolver::new(
        manifest,
        options,
        markers,
        interpreter,
        tags,
        client,
        flat_index,
        index,
        build_dispatch,
    )?
    .with_reporter(ResolverReporter::from(printer));
    let resolution = resolver.resolve().await?;

    let s = if resolution.len() == 1 { "" } else { "s" };
    writeln!(
        printer.stderr(),
        "{}",
        format!(
            "Resolved {} in {}",
            format!("{} package{}", resolution.len(), s).bold(),
            elapsed(start.elapsed())
        )
        .dimmed()
    )?;

    Ok(resolution)
}

/// Install a set of requirements into the current environment.
#[allow(clippy::too_many_arguments)]
async fn install(
    resolution: &Resolution,
    built_editables: Vec<BuiltEditable>,
    site_packages: SitePackages<'_>,
    reinstall: &Reinstall,
    no_binary: &NoBinary,
    link_mode: LinkMode,
    compile: bool,
    index_urls: &IndexLocations,
    tags: &Tags,
    client: &RegistryClient,
    in_flight: &InFlight,
    build_dispatch: &BuildDispatch<'_>,
    cache: &Cache,
    venv: &PythonEnvironment,
<<<<<<< HEAD
    mut printer: Printer,
    dry_run: bool,
=======
    printer: Printer,
>>>>>>> 2ebcef9a
) -> Result<(), Error> {
    let start = std::time::Instant::now();

    let requirements = resolution.requirements();

    // Map the built editables to their resolved form.
    let editables = built_editables
        .into_iter()
        .map(ResolvedEditable::Built)
        .collect::<Vec<_>>();

    // Partition into those that should be linked from the cache (`local`), those that need to be
    // downloaded (`remote`), and those that should be removed (`extraneous`).
    let plan = Planner::with_requirements(&requirements)
        .with_editable_requirements(&editables)
        .build(
            site_packages,
            reinstall,
            no_binary,
            index_urls,
            cache,
            venv,
            tags,
        )
        .context("Failed to determine installation plan")?;

    if dry_run {
        return report_dry_run(resolution, plan, start, printer);
    }

    let Plan {
        local,
        remote,
        reinstalls,
        extraneous: _,
    } = plan;

    // Nothing to do.
    if remote.is_empty() && local.is_empty() && reinstalls.is_empty() {
        let s = if resolution.len() == 1 { "" } else { "s" };
        writeln!(
            printer.stderr(),
            "{}",
            format!(
                "Audited {} in {}",
                format!("{} package{}", resolution.len(), s).bold(),
                elapsed(start.elapsed())
            )
            .dimmed()
        )?;
        return Ok(());
    }

    // Map any registry-based requirements back to those returned by the resolver.
    let remote = remote
        .iter()
        .map(|dist| {
            resolution
                .get(&dist.name)
                .cloned()
                .expect("Resolution should contain all packages")
        })
        .collect::<Vec<_>>();

    // Download, build, and unzip any missing distributions.
    let wheels = if remote.is_empty() {
        vec![]
    } else {
        let start = Instant::now();

        let downloader = Downloader::new(cache, tags, client, build_dispatch)
            .with_reporter(DownloadReporter::from(printer).with_length(remote.len() as u64));

        let wheels = downloader
            .download(remote.clone(), in_flight)
            .await
            .context("Failed to download distributions")?;

        let s = if wheels.len() == 1 { "" } else { "s" };
        writeln!(
            printer.stderr(),
            "{}",
            format!(
                "Downloaded {} in {}",
                format!("{} package{}", wheels.len(), s).bold(),
                elapsed(start.elapsed())
            )
            .dimmed()
        )?;

        wheels
    };

    // Remove any existing installations.
    if !reinstalls.is_empty() {
        for dist_info in &reinstalls {
            let summary = uv_installer::uninstall(dist_info).await?;
            debug!(
                "Uninstalled {} ({} file{}, {} director{})",
                dist_info.name(),
                summary.file_count,
                if summary.file_count == 1 { "" } else { "s" },
                summary.dir_count,
                if summary.dir_count == 1 { "y" } else { "ies" },
            );
        }
    }

    // Install the resolved distributions.
    let wheels = wheels.into_iter().chain(local).collect::<Vec<_>>();
    if !wheels.is_empty() {
        let start = std::time::Instant::now();
        uv_installer::Installer::new(venv)
            .with_link_mode(link_mode)
            .with_reporter(InstallReporter::from(printer).with_length(wheels.len() as u64))
            .install(&wheels)?;

        let s = if wheels.len() == 1 { "" } else { "s" };
        writeln!(
            printer.stderr(),
            "{}",
            format!(
                "Installed {} in {}",
                format!("{} package{}", wheels.len(), s).bold(),
                elapsed(start.elapsed())
            )
            .dimmed()
        )?;
    }

    if compile {
        compile_bytecode(venv, cache, printer).await?;
    }

    for event in reinstalls
        .into_iter()
        .map(|distribution| ChangeEvent {
            dist: LocalDist::from(distribution),
            kind: ChangeEventKind::Removed,
        })
        .chain(wheels.into_iter().map(|distribution| ChangeEvent {
            dist: LocalDist::from(distribution),
            kind: ChangeEventKind::Added,
        }))
        .sorted_unstable_by(|a, b| {
            a.dist
                .name()
                .cmp(b.dist.name())
                .then_with(|| a.kind.cmp(&b.kind))
                .then_with(|| a.dist.installed_version().cmp(&b.dist.installed_version()))
        })
    {
        match event.kind {
            ChangeEventKind::Added => {
                writeln!(
                    printer.stderr(),
                    " {} {}{}",
                    "+".green(),
                    event.dist.name().as_ref().bold(),
                    event.dist.installed_version().to_string().dimmed()
                )?;
            }
            ChangeEventKind::Removed => {
                writeln!(
                    printer.stderr(),
                    " {} {}{}",
                    "-".red(),
                    event.dist.name().as_ref().bold(),
                    event.dist.installed_version().to_string().dimmed()
                )?;
            }
        }
    }

    #[allow(clippy::items_after_statements)]
    fn report_dry_run(
        resolution: &Resolution,
        plan: Plan,
        start: Instant,
        mut printer: Printer,
    ) -> Result<(), Error> {
        let Plan {
            local,
            remote,
            reinstalls,
            extraneous: _,
        } = plan;

        // Nothing to do.
        if remote.is_empty() && local.is_empty() && reinstalls.is_empty() {
            let s = if resolution.len() == 1 { "" } else { "s" };
            writeln!(
                printer,
                "{}",
                format!(
                    "Audited {} in {}",
                    format!("{} package{}", resolution.len(), s).bold(),
                    elapsed(start.elapsed())
                )
                .dimmed()
            )?;
            writeln!(printer, "Would make no changes")?;
            return Ok(());
        }

        // Map any registry-based requirements back to those returned by the resolver.
        let remote = remote
            .iter()
            .map(|dist| {
                resolution
                    .get(&dist.name)
                    .cloned()
                    .expect("Resolution should contain all packages")
            })
            .collect::<Vec<_>>();

        // Download, build, and unzip any missing distributions.
        let wheels = if remote.is_empty() {
            vec![]
        } else {
            let s = if remote.len() == 1 { "" } else { "s" };
            writeln!(
                printer,
                "{}",
                format!(
                    "Would download {}",
                    format!("{} package{}", remote.len(), s).bold(),
                )
                .dimmed()
            )?;
            remote
        };

        // Remove any existing installations.
        if !reinstalls.is_empty() {
            let s = if reinstalls.len() == 1 { "" } else { "s" };
            writeln!(
                printer,
                "{}",
                format!(
                    "Would uninstall {}",
                    format!("{} package{}", reinstalls.len(), s).bold(),
                )
                .dimmed()
            )?;
        }

        // Install the resolved distributions.
        let installs = wheels.len() + local.len();

        if installs > 0 {
            let s = if installs == 1 { "" } else { "s" };
            writeln!(
                printer,
                "{}",
                format!("Would install {}", format!("{installs} package{s}").bold(),).dimmed()
            )?;
        }

        for event in reinstalls
            .into_iter()
            .map(|distribution| DryRunEvent {
                name: distribution.name().clone(),
                version: distribution.installed_version().to_string(),
                kind: ChangeEventKind::Removed,
            })
            .chain(wheels.into_iter().map(|distribution| DryRunEvent {
                name: distribution.name().clone(),
                version: distribution.version_or_url().to_string(),
                kind: ChangeEventKind::Added,
            }))
            .chain(local.into_iter().map(|distribution| DryRunEvent {
                name: distribution.name().clone(),
                version: distribution.installed_version().to_string(),
                kind: ChangeEventKind::Added,
            }))
            .sorted_unstable_by(|a, b| a.name.cmp(&b.name).then_with(|| a.kind.cmp(&b.kind)))
        {
            match event.kind {
                ChangeEventKind::Added => {
                    writeln!(
                        printer,
                        " {} {}{}",
                        "+".green(),
                        event.name.as_ref().bold(),
                        event.version.dimmed()
                    )?;
                }
                ChangeEventKind::Removed => {
                    writeln!(
                        printer,
                        " {} {}{}",
                        "-".red(),
                        event.name.as_ref().bold(),
                        event.version.dimmed()
                    )?;
                }
            }
        }

        Ok(())
    }

    // TODO(konstin): Also check the cache whether any cached or installed dist is already known to
    // have been yanked, we currently don't show this message on the second run anymore
    for dist in &remote {
        let Some(file) = dist.file() else {
            continue;
        };
        match &file.yanked {
            None | Some(Yanked::Bool(false)) => {}
            Some(Yanked::Bool(true)) => {
                writeln!(
                    printer.stderr(),
                    "{}{} {dist} is yanked.",
                    "warning".yellow().bold(),
                    ":".bold(),
                )?;
            }
            Some(Yanked::Reason(reason)) => {
                writeln!(
                    printer.stderr(),
                    "{}{} {dist} is yanked (reason: \"{reason}\").",
                    "warning".yellow().bold(),
                    ":".bold(),
                )?;
            }
        }
    }

    Ok(())
}

/// Validate the installed packages in the virtual environment.
fn validate(
    resolution: &Resolution,
    venv: &PythonEnvironment,
    printer: Printer,
) -> Result<(), Error> {
    let site_packages = SitePackages::from_executable(venv)?;
    let diagnostics = site_packages.diagnostics()?;
    for diagnostic in diagnostics {
        // Only surface diagnostics that are "relevant" to the current resolution.
        if resolution
            .packages()
            .any(|package| diagnostic.includes(package))
        {
            writeln!(
                printer.stderr(),
                "{}{} {}",
                "warning".yellow().bold(),
                ":".bold(),
                diagnostic.message().bold()
            )?;
        }
    }
    Ok(())
}

#[derive(thiserror::Error, Debug)]
enum Error {
    #[error(transparent)]
    Resolve(#[from] uv_resolver::ResolveError),

    #[error(transparent)]
    Client(#[from] uv_client::Error),

    #[error(transparent)]
    Platform(#[from] platform_host::PlatformError),

    #[error(transparent)]
    Io(#[from] std::io::Error),

    #[error(transparent)]
    Fmt(#[from] std::fmt::Error),

    #[error(transparent)]
    Anyhow(#[from] anyhow::Error),
}<|MERGE_RESOLUTION|>--- conflicted
+++ resolved
@@ -68,12 +68,8 @@
     python: Option<String>,
     system: bool,
     cache: Cache,
-<<<<<<< HEAD
-    mut printer: Printer,
     dry_run: bool,
-=======
     printer: Printer,
->>>>>>> 2ebcef9a
 ) -> Result<ExitStatus> {
     let start = std::time::Instant::now();
 
@@ -169,7 +165,7 @@
             .dimmed()
         )?;
         if dry_run {
-            writeln!(printer, "Would make no changes")?;
+            writeln!(printer.stderr(), "Would make no changes")?;
         }
         return Ok(ExitStatus::Success);
     }
@@ -313,8 +309,8 @@
         &install_dispatch,
         &cache,
         &venv,
+        dry_run,
         printer,
-        dry_run,
     )
     .await?;
 
@@ -545,12 +541,8 @@
     build_dispatch: &BuildDispatch<'_>,
     cache: &Cache,
     venv: &PythonEnvironment,
-<<<<<<< HEAD
-    mut printer: Printer,
     dry_run: bool,
-=======
     printer: Printer,
->>>>>>> 2ebcef9a
 ) -> Result<(), Error> {
     let start = std::time::Instant::now();
 
@@ -730,7 +722,7 @@
         resolution: &Resolution,
         plan: Plan,
         start: Instant,
-        mut printer: Printer,
+        printer: Printer,
     ) -> Result<(), Error> {
         let Plan {
             local,
@@ -743,7 +735,7 @@
         if remote.is_empty() && local.is_empty() && reinstalls.is_empty() {
             let s = if resolution.len() == 1 { "" } else { "s" };
             writeln!(
-                printer,
+                printer.stderr(),
                 "{}",
                 format!(
                     "Audited {} in {}",
@@ -752,7 +744,7 @@
                 )
                 .dimmed()
             )?;
-            writeln!(printer, "Would make no changes")?;
+            writeln!(printer.stderr(), "Would make no changes")?;
             return Ok(());
         }
 
@@ -773,7 +765,7 @@
         } else {
             let s = if remote.len() == 1 { "" } else { "s" };
             writeln!(
-                printer,
+                printer.stderr(),
                 "{}",
                 format!(
                     "Would download {}",
@@ -788,7 +780,7 @@
         if !reinstalls.is_empty() {
             let s = if reinstalls.len() == 1 { "" } else { "s" };
             writeln!(
-                printer,
+                printer.stderr(),
                 "{}",
                 format!(
                     "Would uninstall {}",
@@ -804,7 +796,7 @@
         if installs > 0 {
             let s = if installs == 1 { "" } else { "s" };
             writeln!(
-                printer,
+                printer.stderr(),
                 "{}",
                 format!("Would install {}", format!("{installs} package{s}").bold(),).dimmed()
             )?;
@@ -832,7 +824,7 @@
             match event.kind {
                 ChangeEventKind::Added => {
                     writeln!(
-                        printer,
+                        printer.stderr(),
                         " {} {}{}",
                         "+".green(),
                         event.name.as_ref().bold(),
@@ -841,7 +833,7 @@
                 }
                 ChangeEventKind::Removed => {
                     writeln!(
-                        printer,
+                        printer.stderr(),
                         " {} {}{}",
                         "-".red(),
                         event.name.as_ref().bold(),
