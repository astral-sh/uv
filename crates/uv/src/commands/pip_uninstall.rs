--- conflicted
+++ resolved
@@ -21,12 +21,8 @@
     python: Option<String>,
     system: bool,
     cache: Cache,
-<<<<<<< HEAD
     connectivity: Connectivity,
-    mut printer: Printer,
-=======
     printer: Printer,
->>>>>>> 2ebcef9a
 ) -> Result<ExitStatus> {
     let start = std::time::Instant::now();
 
