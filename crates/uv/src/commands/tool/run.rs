--- conflicted
+++ resolved
@@ -974,12 +974,8 @@
                             constraints.iter(),
                             overrides.iter(),
                             &markers,
-<<<<<<< HEAD
                             SyncModel::Stateful,
-                            tags,
-=======
                             &tags,
->>>>>>> 422863ff
                             config_setting,
                             config_settings_package,
                             &extra_build_requires,
