use std::collections::BTreeMap;
use std::fmt::Display;
use std::fmt::Write;
use std::path::Path;
use std::path::PathBuf;
use std::str::FromStr;

use anstream::eprint;
use anyhow::{Context, bail};
use console::Term;
use itertools::Itertools;
use owo_colors::OwoColorize;
use tokio::process::Command;
use tracing::{debug, warn};

use uv_cache::{Cache, Refresh};
use uv_cache_info::Timestamp;
use uv_cli::ExternalCommand;
use uv_client::BaseClientBuilder;
use uv_configuration::Constraints;
use uv_configuration::{Concurrency, PreviewMode};
use uv_distribution_types::InstalledDist;
use uv_distribution_types::{
    IndexUrl, Name, NameRequirementSpecification, Requirement, RequirementSource,
    UnresolvedRequirement, UnresolvedRequirementSpecification,
};
use uv_fs::Simplified;
use uv_installer::{SatisfiesResult, SitePackages};
use uv_normalize::PackageName;
use uv_pep440::{VersionSpecifier, VersionSpecifiers};
use uv_pep508::MarkerTree;
use uv_python::{
    EnvironmentPreference, PythonDownloads, PythonEnvironment, PythonInstallation,
    PythonPreference, PythonRequest,
};
use uv_requirements::{RequirementsSource, RequirementsSpecification};
use uv_settings::{PythonInstallMirrors, ResolverInstallerOptions, ToolOptions};
use uv_shell::runnable::WindowsRunnable;
use uv_static::EnvVars;
use uv_tool::{InstalledTools, entrypoint_paths};
use uv_warnings::warn_user;
use uv_warnings::warn_user_once;
use uv_workspace::WorkspaceCache;

use crate::commands::ExitStatus;
use crate::commands::pip::loggers::{
    DefaultInstallLogger, DefaultResolveLogger, SummaryInstallLogger, SummaryResolveLogger,
};
use crate::commands::pip::operations;
use crate::commands::project::{
    EnvironmentSpecification, PlatformState, ProjectError, resolve_names,
};
use crate::commands::reporters::PythonDownloadReporter;
use crate::commands::run::run_to_completion;
use crate::commands::tool::common::{matching_packages, refine_interpreter};
use crate::commands::tool::{Target, ToolRequest};
use crate::commands::{diagnostics, project::environment::CachedEnvironment};
use crate::printer::Printer;
use crate::settings::NetworkSettings;
use crate::settings::ResolverInstallerSettings;

/// The user-facing command used to invoke a tool run.
#[derive(Debug, Copy, Clone, PartialEq, Eq)]
pub(crate) enum ToolRunCommand {
    /// via the `uvx` alias
    Uvx,
    /// via `uv tool run`
    ToolRun,
}

impl Display for ToolRunCommand {
    fn fmt(&self, f: &mut std::fmt::Formatter<'_>) -> std::fmt::Result {
        match self {
            ToolRunCommand::Uvx => write!(f, "uvx"),
            ToolRunCommand::ToolRun => write!(f, "uv tool run"),
        }
    }
}

/// Run a command.
#[allow(clippy::fn_params_excessive_bools)]
pub(crate) async fn run(
    command: Option<ExternalCommand>,
    from: Option<String>,
    with: &[RequirementsSource],
    constraints: &[RequirementsSource],
    overrides: &[RequirementsSource],
    build_constraints: &[RequirementsSource],
    show_resolution: bool,
    python: Option<String>,
    install_mirrors: PythonInstallMirrors,
    options: ResolverInstallerOptions,
    settings: ResolverInstallerSettings,
    network_settings: NetworkSettings,
    invocation_source: ToolRunCommand,
    isolated: bool,
    python_preference: PythonPreference,
    python_downloads: PythonDownloads,
    installer_metadata: bool,
    concurrency: Concurrency,
    cache: Cache,
    printer: Printer,
    env_file: Vec<PathBuf>,
    no_env_file: bool,
    preview: PreviewMode,
) -> anyhow::Result<ExitStatus> {
    /// Whether or not a path looks like a Python script based on the file extension.
    fn has_python_script_ext(path: &Path) -> bool {
        path.extension()
            .is_some_and(|ext| ext.eq_ignore_ascii_case("py") || ext.eq_ignore_ascii_case("pyw"))
    }

    // Read from the `.env` file, if necessary.
    if !no_env_file {
        for env_file_path in env_file.iter().rev().map(PathBuf::as_path) {
            match dotenvy::from_path(env_file_path) {
                Err(dotenvy::Error::Io(err)) if err.kind() == std::io::ErrorKind::NotFound => {
                    bail!(
                        "No environment file found at: `{}`",
                        env_file_path.simplified_display()
                    );
                }
                Err(dotenvy::Error::Io(err)) => {
                    bail!(
                        "Failed to read environment file `{}`: {err}",
                        env_file_path.simplified_display()
                    );
                }
                Err(dotenvy::Error::LineParse(content, position)) => {
                    warn_user!(
                        "Failed to parse environment file `{}` at position {position}: {content}",
                        env_file_path.simplified_display(),
                    );
                }
                Err(err) => {
                    warn_user!(
                        "Failed to parse environment file `{}`: {err}",
                        env_file_path.simplified_display(),
                    );
                }
                Ok(()) => {
                    debug!(
                        "Read environment file at: `{}`",
                        env_file_path.simplified_display()
                    );
                }
            }
        }
    }

    let Some(command) = command else {
        // When a command isn't provided, we'll show a brief help including available tools
        show_help(invocation_source, &cache, printer).await?;
        // Exit as Clap would after displaying help
        return Ok(ExitStatus::Error);
    };

    let (target, args) = command.split();
    let Some(target) = target else {
        return Err(anyhow::anyhow!("No tool command provided"));
    };

    let Some(target) = target.to_str() else {
        return Err(anyhow::anyhow!(
            "Tool command could not be parsed as UTF-8 string. Use `--from` to specify the package name"
        ));
    };

    if let Some(ref from) = from {
        if has_python_script_ext(Path::new(from)) {
            let package_name = PackageName::from_str(from)?;
            return Err(anyhow::anyhow!(
                "It looks like you provided a Python script to `--from`, which is not supported\n\n{}{} If you meant to run a command from the `{}` package, use the normalized package name instead to disambiguate, e.g., `{}`",
                "hint".bold().cyan(),
                ":".bold(),
                package_name.cyan(),
                format!(
                    "{} --from {} {}",
                    invocation_source,
                    package_name.cyan(),
                    target
                )
                .green(),
            ));
        }
    } else {
        let target_path = Path::new(target);

        // If the user tries to invoke `uvx script.py`, hint them towards `uv run`.
        if has_python_script_ext(target_path) {
            return if target_path.try_exists()? {
                Err(anyhow::anyhow!(
                    "It looks like you tried to run a Python script at `{}`, which is not supported by `{}`\n\n{}{} Use `{}` instead",
                    target_path.user_display(),
                    invocation_source,
                    "hint".bold().cyan(),
                    ":".bold(),
                    format!("uv run {}", target_path.user_display().cyan()),
                ))
            } else {
                let package_name = PackageName::from_str(target)?;
                Err(anyhow::anyhow!(
                    "It looks like you provided a Python script to run, which is not supported supported by `{}`\n\n{}{} We did not find a script at the requested path. If you meant to run a command from the `{}` package, pass the normalized package name to `--from` to disambiguate, e.g., `{}`",
                    invocation_source,
                    "hint".bold().cyan(),
                    ":".bold(),
                    package_name.cyan(),
                    format!("{invocation_source} --from {package_name} {target}").green(),
                ))
            };
        }
    }

    // If the user tries to invoke `uvx run ruff`, hint them towards `uvx ruff`, but only if
    // the `run` package is guaranteed to come from PyPI.
    let (mut target, mut args) = (target, args);
    if from.is_none()
        && invocation_source == ToolRunCommand::Uvx
        && target == "run"
        && settings
            .resolver
            .index_locations
            .indexes()
            .all(|index| matches!(index.url, IndexUrl::Pypi(..)))
    {
        let term = Term::stderr();
        if term.is_term() {
            let rest = args.iter().map(|s| s.to_string_lossy()).join(" ");
            let prompt = format!(
                "`{}` invokes the `{}` package. Did you mean `{}`?",
                format!("uvx run {rest}").green(),
                "run".cyan(),
                format!("uvx {rest}").green()
            );
            let confirmation = uv_console::confirm(&prompt, &term, true)?;
            if confirmation {
                let Some((next_target, next_args)) = args.split_first() else {
                    return Err(anyhow::anyhow!("No tool command provided"));
                };
                let Some(next_target) = next_target.to_str() else {
                    return Err(anyhow::anyhow!(
                        "Tool command could not be parsed as UTF-8 string. Use `--from` to specify the package name"
                    ));
                };
                target = next_target;
                args = next_args;
            }
        }
    }

    let request = ToolRequest::parse(target, from.as_deref())?;

    // If the user passed, e.g., `ruff@latest`, refresh the cache.
    let cache = if request.is_latest() {
        cache.with_refresh(Refresh::All(Timestamp::now()))
    } else {
        cache
    };

    // Get or create a compatible environment in which to execute the tool.
    let result = Box::pin(get_or_create_environment(
        &request,
        with,
        constraints,
        overrides,
        build_constraints,
        show_resolution,
        python.as_deref(),
        install_mirrors,
        options,
        &settings,
        &network_settings,
        isolated,
        python_preference,
        python_downloads,
        installer_metadata,
        concurrency,
        &cache,
        printer,
        preview,
    ))
    .await;

    let explicit_from = from.is_some();
    let (from, environment) = match result {
        Ok(resolution) => resolution,
        Err(ProjectError::Operation(err)) => {
            // If the user ran `uvx run ...`, the `run` is likely a mistake. Show a dedicated hint.
            if from.is_none() && invocation_source == ToolRunCommand::Uvx && target == "run" {
                let rest = args.iter().map(|s| s.to_string_lossy()).join(" ");
                return diagnostics::OperationDiagnostic::native_tls(network_settings.native_tls)
                    .with_hint(format!(
                        "`{}` invokes the `{}` package. Did you mean `{}`?",
                        format!("uvx run {rest}").green(),
                        "run".cyan(),
                        format!("uvx {rest}").green()
                    ))
                    .with_context("tool")
                    .report(err)
                    .map_or(Ok(ExitStatus::Failure), |err| Err(err.into()));
            }

            return diagnostics::OperationDiagnostic::native_tls(network_settings.native_tls)
                .with_context("tool")
                .report(err)
                .map_or(Ok(ExitStatus::Failure), |err| Err(err.into()));
        }
        Err(ProjectError::Requirements(err)) => {
            let err = miette::Report::msg(format!("{err}"))
                .context("Failed to resolve `--with` requirement");
            eprint!("{err:?}");
            return Ok(ExitStatus::Failure);
        }
        Err(err) => return Err(err.into()),
    };

    // TODO(zanieb): Determine the executable command via the package entry points
    let executable = from.executable();
    let site_packages = SitePackages::from_environment(&environment)?;

    // Check if the provided command is not part of the executables for the `from` package,
    // and if it's provided by another package in the environment.
    let provider_hints = match &from {
        ToolRequirement::Python { .. } => None,
        ToolRequirement::Package { requirement, .. } => Some(ExecutableProviderHints::new(
            executable,
            requirement,
            &site_packages,
            invocation_source,
        )),
    };

    if let Some(ref provider_hints) = provider_hints {
        if provider_hints.not_from_any() {
            if !explicit_from {
                // If the user didn't use `--from` and the command isn't in the environment, we're now
                // just invoking an arbitrary executable on the `PATH` and should exit instead.
                writeln!(printer.stderr(), "{provider_hints}")?;
                return Ok(ExitStatus::Failure);
            }
            // In the case where `--from` is used, we'll warn on failure if the command is not found
            // TODO(zanieb): Consider if we should require `--with` instead of `--from` in this case?
            // It'd be a breaking change but would make `uvx` invocations safer.
        } else if provider_hints.not_from_expected() {
            // However, if the user used `--from`, we shouldn't fail because they requested that the
            // package and executable be different. We'll warn if the executable comes from another
            // package though, because that could be confusing
            warn_user_once!("{provider_hints}");
        }
    }

    // Construct the command
    let mut process = if cfg!(windows) {
        WindowsRunnable::from_script_path(environment.scripts(), executable.as_ref()).into()
    } else {
        Command::new(executable)
    };

    process.args(args);

    // Construct the `PATH` environment variable.
    let new_path = std::env::join_paths(
        std::iter::once(environment.scripts().to_path_buf()).chain(
            std::env::var_os(EnvVars::PATH)
                .as_ref()
                .iter()
                .flat_map(std::env::split_paths),
        ),
    )
    .context("Failed to build new PATH variable")?;
    process.env(EnvVars::PATH, new_path);

    // Spawn and wait for completion
    // Standard input, output, and error streams are all inherited
    let space = if args.is_empty() { "" } else { " " };
    debug!(
        "Running `{}{space}{}`",
        executable,
        args.iter().map(|arg| arg.to_string_lossy()).join(" ")
    );

    let handle = match process.spawn() {
        Ok(handle) => Ok(handle),
        Err(err) if err.kind() == std::io::ErrorKind::NotFound => {
            if let Some(ref provider_hints) = provider_hints {
                if provider_hints.not_from_any() && explicit_from {
                    // We deferred this warning earlier, because `--from` was used and the command
                    // could have come from the `PATH`. Display a more helpful message instead of the
                    // OS error.
                    writeln!(printer.stderr(), "{provider_hints}")?;
                    return Ok(ExitStatus::Failure);
                }
            }
            Err(err)
        }
        Err(err) => Err(err),
    }
    .with_context(|| format!("Failed to spawn: `{executable}`"))?;

    run_to_completion(handle).await
}

/// Return the entry points for the specified package.
fn get_entrypoints(
    from: &PackageName,
    site_packages: &SitePackages,
) -> anyhow::Result<Vec<(String, PathBuf)>> {
    let installed = site_packages.get_packages(from);
    let Some(installed_dist) = installed.first().copied() else {
        bail!("Expected at least one requirement")
    };

    Ok(entrypoint_paths(
        site_packages,
        installed_dist.name(),
        installed_dist.version(),
    )?)
}

/// Display a list of tools that provide the executable.
///
/// If there is no package providing the executable, we will display a message to how to install a package.
async fn show_help(
    invocation_source: ToolRunCommand,
    cache: &Cache,
    printer: Printer,
) -> anyhow::Result<()> {
    let help = format!(
        "See `{}` for more information.",
        format!("{invocation_source} --help").bold()
    );

    writeln!(
        printer.stdout(),
        "Provide a command to run with `{}`.\n",
        format!("{invocation_source} <command>").bold()
    )?;

    let installed_tools = InstalledTools::from_settings()?;
    let _lock = match installed_tools.lock().await {
        Ok(lock) => lock,
        Err(uv_tool::Error::Io(err)) if err.kind() == std::io::ErrorKind::NotFound => {
            writeln!(printer.stdout(), "{help}")?;
            return Ok(());
        }
        Err(err) => return Err(err.into()),
    };

    let tools = installed_tools
        .tools()?
        .into_iter()
        // Skip invalid tools
        .filter_map(|(name, tool)| {
            tool.ok().and_then(|_| {
                installed_tools
                    .version(&name, cache)
                    .ok()
                    .map(|version| (name, version))
            })
        })
        .sorted_by(|(name1, ..), (name2, ..)| name1.cmp(name2))
        .collect::<Vec<_>>();

    // No tools installed or they're all malformed
    if tools.is_empty() {
        writeln!(printer.stdout(), "{help}")?;
        return Ok(());
    }

    // Display the tools
    writeln!(printer.stdout(), "The following tools are installed:\n")?;
    for (name, version) in tools {
        writeln!(
            printer.stdout(),
            "- {} v{version}",
            format!("{name}").bold()
        )?;
    }

    writeln!(printer.stdout(), "\n{help}")?;

    Ok(())
}

/// A set of hints about the packages that provide an executable.
#[derive(Debug)]
struct ExecutableProviderHints<'a> {
    /// The requested executable for the command
    executable: &'a str,
    /// The package from which the executable is expected to come from
    from: &'a Requirement,
    /// The packages in the [`PythonEnvironment`] the command will run in
    site_packages: &'a SitePackages,
    /// The packages with matching executable names
    packages: Vec<InstalledDist>,
    /// The source of the invocation, for suggestions to the user
    invocation_source: ToolRunCommand,
}

impl<'a> ExecutableProviderHints<'a> {
    fn new(
        executable: &'a str,
        from: &'a Requirement,
        site_packages: &'a SitePackages,
        invocation_source: ToolRunCommand,
    ) -> Self {
        let packages = matching_packages(executable, site_packages);
        ExecutableProviderHints {
            executable,
            from,
            site_packages,
            packages,
            invocation_source,
        }
    }

    /// If the executable is not provided by the expected package.
    fn not_from_expected(&self) -> bool {
        !self
            .packages
            .iter()
            .any(|package| package.name() == &self.from.name)
    }

    /// If the executable is not provided by any package.
    fn not_from_any(&self) -> bool {
        self.packages.is_empty()
    }
}

impl std::fmt::Display for ExecutableProviderHints<'_> {
    fn fmt(&self, f: &mut std::fmt::Formatter<'_>) -> std::fmt::Result {
        let Self {
            executable,
            from,
            site_packages,
            packages,
            invocation_source,
        } = self;

        match packages.as_slice() {
            [] => {
                let entrypoints = match get_entrypoints(&from.name, site_packages) {
                    Ok(entrypoints) => entrypoints,
                    Err(err) => {
                        warn!("Failed to get entrypoints for `{from}`: {err}");
                        return Ok(());
                    }
                };
                if entrypoints.is_empty() {
                    write!(
                        f,
                        "Package `{}` does not provide any executables.",
                        from.name.red()
                    )?;
                    return Ok(());
                }
                writeln!(
                    f,
                    "An executable named `{}` is not provided by package `{}`.",
                    executable.cyan(),
                    from.name.cyan(),
                )?;
                writeln!(f, "The following executables are available:")?;
                for (name, _) in &entrypoints {
                    writeln!(f, "- {}", name.cyan())?;
                }
                let name = match entrypoints.as_slice() {
                    [entrypoint] => entrypoint.0.as_str(),
                    _ => "<EXECUTABLE-NAME>",
                };
                // If the user didn't use `--from`, suggest it
                if *executable == from.name.as_str() {
                    let suggested_command =
                        format!("{} --from {} {name}", invocation_source, from.name);
                    writeln!(f, "\nUse `{}` instead.", suggested_command.green().bold())?;
                }
            }
            [package] if package.name() == &from.name => {
                write!(
                    f,
                    "An executable named `{}` is provided by package `{}`",
                    executable.cyan(),
                    from.name.cyan(),
                )?;
            }
            [package] => {
                let suggested_command = format!(
                    "{invocation_source} --from {} {}",
                    package.name(),
                    executable
                );
                write!(
                    f,
                    "An executable named `{}` is not provided by package `{}` but is available via the dependency `{}`. Consider using `{}` instead.",
                    executable.cyan(),
                    from.name.cyan(),
                    package.name().cyan(),
                    suggested_command.green()
                )?;
            }
            packages => {
                let provided_by = packages
                    .iter()
                    .map(uv_distribution_types::Name::name)
                    .map(|name| format!("- {}", name.cyan()))
                    .join("\n");
                if self.not_from_expected() {
                    let suggested_command = format!("{invocation_source} --from PKG {executable}");
                    write!(
                        f,
                        "An executable named `{}` is not provided by package `{}` but is available via the following dependencies:\n- {}\nConsider using `{}` instead.",
                        executable.cyan(),
                        from.name.cyan(),
                        provided_by,
                        suggested_command.green(),
                    )?;
                } else {
                    write!(
                        f,
                        "An executable named `{}` is provided by package `{}` but is also available via the following dependencies:\n- {}\nUnexpected behavior may occur.",
                        executable.cyan(),
                        from.name.cyan(),
                        provided_by,
                    )?;
                }
            }
        }

        Ok(())
    }
}

// Clippy isn't happy about the difference in size between these variants, but
// [`ToolRequirement::Package`] is the more common case and it seems annoying to box it.
#[derive(Debug)]
#[allow(clippy::large_enum_variant)]
pub(crate) enum ToolRequirement {
    Python {
        executable: String,
    },
    Package {
        executable: String,
        requirement: Requirement,
    },
}

impl ToolRequirement {
    fn executable(&self) -> &str {
        match self {
            ToolRequirement::Python { executable, .. } => executable,
            ToolRequirement::Package { executable, .. } => executable,
        }
    }
}

impl std::fmt::Display for ToolRequirement {
    fn fmt(&self, f: &mut std::fmt::Formatter<'_>) -> std::fmt::Result {
        match self {
            ToolRequirement::Python { .. } => write!(f, "python"),
            ToolRequirement::Package { requirement, .. } => write!(f, "{requirement}"),
        }
    }
}

/// Get or create a [`PythonEnvironment`] in which to run the specified tools.
///
/// If the target tool is already installed in a compatible environment, returns that
/// [`PythonEnvironment`]. Otherwise, gets or creates a [`CachedEnvironment`].
#[allow(clippy::fn_params_excessive_bools)]
async fn get_or_create_environment(
    request: &ToolRequest<'_>,
    with: &[RequirementsSource],
    constraints: &[RequirementsSource],
    overrides: &[RequirementsSource],
    build_constraints: &[RequirementsSource],
    show_resolution: bool,
    python: Option<&str>,
    install_mirrors: PythonInstallMirrors,
    options: ResolverInstallerOptions,
    settings: &ResolverInstallerSettings,
    network_settings: &NetworkSettings,
    isolated: bool,
    python_preference: PythonPreference,
    python_downloads: PythonDownloads,
    installer_metadata: bool,
    concurrency: Concurrency,
    cache: &Cache,
    printer: Printer,
    preview: PreviewMode,
) -> Result<(ToolRequirement, PythonEnvironment), ProjectError> {
    let client_builder = BaseClientBuilder::new()
        .connectivity(network_settings.connectivity)
        .native_tls(network_settings.native_tls)
        .allow_insecure_host(network_settings.allow_insecure_host.clone());

    let reporter = PythonDownloadReporter::single(printer);

<<<<<<< HEAD
    // Check if the target is `python`
    let python_request = if request.is_python() {
        let target_request = match &request.target {
            Target::Unspecified(_) => None,
            Target::Version(_, _, _, version) => Some(PythonRequest::Version(
                VersionRequest::from_str(&version.to_string()).map_err(anyhow::Error::from)?,
            )),
            Target::Latest(_, _, _) => Some(PythonRequest::Latest),
        };

        if let Some(target_request) = &target_request {
            if let Some(python) = python {
                return Err(anyhow::anyhow!(
                    "Received multiple Python version requests: `{}` and `{}`",
                    python.to_string().cyan(),
                    target_request.to_canonical_string().cyan(),
                )
                .into());
=======
    // Figure out what Python we're targeting, either explicitly like `uvx python@3`, or via the
    // -p/--python flag.
    let python_request = match request {
        ToolRequest::Python {
            request: tool_python_request,
            ..
        } => {
            match python {
                None => Some(tool_python_request.clone()),

                // The user is both invoking a python interpreter directly and also supplying the
                // -p/--python flag. Cases like `uvx -p pypy python` are allowed, for two reasons:
                // 1) Previously this was the only way to invoke e.g. PyPy via `uvx`, and it's nice
                // to remain compatible with that. 2) A script might define an alias like `uvx
                // --python $MY_PYTHON ...`, and it's nice to be able to run the interpreter
                // directly while sticking to that alias.
                //
                // However, we want to error out if we see conflicting or redundant versions like
                // `uvx -p python38 python39`.
                //
                // Note that a command like `uvx default` doesn't bring us here. ToolRequest::parse
                // returns ToolRequest::Package rather than ToolRequest::Python in that case. See
                // PythonRequest::try_from_tool_name.
                Some(python_flag) => {
                    if tool_python_request != &PythonRequest::Default {
                        return Err(anyhow::anyhow!(
                            "Received multiple Python version requests: `{}` and `{}`",
                            python_flag.to_string().cyan(),
                            tool_python_request.to_canonical_string().cyan()
                        )
                        .into());
                    }
                    Some(PythonRequest::parse(python_flag))
                }
>>>>>>> b865f76b
            }
        }
        ToolRequest::Package { .. } => python.map(PythonRequest::parse),
    };

    // Discover an interpreter.
    let interpreter = PythonInstallation::find_or_download(
        python_request.as_ref(),
        EnvironmentPreference::OnlySystem,
        python_preference,
        python_downloads,
        &client_builder,
        cache,
        Some(&reporter),
        install_mirrors.python_install_mirror.as_deref(),
        install_mirrors.pypy_install_mirror.as_deref(),
        install_mirrors.python_downloads_json_url.as_deref(),
    )
    .await?
    .into_interpreter();

    // Initialize any shared state.
    let state = PlatformState::default();
    let workspace_cache = WorkspaceCache::default();

    let from = match request {
        ToolRequest::Python {
            executable: request_executable,
            ..
        } => ToolRequirement::Python {
            executable: request_executable.unwrap_or("python").to_string(),
        },
        ToolRequest::Package {
            executable: request_executable,
            target,
        } => {
            let (executable, requirement) = match target {
                // Ex) `ruff>=0.6.0`
                Target::Unspecified(requirement) => {
                    let spec = RequirementsSpecification::parse_package(requirement)?;

                    // Extract the verbatim executable name, if possible.
                    let name = match &spec.requirement {
                        UnresolvedRequirement::Named(..) => {
                            // Identify the package name from the PEP 508 specifier.
                            //
                            // For example, given `ruff>=0.6.0`, extract `ruff`, to use as the executable name.
                            let content = requirement.trim();
                            let index = content
                                .find(|c| !matches!(c, 'A'..='Z' | 'a'..='z' | '0'..='9' | '-' | '_' | '.'))
                                .unwrap_or(content.len());
                            Some(&content[..index])
                        }
                        UnresolvedRequirement::Unnamed(..) => None,
                    };

                    let requirement = resolve_names(
                        vec![spec],
                        &interpreter,
                        settings,
                        network_settings,
                        &state,
                        concurrency,
                        cache,
                        &workspace_cache,
                        printer,
                        preview,
                    )
                    .await?
                    .pop()
                    .unwrap();

                    // Prefer, in order:
                    // 1. The verbatim executable provided by the user, independent of the requirement (as in: `uvx --from package executable`).
                    // 2. The verbatim executable provided by the user as a named requirement (as in: `uvx change_wheel_version`).
                    // 3. The resolved package name (as in: `uvx git+https://github.com/pallets/flask`).
                    let executable = request_executable
                        .map(ToString::to_string)
                        .or_else(|| name.map(ToString::to_string))
                        .unwrap_or_else(|| requirement.name.to_string());

                    (executable, requirement)
                }
                // Ex) `ruff@0.6.0`
                Target::Version(executable, name, extras, version) => {
                    let executable = request_executable
                        .map(ToString::to_string)
                        .unwrap_or_else(|| (*executable).to_string());
                    let requirement = Requirement {
                        name: name.clone(),
                        extras: extras.clone(),
                        groups: Box::new([]),
                        marker: MarkerTree::default(),
                        source: RequirementSource::Registry {
                            specifier: VersionSpecifiers::from(VersionSpecifier::equals_version(
                                version.clone(),
                            )),
                            index: None,
                            conflict: None,
                        },
                        origin: None,
                    };

                    (executable, requirement)
                }
                // Ex) `ruff@latest`
                Target::Latest(executable, name, extras) => {
                    let executable = request_executable
                        .map(ToString::to_string)
                        .unwrap_or_else(|| (*executable).to_string());
                    let requirement = Requirement {
                        name: name.clone(),
                        extras: extras.clone(),
                        groups: Box::new([]),
                        marker: MarkerTree::default(),
                        source: RequirementSource::Registry {
                            specifier: VersionSpecifiers::empty(),
                            index: None,
                            conflict: None,
                        },
                        origin: None,
                    };

                    (executable, requirement)
                }
            };

            ToolRequirement::Package {
                executable,
                requirement,
            }
        }
    };

    // Read the `--with` requirements.
    let spec = RequirementsSpecification::from_sources(
        with,
        constraints,
        overrides,
        BTreeMap::default(),
        &client_builder,
    )
    .await?;

    // Resolve the `--from` and `--with` requirements.
    let requirements = {
        let mut requirements = Vec::with_capacity(1 + with.len());
        match &from {
            ToolRequirement::Python { .. } => {}
            ToolRequirement::Package { requirement, .. } => requirements.push(requirement.clone()),
        }
        requirements.extend(
            resolve_names(
                spec.requirements.clone(),
                &interpreter,
                settings,
                network_settings,
                &state,
                concurrency,
                cache,
                &workspace_cache,
                printer,
                preview,
            )
            .await?,
        );
        requirements
    };

    // Resolve the constraints.
    let constraints = spec
        .constraints
        .clone()
        .into_iter()
        .map(|constraint| constraint.requirement)
        .collect::<Vec<_>>();

    // Resolve the overrides.
    let overrides = resolve_names(
        spec.overrides.clone(),
        &interpreter,
        settings,
        network_settings,
        &state,
        concurrency,
        cache,
        &workspace_cache,
        printer,
        preview,
    )
    .await?;

    // Check if the tool is already installed in a compatible environment.
    if !isolated && !request.is_latest() {
        let installed_tools = InstalledTools::from_settings()?.init()?;
        let _lock = installed_tools.lock().await?;

        if let ToolRequirement::Package { requirement, .. } = &from {
            let existing_environment = installed_tools
                .get_environment(&requirement.name, cache)?
                .filter(|environment| {
                    python_request.as_ref().is_none_or(|python_request| {
                        python_request.satisfied(environment.interpreter(), cache)
                    })
                });

            // Check if the installed packages meet the requirements.
            if let Some(environment) = existing_environment {
                if installed_tools
                    .get_tool_receipt(&requirement.name)
                    .ok()
                    .flatten()
                    .is_some_and(|receipt| ToolOptions::from(options) == *receipt.options())
                {
                    // Check if the installed packages meet the requirements.
                    let site_packages = SitePackages::from_environment(&environment)?;
                    if matches!(
                        site_packages.satisfies_requirements(
                            requirements.iter(),
                            constraints.iter(),
                            overrides.iter(),
                            &interpreter.resolver_marker_environment()
                        ),
                        Ok(SatisfiesResult::Fresh { .. })
                    ) {
                        debug!("Using existing tool `{}`", requirement.name);
                        return Ok((from, environment));
                    }
                }
            }
        }
    }

    // Create a `RequirementsSpecification` from the resolved requirements, to avoid re-resolving.
    let spec = EnvironmentSpecification::from(RequirementsSpecification {
        requirements: requirements
            .into_iter()
            .map(UnresolvedRequirementSpecification::from)
            .collect(),
        constraints: constraints
            .into_iter()
            .map(NameRequirementSpecification::from)
            .collect(),
        overrides: overrides
            .into_iter()
            .map(UnresolvedRequirementSpecification::from)
            .collect(),
        ..spec
    });

    // Read the `--build-constraints` requirements.
    let build_constraints = Constraints::from_requirements(
        operations::read_constraints(build_constraints, &client_builder)
            .await?
            .into_iter()
            .map(|constraint| constraint.requirement),
    );

    // TODO(zanieb): When implementing project-level tools, discover the project and check if it has the tool.
    // TODO(zanieb): Determine if we should layer on top of the project environment if it is present.

    let result = CachedEnvironment::from_spec(
        spec.clone(),
        build_constraints.clone(),
        &interpreter,
        settings,
        network_settings,
        &state,
        if show_resolution {
            Box::new(DefaultResolveLogger)
        } else {
            Box::new(SummaryResolveLogger)
        },
        if show_resolution {
            Box::new(DefaultInstallLogger)
        } else {
            Box::new(SummaryInstallLogger)
        },
        installer_metadata,
        concurrency,
        cache,
        printer,
        preview,
    )
    .await;

    let environment = match result {
        Ok(environment) => environment,
        Err(err) => match err {
            ProjectError::Operation(err) => {
                // If the resolution failed due to the discovered interpreter not satisfying the
                // `requires-python` constraint, we can try to refine the interpreter.
                //
                // For example, if we discovered a Python 3.8 interpreter on the user's machine,
                // but the tool requires Python 3.10 or later, we can try to download a
                // Python 3.10 interpreter and re-resolve.
                let Some(interpreter) = refine_interpreter(
                    &interpreter,
                    python_request.as_ref(),
                    &err,
                    &client_builder,
                    &reporter,
                    &install_mirrors,
                    python_preference,
                    python_downloads,
                    cache,
                )
                .await
                .ok()
                .flatten() else {
                    return Err(err.into());
                };

                debug!(
                    "Re-resolving with Python {} (`{}`)",
                    interpreter.python_version(),
                    interpreter.sys_executable().display()
                );

                CachedEnvironment::from_spec(
                    spec,
                    build_constraints,
                    &interpreter,
                    settings,
                    network_settings,
                    &state,
                    if show_resolution {
                        Box::new(DefaultResolveLogger)
                    } else {
                        Box::new(SummaryResolveLogger)
                    },
                    if show_resolution {
                        Box::new(DefaultInstallLogger)
                    } else {
                        Box::new(SummaryInstallLogger)
                    },
                    installer_metadata,
                    concurrency,
                    cache,
                    printer,
                    preview,
                )
                .await?
            }
            err => return Err(err),
        },
    };

    // Clear any existing overlay.
    environment.clear_overlay()?;
    environment.clear_system_site_packages()?;

    Ok((from, environment.into()))
}<|MERGE_RESOLUTION|>--- conflicted
+++ resolved
@@ -696,26 +696,6 @@
 
     let reporter = PythonDownloadReporter::single(printer);
 
-<<<<<<< HEAD
-    // Check if the target is `python`
-    let python_request = if request.is_python() {
-        let target_request = match &request.target {
-            Target::Unspecified(_) => None,
-            Target::Version(_, _, _, version) => Some(PythonRequest::Version(
-                VersionRequest::from_str(&version.to_string()).map_err(anyhow::Error::from)?,
-            )),
-            Target::Latest(_, _, _) => Some(PythonRequest::Latest),
-        };
-
-        if let Some(target_request) = &target_request {
-            if let Some(python) = python {
-                return Err(anyhow::anyhow!(
-                    "Received multiple Python version requests: `{}` and `{}`",
-                    python.to_string().cyan(),
-                    target_request.to_canonical_string().cyan(),
-                )
-                .into());
-=======
     // Figure out what Python we're targeting, either explicitly like `uvx python@3`, or via the
     // -p/--python flag.
     let python_request = match request {
@@ -750,7 +730,6 @@
                     }
                     Some(PythonRequest::parse(python_flag))
                 }
->>>>>>> b865f76b
             }
         }
         ToolRequest::Package { .. } => python.map(PythonRequest::parse),
