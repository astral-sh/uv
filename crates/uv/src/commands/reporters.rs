use std::sync::{Arc, Mutex};
use std::time::Duration;

use indicatif::{MultiProgress, ProgressBar, ProgressStyle};
use owo_colors::OwoColorize;
use url::Url;

use distribution_types::{
<<<<<<< HEAD
    BuildableSource, CachedDist, DistributionMetadata, LocalEditable, Name, ResolvedDist,
    SourceDist, VersionOrUrl,
=======
    BuildableSource, CachedDist, DistributionMetadata, LocalEditable, Name, SourceDist,
    VersionOrUrl,
>>>>>>> cf309328
};
use uv_normalize::PackageName;

use crate::printer::Printer;

#[derive(Debug)]
<<<<<<< HEAD
pub(crate) struct FinderReporter {
    progress: ProgressBar,
}

impl From<Printer> for FinderReporter {
    fn from(printer: Printer) -> Self {
        let progress = ProgressBar::with_draw_target(None, printer.target());
        progress.set_style(
            ProgressStyle::with_template("{bar:20} [{pos}/{len}] {wide_msg:.dim}").unwrap(),
        );
        progress.set_message("Resolving dependencies...");
        Self { progress }
    }
}

impl FinderReporter {
    #[must_use]
    pub(crate) fn with_length(self, length: u64) -> Self {
        self.progress.set_length(length);
        self
    }
}

impl uv_resolver::FinderReporter for FinderReporter {
    fn on_progress(&self, dist: &ResolvedDist) {
        self.progress.set_message(format!("{dist}"));
        self.progress.inc(1);
    }

    fn on_complete(&self) {
        self.progress.finish_and_clear();
    }
}

#[derive(Debug)]
=======
>>>>>>> cf309328
pub(crate) struct DownloadReporter {
    printer: Printer,
    multi_progress: MultiProgress,
    progress: ProgressBar,
    bars: Arc<Mutex<Vec<ProgressBar>>>,
}

impl From<Printer> for DownloadReporter {
    fn from(printer: Printer) -> Self {
        let multi_progress = MultiProgress::with_draw_target(printer.target());

        let progress = multi_progress.add(ProgressBar::with_draw_target(None, printer.target()));
        progress.set_style(
            ProgressStyle::with_template("{bar:20} [{pos}/{len}] {wide_msg:.dim}").unwrap(),
        );
        progress.set_message("Fetching packages...");

        Self {
            printer,
            multi_progress,
            progress,
            bars: Arc::new(Mutex::new(Vec::new())),
        }
    }
}

impl DownloadReporter {
    #[must_use]
    pub(crate) fn with_length(self, length: u64) -> Self {
        self.progress.set_length(length);
        self
    }
}

impl DownloadReporter {
    fn on_any_build_start(&self, color_string: &str) -> usize {
        let progress = self.multi_progress.insert_before(
            &self.progress,
            ProgressBar::with_draw_target(None, self.printer.target()),
        );

        progress.set_style(ProgressStyle::with_template("{wide_msg}").unwrap());
        progress.set_message(format!("{} {}", "Building".bold().cyan(), color_string));

        let mut bars = self.bars.lock().unwrap();
        bars.push(progress);
        bars.len() - 1
    }

    fn on_any_build_complete(&self, color_string: &str, id: usize) {
        let bars = self.bars.lock().unwrap();
        let progress = &bars[id];
        progress.finish_with_message(format!("   {} {}", "Built".bold().green(), color_string));
    }
}

impl uv_installer::DownloadReporter for DownloadReporter {
    fn on_progress(&self, dist: &CachedDist) {
        self.progress.set_message(format!("{dist}"));
        self.progress.inc(1);
    }

    fn on_complete(&self) {
        self.progress.finish_and_clear();
    }

    fn on_build_start(&self, source: &BuildableSource) -> usize {
        self.on_any_build_start(&source.to_color_string())
    }

    fn on_build_complete(&self, source: &BuildableSource, index: usize) {
        self.on_any_build_complete(&source.to_color_string(), index);
    }

    fn on_editable_build_start(&self, dist: &LocalEditable) -> usize {
        self.on_any_build_start(&dist.to_color_string())
    }

    fn on_editable_build_complete(&self, dist: &LocalEditable, id: usize) {
        self.on_any_build_complete(&dist.to_color_string(), id);
    }

    fn on_checkout_start(&self, url: &Url, rev: &str) -> usize {
        let progress = self.multi_progress.insert_before(
            &self.progress,
            ProgressBar::with_draw_target(None, self.printer.target()),
        );

        progress.set_style(ProgressStyle::with_template("{wide_msg}").unwrap());
        progress.set_message(format!(
            "{} {} ({})",
            "Updating".bold().cyan(),
            url,
            rev.dimmed()
        ));
        progress.finish();

        let mut bars = self.bars.lock().unwrap();
        bars.push(progress);
        bars.len() - 1
    }

    fn on_checkout_complete(&self, url: &Url, rev: &str, index: usize) {
        let bars = self.bars.lock().unwrap();
        let progress = &bars[index];
        progress.finish_with_message(format!(
            " {} {} ({})",
            "Updated".bold().green(),
            url,
            rev.dimmed()
        ));
    }
}

#[derive(Debug)]
pub(crate) struct InstallReporter {
    progress: ProgressBar,
}

impl From<Printer> for InstallReporter {
    fn from(printer: Printer) -> Self {
        let progress = ProgressBar::with_draw_target(None, printer.target());
        progress.set_style(
            ProgressStyle::with_template("{bar:20} [{pos}/{len}] {wide_msg:.dim}").unwrap(),
        );
        progress.set_message("Installing wheels...");
        Self { progress }
    }
}

impl InstallReporter {
    #[must_use]
    pub(crate) fn with_length(self, length: u64) -> Self {
        self.progress.set_length(length);
        self
    }
}

impl uv_installer::InstallReporter for InstallReporter {
    fn on_install_progress(&self, wheel: &CachedDist) {
        self.progress.set_message(format!("{wheel}"));
        self.progress.inc(1);
    }

    fn on_install_complete(&self) {
        self.progress.finish_and_clear();
    }
}

#[derive(Debug)]
pub(crate) struct ResolverReporter {
    printer: Printer,
    multi_progress: MultiProgress,
    progress: ProgressBar,
    bars: Arc<Mutex<Vec<ProgressBar>>>,
}

impl From<Printer> for ResolverReporter {
    fn from(printer: Printer) -> Self {
        let multi_progress = MultiProgress::with_draw_target(printer.target());

        let progress = multi_progress.add(ProgressBar::with_draw_target(None, printer.target()));
        progress.enable_steady_tick(Duration::from_millis(200));
        progress.set_style(
            ProgressStyle::with_template("{spinner:.white} {wide_msg:.dim}")
                .unwrap()
                .tick_strings(&["⠋", "⠙", "⠹", "⠸", "⠼", "⠴", "⠦", "⠧", "⠇", "⠏"]),
        );
        progress.set_message("Resolving dependencies...");

        Self {
            printer,
            multi_progress,
            progress,
            bars: Arc::new(Mutex::new(Vec::new())),
        }
    }
}

impl ResolverReporter {
    #[must_use]
    pub(crate) fn with_length(self, length: u64) -> Self {
        self.progress.set_length(length);
        self
    }

    fn on_progress(&self, name: &PackageName, version_or_url: &VersionOrUrl) {
        match version_or_url {
            VersionOrUrl::Version(version) => {
                self.progress.set_message(format!("{name}=={version}"));
            }
            VersionOrUrl::Url(url) => {
                self.progress.set_message(format!("{name} @ {url}"));
            }
        }
    }

    fn on_complete(&self) {
        self.progress.finish_and_clear();
    }

    fn on_build_start(&self, source: &BuildableSource) -> usize {
        let progress = self.multi_progress.insert_before(
            &self.progress,
            ProgressBar::with_draw_target(None, self.printer.target()),
        );

        progress.set_style(ProgressStyle::with_template("{wide_msg}").unwrap());
        progress.set_message(format!(
            "{} {}",
            "Building".bold().cyan(),
            source.to_color_string(),
        ));

        let mut bars = self.bars.lock().unwrap();
        bars.push(progress);
        bars.len() - 1
    }

    fn on_build_complete(&self, source: &BuildableSource, index: usize) {
        let bars = self.bars.lock().unwrap();
        let progress = &bars[index];
        progress.finish_with_message(format!(
            "   {} {}",
            "Built".bold().green(),
            source.to_color_string(),
        ));
    }

    fn on_checkout_start(&self, url: &Url, rev: &str) -> usize {
        let progress = self.multi_progress.insert_before(
            &self.progress,
            ProgressBar::with_draw_target(None, self.printer.target()),
        );

        progress.set_style(ProgressStyle::with_template("{wide_msg}").unwrap());
        progress.set_message(format!(
            "{} {} ({})",
            "Updating".bold().cyan(),
            url,
            rev.dimmed()
        ));
        progress.finish();

        let mut bars = self.bars.lock().unwrap();
        bars.push(progress);
        bars.len() - 1
    }

    fn on_checkout_complete(&self, url: &Url, rev: &str, index: usize) {
        let bars = self.bars.lock().unwrap();
        let progress = &bars[index];
        progress.finish_with_message(format!(
            " {} {} ({})",
            "Updated".bold().green(),
            url,
            rev.dimmed()
        ));
    }
}

impl uv_resolver::ResolverReporter for ResolverReporter {
    fn on_progress(&self, name: &PackageName, version_or_url: &VersionOrUrl) {
        self.on_progress(name, version_or_url);
    }

    fn on_complete(&self) {
        self.on_complete();
    }

    fn on_build_start(&self, source: &BuildableSource) -> usize {
        self.on_build_start(source)
    }

    fn on_build_complete(&self, source: &BuildableSource, index: usize) {
        self.on_build_complete(source, index);
    }

    fn on_checkout_start(&self, url: &Url, rev: &str) -> usize {
        self.on_checkout_start(url, rev)
    }

    fn on_checkout_complete(&self, url: &Url, rev: &str, index: usize) {
        self.on_checkout_complete(url, rev, index);
    }
}

impl uv_distribution::Reporter for ResolverReporter {
    fn on_build_start(&self, source: &BuildableSource) -> usize {
        self.on_build_start(source)
    }

    fn on_build_complete(&self, source: &BuildableSource, index: usize) {
        self.on_build_complete(source, index);
    }

    fn on_checkout_start(&self, url: &Url, rev: &str) -> usize {
        self.on_checkout_start(url, rev)
    }

    fn on_checkout_complete(&self, url: &Url, rev: &str, index: usize) {
        self.on_checkout_complete(url, rev, index);
    }
}

/// Like [`std::fmt::Display`], but with colors.
trait ColorDisplay {
    fn to_color_string(&self) -> String;
}

impl ColorDisplay for SourceDist {
    fn to_color_string(&self) -> String {
        let name = self.name();
        let version_or_url = self.version_or_url();
        format!("{}{}", name, version_or_url.to_string().dimmed())
    }
}

impl ColorDisplay for BuildableSource<'_> {
    fn to_color_string(&self) -> String {
        match self {
            BuildableSource::Dist(dist) => dist.to_color_string(),
            BuildableSource::Url(url) => url.to_string(),
        }
    }
}

impl ColorDisplay for LocalEditable {
    fn to_color_string(&self) -> String {
        format!("{}", self.to_string().dimmed())
    }
}<|MERGE_RESOLUTION|>--- conflicted
+++ resolved
@@ -6,57 +6,14 @@
 use url::Url;
 
 use distribution_types::{
-<<<<<<< HEAD
-    BuildableSource, CachedDist, DistributionMetadata, LocalEditable, Name, ResolvedDist,
-    SourceDist, VersionOrUrl,
-=======
     BuildableSource, CachedDist, DistributionMetadata, LocalEditable, Name, SourceDist,
     VersionOrUrl,
->>>>>>> cf309328
 };
 use uv_normalize::PackageName;
 
 use crate::printer::Printer;
 
 #[derive(Debug)]
-<<<<<<< HEAD
-pub(crate) struct FinderReporter {
-    progress: ProgressBar,
-}
-
-impl From<Printer> for FinderReporter {
-    fn from(printer: Printer) -> Self {
-        let progress = ProgressBar::with_draw_target(None, printer.target());
-        progress.set_style(
-            ProgressStyle::with_template("{bar:20} [{pos}/{len}] {wide_msg:.dim}").unwrap(),
-        );
-        progress.set_message("Resolving dependencies...");
-        Self { progress }
-    }
-}
-
-impl FinderReporter {
-    #[must_use]
-    pub(crate) fn with_length(self, length: u64) -> Self {
-        self.progress.set_length(length);
-        self
-    }
-}
-
-impl uv_resolver::FinderReporter for FinderReporter {
-    fn on_progress(&self, dist: &ResolvedDist) {
-        self.progress.set_message(format!("{dist}"));
-        self.progress.inc(1);
-    }
-
-    fn on_complete(&self) {
-        self.progress.finish_and_clear();
-    }
-}
-
-#[derive(Debug)]
-=======
->>>>>>> cf309328
 pub(crate) struct DownloadReporter {
     printer: Printer,
     multi_progress: MultiProgress,
