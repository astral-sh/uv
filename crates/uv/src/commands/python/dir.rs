use anstream::println;
use anyhow::Context;
use owo_colors::OwoColorize;

use uv_fs::Simplified;
use uv_python::managed::{python_executable_dir, ManagedPythonInstallations};

/// Show the Python installation directory.
pub(crate) fn dir(bin: bool) -> anyhow::Result<()> {
    if bin {
        let bin = python_executable_dir()?;
        println!("{}", bin.simplified_display().cyan());
    } else {
        let installed_toolchains = ManagedPythonInstallations::from_settings()
            .context("Failed to initialize toolchain settings")?;
        println!(
            "{}",
            installed_toolchains.root().simplified_display().cyan()
        );
    }

<<<<<<< HEAD
/// Show the toolchain directory.
pub(crate) fn dir() -> anyhow::Result<()> {
    let installed_toolchains = ManagedPythonInstallations::from_settings(None)
        .context("Failed to initialize toolchain settings")?;
    println!(
        "{}",
        installed_toolchains.root().simplified_display().cyan()
    );
=======
>>>>>>> 6fb0d797
    Ok(())
}<|MERGE_RESOLUTION|>--- conflicted
+++ resolved
@@ -19,16 +19,5 @@
         );
     }
 
-<<<<<<< HEAD
-/// Show the toolchain directory.
-pub(crate) fn dir() -> anyhow::Result<()> {
-    let installed_toolchains = ManagedPythonInstallations::from_settings(None)
-        .context("Failed to initialize toolchain settings")?;
-    println!(
-        "{}",
-        installed_toolchains.root().simplified_display().cyan()
-    );
-=======
->>>>>>> 6fb0d797
     Ok(())
 }