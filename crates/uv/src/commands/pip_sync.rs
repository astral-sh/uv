--- conflicted
+++ resolved
@@ -26,15 +26,11 @@
     ExtrasSpecification, NamedRequirementsResolver, RequirementsSource, RequirementsSpecification,
     SourceTreeResolver,
 };
-<<<<<<< HEAD
-use uv_resolver::InMemoryIndex;
+use uv_resolver::{DependencyMode, InMemoryIndex, Manifest, OptionsBuilder, Resolver};
 use uv_types::{
-    BuildIsolation, ConfigSettings, InFlight, NoBinary, NoBuild, Reinstall, SetupPyStrategy,
+    BuildIsolation, ConfigSettings, EmptyInstalledPackages, InFlight, NoBinary, NoBuild, Reinstall,
+    SetupPyStrategy,
 };
-=======
-use uv_resolver::{DependencyMode, InMemoryIndex, Manifest, OptionsBuilder, Resolver};
-use uv_types::{BuildIsolation, ConfigSettings, InFlight, NoBuild, SetupPyStrategy};
->>>>>>> cf309328
 use uv_warnings::warn_user;
 
 use crate::commands::reporters::{DownloadReporter, InstallReporter, ResolverReporter};
@@ -298,6 +294,8 @@
             &flat_index,
             &index,
             &build_dispatch,
+            // TODO(zanieb): We should consier support for installed packages in pip sync
+            &EmptyInstalledPackages,
         )?
         .with_reporter(reporter);
         let resolution = resolver.resolve().await?;
