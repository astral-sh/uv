use std::path::Path;

use anstream::print;
use anyhow::Result;
use futures::{stream, StreamExt};

use uv_cache::{Cache, Refresh};
use uv_cache_info::Timestamp;
use uv_client::{Connectivity, RegistryClientBuilder};
use uv_configuration::{
    Concurrency, DevGroupsSpecification, LowerBound, TargetTriple, TrustedHost,
};
use uv_distribution_types::IndexCapabilities;
use uv_pep440::Version;
use uv_pep508::PackageName;
use uv_python::{PythonDownloads, PythonPreference, PythonRequest, PythonVersion};
<<<<<<< HEAD
use uv_resolver::TreeDisplay;
use uv_settings::InstallMirrorOptions;
=======
use uv_resolver::{PackageMap, TreeDisplay};
>>>>>>> 926660ae
use uv_workspace::{DiscoveryOptions, Workspace};

use crate::commands::pip::latest::LatestClient;
use crate::commands::pip::loggers::DefaultResolveLogger;
use crate::commands::pip::resolution_markers;
use crate::commands::project::lock::{do_safe_lock, LockMode};
use crate::commands::project::{
    default_dependency_groups, DependencyGroupsTarget, ProjectError, ProjectInterpreter,
};
use crate::commands::{diagnostics, ExitStatus, SharedState};
use crate::printer::Printer;
use crate::settings::ResolverSettings;

/// Run a command.
#[allow(clippy::fn_params_excessive_bools)]
pub(crate) async fn tree(
    project_dir: &Path,
    dev: DevGroupsSpecification,
    locked: bool,
    frozen: bool,
    universal: bool,
    depth: u8,
    prune: Vec<PackageName>,
    package: Vec<PackageName>,
    no_dedupe: bool,
    invert: bool,
    outdated: bool,
    python_version: Option<PythonVersion>,
    python_platform: Option<TargetTriple>,
    python: Option<String>,
    install_mirrors: InstallMirrorOptions,
    settings: ResolverSettings,
    python_preference: PythonPreference,
    python_downloads: PythonDownloads,
    connectivity: Connectivity,
    concurrency: Concurrency,
    native_tls: bool,
    allow_insecure_host: &[TrustedHost],
    no_config: bool,
    cache: &Cache,
    printer: Printer,
) -> Result<ExitStatus> {
    // Find the project requirements.
    let workspace = Workspace::discover(project_dir, &DiscoveryOptions::default()).await?;

    // Validate that any referenced dependency groups are defined in the workspace.
    if !frozen {
        let target = DependencyGroupsTarget::Workspace(&workspace);
        target.validate(&dev)?;
    }

    // Determine the default groups to include.
    let defaults = default_dependency_groups(workspace.pyproject_toml())?;

    // Find an interpreter for the project, unless `--frozen` and `--universal` are both set.
    let interpreter = if frozen && universal {
        None
    } else {
        Some(
            ProjectInterpreter::discover(
                &workspace,
                project_dir,
                python.as_deref().map(PythonRequest::parse),
                python_preference,
                python_downloads,
                connectivity,
                native_tls,
                allow_insecure_host,
                no_config,
                cache,
                printer,
                install_mirrors,
            )
            .await?
            .into_interpreter(),
        )
    };

    // Determine the lock mode.
    let mode = if frozen {
        LockMode::Frozen
    } else if locked {
        LockMode::Locked(interpreter.as_ref().unwrap())
    } else {
        LockMode::Write(interpreter.as_ref().unwrap())
    };

    // Initialize any shared state.
    let state = SharedState::default();

    // Update the lockfile, if necessary.
    let lock = match do_safe_lock(
        mode,
        &workspace,
        settings.as_ref(),
        LowerBound::Allow,
        &state,
        Box::new(DefaultResolveLogger),
        connectivity,
        concurrency,
        native_tls,
        allow_insecure_host,
        cache,
        printer,
    )
    .await
    {
        Ok(result) => result.into_lock(),
        Err(ProjectError::Operation(err)) => {
            return diagnostics::OperationDiagnostic::default()
                .report(err)
                .map_or(Ok(ExitStatus::Failure), |err| Err(err.into()))
        }
        Err(err) => return Err(err.into()),
    };

    // Determine the markers to use for resolution.
    let markers = (!universal).then(|| {
        resolution_markers(
            python_version.as_ref(),
            python_platform.as_ref(),
            interpreter.as_ref().unwrap(),
        )
    });

    // If necessary, look up the latest version of each package.
    let latest = if outdated {
        let ResolverSettings {
            index_locations: _,
            index_strategy: _,
            keyring_provider,
            resolution: _,
            prerelease: _,
            dependency_metadata: _,
            config_setting: _,
            no_build_isolation: _,
            no_build_isolation_package: _,
            exclude_newer: _,
            link_mode: _,
            upgrade: _,
            build_options: _,
            sources: _,
        } = &settings;

        let capabilities = IndexCapabilities::default();

        // Initialize the registry client.
        let client =
            RegistryClientBuilder::new(cache.clone().with_refresh(Refresh::All(Timestamp::now())))
                .native_tls(native_tls)
                .connectivity(connectivity)
                .keyring(*keyring_provider)
                .allow_insecure_host(allow_insecure_host.to_vec())
                .build();

        // Initialize the client to fetch the latest version of each package.
        let client = LatestClient {
            client: &client,
            capabilities: &capabilities,
            prerelease: lock.prerelease_mode(),
            exclude_newer: lock.exclude_newer(),
            requires_python: lock.requires_python(),
            tags: None,
        };

        // Fetch the latest version for each package.
        stream::iter(lock.packages())
            .filter_map(|package| async {
                let index = package.index(workspace.install_path()).ok()??;
                let filename = client
                    .find_latest(package.name(), Some(&index))
                    .await
                    .ok()??;
                if filename.version() == package.version() {
                    None
                } else {
                    Some((package.clone(), filename.into_version()))
                }
            })
            .collect::<PackageMap<Version>>()
            .await
    } else {
        PackageMap::default()
    };

    // Render the tree.
    let tree = TreeDisplay::new(
        &lock,
        markers.as_ref(),
        &latest,
        depth.into(),
        &prune,
        &package,
        &dev.with_defaults(defaults),
        no_dedupe,
        invert,
    );

    print!("{tree}");

    Ok(ExitStatus::Success)
}<|MERGE_RESOLUTION|>--- conflicted
+++ resolved
@@ -14,12 +14,8 @@
 use uv_pep440::Version;
 use uv_pep508::PackageName;
 use uv_python::{PythonDownloads, PythonPreference, PythonRequest, PythonVersion};
-<<<<<<< HEAD
-use uv_resolver::TreeDisplay;
+use uv_resolver::{PackageMap, TreeDisplay};
 use uv_settings::InstallMirrorOptions;
-=======
-use uv_resolver::{PackageMap, TreeDisplay};
->>>>>>> 926660ae
 use uv_workspace::{DiscoveryOptions, Workspace};
 
 use crate::commands::pip::latest::LatestClient;
@@ -88,10 +84,10 @@
                 connectivity,
                 native_tls,
                 allow_insecure_host,
+                install_mirrors,
                 no_config,
                 cache,
                 printer,
-                install_mirrors,
             )
             .await?
             .into_interpreter(),
