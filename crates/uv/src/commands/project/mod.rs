use std::borrow::Cow;
use std::collections::{BTreeMap, BTreeSet};
use std::fmt::Write;
use std::path::{Path, PathBuf};
use std::sync::Arc;

use itertools::Itertools;
use owo_colors::OwoColorize;
use tracing::{debug, trace, warn};

use uv_cache::{Cache, CacheBucket};
use uv_cache_key::cache_digest;
use uv_client::{BaseClientBuilder, FlatIndexClient, RegistryClientBuilder};
use uv_configuration::{
    Concurrency, Constraints, DependencyGroupsWithDefaults, DryRun, ExtrasSpecification,
    PreviewMode, Reinstall, SourceStrategy, Upgrade,
};
use uv_dispatch::{BuildDispatch, SharedState};
use uv_distribution::{DistributionDatabase, LoweredRequirement};
use uv_distribution_types::{
    Index, Requirement, RequiresPython, Resolution, UnresolvedRequirement,
    UnresolvedRequirementSpecification,
};
use uv_fs::{CWD, LockedFile, Simplified};
use uv_git::ResolvedRepositoryReference;
use uv_installer::{SatisfiesResult, SitePackages};
use uv_normalize::{DEV_DEPENDENCIES, DefaultGroups, ExtraName, GroupName, PackageName};
use uv_pep440::{TildeVersionSpecifier, Version, VersionSpecifiers};
use uv_pep508::MarkerTreeContents;
<<<<<<< HEAD
use uv_pypi_types::{ConflictKind, ConflictSet, Conflicts, Requirement};
=======
use uv_pypi_types::{ConflictPackage, ConflictSet, Conflicts};
>>>>>>> 02345a5a
use uv_python::{
    EnvironmentPreference, Interpreter, InvalidEnvironmentKind, PythonDownloads, PythonEnvironment,
    PythonInstallation, PythonPreference, PythonRequest, PythonVariant, PythonVersionFile,
    VersionFileDiscoveryOptions, VersionRequest,
};
use uv_requirements::upgrade::{LockedRequirements, read_lock_requirements};
use uv_requirements::{NamedRequirementsResolver, RequirementsSpecification};
use uv_resolver::{
    FlatIndex, Lock, OptionsBuilder, Preference, PythonRequirement, ResolverEnvironment,
    ResolverOutput,
};
use uv_scripts::Pep723ItemRef;
use uv_settings::PythonInstallMirrors;
use uv_static::EnvVars;
use uv_types::{BuildIsolation, EmptyInstalledPackages, HashStrategy};
use uv_warnings::{warn_user, warn_user_once};
use uv_workspace::dependency_groups::DependencyGroupError;
use uv_workspace::pyproject::PyProjectToml;
use uv_workspace::{RequiresPythonSources, Workspace, WorkspaceCache};

use crate::commands::pip::loggers::{InstallLogger, ResolveLogger};
use crate::commands::pip::operations::{Changelog, Modifications};
use crate::commands::reporters::{PythonDownloadReporter, ResolverReporter};
use crate::commands::{capitalize, conjunction, pip};
use crate::printer::Printer;
use crate::settings::{
    InstallerSettingsRef, NetworkSettings, ResolverInstallerSettings, ResolverSettings,
};

pub(crate) mod add;
pub(crate) mod environment;
pub(crate) mod export;
pub(crate) mod init;
mod install_target;
pub(crate) mod lock;
mod lock_target;
pub(crate) mod remove;
pub(crate) mod run;
pub(crate) mod sync;
pub(crate) mod tree;
pub(crate) mod version;

#[derive(thiserror::Error, Debug)]
pub(crate) enum ProjectError {
    #[error(
        "The lockfile at `uv.lock` needs to be updated, but `--locked` was provided. To update the lockfile, run `uv lock`."
    )]
    LockMismatch(Box<Lock>),

    #[error(
        "Unable to find lockfile at `uv.lock`. To create a lockfile, run `uv lock` or `uv sync`."
    )]
    MissingLockfile,

    #[error(
        "The lockfile at `uv.lock` uses an unsupported schema version (v{1}, but only v{0} is supported). Downgrade to a compatible uv version, or remove the `uv.lock` prior to running `uv lock` or `uv sync`."
    )]
    UnsupportedLockVersion(u32, u32),

    #[error(
        "Failed to parse `uv.lock`, which uses an unsupported schema version (v{1}, but only v{0} is supported). Downgrade to a compatible uv version, or remove the `uv.lock` prior to running `uv lock` or `uv sync`."
    )]
    UnparsableLockVersion(u32, u32, #[source] toml::de::Error),

    #[error("Failed to serialize `uv.lock`")]
    LockSerialization(#[from] toml_edit::ser::Error),

    #[error(
        "The current Python version ({0}) is not compatible with the locked Python requirement: `{1}`"
    )]
    LockedPythonIncompatibility(Version, RequiresPython),

    #[error(
        "The current Python platform is not compatible with the lockfile's supported environments: {0}"
    )]
    LockedPlatformIncompatibility(String),

    #[error(transparent)]
    Conflict(#[from] ConflictError),

    #[error(
<<<<<<< HEAD
        "{} are incompatible with the declared conflicts: {{{}}}",
        _1.iter().map(|conflict| {
            match conflict {
                ConflictKind::Project => "the project".to_string(),
                ConflictKind::Extra(ref extra) => format!("extra `{extra}`"),
                ConflictKind::Group(ref group) => format!("group `{group}`"),
            }
        }).collect::<Vec<String>>().join(", "),
        _0
            .iter()
            .map(|item| {
                match item.kind() {
                    ConflictKind::Project => "the project".to_string(),
                    ConflictKind::Extra(ref extra) => format!("`{}[{}]`", item.package(), extra),
                    ConflictKind::Group(ref group) => format!("`{}:{}`", item.package(), group),
                }
            })
            .collect::<Vec<String>>()
            .join(", "),
    )]
    ConflictIncompatibility(ConflictSet, Vec<ConflictKind>),
=======
        "The requested interpreter resolved to Python {_0}, which is incompatible with the project's Python requirement: `{_1}`{}",
        format_optional_requires_python_sources(_2, *_3)
    )]
    RequestedPythonProjectIncompatibility(Version, RequiresPython, RequiresPythonSources, bool),
>>>>>>> 02345a5a

    #[error(
        "The Python request from `{_0}` resolved to Python {_1}, which is incompatible with the project's Python requirement: `{_2}`{}\nUse `uv python pin` to update the `.python-version` file to a compatible version",
        format_optional_requires_python_sources(_3, *_4)
    )]
    DotPythonVersionProjectIncompatibility(
        String,
        Version,
        RequiresPython,
        RequiresPythonSources,
        bool,
    ),

    #[error(
        "The resolved Python interpreter (Python {_0}) is incompatible with the project's Python requirement: `{_1}`{}",
        format_optional_requires_python_sources(_2, *_3)
    )]
    RequiresPythonProjectIncompatibility(Version, RequiresPython, RequiresPythonSources, bool),

    #[error(
        "The requested interpreter resolved to Python {0}, which is incompatible with the script's Python requirement: `{1}`"
    )]
    RequestedPythonScriptIncompatibility(Version, RequiresPython),

    #[error(
        "The Python request from `{0}` resolved to Python {1}, which is incompatible with the script's Python requirement: `{2}`"
    )]
    DotPythonVersionScriptIncompatibility(String, Version, RequiresPython),

    #[error(
        "The resolved Python interpreter (Python {0}) is incompatible with the script's Python requirement: `{1}`"
    )]
    RequiresPythonScriptIncompatibility(Version, RequiresPython),

    #[error("Group `{0}` is not defined in the project's `dependency-groups` table")]
    MissingGroupProject(GroupName),

    #[error("Group `{0}` is not defined in any project's `dependency-groups` table")]
    MissingGroupWorkspace(GroupName),

    #[error("PEP 723 scripts do not support dependency groups, but group `{0}` was specified")]
    MissingGroupScript(GroupName),

    #[error(
        "Default group `{0}` (from `tool.uv.default-groups`) is not defined in the project's `dependency-groups` table"
    )]
    MissingDefaultGroup(GroupName),

    #[error("Extra `{0}` is not defined in the project's `optional-dependencies` table")]
    MissingExtraProject(ExtraName),

    #[error("Extra `{0}` is not defined in any project's `optional-dependencies` table")]
    MissingExtraWorkspace(ExtraName),

    #[error("PEP 723 scripts do not support optional dependencies, but extra `{0}` was specified")]
    MissingExtraScript(ExtraName),

    #[error("Supported environments must be disjoint, but the following markers overlap: `{0}` and `{1}`.\n\n{hint}{colon} replace `{1}` with `{2}`.", hint = "hint".bold().cyan(), colon = ":".bold())]
    OverlappingMarkers(String, String, String),

    #[error("Environment markers `{0}` don't overlap with Python requirement `{1}`")]
    DisjointEnvironment(MarkerTreeContents, VersionSpecifiers),

    #[error(
        "Found conflicting Python requirements:\n{}",
        format_requires_python_sources(_0)
    )]
    DisjointRequiresPython(BTreeMap<(PackageName, Option<GroupName>), VersionSpecifiers>),

    #[error("Environment marker is empty")]
    EmptyEnvironment,

    #[error("Project virtual environment directory `{0}` cannot be used because {1}")]
    InvalidProjectEnvironmentDir(PathBuf, String),

    #[error("Failed to parse `uv.lock`")]
    UvLockParse(#[source] toml::de::Error),

    #[error("Failed to parse `pyproject.toml`")]
    PyprojectTomlParse(#[source] toml::de::Error),

    #[error("Failed to update `pyproject.toml`")]
    PyprojectTomlUpdate,

    #[error("Failed to parse PEP 723 script metadata")]
    Pep723ScriptTomlParse(#[source] toml::de::Error),

    #[error("Failed to remove ephemeral overlay")]
    OverlayRemoval(#[source] std::io::Error),

    #[error("Failed to find `site-packages` directory for environment")]
    NoSitePackages,

    #[error("Attempted to drop a temporary virtual environment while still in-use")]
    DroppedEnvironment,

    #[error(transparent)]
    DependencyGroup(#[from] DependencyGroupError),

    #[error(transparent)]
    Python(#[from] uv_python::Error),

    #[error(transparent)]
    Virtualenv(#[from] uv_virtualenv::Error),

    #[error(transparent)]
    HashStrategy(#[from] uv_types::HashStrategyError),

    #[error(transparent)]
    Tags(#[from] uv_platform_tags::TagsError),

    #[error(transparent)]
    FlatIndex(#[from] uv_client::FlatIndexError),

    #[error(transparent)]
    Lock(#[from] uv_resolver::LockError),

    #[error(transparent)]
    Operation(#[from] pip::operations::Error),

    #[error(transparent)]
    Interpreter(#[from] uv_python::InterpreterError),

    #[error(transparent)]
    Tool(#[from] uv_tool::Error),

    #[error(transparent)]
    Name(#[from] uv_normalize::InvalidNameError),

    #[error(transparent)]
    Requirements(#[from] uv_requirements::Error),

    #[error(transparent)]
    Metadata(#[from] uv_distribution::MetadataError),

    #[error(transparent)]
    Lowering(#[from] uv_distribution::LoweringError),

    #[error(transparent)]
    PyprojectMut(#[from] uv_workspace::pyproject_mut::Error),

    #[error(transparent)]
    Fmt(#[from] std::fmt::Error),

    #[error(transparent)]
    Io(#[from] std::io::Error),

    #[error(transparent)]
    Anyhow(#[from] anyhow::Error),
}

#[derive(Debug)]
pub(crate) struct ConflictError {
    /// The set from which the conflict was derived.
    pub(crate) set: ConflictSet,
    /// The items from the set that were enabled, and thus create the conflict.
    pub(crate) conflicts: Vec<ConflictPackage>,
    /// Enabled dependency groups with defaults applied.
    pub(crate) groups: DependencyGroupsWithDefaults,
}

impl std::fmt::Display for ConflictError {
    fn fmt(&self, f: &mut std::fmt::Formatter<'_>) -> std::fmt::Result {
        // Format the set itself.
        let set = self
            .set
            .iter()
            .map(|item| match item.conflict() {
                ConflictPackage::Extra(extra) => format!("`{}[{}]`", item.package(), extra),
                ConflictPackage::Group(group) => format!("`{}:{}`", item.package(), group),
            })
            .join(", ");

        // If all the conflicts are of the same kind, show a more succinct error.
        if self
            .conflicts
            .iter()
            .all(|conflict| matches!(conflict, ConflictPackage::Extra(..)))
        {
            write!(
                f,
                "Extras {} are incompatible with the declared conflicts: {{{set}}}",
                conjunction(
                    self.conflicts
                        .iter()
                        .map(|conflict| match conflict {
                            ConflictPackage::Extra(extra) => format!("`{extra}`"),
                            ConflictPackage::Group(..) => unreachable!(),
                        })
                        .collect()
                )
            )
        } else if self
            .conflicts
            .iter()
            .all(|conflict| matches!(conflict, ConflictPackage::Group(..)))
        {
            let conflict_source = if self.set.is_inferred_conflict() {
                "transitively inferred"
            } else {
                "declared"
            };
            write!(
                f,
                "Groups {} are incompatible with the {conflict_source} conflicts: {{{set}}}",
                conjunction(
                    self.conflicts
                        .iter()
                        .map(|conflict| match conflict {
                            ConflictPackage::Group(group)
                                if self.groups.contains_because_default(group) =>
                                format!("`{group}` (enabled by default)"),
                            ConflictPackage::Group(group) => format!("`{group}`"),
                            ConflictPackage::Extra(..) => unreachable!(),
                        })
                        .collect()
                )
            )
        } else {
            write!(
                f,
                "{} are incompatible with the declared conflicts: {{{set}}}",
                conjunction(
                    self.conflicts
                        .iter()
                        .enumerate()
                        .map(|(i, conflict)| {
                            let conflict = match conflict {
                                ConflictPackage::Extra(extra) => format!("extra `{extra}`"),
                                ConflictPackage::Group(group)
                                    if self.groups.contains_because_default(group) =>
                                {
                                    format!("group `{group}` (enabled by default)")
                                }
                                ConflictPackage::Group(group) => format!("group `{group}`"),
                            };
                            if i == 0 {
                                capitalize(&conflict)
                            } else {
                                conflict
                            }
                        })
                        .collect()
                )
            )
        }
    }
}

impl std::error::Error for ConflictError {}

/// A [`SharedState`] instance to use for universal resolution.
#[derive(Default, Clone)]
pub(crate) struct UniversalState(SharedState);

impl std::ops::Deref for UniversalState {
    type Target = SharedState;

    fn deref(&self) -> &Self::Target {
        &self.0
    }
}

impl UniversalState {
    /// Fork the [`UniversalState`] to create a [`PlatformState`].
    pub(crate) fn fork(&self) -> PlatformState {
        PlatformState(self.0.fork())
    }
}

/// A [`SharedState`] instance to use for platform-specific resolution.
#[derive(Default, Clone)]
pub(crate) struct PlatformState(SharedState);

impl std::ops::Deref for PlatformState {
    type Target = SharedState;

    fn deref(&self) -> &Self::Target {
        &self.0
    }
}

impl PlatformState {
    /// Fork the [`PlatformState`] to create a [`UniversalState`].
    pub(crate) fn fork(&self) -> UniversalState {
        UniversalState(self.0.fork())
    }

    /// Create a [`SharedState`] from the [`PlatformState`].
    pub(crate) fn into_inner(self) -> SharedState {
        self.0
    }
}

/// Compute the `Requires-Python` bound for the [`Workspace`].
///
/// For a [`Workspace`] with multiple packages, the `Requires-Python` bound is the union of the
/// `Requires-Python` bounds of all the packages.
#[allow(clippy::result_large_err)]
pub(crate) fn find_requires_python(
    workspace: &Workspace,
    groups: &DependencyGroupsWithDefaults,
) -> Result<Option<RequiresPython>, ProjectError> {
    let requires_python = workspace.requires_python(groups)?;
    // If there are no `Requires-Python` specifiers in the workspace, return `None`.
    if requires_python.is_empty() {
        return Ok(None);
    }
    for ((package, group), specifiers) in &requires_python {
        if let [spec] = &specifiers[..] {
            if let Some(spec) = TildeVersionSpecifier::from_specifier_ref(spec) {
                if spec.has_patch() {
                    continue;
                }
                let (lower, upper) = spec.bounding_specifiers();
                let spec_0 = spec.with_patch_version(0);
                let (lower_0, upper_0) = spec_0.bounding_specifiers();
                warn_user_once!(
                    "The `requires-python` specifier (`{spec}`) in `{package}{group}` \
                    uses the tilde specifier (`~=`) without a patch version. This will be \
                    interpreted as `{lower}, {upper}`. Did you mean `{spec_0}` to constrain the \
                    version as `{lower_0}, {upper_0}`? We recommend only using \
                    the tilde specifier with a patch version to avoid ambiguity.",
                    group = if let Some(group) = group {
                        format!(":{group}")
                    } else {
                        String::new()
                    },
                );
            }
        }
    }
    match RequiresPython::intersection(requires_python.iter().map(|(.., specifiers)| specifiers)) {
        Some(requires_python) => Ok(Some(requires_python)),
        None => Err(ProjectError::DisjointRequiresPython(requires_python)),
    }
}

/// Returns an error if the [`Interpreter`] does not satisfy the [`Workspace`] `requires-python`.
///
/// If no [`Workspace`] is provided, the `requires-python` will be validated against the originating
/// source (e.g., a `.python-version` file or a `--python` command-line argument).
#[allow(clippy::result_large_err)]
pub(crate) fn validate_project_requires_python(
    interpreter: &Interpreter,
    workspace: Option<&Workspace>,
    groups: &DependencyGroupsWithDefaults,
    requires_python: &RequiresPython,
    source: &PythonRequestSource,
) -> Result<(), ProjectError> {
    if requires_python.contains(interpreter.python_version()) {
        return Ok(());
    }

    // Find all the individual requires_python constraints that conflict
    let conflicting_requires = workspace
        .and_then(|workspace| workspace.requires_python(groups).ok())
        .into_iter()
        .flatten()
        .filter(|(.., requires)| !requires.contains(interpreter.python_version()))
        .collect::<RequiresPythonSources>();
    let workspace_non_trivial = workspace
        .map(|workspace| workspace.packages().len() > 1)
        .unwrap_or(false);

    match source {
        PythonRequestSource::UserRequest => {
            Err(ProjectError::RequestedPythonProjectIncompatibility(
                interpreter.python_version().clone(),
                requires_python.clone(),
                conflicting_requires,
                workspace_non_trivial,
            ))
        }
        PythonRequestSource::DotPythonVersion(file) => {
            Err(ProjectError::DotPythonVersionProjectIncompatibility(
                file.path().user_display().to_string(),
                interpreter.python_version().clone(),
                requires_python.clone(),
                conflicting_requires,
                workspace_non_trivial,
            ))
        }
        PythonRequestSource::RequiresPython => {
            Err(ProjectError::RequiresPythonProjectIncompatibility(
                interpreter.python_version().clone(),
                requires_python.clone(),
                conflicting_requires,
                workspace_non_trivial,
            ))
        }
    }
}

/// Returns an error if the [`Interpreter`] does not satisfy script or workspace `requires-python`.
#[allow(clippy::result_large_err)]
fn validate_script_requires_python(
    interpreter: &Interpreter,
    requires_python: &RequiresPython,
    source: &PythonRequestSource,
) -> Result<(), ProjectError> {
    if requires_python.contains(interpreter.python_version()) {
        return Ok(());
    }
    match source {
        PythonRequestSource::UserRequest => {
            Err(ProjectError::RequestedPythonScriptIncompatibility(
                interpreter.python_version().clone(),
                requires_python.clone(),
            ))
        }
        PythonRequestSource::DotPythonVersion(file) => {
            Err(ProjectError::DotPythonVersionScriptIncompatibility(
                file.file_name().to_string(),
                interpreter.python_version().clone(),
                requires_python.clone(),
            ))
        }
        PythonRequestSource::RequiresPython => {
            Err(ProjectError::RequiresPythonScriptIncompatibility(
                interpreter.python_version().clone(),
                requires_python.clone(),
            ))
        }
    }
}

/// An interpreter suitable for a PEP 723 script.
#[derive(Debug, Clone)]
#[allow(clippy::large_enum_variant)]
pub(crate) enum ScriptInterpreter {
    /// An interpreter to use to create a new script environment.
    Interpreter(Interpreter),
    /// An interpreter from an existing script environment.
    Environment(PythonEnvironment),
}

impl ScriptInterpreter {
    /// Return the expected virtual environment path for the [`Pep723Script`].
    ///
    /// If `--active` is set, the active virtual environment will be preferred.
    ///
    /// See: [`Workspace::venv`].
    pub(crate) fn root(script: Pep723ItemRef<'_>, active: Option<bool>, cache: &Cache) -> PathBuf {
        /// Resolve the `VIRTUAL_ENV` variable, if any.
        fn from_virtual_env_variable() -> Option<PathBuf> {
            let value = std::env::var_os(EnvVars::VIRTUAL_ENV)?;

            if value.is_empty() {
                return None;
            }

            let path = PathBuf::from(value);
            if path.is_absolute() {
                return Some(path);
            }

            // Resolve the path relative to current directory.
            Some(CWD.join(path))
        }

        // Determine the stable path to the script environment in the cache.
        let cache_env = {
            let entry = match script {
                // For local scripts, use a hash of the path to the script.
                Pep723ItemRef::Script(script) => {
                    let digest = cache_digest(&script.path);
                    if let Some(file_name) = script
                        .path
                        .file_stem()
                        .and_then(|name| name.to_str())
                        .and_then(cache_name)
                    {
                        format!("{file_name}-{digest}")
                    } else {
                        digest
                    }
                }
                // For remote scripts, use a hash of the URL.
                Pep723ItemRef::Remote(.., url) => cache_digest(url),
                // Otherwise, use a hash of the metadata.
                Pep723ItemRef::Stdin(metadata) => cache_digest(&metadata.raw),
            };

            cache
                .shard(CacheBucket::Environments, entry)
                .into_path_buf()
        };

        // If `--active` is set, prefer the active virtual environment.
        if let Some(from_virtual_env) = from_virtual_env_variable() {
            if !uv_fs::is_same_file_allow_missing(&from_virtual_env, &cache_env).unwrap_or(false) {
                match active {
                    Some(true) => {
                        debug!(
                            "Using active virtual environment `{}` instead of script environment `{}`",
                            from_virtual_env.user_display(),
                            cache_env.user_display()
                        );
                        return from_virtual_env;
                    }
                    Some(false) => {}
                    None => {
                        warn_user_once!(
                            "`VIRTUAL_ENV={}` does not match the script environment path `{}` and will be ignored; use `--active` to target the active environment instead",
                            from_virtual_env.user_display(),
                            cache_env.user_display()
                        );
                    }
                }
            }
        } else {
            if active.unwrap_or_default() {
                debug!(
                    "Use of the active virtual environment was requested, but `VIRTUAL_ENV` is not set"
                );
            }
        }

        // Otherwise, use the cache root.
        cache_env
    }

    /// Discover the interpreter to use for the current [`Pep723Item`].
    pub(crate) async fn discover(
        script: Pep723ItemRef<'_>,
        python_request: Option<PythonRequest>,
        network_settings: &NetworkSettings,
        python_preference: PythonPreference,
        python_downloads: PythonDownloads,
        install_mirrors: &PythonInstallMirrors,
        keep_incompatible: bool,
        no_config: bool,
        active: Option<bool>,
        cache: &Cache,
        printer: Printer,
        preview: PreviewMode,
    ) -> Result<Self, ProjectError> {
        // For now, we assume that scripts are never evaluated in the context of a workspace.
        let workspace = None;

        let ScriptPython {
            source,
            python_request,
            requires_python,
        } = ScriptPython::from_request(python_request, workspace, script, no_config).await?;

        let root = Self::root(script, active, cache);
        match PythonEnvironment::from_root(&root, cache) {
            Ok(venv) => {
                match environment_is_usable(
                    &venv,
                    EnvironmentKind::Script,
                    python_request.as_ref(),
                    requires_python
                        .as_ref()
                        .map(|(requires_python, _)| requires_python),
                    cache,
                ) {
                    Ok(()) => return Ok(Self::Environment(venv)),
                    Err(err) if keep_incompatible => {
                        warn_user!(
                            "Using incompatible environment (`{}`) due to `--no-sync` ({err})",
                            root.user_display().cyan(),
                        );
                        return Ok(Self::Environment(venv));
                    }
                    Err(err) => {
                        debug!("{err}");
                    }
                }
            }
            Err(uv_python::Error::MissingEnvironment(_)) => {}
            Err(err) => warn!("Ignoring existing script environment: {err}"),
        }

        let client_builder = BaseClientBuilder::new()
            .connectivity(network_settings.connectivity)
            .native_tls(network_settings.native_tls)
            .allow_insecure_host(network_settings.allow_insecure_host.clone());

        let reporter = PythonDownloadReporter::single(printer);

        let interpreter = PythonInstallation::find_or_download(
            python_request.as_ref(),
            EnvironmentPreference::Any,
            python_preference,
            python_downloads,
            &client_builder,
            cache,
            Some(&reporter),
            install_mirrors.python_install_mirror.as_deref(),
            install_mirrors.pypy_install_mirror.as_deref(),
            install_mirrors.python_downloads_json_url.as_deref(),
            preview,
        )
        .await?
        .into_interpreter();

        if let Err(err) = match requires_python {
            Some((requires_python, RequiresPythonSource::Project)) => {
                validate_project_requires_python(
                    &interpreter,
                    workspace,
                    &DependencyGroupsWithDefaults::none(),
                    &requires_python,
                    &source,
                )
            }
            Some((requires_python, RequiresPythonSource::Script)) => {
                validate_script_requires_python(&interpreter, &requires_python, &source)
            }
            None => Ok(()),
        } {
            warn_user!("{err}");
        }

        Ok(Self::Interpreter(interpreter))
    }

    /// Consume the [`PythonInstallation`] and return the [`Interpreter`].
    pub(crate) fn into_interpreter(self) -> Interpreter {
        match self {
            ScriptInterpreter::Interpreter(interpreter) => interpreter,
            ScriptInterpreter::Environment(venv) => venv.into_interpreter(),
        }
    }

    /// Grab a file lock for the script to prevent concurrent writes across processes.
    pub(crate) async fn lock(script: Pep723ItemRef<'_>) -> Result<LockedFile, std::io::Error> {
        match script {
            Pep723ItemRef::Script(script) => {
                LockedFile::acquire(
                    std::env::temp_dir().join(format!("uv-{}.lock", cache_digest(&script.path))),
                    script.path.simplified_display(),
                )
                .await
            }
            Pep723ItemRef::Remote(.., url) => {
                LockedFile::acquire(
                    std::env::temp_dir().join(format!("uv-{}.lock", cache_digest(url))),
                    url.to_string(),
                )
                .await
            }
            Pep723ItemRef::Stdin(metadata) => {
                LockedFile::acquire(
                    std::env::temp_dir().join(format!("uv-{}.lock", cache_digest(&metadata.raw))),
                    "stdin".to_string(),
                )
                .await
            }
        }
    }
}

#[derive(Debug)]
pub(crate) enum EnvironmentKind {
    Script,
    Project,
}

impl std::fmt::Display for EnvironmentKind {
    fn fmt(&self, f: &mut std::fmt::Formatter<'_>) -> std::fmt::Result {
        match self {
            Self::Script => write!(f, "script"),
            Self::Project => write!(f, "project"),
        }
    }
}

#[derive(Debug, thiserror::Error)]
pub(crate) enum EnvironmentIncompatibilityError {
    #[error("The {0} environment's Python version does not satisfy the request: `{1}`")]
    PythonRequest(EnvironmentKind, PythonRequest),

    #[error("The {0} environment's Python version does not meet the Python requirement: `{1}`")]
    RequiresPython(EnvironmentKind, RequiresPython),

    #[error(
        "The interpreter in the {0} environment has a different version ({1}) than it was created with ({2})"
    )]
    PyenvVersionConflict(EnvironmentKind, Version, Version),
}

/// Whether an environment is usable for a project or script, i.e., if it matches the requirements.
fn environment_is_usable(
    environment: &PythonEnvironment,
    kind: EnvironmentKind,
    python_request: Option<&PythonRequest>,
    requires_python: Option<&RequiresPython>,
    cache: &Cache,
) -> Result<(), EnvironmentIncompatibilityError> {
    if let Some((cfg_version, int_version)) = environment.get_pyvenv_version_conflict() {
        return Err(EnvironmentIncompatibilityError::PyenvVersionConflict(
            kind,
            int_version,
            cfg_version,
        ));
    }

    if let Some(request) = python_request {
        if request.satisfied(environment.interpreter(), cache) {
            debug!("The {kind} environment's Python version satisfies the request: `{request}`");
        } else {
            return Err(EnvironmentIncompatibilityError::PythonRequest(
                kind,
                request.clone(),
            ));
        }
    }

    if let Some(requires_python) = requires_python {
        if requires_python.contains(environment.interpreter().python_version()) {
            trace!(
                "The {kind} environment's Python version meets the Python requirement: `{requires_python}`"
            );
        } else {
            return Err(EnvironmentIncompatibilityError::RequiresPython(
                kind,
                requires_python.clone(),
            ));
        }
    }

    Ok(())
}

/// An interpreter suitable for the project.
#[derive(Debug)]
#[allow(clippy::large_enum_variant)]
pub(crate) enum ProjectInterpreter {
    /// An interpreter from outside the project, to create a new project virtual environment.
    Interpreter(Interpreter),
    /// An interpreter from an existing project virtual environment.
    Environment(PythonEnvironment),
}

impl ProjectInterpreter {
    /// Discover the interpreter to use in the current [`Workspace`].
    pub(crate) async fn discover(
        workspace: &Workspace,
        project_dir: &Path,
        groups: &DependencyGroupsWithDefaults,
        python_request: Option<PythonRequest>,
        network_settings: &NetworkSettings,
        python_preference: PythonPreference,
        python_downloads: PythonDownloads,
        install_mirrors: &PythonInstallMirrors,
        keep_incompatible: bool,
        no_config: bool,
        active: Option<bool>,
        cache: &Cache,
        printer: Printer,
        preview: PreviewMode,
    ) -> Result<Self, ProjectError> {
        // Resolve the Python request and requirement for the workspace.
        let WorkspacePython {
            source,
            python_request,
            requires_python,
        } = WorkspacePython::from_request(
            python_request,
            Some(workspace),
            groups,
            project_dir,
            no_config,
        )
        .await?;

        // Read from the virtual environment first.
        let root = workspace.venv(active);
        match PythonEnvironment::from_root(&root, cache) {
            Ok(venv) => {
                match environment_is_usable(
                    &venv,
                    EnvironmentKind::Project,
                    python_request.as_ref(),
                    requires_python.as_ref(),
                    cache,
                ) {
                    Ok(()) => return Ok(Self::Environment(venv)),
                    Err(err) if keep_incompatible => {
                        warn_user!(
                            "Using incompatible environment (`{}`) due to `--no-sync` ({err})",
                            root.user_display().cyan(),
                        );
                        return Ok(Self::Environment(venv));
                    }
                    Err(err) => {
                        debug!("{err}");
                    }
                }
            }
            Err(uv_python::Error::MissingEnvironment(_)) => {}
            Err(uv_python::Error::InvalidEnvironment(inner)) => {
                // If there's an invalid environment with existing content, we error instead of
                // deleting it later on
                match inner.kind {
                    InvalidEnvironmentKind::NotDirectory => {
                        return Err(ProjectError::InvalidProjectEnvironmentDir(
                            root,
                            inner.kind.to_string(),
                        ));
                    }
                    InvalidEnvironmentKind::MissingExecutable(_) => {
                        if fs_err::read_dir(&root).is_ok_and(|mut dir| dir.next().is_some()) {
                            return Err(ProjectError::InvalidProjectEnvironmentDir(
                                root,
                                "it is not a valid Python environment (no Python executable was found)"
                                    .to_string(),
                            ));
                        }
                    }
                    // If the environment is an empty directory, it's fine to use
                    InvalidEnvironmentKind::Empty => {}
                }
            }
            Err(uv_python::Error::Query(uv_python::InterpreterError::NotFound(_))) => {}
            Err(uv_python::Error::Query(uv_python::InterpreterError::BrokenSymlink(
                broken_symlink,
            ))) => {
                let target_path = fs_err::read_link(&broken_symlink.path)?;
                warn_user!(
                    "Ignoring existing virtual environment linked to non-existent Python interpreter: {} -> {}",
                    broken_symlink.path.user_display().cyan(),
                    target_path.user_display().cyan(),
                );
            }
            Err(err) => return Err(err.into()),
        }

        let client_builder = BaseClientBuilder::default()
            .connectivity(network_settings.connectivity)
            .native_tls(network_settings.native_tls)
            .allow_insecure_host(network_settings.allow_insecure_host.clone());

        let reporter = PythonDownloadReporter::single(printer);

        // Locate the Python interpreter to use in the environment.
        let python = PythonInstallation::find_or_download(
            python_request.as_ref(),
            EnvironmentPreference::OnlySystem,
            python_preference,
            python_downloads,
            &client_builder,
            cache,
            Some(&reporter),
            install_mirrors.python_install_mirror.as_deref(),
            install_mirrors.pypy_install_mirror.as_deref(),
            install_mirrors.python_downloads_json_url.as_deref(),
            preview,
        )
        .await?;

        let managed = python.source().is_managed();
        let implementation = python.implementation();
        let interpreter = python.into_interpreter();

        if managed {
            writeln!(
                printer.stderr(),
                "Using {} {}",
                implementation.pretty(),
                interpreter.python_version().cyan()
            )?;
        } else {
            writeln!(
                printer.stderr(),
                "Using {} {} interpreter at: {}",
                implementation.pretty(),
                interpreter.python_version(),
                interpreter.sys_executable().user_display().cyan()
            )?;
        }

        if let Some(requires_python) = requires_python.as_ref() {
            validate_project_requires_python(
                &interpreter,
                Some(workspace),
                groups,
                requires_python,
                &source,
            )?;
        }

        Ok(Self::Interpreter(interpreter))
    }

    /// Convert the [`ProjectInterpreter`] into an [`Interpreter`].
    pub(crate) fn into_interpreter(self) -> Interpreter {
        match self {
            ProjectInterpreter::Interpreter(interpreter) => interpreter,
            ProjectInterpreter::Environment(venv) => venv.into_interpreter(),
        }
    }

    /// Grab a file lock for the environment to prevent concurrent writes across processes.
    pub(crate) async fn lock(workspace: &Workspace) -> Result<LockedFile, std::io::Error> {
        LockedFile::acquire(
            std::env::temp_dir().join(format!(
                "uv-{}.lock",
                cache_digest(workspace.install_path())
            )),
            workspace.install_path().simplified_display(),
        )
        .await
    }
}

/// The source of a `Requires-Python` specifier.
#[derive(Debug, Clone)]
pub(crate) enum RequiresPythonSource {
    /// From the PEP 723 inline script metadata.
    Script,
    /// From a `pyproject.toml` in a workspace.
    Project,
}

#[derive(Debug, Clone)]
pub(crate) enum PythonRequestSource {
    /// The request was provided by the user.
    UserRequest,
    /// The request was inferred from a `.python-version` or `.python-versions` file.
    DotPythonVersion(PythonVersionFile),
    /// The request was inferred from a `pyproject.toml` file.
    RequiresPython,
}

impl std::fmt::Display for PythonRequestSource {
    fn fmt(&self, f: &mut std::fmt::Formatter<'_>) -> std::fmt::Result {
        match self {
            PythonRequestSource::UserRequest => write!(f, "explicit request"),
            PythonRequestSource::DotPythonVersion(file) => {
                write!(f, "version file at `{}`", file.path().user_display())
            }
            PythonRequestSource::RequiresPython => write!(f, "`requires-python` metadata"),
        }
    }
}

/// The resolved Python request and requirement for a [`Workspace`].
#[derive(Debug, Clone)]
pub(crate) struct WorkspacePython {
    /// The source of the Python request.
    pub(crate) source: PythonRequestSource,
    /// The resolved Python request, computed by considering (1) any explicit request from the user
    /// via `--python`, (2) any implicit request from the user via `.python-version`, and (3) any
    /// `Requires-Python` specifier in the `pyproject.toml`.
    pub(crate) python_request: Option<PythonRequest>,
    /// The resolved Python requirement for the project, computed by taking the intersection of all
    /// `Requires-Python` specifiers in the workspace.
    pub(crate) requires_python: Option<RequiresPython>,
}

impl WorkspacePython {
    /// Determine the [`WorkspacePython`] for the current [`Workspace`].
    pub(crate) async fn from_request(
        python_request: Option<PythonRequest>,
        workspace: Option<&Workspace>,
        groups: &DependencyGroupsWithDefaults,
        project_dir: &Path,
        no_config: bool,
    ) -> Result<Self, ProjectError> {
        let requires_python = workspace
            .map(|workspace| find_requires_python(workspace, groups))
            .transpose()?
            .flatten();

        let workspace_root = workspace.map(Workspace::install_path);

        let (source, python_request) = if let Some(request) = python_request {
            // (1) Explicit request from user
            let source = PythonRequestSource::UserRequest;
            let request = Some(request);
            (source, request)
        } else if let Some(file) = PythonVersionFile::discover(
            project_dir,
            &VersionFileDiscoveryOptions::default()
                .with_stop_discovery_at(workspace_root.map(PathBuf::as_ref))
                .with_no_config(no_config),
        )
        .await?
        {
            // (2) Request from `.python-version`
            let source = PythonRequestSource::DotPythonVersion(file.clone());
            let request = file.into_version();
            (source, request)
        } else {
            // (3) `requires-python` in `pyproject.toml`
            let request = requires_python
                .as_ref()
                .map(RequiresPython::specifiers)
                .map(|specifiers| {
                    PythonRequest::Version(VersionRequest::Range(
                        specifiers.clone(),
                        PythonVariant::Default,
                    ))
                });
            let source = PythonRequestSource::RequiresPython;
            (source, request)
        };

        if let Some(python_request) = python_request.as_ref() {
            debug!(
                "Using Python request `{}` from {source}",
                python_request.to_canonical_string()
            );
        }

        Ok(Self {
            source,
            python_request,
            requires_python,
        })
    }
}

/// The resolved Python request and requirement for a [`Pep723Script`]
#[derive(Debug, Clone)]
pub(crate) struct ScriptPython {
    /// The source of the Python request.
    pub(crate) source: PythonRequestSource,
    /// The resolved Python request, computed by considering (1) any explicit request from the user
    /// via `--python`, (2) any implicit request from the user via `.python-version`, (3) any
    /// `Requires-Python` specifier in the script metadata, and (4) any `Requires-Python` specifier
    /// in the `pyproject.toml`.
    pub(crate) python_request: Option<PythonRequest>,
    /// The resolved Python requirement for the script and its source.
    pub(crate) requires_python: Option<(RequiresPython, RequiresPythonSource)>,
}

impl ScriptPython {
    /// Determine the [`ScriptPython`] for the current [`Workspace`].
    pub(crate) async fn from_request(
        python_request: Option<PythonRequest>,
        workspace: Option<&Workspace>,
        script: Pep723ItemRef<'_>,
        no_config: bool,
    ) -> Result<Self, ProjectError> {
        // First, discover a requirement from the workspace
        let WorkspacePython {
            mut source,
            mut python_request,
            requires_python,
        } = WorkspacePython::from_request(
            python_request,
            workspace,
            // Scripts have no groups to hang requires-python settings off of
            &DependencyGroupsWithDefaults::none(),
            script.path().and_then(Path::parent).unwrap_or(&**CWD),
            no_config,
        )
        .await?;

        // If the script has a `requires-python` specifier, prefer that over one from the workspace.
        let requires_python =
            if let Some(requires_python_specifiers) = script.metadata().requires_python.as_ref() {
                if python_request.is_none() {
                    python_request = Some(PythonRequest::Version(VersionRequest::Range(
                        requires_python_specifiers.clone(),
                        PythonVariant::Default,
                    )));
                    source = PythonRequestSource::RequiresPython;
                }
                Some((
                    RequiresPython::from_specifiers(requires_python_specifiers),
                    RequiresPythonSource::Script,
                ))
            } else {
                requires_python.map(|requirement| (requirement, RequiresPythonSource::Project))
            };

        if let Some(python_request) = python_request.as_ref() {
            debug!("Using Python request {python_request} from {source}");
        }

        Ok(Self {
            source,
            python_request,
            requires_python,
        })
    }
}

/// The Python environment for a project.
#[derive(Debug)]
enum ProjectEnvironment {
    /// An existing [`PythonEnvironment`] was discovered, which satisfies the project's requirements.
    Existing(PythonEnvironment),
    /// An existing [`PythonEnvironment`] was discovered, but did not satisfy the project's
    /// requirements, and so was replaced.
    Replaced(PythonEnvironment),
    /// A new [`PythonEnvironment`] was created.
    Created(PythonEnvironment),
    /// An existing [`PythonEnvironment`] was discovered, but did not satisfy the project's
    /// requirements. A new environment would've been created, but `--dry-run` mode is enabled; as
    /// such, a temporary environment was created instead.
    WouldReplace(
        PathBuf,
        PythonEnvironment,
        #[allow(unused)] tempfile::TempDir,
    ),
    /// A new [`PythonEnvironment`] would've been created, but `--dry-run` mode is enabled; as such,
    /// a temporary environment was created instead.
    WouldCreate(
        PathBuf,
        PythonEnvironment,
        #[allow(unused)] tempfile::TempDir,
    ),
}

impl ProjectEnvironment {
    /// Initialize a virtual environment for the current project.
    pub(crate) async fn get_or_init(
        workspace: &Workspace,
        groups: &DependencyGroupsWithDefaults,
        python: Option<PythonRequest>,
        install_mirrors: &PythonInstallMirrors,
        network_settings: &NetworkSettings,
        python_preference: PythonPreference,
        python_downloads: PythonDownloads,
        no_sync: bool,
        no_config: bool,
        active: Option<bool>,
        cache: &Cache,
        dry_run: DryRun,
        printer: Printer,
        preview: PreviewMode,
    ) -> Result<Self, ProjectError> {
        // Lock the project environment to avoid synchronization issues.
        let _lock = ProjectInterpreter::lock(workspace)
            .await
            .inspect_err(|err| {
                warn!("Failed to acquire project environment lock: {err}");
            })
            .ok();

        let upgradeable = preview.is_enabled()
            && python
                .as_ref()
                .is_none_or(|request| !request.includes_patch());

        match ProjectInterpreter::discover(
            workspace,
            workspace.install_path().as_ref(),
            groups,
            python,
            network_settings,
            python_preference,
            python_downloads,
            install_mirrors,
            no_sync,
            no_config,
            active,
            cache,
            printer,
            preview,
        )
        .await?
        {
            // If we found an existing, compatible environment, use it.
            ProjectInterpreter::Environment(environment) => Ok(Self::Existing(environment)),

            // Otherwise, create a virtual environment with the discovered interpreter.
            ProjectInterpreter::Interpreter(interpreter) => {
                let root = workspace.venv(active);

                // Avoid removing things that are not virtual environments
                let replace = match (root.try_exists(), root.join("pyvenv.cfg").try_exists()) {
                    // It's a virtual environment we can remove it
                    (_, Ok(true)) => true,
                    // It doesn't exist at all, we should use it without deleting it to avoid TOCTOU bugs
                    (Ok(false), Ok(false)) => false,
                    // If it's not a virtual environment, bail
                    (Ok(true), Ok(false)) => {
                        // Unless it's empty, in which case we just ignore it
                        if root.read_dir().is_ok_and(|mut dir| dir.next().is_none()) {
                            false
                        } else {
                            return Err(ProjectError::InvalidProjectEnvironmentDir(
                                root,
                                "it is not a compatible environment but cannot be recreated because it is not a virtual environment".to_string(),
                            ));
                        }
                    }
                    // Similarly, if we can't _tell_ if it exists we should bail
                    (_, Err(err)) | (Err(err), _) => {
                        return Err(ProjectError::InvalidProjectEnvironmentDir(
                            root,
                            format!(
                                "it is not a compatible environment but cannot be recreated because uv cannot determine if it is a virtual environment: {err}"
                            ),
                        ));
                    }
                };

                // Determine a prompt for the environment, in order of preference:
                //
                // 1) The name of the project
                // 2) The name of the directory at the root of the workspace
                // 3) No prompt
                let prompt = workspace
                    .pyproject_toml()
                    .project
                    .as_ref()
                    .map(|p| p.name.to_string())
                    .or_else(|| {
                        workspace
                            .install_path()
                            .file_name()
                            .map(|f| f.to_string_lossy().to_string())
                    })
                    .map(uv_virtualenv::Prompt::Static)
                    .unwrap_or(uv_virtualenv::Prompt::None);

                // Under `--dry-run`, avoid modifying the environment.
                if dry_run.enabled() {
                    let temp_dir = cache.venv_dir()?;
                    let environment = uv_virtualenv::create_venv(
                        temp_dir.path(),
                        interpreter,
                        prompt,
                        false,
                        false,
                        false,
                        false,
                        upgradeable,
                        preview,
                    )?;
                    return Ok(if replace {
                        Self::WouldReplace(root, environment, temp_dir)
                    } else {
                        Self::WouldCreate(root, environment, temp_dir)
                    });
                }

                // Remove the existing virtual environment if it doesn't meet the requirements.
                if replace {
                    match fs_err::remove_dir_all(&root) {
                        Ok(()) => {
                            writeln!(
                                printer.stderr(),
                                "Removed virtual environment at: {}",
                                root.user_display().cyan()
                            )?;
                        }
                        Err(e) if e.kind() == std::io::ErrorKind::NotFound => {}
                        Err(e) => return Err(e.into()),
                    }
                }

                writeln!(
                    printer.stderr(),
                    "Creating virtual environment at: {}",
                    root.user_display().cyan()
                )?;

                let environment = uv_virtualenv::create_venv(
                    &root,
                    interpreter,
                    prompt,
                    false,
                    false,
                    false,
                    false,
                    upgradeable,
                    preview,
                )?;

                if replace {
                    Ok(Self::Replaced(environment))
                } else {
                    Ok(Self::Created(environment))
                }
            }
        }
    }

    /// Convert the [`ProjectEnvironment`] into a [`PythonEnvironment`].
    ///
    /// Returns an error if the environment was created in `--dry-run` mode, as dropping the
    /// associated temporary directory could lead to errors downstream.
    #[allow(clippy::result_large_err)]
    pub(crate) fn into_environment(self) -> Result<PythonEnvironment, ProjectError> {
        match self {
            Self::Existing(environment) => Ok(environment),
            Self::Replaced(environment) => Ok(environment),
            Self::Created(environment) => Ok(environment),
            Self::WouldReplace(..) => Err(ProjectError::DroppedEnvironment),
            Self::WouldCreate(..) => Err(ProjectError::DroppedEnvironment),
        }
    }
}

impl std::ops::Deref for ProjectEnvironment {
    type Target = PythonEnvironment;

    fn deref(&self) -> &Self::Target {
        match self {
            Self::Existing(environment) => environment,
            Self::Replaced(environment) => environment,
            Self::Created(environment) => environment,
            Self::WouldReplace(_, environment, _) => environment,
            Self::WouldCreate(_, environment, _) => environment,
        }
    }
}

/// The Python environment for a script.
#[derive(Debug)]
enum ScriptEnvironment {
    /// An existing [`PythonEnvironment`] was discovered, which satisfies the script's requirements.
    Existing(PythonEnvironment),
    /// An existing [`PythonEnvironment`] was discovered, but did not satisfy the script's
    /// requirements, and so was replaced.
    Replaced(PythonEnvironment),
    /// A new [`PythonEnvironment`] was created for the script.
    Created(PythonEnvironment),
    /// An existing [`PythonEnvironment`] was discovered, but did not satisfy the script's
    /// requirements. A new environment would've been created, but `--dry-run` mode is enabled; as
    /// such, a temporary environment was created instead.
    WouldReplace(
        PathBuf,
        PythonEnvironment,
        #[allow(unused)] tempfile::TempDir,
    ),
    /// A new [`PythonEnvironment`] would've been created, but `--dry-run` mode is enabled; as such,
    /// a temporary environment was created instead.
    WouldCreate(
        PathBuf,
        PythonEnvironment,
        #[allow(unused)] tempfile::TempDir,
    ),
}

impl ScriptEnvironment {
    /// Initialize a virtual environment for a PEP 723 script.
    pub(crate) async fn get_or_init(
        script: Pep723ItemRef<'_>,
        python_request: Option<PythonRequest>,
        network_settings: &NetworkSettings,
        python_preference: PythonPreference,
        python_downloads: PythonDownloads,
        install_mirrors: &PythonInstallMirrors,
        no_sync: bool,
        no_config: bool,
        active: Option<bool>,
        cache: &Cache,
        dry_run: DryRun,
        printer: Printer,
        preview: PreviewMode,
    ) -> Result<Self, ProjectError> {
        // Lock the script environment to avoid synchronization issues.
        let _lock = ScriptInterpreter::lock(script)
            .await
            .inspect_err(|err| {
                warn!("Failed to acquire script environment lock: {err}");
            })
            .ok();

        let upgradeable = python_request
            .as_ref()
            .is_none_or(|request| !request.includes_patch());

        match ScriptInterpreter::discover(
            script,
            python_request,
            network_settings,
            python_preference,
            python_downloads,
            install_mirrors,
            no_sync,
            no_config,
            active,
            cache,
            printer,
            preview,
        )
        .await?
        {
            // If we found an existing, compatible environment, use it.
            ScriptInterpreter::Environment(environment) => Ok(Self::Existing(environment)),

            // Otherwise, create a virtual environment with the discovered interpreter.
            ScriptInterpreter::Interpreter(interpreter) => {
                let root = ScriptInterpreter::root(script, active, cache);

                // Determine a prompt for the environment, in order of preference:
                //
                // 1) The name of the script
                // 2) No prompt
                let prompt = script
                    .path()
                    .and_then(|path| path.file_name())
                    .map(|f| f.to_string_lossy().to_string())
                    .map(uv_virtualenv::Prompt::Static)
                    .unwrap_or(uv_virtualenv::Prompt::None);

                // Under `--dry-run`, avoid modifying the environment.
                if dry_run.enabled() {
                    let temp_dir = cache.venv_dir()?;
                    let environment = uv_virtualenv::create_venv(
                        temp_dir.path(),
                        interpreter,
                        prompt,
                        false,
                        false,
                        false,
                        false,
                        upgradeable,
                        preview,
                    )?;
                    return Ok(if root.exists() {
                        Self::WouldReplace(root, environment, temp_dir)
                    } else {
                        Self::WouldCreate(root, environment, temp_dir)
                    });
                }

                // Remove the existing virtual environment.
                let replaced = match fs_err::remove_dir_all(&root) {
                    Ok(()) => {
                        debug!(
                            "Removed virtual environment at: {}",
                            root.user_display().cyan()
                        );
                        true
                    }
                    Err(err) if err.kind() == std::io::ErrorKind::NotFound => false,
                    Err(err) => return Err(err.into()),
                };

                debug!(
                    "Creating script environment at: {}",
                    root.user_display().cyan()
                );

                let environment = uv_virtualenv::create_venv(
                    &root,
                    interpreter,
                    prompt,
                    false,
                    false,
                    false,
                    false,
                    upgradeable,
                    preview,
                )?;

                Ok(if replaced {
                    Self::Replaced(environment)
                } else {
                    Self::Created(environment)
                })
            }
        }
    }

    /// Convert the [`ScriptEnvironment`] into a [`PythonEnvironment`].
    ///
    /// Returns an error if the environment was created in `--dry-run` mode, as dropping the
    /// associated temporary directory could lead to errors downstream.
    #[allow(clippy::result_large_err)]
    pub(crate) fn into_environment(self) -> Result<PythonEnvironment, ProjectError> {
        match self {
            Self::Existing(environment) => Ok(environment),
            Self::Replaced(environment) => Ok(environment),
            Self::Created(environment) => Ok(environment),
            Self::WouldReplace(..) => Err(ProjectError::DroppedEnvironment),
            Self::WouldCreate(..) => Err(ProjectError::DroppedEnvironment),
        }
    }
}

impl std::ops::Deref for ScriptEnvironment {
    type Target = PythonEnvironment;

    fn deref(&self) -> &Self::Target {
        match self {
            Self::Existing(environment) => environment,
            Self::Replaced(environment) => environment,
            Self::Created(environment) => environment,
            Self::WouldReplace(_, environment, _) => environment,
            Self::WouldCreate(_, environment, _) => environment,
        }
    }
}

/// Resolve any [`UnresolvedRequirementSpecification`] into a fully-qualified [`Requirement`].
pub(crate) async fn resolve_names(
    requirements: Vec<UnresolvedRequirementSpecification>,
    interpreter: &Interpreter,
    settings: &ResolverInstallerSettings,
    network_settings: &NetworkSettings,
    state: &SharedState,
    concurrency: Concurrency,
    cache: &Cache,
    workspace_cache: &WorkspaceCache,
    printer: Printer,
    preview: PreviewMode,
) -> Result<Vec<Requirement>, uv_requirements::Error> {
    // Partition the requirements into named and unnamed requirements.
    let (mut requirements, unnamed): (Vec<_>, Vec<_>) =
        requirements
            .into_iter()
            .partition_map(|spec| match spec.requirement {
                UnresolvedRequirement::Named(requirement) => itertools::Either::Left(requirement),
                UnresolvedRequirement::Unnamed(requirement) => {
                    itertools::Either::Right(requirement)
                }
            });

    // Short-circuit if there are no unnamed requirements.
    if unnamed.is_empty() {
        return Ok(requirements);
    }

    // Extract the project settings.
    let ResolverInstallerSettings {
        resolver:
            ResolverSettings {
                build_options,
                config_setting,
                dependency_metadata,
                exclude_newer,
                fork_strategy: _,
                index_locations,
                index_strategy,
                keyring_provider,
                link_mode,
                no_build_isolation,
                no_build_isolation_package,
                prerelease: _,
                resolution: _,
                sources,
                upgrade: _,
            },
        compile_bytecode: _,
        reinstall: _,
    } = settings;

    let client_builder = BaseClientBuilder::new()
        .connectivity(network_settings.connectivity)
        .native_tls(network_settings.native_tls)
        .keyring(*keyring_provider)
        .allow_insecure_host(network_settings.allow_insecure_host.clone());

    index_locations.cache_index_credentials();

    // Initialize the registry client.
    let client = RegistryClientBuilder::try_from(client_builder)?
        .cache(cache.clone())
        .index_locations(index_locations)
        .index_strategy(*index_strategy)
        .markers(interpreter.markers())
        .platform(interpreter.platform())
        .build();

    // Determine whether to enable build isolation.
    let environment;
    let build_isolation = if *no_build_isolation {
        environment = PythonEnvironment::from_interpreter(interpreter.clone());
        BuildIsolation::Shared(&environment)
    } else if no_build_isolation_package.is_empty() {
        BuildIsolation::Isolated
    } else {
        environment = PythonEnvironment::from_interpreter(interpreter.clone());
        BuildIsolation::SharedPackage(&environment, no_build_isolation_package)
    };

    // TODO(charlie): These are all default values. We should consider whether we want to make them
    // optional on the downstream APIs.
    let hasher = HashStrategy::default();
    let flat_index = FlatIndex::default();
    let build_constraints = Constraints::default();
    let build_hasher = HashStrategy::default();

    // Create a build dispatch.
    let build_dispatch = BuildDispatch::new(
        &client,
        cache,
        build_constraints,
        interpreter,
        index_locations,
        &flat_index,
        dependency_metadata,
        state.clone(),
        *index_strategy,
        config_setting,
        build_isolation,
        *link_mode,
        build_options,
        &build_hasher,
        *exclude_newer,
        *sources,
        workspace_cache.clone(),
        concurrency,
        preview,
    );

    // Resolve the unnamed requirements.
    requirements.extend(
        NamedRequirementsResolver::new(
            &hasher,
            state.index(),
            DistributionDatabase::new(&client, &build_dispatch, concurrency.downloads),
        )
        .with_reporter(Arc::new(ResolverReporter::from(printer)))
        .resolve(unnamed.into_iter())
        .await?,
    );

    Ok(requirements)
}

#[derive(Debug, Clone)]
pub(crate) enum PreferenceLocation<'lock> {
    /// The preferences should be extracted from a lockfile.
    Lock {
        lock: &'lock Lock,
        install_path: &'lock Path,
    },
    /// The preferences will be provided directly as [`Preference`] entries.
    Entries(Vec<Preference>),
}

#[derive(Debug, Clone)]
pub(crate) struct EnvironmentSpecification<'lock> {
    /// The requirements to include in the environment.
    requirements: RequirementsSpecification,
    /// The preferences to respect when resolving.
    preferences: Option<PreferenceLocation<'lock>>,
}

impl From<RequirementsSpecification> for EnvironmentSpecification<'_> {
    fn from(requirements: RequirementsSpecification) -> Self {
        Self {
            requirements,
            preferences: None,
        }
    }
}

impl<'lock> EnvironmentSpecification<'lock> {
    /// Set the [`PreferenceLocation`] for the specification.
    #[must_use]
    pub(crate) fn with_preferences(self, preferences: PreferenceLocation<'lock>) -> Self {
        Self {
            preferences: Some(preferences),
            ..self
        }
    }
}

/// Run dependency resolution for an interpreter, returning the [`ResolverOutput`].
pub(crate) async fn resolve_environment(
    spec: EnvironmentSpecification<'_>,
    interpreter: &Interpreter,
    build_constraints: Constraints,
    settings: &ResolverSettings,
    network_settings: &NetworkSettings,
    state: &PlatformState,
    logger: Box<dyn ResolveLogger>,
    concurrency: Concurrency,
    cache: &Cache,
    printer: Printer,
    preview: PreviewMode,
) -> Result<ResolverOutput, ProjectError> {
    warn_on_requirements_txt_setting(&spec.requirements, settings);

    let ResolverSettings {
        index_locations,
        index_strategy,
        keyring_provider,
        resolution,
        prerelease,
        fork_strategy,
        dependency_metadata,
        config_setting,
        no_build_isolation,
        no_build_isolation_package,
        exclude_newer,
        link_mode,
        upgrade: _,
        build_options,
        sources,
    } = settings;

    // Respect all requirements from the provided sources.
    let RequirementsSpecification {
        project,
        requirements,
        constraints,
        overrides,
        source_trees,
        ..
    } = spec.requirements;

    let client_builder = BaseClientBuilder::new()
        .connectivity(network_settings.connectivity)
        .native_tls(network_settings.native_tls)
        .keyring(*keyring_provider)
        .allow_insecure_host(network_settings.allow_insecure_host.clone());

    // Determine the tags, markers, and interpreter to use for resolution.
    let tags = interpreter.tags()?;
    let marker_env = interpreter.resolver_marker_environment();
    let python_requirement = PythonRequirement::from_interpreter(interpreter);

    index_locations.cache_index_credentials();

    // Initialize the registry client.
    let client = RegistryClientBuilder::try_from(client_builder)?
        .cache(cache.clone())
        .index_locations(index_locations)
        .index_strategy(*index_strategy)
        .markers(interpreter.markers())
        .platform(interpreter.platform())
        .build();

    // Determine whether to enable build isolation.
    let environment;
    let build_isolation = if *no_build_isolation {
        environment = PythonEnvironment::from_interpreter(interpreter.clone());
        BuildIsolation::Shared(&environment)
    } else if no_build_isolation_package.is_empty() {
        BuildIsolation::Isolated
    } else {
        environment = PythonEnvironment::from_interpreter(interpreter.clone());
        BuildIsolation::SharedPackage(&environment, no_build_isolation_package)
    };

    let options = OptionsBuilder::new()
        .resolution_mode(*resolution)
        .prerelease_mode(*prerelease)
        .fork_strategy(*fork_strategy)
        .exclude_newer(*exclude_newer)
        .index_strategy(*index_strategy)
        .build_options(build_options.clone())
        .build();

    // TODO(charlie): These are all default values. We should consider whether we want to make them
    // optional on the downstream APIs.
    let extras = ExtrasSpecification::default();
    let groups = BTreeMap::new();
    let hasher = HashStrategy::default();
    let build_hasher = HashStrategy::default();

    // When resolving from an interpreter, we assume an empty environment, so reinstalls and
    // upgrades aren't relevant.
    let reinstall = Reinstall::default();
    let upgrade = Upgrade::default();

    // If an existing lockfile exists, build up a set of preferences.
    let preferences = match spec.preferences {
        Some(PreferenceLocation::Lock { lock, install_path }) => {
            let LockedRequirements { preferences, git } =
                read_lock_requirements(lock, install_path, &upgrade)?;

            // Populate the Git resolver.
            for ResolvedRepositoryReference { reference, sha } in git {
                debug!("Inserting Git reference into resolver: `{reference:?}` at `{sha}`");
                state.git().insert(reference, sha);
            }

            preferences
        }
        Some(PreferenceLocation::Entries(entries)) => entries,
        None => vec![],
    };

    // Resolve the flat indexes from `--find-links`.
    let flat_index = {
        let client = FlatIndexClient::new(client.cached_client(), client.connectivity(), cache);
        let entries = client
            .fetch_all(index_locations.flat_indexes().map(Index::url))
            .await?;
        FlatIndex::from_entries(entries, Some(tags), &hasher, build_options)
    };

    let workspace_cache = WorkspaceCache::default();

    // Create a build dispatch.
    let resolve_dispatch = BuildDispatch::new(
        &client,
        cache,
        build_constraints,
        interpreter,
        index_locations,
        &flat_index,
        dependency_metadata,
        state.clone().into_inner(),
        *index_strategy,
        config_setting,
        build_isolation,
        *link_mode,
        build_options,
        &build_hasher,
        *exclude_newer,
        *sources,
        workspace_cache,
        concurrency,
        preview,
    );

    // Resolve the requirements.
    Ok(pip::operations::resolve(
        requirements,
        constraints,
        overrides,
        source_trees,
        project,
        BTreeSet::default(),
        &extras,
        &groups,
        preferences,
        EmptyInstalledPackages,
        &hasher,
        &reinstall,
        &upgrade,
        Some(tags),
        ResolverEnvironment::specific(marker_env),
        python_requirement,
        interpreter.markers(),
        Conflicts::empty(),
        &client,
        &flat_index,
        state.index(),
        &resolve_dispatch,
        concurrency,
        options,
        logger,
        printer,
    )
    .await?)
}

/// Sync a [`PythonEnvironment`] with a set of resolved requirements.
pub(crate) async fn sync_environment(
    venv: PythonEnvironment,
    resolution: &Resolution,
    modifications: Modifications,
    build_constraints: Constraints,
    settings: InstallerSettingsRef<'_>,
    network_settings: &NetworkSettings,
    state: &PlatformState,
    logger: Box<dyn InstallLogger>,
    installer_metadata: bool,
    concurrency: Concurrency,
    cache: &Cache,
    printer: Printer,
    preview: PreviewMode,
) -> Result<PythonEnvironment, ProjectError> {
    let InstallerSettingsRef {
        index_locations,
        index_strategy,
        keyring_provider,
        dependency_metadata,
        config_setting,
        no_build_isolation,
        no_build_isolation_package,
        exclude_newer,
        link_mode,
        compile_bytecode,
        reinstall,
        build_options,
        sources,
    } = settings;

    let client_builder = BaseClientBuilder::new()
        .connectivity(network_settings.connectivity)
        .native_tls(network_settings.native_tls)
        .keyring(keyring_provider)
        .allow_insecure_host(network_settings.allow_insecure_host.clone());

    let site_packages = SitePackages::from_environment(&venv)?;

    // Determine the markers tags to use for resolution.
    let interpreter = venv.interpreter();
    let tags = venv.interpreter().tags()?;

    index_locations.cache_index_credentials();

    // Initialize the registry client.
    let client = RegistryClientBuilder::try_from(client_builder)?
        .cache(cache.clone())
        .index_locations(index_locations)
        .index_strategy(index_strategy)
        .markers(interpreter.markers())
        .platform(interpreter.platform())
        .build();

    // Determine whether to enable build isolation.
    let build_isolation = if no_build_isolation {
        BuildIsolation::Shared(&venv)
    } else if no_build_isolation_package.is_empty() {
        BuildIsolation::Isolated
    } else {
        BuildIsolation::SharedPackage(&venv, no_build_isolation_package)
    };

    // TODO(charlie): These are all default values. We should consider whether we want to make them
    // optional on the downstream APIs.
    let build_hasher = HashStrategy::default();
    let dry_run = DryRun::default();
    let hasher = HashStrategy::default();
    let workspace_cache = WorkspaceCache::default();

    // Resolve the flat indexes from `--find-links`.
    let flat_index = {
        let client = FlatIndexClient::new(client.cached_client(), client.connectivity(), cache);
        let entries = client
            .fetch_all(index_locations.flat_indexes().map(Index::url))
            .await?;
        FlatIndex::from_entries(entries, Some(tags), &hasher, build_options)
    };

    // Create a build dispatch.
    let build_dispatch = BuildDispatch::new(
        &client,
        cache,
        build_constraints,
        interpreter,
        index_locations,
        &flat_index,
        dependency_metadata,
        state.clone().into_inner(),
        index_strategy,
        config_setting,
        build_isolation,
        link_mode,
        build_options,
        &build_hasher,
        exclude_newer,
        sources,
        workspace_cache,
        concurrency,
        preview,
    );

    // Sync the environment.
    pip::operations::install(
        resolution,
        site_packages,
        modifications,
        reinstall,
        build_options,
        link_mode,
        compile_bytecode,
        index_locations,
        config_setting,
        &hasher,
        tags,
        &client,
        state.in_flight(),
        concurrency,
        &build_dispatch,
        cache,
        &venv,
        logger,
        installer_metadata,
        dry_run,
        printer,
    )
    .await?;

    // Notify the user of any resolution diagnostics.
    pip::operations::diagnose_resolution(resolution.diagnostics(), printer)?;

    Ok(venv)
}

/// The result of updating a [`PythonEnvironment`] to satisfy a set of [`RequirementsSource`]s.
#[derive(Debug)]
pub(crate) struct EnvironmentUpdate {
    /// The updated [`PythonEnvironment`].
    pub(crate) environment: PythonEnvironment,
    /// The [`Changelog`] of changes made to the environment.
    pub(crate) changelog: Changelog,
}

impl EnvironmentUpdate {
    /// Convert the [`EnvironmentUpdate`] into a [`PythonEnvironment`].
    pub(crate) fn into_environment(self) -> PythonEnvironment {
        self.environment
    }
}

/// Update a [`PythonEnvironment`] to satisfy a set of [`RequirementsSource`]s.
pub(crate) async fn update_environment(
    venv: PythonEnvironment,
    spec: RequirementsSpecification,
    modifications: Modifications,
    build_constraints: Constraints,
    settings: &ResolverInstallerSettings,
    network_settings: &NetworkSettings,
    state: &SharedState,
    resolve: Box<dyn ResolveLogger>,
    install: Box<dyn InstallLogger>,
    installer_metadata: bool,
    concurrency: Concurrency,
    cache: &Cache,
    workspace_cache: WorkspaceCache,
    dry_run: DryRun,
    printer: Printer,
    preview: PreviewMode,
) -> Result<EnvironmentUpdate, ProjectError> {
    warn_on_requirements_txt_setting(&spec, &settings.resolver);

    let ResolverInstallerSettings {
        resolver:
            ResolverSettings {
                build_options,
                config_setting,
                dependency_metadata,
                exclude_newer,
                fork_strategy,
                index_locations,
                index_strategy,
                keyring_provider,
                link_mode,
                no_build_isolation,
                no_build_isolation_package,
                prerelease,
                resolution,
                sources,
                upgrade,
            },
        compile_bytecode,
        reinstall,
    } = settings;

    let client_builder = BaseClientBuilder::new()
        .connectivity(network_settings.connectivity)
        .native_tls(network_settings.native_tls)
        .keyring(*keyring_provider)
        .allow_insecure_host(network_settings.allow_insecure_host.clone());

    // Respect all requirements from the provided sources.
    let RequirementsSpecification {
        project,
        requirements,
        constraints,
        overrides,
        source_trees,
        ..
    } = spec;

    // Determine markers to use for resolution.
    let interpreter = venv.interpreter();
    let marker_env = venv.interpreter().resolver_marker_environment();

    // Check if the current environment satisfies the requirements
    let site_packages = SitePackages::from_environment(&venv)?;
    if reinstall.is_none()
        && upgrade.is_none()
        && source_trees.is_empty()
        && matches!(modifications, Modifications::Sufficient)
    {
        match site_packages.satisfies_spec(&requirements, &constraints, &overrides, &marker_env)? {
            // If the requirements are already satisfied, we're done.
            SatisfiesResult::Fresh {
                recursive_requirements,
            } => {
                if recursive_requirements.is_empty() {
                    debug!("No requirements to install");
                } else {
                    debug!(
                        "All requirements satisfied: {}",
                        recursive_requirements
                            .iter()
                            .map(ToString::to_string)
                            .sorted()
                            .join(" | ")
                    );
                }
                return Ok(EnvironmentUpdate {
                    environment: venv,
                    changelog: Changelog::default(),
                });
            }
            SatisfiesResult::Unsatisfied(requirement) => {
                debug!("At least one requirement is not satisfied: {requirement}");
            }
        }
    }

    index_locations.cache_index_credentials();

    // Initialize the registry client.
    let client = RegistryClientBuilder::try_from(client_builder)?
        .cache(cache.clone())
        .index_locations(index_locations)
        .index_strategy(*index_strategy)
        .markers(interpreter.markers())
        .platform(interpreter.platform())
        .build();

    // Determine whether to enable build isolation.
    let build_isolation = if *no_build_isolation {
        BuildIsolation::Shared(&venv)
    } else if no_build_isolation_package.is_empty() {
        BuildIsolation::Isolated
    } else {
        BuildIsolation::SharedPackage(&venv, no_build_isolation_package)
    };

    let options = OptionsBuilder::new()
        .resolution_mode(*resolution)
        .prerelease_mode(*prerelease)
        .fork_strategy(*fork_strategy)
        .exclude_newer(*exclude_newer)
        .index_strategy(*index_strategy)
        .build_options(build_options.clone())
        .build();

    // TODO(charlie): These are all default values. We should consider whether we want to make them
    // optional on the downstream APIs.
    let build_hasher = HashStrategy::default();
    let extras = ExtrasSpecification::default();
    let groups = BTreeMap::new();
    let hasher = HashStrategy::default();
    let preferences = Vec::default();

    // Determine the tags to use for resolution.
    let tags = venv.interpreter().tags()?;
    let python_requirement = PythonRequirement::from_interpreter(interpreter);

    // Resolve the flat indexes from `--find-links`.
    let flat_index = {
        let client = FlatIndexClient::new(client.cached_client(), client.connectivity(), cache);
        let entries = client
            .fetch_all(index_locations.flat_indexes().map(Index::url))
            .await?;
        FlatIndex::from_entries(entries, Some(tags), &hasher, build_options)
    };

    // Create a build dispatch.
    let build_dispatch = BuildDispatch::new(
        &client,
        cache,
        build_constraints,
        interpreter,
        index_locations,
        &flat_index,
        dependency_metadata,
        state.clone(),
        *index_strategy,
        config_setting,
        build_isolation,
        *link_mode,
        build_options,
        &build_hasher,
        *exclude_newer,
        *sources,
        workspace_cache,
        concurrency,
        preview,
    );

    // Resolve the requirements.
    let resolution = match pip::operations::resolve(
        requirements,
        constraints,
        overrides,
        source_trees,
        project,
        BTreeSet::default(),
        &extras,
        &groups,
        preferences,
        site_packages.clone(),
        &hasher,
        reinstall,
        upgrade,
        Some(tags),
        ResolverEnvironment::specific(marker_env.clone()),
        python_requirement,
        venv.interpreter().markers(),
        Conflicts::empty(),
        &client,
        &flat_index,
        state.index(),
        &build_dispatch,
        concurrency,
        options,
        resolve,
        printer,
    )
    .await
    {
        Ok(resolution) => Resolution::from(resolution),
        Err(err) => return Err(err.into()),
    };

    // Sync the environment.
    let changelog = pip::operations::install(
        &resolution,
        site_packages,
        modifications,
        reinstall,
        build_options,
        *link_mode,
        *compile_bytecode,
        index_locations,
        config_setting,
        &hasher,
        tags,
        &client,
        state.in_flight(),
        concurrency,
        &build_dispatch,
        cache,
        &venv,
        install,
        installer_metadata,
        dry_run,
        printer,
    )
    .await?;

    // Notify the user of any resolution diagnostics.
    pip::operations::diagnose_resolution(resolution.diagnostics(), printer)?;

    Ok(EnvironmentUpdate {
        environment: venv,
        changelog,
    })
}

/// Determine the [`RequiresPython`] requirement for a new PEP 723 script.
pub(crate) async fn init_script_python_requirement(
    python: Option<&str>,
    install_mirrors: &PythonInstallMirrors,
    directory: &Path,
    no_pin_python: bool,
    python_preference: PythonPreference,
    python_downloads: PythonDownloads,
    no_config: bool,
    client_builder: &BaseClientBuilder<'_>,
    cache: &Cache,
    reporter: &PythonDownloadReporter,
    preview: PreviewMode,
) -> anyhow::Result<RequiresPython> {
    let python_request = if let Some(request) = python {
        // (1) Explicit request from user
        PythonRequest::parse(request)
    } else if let (false, Some(request)) = (
        no_pin_python,
        PythonVersionFile::discover(
            directory,
            &VersionFileDiscoveryOptions::default().with_no_config(no_config),
        )
        .await?
        .and_then(PythonVersionFile::into_version),
    ) {
        // (2) Request from `.python-version`
        request
    } else {
        // (3) Assume any Python version
        PythonRequest::Any
    };

    let interpreter = PythonInstallation::find_or_download(
        Some(&python_request),
        EnvironmentPreference::Any,
        python_preference,
        python_downloads,
        client_builder,
        cache,
        Some(reporter),
        install_mirrors.python_install_mirror.as_deref(),
        install_mirrors.pypy_install_mirror.as_deref(),
        install_mirrors.python_downloads_json_url.as_deref(),
        preview,
    )
    .await?
    .into_interpreter();

    Ok(RequiresPython::greater_than_equal_version(
        &interpreter.python_minor_version(),
    ))
}

/// Returns the default dependency groups from the [`PyProjectToml`].
#[allow(clippy::result_large_err)]
pub(crate) fn default_dependency_groups(
    pyproject_toml: &PyProjectToml,
) -> Result<DefaultGroups, ProjectError> {
    if let Some(defaults) = pyproject_toml
        .tool
        .as_ref()
        .and_then(|tool| tool.uv.as_ref().and_then(|uv| uv.default_groups.as_ref()))
    {
        if let DefaultGroups::List(defaults) = defaults {
            for group in defaults {
                if !pyproject_toml
                    .dependency_groups
                    .as_ref()
                    .is_some_and(|groups| groups.contains_key(group))
                {
                    return Err(ProjectError::MissingDefaultGroup(group.clone()));
                }
            }
        }
        Ok(defaults.clone())
    } else {
        Ok(DefaultGroups::List(vec![DEV_DEPENDENCIES.clone()]))
    }
}

/// Validate that we aren't trying to install extras or groups that
/// are declared as conflicting.
#[allow(clippy::result_large_err)]
pub(crate) fn detect_conflicts(
    lock: &Lock,
    extras: &ExtrasSpecification,
    groups: &DependencyGroupsWithDefaults,
) -> Result<(), ProjectError> {
    // Note that we need to collect all extras and groups that match in
    // a particular set, since extras can be declared as conflicting with
    // groups. So if extra `x` and group `g` are declared as conflicting,
    // then enabling both of those should result in an error.
    let conflicts = lock.conflicts();
    for set in conflicts.iter() {
        let mut conflicts: Vec<ConflictPackage> = vec![];
        for item in set.iter() {
            if item
                .extra()
                .map(|extra| extras.contains(extra))
                .unwrap_or(false)
            {
                conflicts.push(item.conflict().clone());
            }
            if item
                .group()
                .map(|group| groups.contains(group))
                .unwrap_or(false)
            {
                conflicts.push(item.conflict().clone());
            }
        }
        if conflicts.len() >= 2 {
            return Err(ProjectError::Conflict(ConflictError {
                set: set.clone(),
                conflicts,
                groups: groups.clone(),
            }));
        }
    }
    Ok(())
}

/// Determine the [`RequirementsSpecification`] for a script.
#[allow(clippy::result_large_err)]
pub(crate) fn script_specification(
    script: Pep723ItemRef<'_>,
    settings: &ResolverSettings,
) -> Result<Option<RequirementsSpecification>, ProjectError> {
    let Some(dependencies) = script.metadata().dependencies.as_ref() else {
        return Ok(None);
    };

    // Determine the working directory for the script.
    let script_dir = match &script {
        Pep723ItemRef::Script(script) => std::path::absolute(&script.path)?
            .parent()
            .expect("script path has no parent")
            .to_owned(),
        Pep723ItemRef::Stdin(..) | Pep723ItemRef::Remote(..) => std::env::current_dir()?,
    };

    // Collect any `tool.uv.index` from the script.
    let empty = Vec::default();
    let script_indexes = match settings.sources {
        SourceStrategy::Enabled => script
            .metadata()
            .tool
            .as_ref()
            .and_then(|tool| tool.uv.as_ref())
            .and_then(|uv| uv.top_level.index.as_deref())
            .unwrap_or(&empty),
        SourceStrategy::Disabled => &empty,
    };

    // Collect any `tool.uv.sources` from the script.
    let empty = BTreeMap::default();
    let script_sources = match settings.sources {
        SourceStrategy::Enabled => script
            .metadata()
            .tool
            .as_ref()
            .and_then(|tool| tool.uv.as_ref())
            .and_then(|uv| uv.sources.as_ref())
            .unwrap_or(&empty),
        SourceStrategy::Disabled => &empty,
    };

    let requirements = dependencies
        .iter()
        .cloned()
        .flat_map(|requirement| {
            LoweredRequirement::from_non_workspace_requirement(
                requirement,
                script_dir.as_ref(),
                script_sources,
                script_indexes,
                &settings.index_locations,
            )
            .map_ok(LoweredRequirement::into_inner)
        })
        .collect::<Result<_, _>>()?;
    let constraints = script
        .metadata()
        .tool
        .as_ref()
        .and_then(|tool| tool.uv.as_ref())
        .and_then(|uv| uv.constraint_dependencies.as_ref())
        .into_iter()
        .flatten()
        .cloned()
        .flat_map(|requirement| {
            LoweredRequirement::from_non_workspace_requirement(
                requirement,
                script_dir.as_ref(),
                script_sources,
                script_indexes,
                &settings.index_locations,
            )
            .map_ok(LoweredRequirement::into_inner)
        })
        .collect::<Result<Vec<_>, _>>()?;
    let overrides = script
        .metadata()
        .tool
        .as_ref()
        .and_then(|tool| tool.uv.as_ref())
        .and_then(|uv| uv.override_dependencies.as_ref())
        .into_iter()
        .flatten()
        .cloned()
        .flat_map(|requirement| {
            LoweredRequirement::from_non_workspace_requirement(
                requirement,
                script_dir.as_ref(),
                script_sources,
                script_indexes,
                &settings.index_locations,
            )
            .map_ok(LoweredRequirement::into_inner)
        })
        .collect::<Result<Vec<_>, _>>()?;

    Ok(Some(RequirementsSpecification::from_overrides(
        requirements,
        constraints,
        overrides,
    )))
}

/// Warn if the user provides (e.g.) an `--index-url` in a requirements file.
fn warn_on_requirements_txt_setting(spec: &RequirementsSpecification, settings: &ResolverSettings) {
    let RequirementsSpecification {
        index_url,
        extra_index_urls,
        no_index,
        find_links,
        no_binary,
        no_build,
        ..
    } = spec;

    if settings.index_locations.no_index() {
        // Nothing to do, we're ignoring the URLs anyway.
    } else if *no_index {
        warn_user_once!(
            "Ignoring `--no-index` from requirements file. Instead, use the `--no-index` command-line argument, or set `no-index` in a `uv.toml` or `pyproject.toml` file."
        );
    } else {
        if let Some(index_url) = index_url {
            if settings.index_locations.default_index().map(Index::url) != Some(index_url) {
                warn_user_once!(
                    "Ignoring `--index-url` from requirements file: `{index_url}`. Instead, use the `--index-url` command-line argument, or set `index-url` in a `uv.toml` or `pyproject.toml` file."
                );
            }
        }
        for extra_index_url in extra_index_urls {
            if !settings
                .index_locations
                .implicit_indexes()
                .any(|index| index.url() == extra_index_url)
            {
                warn_user_once!(
                    "Ignoring `--extra-index-url` from requirements file: `{extra_index_url}`. Instead, use the `--extra-index-url` command-line argument, or set `extra-index-url` in a `uv.toml` or `pyproject.toml` file.`"
                );
            }
        }
        for find_link in find_links {
            if !settings
                .index_locations
                .flat_indexes()
                .any(|index| index.url() == find_link)
            {
                warn_user_once!(
                    "Ignoring `--find-links` from requirements file: `{find_link}`. Instead, use the `--find-links` command-line argument, or set `find-links` in a `uv.toml` or `pyproject.toml` file.`"
                );
            }
        }
    }

    if !no_binary.is_none() && settings.build_options.no_binary() != no_binary {
        warn_user_once!(
            "Ignoring `--no-binary` setting from requirements file. Instead, use the `--no-binary` command-line argument, or set `no-binary` in a `uv.toml` or `pyproject.toml` file."
        );
    }

    if !no_build.is_none() && settings.build_options.no_build() != no_build {
        warn_user_once!(
            "Ignoring `--no-binary` setting from requirements file. Instead, use the `--no-build` command-line argument, or set `no-build` in a `uv.toml` or `pyproject.toml` file."
        );
    }
}

/// Normalize a filename for use in a cache entry.
///
/// Replaces non-alphanumeric characters with dashes, and lowercases the filename.
fn cache_name(name: &str) -> Option<Cow<'_, str>> {
    if name.bytes().all(|c| matches!(c, b'0'..=b'9' | b'a'..=b'f')) {
        return if name.is_empty() {
            None
        } else {
            Some(Cow::Borrowed(name))
        };
    }
    let mut normalized = String::with_capacity(name.len());
    let mut dash = false;
    for char in name.bytes() {
        match char {
            b'0'..=b'9' | b'a'..=b'z' | b'A'..=b'Z' => {
                dash = false;
                normalized.push(char.to_ascii_lowercase() as char);
            }
            _ => {
                if !dash {
                    normalized.push('-');
                    dash = true;
                }
            }
        }
    }
    if normalized.ends_with('-') {
        normalized.pop();
    }
    if normalized.is_empty() {
        None
    } else {
        Some(Cow::Owned(normalized))
    }
}

fn format_requires_python_sources(conflicts: &RequiresPythonSources) -> String {
    conflicts
        .iter()
        .map(|((package, group), specifiers)| {
            if let Some(group) = group {
                format!("- {package}:{group}: {specifiers}")
            } else {
                format!("- {package}: {specifiers}")
            }
        })
        .join("\n")
}

fn format_optional_requires_python_sources(
    conflicts: &RequiresPythonSources,
    workspace_non_trivial: bool,
) -> String {
    // If there's lots of conflicts, print a list
    if conflicts.len() > 1 {
        return format!(
            ".\nThe following `requires-python` declarations do not permit this version:\n{}",
            format_requires_python_sources(conflicts)
        );
    }
    // If there's one conflict, give a clean message
    if conflicts.len() == 1 {
        let ((package, group), _) = conflicts.iter().next().unwrap();
        if let Some(group) = group {
            if workspace_non_trivial {
                return format!(
                    " (from workspace member `{package}`'s `tool.uv.dependency-groups.{group}.requires-python`)."
                );
            }
            return format!(" (from `tool.uv.dependency-groups.{group}.requires-python`).");
        }
        if workspace_non_trivial {
            return format!(" (from workspace member `{package}`'s `project.requires-python`).");
        }
        return " (from `project.requires-python`)".to_owned();
    }
    // Otherwise don't elaborate
    String::new()
}

#[cfg(test)]
mod tests {
    use super::*;

    #[test]
    fn test_cache_name() {
        assert_eq!(cache_name("foo"), Some("foo".into()));
        assert_eq!(cache_name("foo-bar"), Some("foo-bar".into()));
        assert_eq!(cache_name("foo_bar"), Some("foo-bar".into()));
        assert_eq!(cache_name("foo-bar_baz"), Some("foo-bar-baz".into()));
        assert_eq!(cache_name("foo-bar_baz_"), Some("foo-bar-baz".into()));
        assert_eq!(cache_name("foo-_bar_baz"), Some("foo-bar-baz".into()));
        assert_eq!(cache_name("_+-_"), None);
    }
}<|MERGE_RESOLUTION|>--- conflicted
+++ resolved
@@ -27,11 +27,7 @@
 use uv_normalize::{DEV_DEPENDENCIES, DefaultGroups, ExtraName, GroupName, PackageName};
 use uv_pep440::{TildeVersionSpecifier, Version, VersionSpecifiers};
 use uv_pep508::MarkerTreeContents;
-<<<<<<< HEAD
-use uv_pypi_types::{ConflictKind, ConflictSet, Conflicts, Requirement};
-=======
-use uv_pypi_types::{ConflictPackage, ConflictSet, Conflicts};
->>>>>>> 02345a5a
+use uv_pypi_types::{ConflictKind, ConflictSet, Conflicts};
 use uv_python::{
     EnvironmentPreference, Interpreter, InvalidEnvironmentKind, PythonDownloads, PythonEnvironment,
     PythonInstallation, PythonPreference, PythonRequest, PythonVariant, PythonVersionFile,
@@ -113,34 +109,10 @@
     Conflict(#[from] ConflictError),
 
     #[error(
-<<<<<<< HEAD
-        "{} are incompatible with the declared conflicts: {{{}}}",
-        _1.iter().map(|conflict| {
-            match conflict {
-                ConflictKind::Project => "the project".to_string(),
-                ConflictKind::Extra(ref extra) => format!("extra `{extra}`"),
-                ConflictKind::Group(ref group) => format!("group `{group}`"),
-            }
-        }).collect::<Vec<String>>().join(", "),
-        _0
-            .iter()
-            .map(|item| {
-                match item.kind() {
-                    ConflictKind::Project => "the project".to_string(),
-                    ConflictKind::Extra(ref extra) => format!("`{}[{}]`", item.package(), extra),
-                    ConflictKind::Group(ref group) => format!("`{}:{}`", item.package(), group),
-                }
-            })
-            .collect::<Vec<String>>()
-            .join(", "),
-    )]
-    ConflictIncompatibility(ConflictSet, Vec<ConflictKind>),
-=======
         "The requested interpreter resolved to Python {_0}, which is incompatible with the project's Python requirement: `{_1}`{}",
         format_optional_requires_python_sources(_2, *_3)
     )]
     RequestedPythonProjectIncompatibility(Version, RequiresPython, RequiresPythonSources, bool),
->>>>>>> 02345a5a
 
     #[error(
         "The Python request from `{_0}` resolved to Python {_1}, which is incompatible with the project's Python requirement: `{_2}`{}\nUse `uv python pin` to update the `.python-version` file to a compatible version",
@@ -297,7 +269,7 @@
     /// The set from which the conflict was derived.
     pub(crate) set: ConflictSet,
     /// The items from the set that were enabled, and thus create the conflict.
-    pub(crate) conflicts: Vec<ConflictPackage>,
+    pub(crate) conflicts: Vec<ConflictKind>,
     /// Enabled dependency groups with defaults applied.
     pub(crate) groups: DependencyGroupsWithDefaults,
 }
@@ -308,9 +280,10 @@
         let set = self
             .set
             .iter()
-            .map(|item| match item.conflict() {
-                ConflictPackage::Extra(extra) => format!("`{}[{}]`", item.package(), extra),
-                ConflictPackage::Group(group) => format!("`{}:{}`", item.package(), group),
+            .map(|item| match item.kind() {
+                ConflictKind::Project => "the project".to_string(),
+                ConflictKind::Extra(extra) => format!("`{}[{}]`", item.package(), extra),
+                ConflictKind::Group(group) => format!("`{}:{}`", item.package(), group),
             })
             .join(", ");
 
@@ -318,7 +291,7 @@
         if self
             .conflicts
             .iter()
-            .all(|conflict| matches!(conflict, ConflictPackage::Extra(..)))
+            .all(|conflict| matches!(conflict, ConflictKind::Extra(..)))
         {
             write!(
                 f,
@@ -327,8 +300,8 @@
                     self.conflicts
                         .iter()
                         .map(|conflict| match conflict {
-                            ConflictPackage::Extra(extra) => format!("`{extra}`"),
-                            ConflictPackage::Group(..) => unreachable!(),
+                            ConflictKind::Extra(extra) => format!("`{extra}`"),
+                            ConflictKind::Group(..) | ConflictKind::Project => unreachable!(),
                         })
                         .collect()
                 )
@@ -336,7 +309,7 @@
         } else if self
             .conflicts
             .iter()
-            .all(|conflict| matches!(conflict, ConflictPackage::Group(..)))
+            .all(|conflict| matches!(conflict, ConflictKind::Group(..)))
         {
             let conflict_source = if self.set.is_inferred_conflict() {
                 "transitively inferred"
@@ -350,11 +323,11 @@
                     self.conflicts
                         .iter()
                         .map(|conflict| match conflict {
-                            ConflictPackage::Group(group)
+                            ConflictKind::Group(group)
                                 if self.groups.contains_because_default(group) =>
                                 format!("`{group}` (enabled by default)"),
-                            ConflictPackage::Group(group) => format!("`{group}`"),
-                            ConflictPackage::Extra(..) => unreachable!(),
+                            ConflictKind::Group(group) => format!("`{group}`"),
+                            ConflictKind::Extra(..) | ConflictKind::Project => unreachable!(),
                         })
                         .collect()
                 )
@@ -369,13 +342,14 @@
                         .enumerate()
                         .map(|(i, conflict)| {
                             let conflict = match conflict {
-                                ConflictPackage::Extra(extra) => format!("extra `{extra}`"),
-                                ConflictPackage::Group(group)
+                                ConflictKind::Project => "the project".to_string(),
+                                ConflictKind::Extra(extra) => format!("extra `{extra}`"),
+                                ConflictKind::Group(group)
                                     if self.groups.contains_because_default(group) =>
                                 {
                                     format!("group `{group}` (enabled by default)")
                                 }
-                                ConflictPackage::Group(group) => format!("group `{group}`"),
+                                ConflictKind::Group(group) => format!("group `{group}`"),
                             };
                             if i == 0 {
                                 capitalize(&conflict)
@@ -2461,27 +2435,23 @@
     extras: &ExtrasSpecification,
     groups: &DependencyGroupsWithDefaults,
 ) -> Result<(), ProjectError> {
-    // Note that we need to collect all extras and groups that match in
-    // a particular set, since extras can be declared as conflicting with
-    // groups. So if extra `x` and group `g` are declared as conflicting,
-    // then enabling both of those should result in an error.
+    // Validate that we aren't trying to install extras or groups that
+    // are declared as conflicting. Note that we need to collect all
+    // extras and groups that match in a particular set, since extras
+    // can be declared as conflicting with groups. So if extra `x` and
+    // group `g` are declared as conflicting, then enabling both of
+    // those should result in an error.
     let conflicts = lock.conflicts();
     for set in conflicts.iter() {
-        let mut conflicts: Vec<ConflictPackage> = vec![];
+        let mut conflicts: Vec<ConflictKind> = vec![];
         for item in set.iter() {
-            if item
-                .extra()
-                .map(|extra| extras.contains(extra))
-                .unwrap_or(false)
-            {
-                conflicts.push(item.conflict().clone());
-            }
-            if item
-                .group()
-                .map(|group| groups.contains(group))
-                .unwrap_or(false)
-            {
-                conflicts.push(item.conflict().clone());
+            let is_conflicting = match item.kind() {
+                ConflictKind::Project => groups.prod(),
+                ConflictKind::Extra(extra) => extras.contains(extra),
+                ConflictKind::Group(group1) => groups.contains(group1),
+            };
+            if is_conflicting {
+                conflicts.push(item.kind().clone());
             }
         }
         if conflicts.len() >= 2 {
