--- conflicted
+++ resolved
@@ -23,13 +23,9 @@
 use uv_fs::{CWD, LockedFile, Simplified};
 use uv_git::ResolvedRepositoryReference;
 use uv_installer::{SatisfiesResult, SitePackages};
-<<<<<<< HEAD
 use uv_normalize::{
     DefaultExtras, DefaultGroups, ExtraName, GroupName, PackageName, DEV_DEPENDENCIES,
 };
-=======
-use uv_normalize::{DEV_DEPENDENCIES, DefaultGroups, ExtraName, GroupName, PackageName};
->>>>>>> 357fc91c
 use uv_pep440::{Version, VersionSpecifiers};
 use uv_pep508::MarkerTreeContents;
 use uv_pypi_types::{ConflictPackage, ConflictSet, Conflicts};
@@ -180,16 +176,12 @@
     #[error("PEP 723 scripts do not support dependency groups, but group `{0}` was specified")]
     MissingGroupScript(GroupName),
 
-<<<<<<< HEAD
     #[error("Default extra `{0}` (from `tool.uv.default-extras`) is not defined in the project's `optional-dependencies` table")]
     MissingDefaultExtra(ExtraName),
 
-    #[error("Default group `{0}` (from `tool.uv.default-groups`) is not defined in the project's `dependency-groups` table")]
-=======
     #[error(
         "Default group `{0}` (from `tool.uv.default-groups`) is not defined in the project's `dependency-groups` table"
     )]
->>>>>>> 357fc91c
     MissingDefaultGroup(GroupName),
 
     #[error("Extra `{0}` is not defined in the project's `optional-dependencies` table")]
