--- conflicted
+++ resolved
@@ -21,12 +21,7 @@
     request_from_version_file, EnvironmentPreference, Interpreter, PythonEnvironment, PythonFetch,
     PythonInstallation, PythonPreference, PythonRequest, VersionRequest,
 };
-<<<<<<< HEAD
-
 use uv_requirements::RequirementsSource;
-=======
-use uv_requirements::{RequirementsSource, RequirementsSpecification};
->>>>>>> bea8bc6c
 use uv_warnings::warn_user_once;
 use uv_workspace::{VirtualProject, Workspace, WorkspaceError};
 
@@ -66,8 +61,8 @@
         warn_user_once!("`uv run` is experimental and may change without warning");
     }
 
-    // These cases seem quite complex because it changes the current package — let's just
-    // ban it entirely for now
+    // These cases seem quite complex because (in theory) they should change the "current package".
+    // Let's ban them entirely for now.
     if requirements
         .iter()
         .any(|source| matches!(source, RequirementsSource::PyprojectToml(_)))
