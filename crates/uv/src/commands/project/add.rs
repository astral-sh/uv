use std::collections::hash_map::Entry;
use std::fmt::Write;
use std::path::{Path, PathBuf};

use anyhow::{bail, Context, Result};
use owo_colors::OwoColorize;
use rustc_hash::{FxBuildHasher, FxHashMap};
use tracing::debug;

use cache_key::RepositoryUrl;
use pep508_rs::{ExtraName, Requirement, VersionOrUrl};
use pypi_types::redact_git_credentials;
use uv_auth::{store_credentials_from_url, Credentials};
use uv_cache::Cache;
use uv_client::{BaseClientBuilder, Connectivity, FlatIndexClient, RegistryClientBuilder};
use uv_configuration::{Concurrency, ExtrasSpecification, InstallOptions, SourceStrategy};
use uv_dispatch::BuildDispatch;
use uv_distribution::DistributionDatabase;
use uv_fs::{Simplified, CWD};
use uv_git::GIT_STORE;
use uv_normalize::PackageName;
use uv_python::{
    EnvironmentPreference, Interpreter, PythonDownloads, PythonEnvironment, PythonInstallation,
    PythonPreference, PythonRequest, PythonVersionFile, VersionRequest,
};
use uv_requirements::{NamedRequirementsResolver, RequirementsSource, RequirementsSpecification};
use uv_resolver::{FlatIndex, RequiresPython};
use uv_scripts::Pep723Script;
use uv_types::{BuildIsolation, HashStrategy};
use uv_warnings::warn_user_once;
use uv_workspace::pyproject::{DependencyType, Source, SourceError};
use uv_workspace::pyproject_mut::{ArrayEdit, DependencyTarget, PyProjectTomlMut};
use uv_workspace::{DiscoveryOptions, InstallTarget, VirtualProject, Workspace};

use crate::commands::pip::loggers::{
    DefaultInstallLogger, DefaultResolveLogger, SummaryResolveLogger,
};
use crate::commands::pip::operations::Modifications;
use crate::commands::pip::resolution_environment;
use crate::commands::project::ProjectError;
use crate::commands::reporters::{PythonDownloadReporter, ResolverReporter};
use crate::commands::{pip, project, ExitStatus, SharedState};
use crate::printer::Printer;
use crate::settings::ResolverInstallerSettings;

/// Add one or more packages to the project requirements.
#[allow(clippy::fn_params_excessive_bools)]
pub(crate) async fn add(
    locked: bool,
    frozen: bool,
    no_sync: bool,
    requirements: Vec<RequirementsSource>,
    editable: Option<bool>,
    dependency_type: DependencyType,
    raw_sources: bool,
    rev: Option<String>,
    tag: Option<String>,
    branch: Option<String>,
    extras: Vec<ExtraName>,
    package: Option<PackageName>,
    python: Option<String>,
    settings: ResolverInstallerSettings,
    script: Option<PathBuf>,
    python_preference: PythonPreference,
    python_downloads: PythonDownloads,
    connectivity: Connectivity,
    concurrency: Concurrency,
    native_tls: bool,
    cache: &Cache,
    printer: Printer,
) -> Result<ExitStatus> {
    for source in &requirements {
        match source {
            RequirementsSource::PyprojectToml(_) => {
                bail!("Adding requirements from a `pyproject.toml` is not supported in `uv add`");
            }
            RequirementsSource::SetupPy(_) => {
                bail!("Adding requirements from a `setup.py` is not supported in `uv add`");
            }
            RequirementsSource::SetupCfg(_) => {
                bail!("Adding requirements from a `setup.cfg` is not supported in `uv add`");
            }
            RequirementsSource::RequirementsTxt(path) => {
                if path == Path::new("-") {
                    bail!("Reading requirements from stdin is not supported in `uv add`");
                }
            }
            _ => {}
        }
    }

    let reporter = PythonDownloadReporter::single(printer);

    let target = if let Some(script) = script {
        // If we found a PEP 723 script and the user provided a project-only setting, warn.
        if package.is_some() {
            warn_user_once!(
                "`--package` is a no-op for Python scripts with inline metadata, which always run in isolation"
            );
        }
        if locked {
            warn_user_once!(
                "`--locked` is a no-op for Python scripts with inline metadata, which always run in isolation"
            );
        }
        if frozen {
            warn_user_once!(
                "`--frozen` is a no-op for Python scripts with inline metadata, which always run in isolation"
            );
        }
        if no_sync {
            warn_user_once!(
                "`--no_sync` is a no-op for Python scripts with inline metadata, which always run in isolation"
            );
        }

        let client_builder = BaseClientBuilder::new()
            .connectivity(connectivity)
            .native_tls(native_tls);

        // If we found a script, add to the existing metadata. Otherwise, create a new inline
        // metadata tag.
        let script = if let Some(script) = Pep723Script::read(&script).await? {
            script
        } else {
            let python_request = if let Some(request) = python.as_deref() {
                // (1) Explicit request from user
                PythonRequest::parse(request)
            } else if let Some(request) = PythonVersionFile::discover(&*CWD, false, false)
                .await?
                .and_then(PythonVersionFile::into_version)
            {
                // (2) Request from `.python-version`
                request
            } else {
                // (3) Assume any Python version
                PythonRequest::Any
            };

            let interpreter = PythonInstallation::find_or_download(
                Some(&python_request),
                EnvironmentPreference::Any,
                python_preference,
                python_downloads,
                &client_builder,
                cache,
                Some(&reporter),
            )
            .await?
            .into_interpreter();

            let requires_python =
                RequiresPython::greater_than_equal_version(&interpreter.python_minor_version());
            Pep723Script::create(&script, requires_python.specifiers()).await?
        };

        let python_request = if let Some(request) = python.as_deref() {
            // (1) Explicit request from user
            Some(PythonRequest::parse(request))
        } else if let Some(request) = PythonVersionFile::discover(&*CWD, false, false)
            .await?
            .and_then(PythonVersionFile::into_version)
        {
            // (2) Request from `.python-version`
            Some(request)
        } else {
            // (3) `Requires-Python` in `pyproject.toml`
            script
                .metadata
                .requires_python
                .clone()
                .map(|requires_python| {
                    PythonRequest::Version(VersionRequest::Range(requires_python))
                })
        };

        let interpreter = PythonInstallation::find_or_download(
            python_request.as_ref(),
            EnvironmentPreference::Any,
            python_preference,
            python_downloads,
            &client_builder,
            cache,
            Some(&reporter),
        )
        .await?
        .into_interpreter();

        Target::Script(script, Box::new(interpreter))
    } else {
        // Find the project in the workspace.
        let project = if let Some(package) = package {
            VirtualProject::Project(
                Workspace::discover(&CWD, &DiscoveryOptions::default())
                    .await?
                    .with_current_project(package.clone())
                    .with_context(|| format!("Package `{package}` not found in workspace"))?,
            )
        } else {
            VirtualProject::discover(&CWD, &DiscoveryOptions::default()).await?
        };

        // For non-project workspace roots, allow dev dependencies, but nothing else.
        // TODO(charlie): Automatically "upgrade" the project by adding a `[project]` table.
        if project.is_non_project() {
            match dependency_type {
                DependencyType::Production => {
                    bail!("Project is missing a `[project]` table; add a `[project]` table to use production dependencies, or run `{}` instead", "uv add --dev".green())
                }
                DependencyType::Optional(_) => {
                    bail!("Project is missing a `[project]` table; add a `[project]` table to use optional dependencies, or run `{}` instead", "uv add --dev".green())
                }
                DependencyType::Dev => (),
            }
        }

        // Discover or create the virtual environment.
        let venv = project::get_or_init_environment(
            project.workspace(),
            python.as_deref().map(PythonRequest::parse),
            python_preference,
            python_downloads,
            connectivity,
            native_tls,
            cache,
            printer,
        )
        .await?;

        Target::Project(project, venv)
    };

    let client_builder = BaseClientBuilder::new()
        .connectivity(connectivity)
        .native_tls(native_tls)
        .keyring(settings.keyring_provider);

    // Read the requirements.
    let RequirementsSpecification { requirements, .. } =
        RequirementsSpecification::from_simple_sources(&requirements, &client_builder).await?;

    // TODO(charlie): These are all default values. We should consider whether we want to make them
    // optional on the downstream APIs.
    let python_version = None;
    let python_platform = None;
    let hasher = HashStrategy::default();
    let build_constraints = [];
    let sources = SourceStrategy::Enabled;

    // Determine the environment for the resolution.
    let (tags, markers) =
        resolution_environment(python_version, python_platform, target.interpreter())?;

    // Add all authenticated sources to the cache.
    for url in settings.index_locations.urls() {
        store_credentials_from_url(url);
    }

    // Initialize the registry client.
    let client = RegistryClientBuilder::try_from(client_builder)?
        .index_urls(settings.index_locations.index_urls())
        .index_strategy(settings.index_strategy)
        .markers(&markers)
        .platform(target.interpreter().platform())
        .build();

    // Determine whether to enable build isolation.
    let environment;
    let build_isolation = if settings.no_build_isolation {
        environment = PythonEnvironment::from_interpreter(target.interpreter().clone());
        BuildIsolation::Shared(&environment)
    } else if settings.no_build_isolation_package.is_empty() {
        BuildIsolation::Isolated
    } else {
        environment = PythonEnvironment::from_interpreter(target.interpreter().clone());
        BuildIsolation::SharedPackage(&environment, &settings.no_build_isolation_package)
    };

    // Initialize any shared state.
    let state = SharedState::default();

    // Resolve the flat indexes from `--find-links`.
    let flat_index = {
        let client = FlatIndexClient::new(&client, cache);
        let entries = client.fetch(settings.index_locations.flat_index()).await?;
        FlatIndex::from_entries(entries, Some(&tags), &hasher, &settings.build_options)
    };

    // Create a build dispatch.
    let build_dispatch = BuildDispatch::new(
        &client,
        cache,
        &build_constraints,
        target.interpreter(),
        &settings.index_locations,
        &flat_index,
        &state.index,
        &state.git,
        &state.in_flight,
        settings.index_strategy,
        &settings.config_setting,
        build_isolation,
        settings.link_mode,
        &settings.build_options,
        settings.exclude_newer,
        sources,
        concurrency,
    );

    // Resolve any unnamed requirements.
    let requirements = NamedRequirementsResolver::new(
        requirements,
        &hasher,
        &state.index,
        DistributionDatabase::new(&client, &build_dispatch, concurrency.downloads),
    )
    .with_reporter(ResolverReporter::from(printer))
    .resolve()
    .await?;

    // Add the requirements to the `pyproject.toml` or script.
    let mut toml = match &target {
        Target::Script(script, _) => {
            PyProjectTomlMut::from_toml(&script.metadata.raw, DependencyTarget::Script)
        }
        Target::Project(project, _) => PyProjectTomlMut::from_toml(
            &project.pyproject_toml().raw,
            DependencyTarget::PyProjectToml,
        ),
    }?;
    let mut edits = Vec::<DependencyEdit>::with_capacity(requirements.len());
    for mut requirement in requirements {
        // Add the specified extras.
        requirement.extras.extend(extras.iter().cloned());
        requirement.extras.sort_unstable();
        requirement.extras.dedup();

        let (requirement, source) = match target {
            Target::Script(_, _) | Target::Project(_, _) if raw_sources => {
                (pep508_rs::Requirement::from(requirement), None)
            }
            Target::Script(ref script, _) => resolve_requirement(
                requirement,
                false,
                editable,
                rev.clone(),
                tag.clone(),
                branch.clone(),
                &script.path,
            )?,
            Target::Project(ref project, _) => {
                let workspace = project
                    .workspace()
                    .packages()
                    .contains_key(&requirement.name);
                resolve_requirement(
                    requirement,
                    workspace,
                    editable,
                    rev.clone(),
                    tag.clone(),
                    branch.clone(),
                    project.root(),
                )?
            }
        };

        // Redact any credentials. By default, we avoid writing sensitive credentials to files that
        // will be checked into version control (e.g., `pyproject.toml` and `uv.lock`). Instead,
        // we store the credentials in a global store, and reuse them during resolution. The
        // expectation is that subsequent resolutions steps will succeed by reading from (e.g.) the
        // user's credentials store, rather than by reading from the `pyproject.toml` file.
        let source = match source {
            Some(Source::Git {
                mut git,
                subdirectory,
                rev,
                tag,
                branch,
            }) => {
                let credentials = Credentials::from_url(&git);
                if let Some(credentials) = credentials {
                    debug!("Caching credentials for: {git}");
                    GIT_STORE.insert(RepositoryUrl::new(&git), credentials);

                    // Redact the credentials.
                    redact_git_credentials(&mut git);
                };
                Some(Source::Git {
                    git,
                    subdirectory,
                    rev,
                    tag,
                    branch,
                })
            }
            _ => source,
        };

        // Update the `pyproject.toml`.
        let edit = match dependency_type {
            DependencyType::Production => toml.add_dependency(&requirement, source.as_ref())?,
            DependencyType::Dev => toml.add_dev_dependency(&requirement, source.as_ref())?,
            DependencyType::Optional(ref group) => {
                toml.add_optional_dependency(group, &requirement, source.as_ref())?
            }
        };

        // Keep track of the exact location of the edit.
        let index = edit.index();

        // If the edit was inserted before the end of the list, update the existing edits.
        for edit in &mut edits {
            if *edit.dependency_type == dependency_type {
                match &mut edit.edit {
                    ArrayEdit::Add(existing) => {
                        if *existing >= index {
                            *existing += 1;
                        }
                    }
                    ArrayEdit::Update(existing) => {
                        if *existing >= index {
                            *existing += 1;
                        }
                    }
                }
            }
        }

        edits.push(DependencyEdit {
            dependency_type: dependency_type.clone(),
            requirement,
            source,
            edit,
        });
    }

    let content = toml.to_string();

    // Save the modified `pyproject.toml` or script.
    let modified = match &target {
        Target::Script(script, _) => {
            if content == script.metadata.raw {
                debug!("No changes to dependencies; skipping update");
                false
            } else {
                script.write(&content).await?;
                true
            }
        }
        Target::Project(project, _) => {
            if content == *project.pyproject_toml().raw {
                debug!("No changes to dependencies; skipping update");
                false
            } else {
                let pyproject_path = project.root().join("pyproject.toml");
                fs_err::write(pyproject_path, &content)?;
                true
            }
        }
    };

    let (project, venv) = match target {
        Target::Project(project, venv) => (project, venv),
        // If `--script`, exit early. There's no reason to lock and sync.
        Target::Script(script, _) => {
            writeln!(
                printer.stderr(),
                "Updated `{}`",
                script.path.user_display().cyan()
            )?;
            return Ok(ExitStatus::Success);
        }
    };

    // If `--frozen`, exit early. There's no reason to lock and sync, and we don't need a `uv.lock`
    // to exist at all.
    if frozen {
        return Ok(ExitStatus::Success);
    }
    let (extras, dev) = match dependency_type {
        DependencyType::Production => {
            let extras = ExtrasSpecification::None;
            let dev = false;
            (extras, dev)
        }
        DependencyType::Dev => {
            let extras = ExtrasSpecification::None;
            let dev = true;
            (extras, dev)
        }
        DependencyType::Optional(ref group_name) => {
            let extras = ExtrasSpecification::Some(vec![group_name.clone()]);
            let dev = false;
            (extras, dev)
        }
    };
    process_project_and_sync(
        &project,
        &mut toml,
        &content,
        locked,
        frozen,
        raw_sources,
        &edits,
        extras,
        dev,
        &venv,
        &settings,
        connectivity,
        concurrency,
        native_tls,
        cache,
        printer,
        no_sync,
        modified,
    )
    .await
}

/// Saves the `pyproject.toml`, locks dependencies, and syncs the environment.
#[allow(clippy::fn_params_excessive_bools)]
pub(crate) async fn process_project_and_sync(
    project: &VirtualProject,
    toml: &mut PyProjectTomlMut,
    content: &str,
    locked: bool,
    frozen: bool,
    raw_sources: bool,
    edits: &[DependencyEdit],
    extras: ExtrasSpecification,
    dev: bool,
    venv: &PythonEnvironment,
    settings: &ResolverInstallerSettings,
    connectivity: Connectivity,
    concurrency: Concurrency,
    native_tls: bool,
    cache: &Cache,
    printer: Printer,
    no_sync: bool,
    modified: bool,
) -> Result<ExitStatus> {
    let existing = project.pyproject_toml();

    // Update the `pypackage.toml` in-memory.
    let mut project = project
        .clone()
        .with_pyproject_toml(toml::from_str(content)?)
        .context("Failed to update `pyproject.toml`")?;

    // Lock and sync the environment, if necessary.
    let mut lock = match project::lock::do_safe_lock(
        locked,
        frozen,
        project.workspace(),
        venv.interpreter(),
        settings.as_ref().into(),
        Box::new(DefaultResolveLogger),
        connectivity,
        concurrency,
        native_tls,
        cache,
        printer,
    )
    .await
    {
        Ok(result) => result.into_lock(),
        Err(ProjectError::Operation(pip::operations::Error::Resolve(
            uv_resolver::ResolveError::NoSolution(err),
        ))) => {
            let header = err.header();
            let report = miette::Report::new(WithHelp { header, cause: err, help: Some("If this is intentional, run `uv add --frozen` to skip the lock and sync steps.") });
            anstream::eprint!("{report:?}");

            // Revert the changes to the `pyproject.toml`, if necessary.
            if modified {
                fs_err::write(project.root().join("pyproject.toml"), existing)?;
            }

            return Ok(ExitStatus::Failure);
        }
        Err(err) => return Err(err.into()),
    };

    // Avoid modifying the user request further if `--raw-sources` is set.
    if !raw_sources {
        // Extract the minimum-supported version for each dependency.
        let mut minimum_version =
            FxHashMap::with_capacity_and_hasher(lock.packages().len(), FxBuildHasher);
        for dist in lock.packages() {
            let name = dist.name();
            let version = dist.version();
            match minimum_version.entry(name) {
                Entry::Vacant(entry) => {
                    entry.insert(version);
                }
                Entry::Occupied(mut entry) => {
                    if version < *entry.get() {
                        entry.insert(version);
                    }
                }
            }
        }

        // If any of the requirements were added without version specifiers, add a lower bound.
        let mut modified = false;
        for edit in edits {
            // Only set a minimum version for newly-added dependencies (as opposed to updates).
            let ArrayEdit::Add(index) = &edit.edit else {
                continue;
            };

            // Only set a minimum version for registry requirements.
            if edit.source.is_some() {
                continue;
            }

            // Only set a minimum version for registry requirements.
            let is_empty = match edit.requirement.version_or_url.as_ref() {
                Some(VersionOrUrl::VersionSpecifier(version)) => version.is_empty(),
                Some(VersionOrUrl::Url(_)) => false,
                None => true,
            };
            if !is_empty {
                continue;
            }

            // Set the minimum version.
            let Some(minimum) = minimum_version.get(&edit.requirement.name) else {
                continue;
            };

            // Drop the local version identifier, which isn't permitted in `>=` constraints.
            // For example, convert `1.2.3+local` to `1.2.3`.
            let minimum = (*minimum).clone().without_local();

            match edit.dependency_type {
                DependencyType::Production => {
                    toml.set_dependency_minimum_version(*index, minimum)?;
                }
                DependencyType::Dev => {
                    toml.set_dev_dependency_minimum_version(*index, minimum)?;
                }
                DependencyType::Optional(ref group) => {
                    toml.set_optional_dependency_minimum_version(group, *index, minimum)?;
                }
            }

            modified = true;
        }

        // Save the modified `pyproject.toml`. No need to check for changes in the underlying
        // string content, since the above loop _must_ change an empty specifier to a non-empty
        // specifier.
        if modified {
            let content = toml.to_string();

            // Write the updated `pyproject.toml` to disk.
            fs_err::write(project.root().join("pyproject.toml"), &content)?;

            // Update the `pypackage.toml` in-memory.
            project = project
                .clone()
                .with_pyproject_toml(toml::from_str(&content)?)
                .context("Failed to update `pyproject.toml`")?;

            // If the file was modified, we have to lock again, though the only expected change is
            // the addition of the minimum version specifiers.
            lock = match project::lock::do_safe_lock(
                locked,
                frozen,
                project.workspace(),
                venv.interpreter(),
                settings.as_ref().into(),
                Box::new(SummaryResolveLogger),
                connectivity,
                concurrency,
                native_tls,
                cache,
                printer,
            )
            .await
            {
                Ok(result) => result.into_lock(),
                Err(ProjectError::Operation(pip::operations::Error::Resolve(
                    uv_resolver::ResolveError::NoSolution(err),
                ))) => {
                    let header = err.header();
                    let report = miette::Report::new(WithHelp { header, cause: err, help: Some("If this is intentional, run `uv add --frozen` to skip the lock and sync steps.") });
                    anstream::eprint!("{report:?}");

                    // Revert the changes to the `pyproject.toml`, if necessary.
                    if modified {
                        fs_err::write(project.root().join("pyproject.toml"), existing)?;
                    }

                    return Ok(ExitStatus::Failure);
                }
                Err(err) => return Err(err.into()),
            };
        }
    }

    if no_sync {
        return Ok(ExitStatus::Success);
    }

    // Initialize any shared state.
    let state = SharedState::default();
    let install_options = InstallOptions::default();

    if let Err(err) = project::sync::do_sync(
<<<<<<< HEAD
        &project,
        venv,
=======
        InstallTarget::from(&project),
        &venv,
>>>>>>> c9787f9f
        &lock,
        &extras,
        dev,
        install_options,
        Modifications::Sufficient,
        settings.as_ref().into(),
        &state,
        Box::new(DefaultInstallLogger),
        connectivity,
        concurrency,
        native_tls,
        cache,
        printer,
    )
    .await
    {
        // Revert the changes to the `pyproject.toml`, if necessary.
        if modified {
            fs_err::write(project.root().join("pyproject.toml"), existing)?;
        }
        return Err(err.into());
    }

    Ok(ExitStatus::Success)
}

/// Resolves the source for a requirement and processes it into a PEP 508 compliant format.
pub(crate) fn resolve_requirement(
    requirement: pypi_types::Requirement,
    workspace: bool,
    editable: Option<bool>,
    rev: Option<String>,
    tag: Option<String>,
    branch: Option<String>,
    root: &Path,
) -> Result<(Requirement, Option<Source>), anyhow::Error> {
    let result = Source::from_requirement(
        &requirement.name,
        requirement.source.clone(),
        workspace,
        editable,
        rev,
        tag,
        branch,
        root,
    );

    let source = match result {
        Ok(source) => source,
        Err(SourceError::UnresolvedReference(rev)) => {
            bail!(
                "Cannot resolve Git reference `{rev}` for requirement `{name}`. Specify the reference with one of `--tag`, `--branch`, or `--rev`, or use the `--raw-sources` flag.",
                name = requirement.name
            )
        }
        Err(err) => return Err(err.into()),
    };

    // Ignore the PEP 508 source by clearing the URL.
    let mut processed_requirement = pep508_rs::Requirement::from(requirement);
    processed_requirement.clear_url();

    Ok((processed_requirement, source))
}

/// Represents the destination where dependencies are added, either to a project or a script.
#[derive(Debug)]
enum Target {
    /// A PEP 723 script, with inline metadata.
    Script(Pep723Script, Box<Interpreter>),
    /// A project with a `pyproject.toml`.
    Project(VirtualProject, PythonEnvironment),
}

impl Target {
    /// Returns the [`Interpreter`] for the target.
    fn interpreter(&self) -> &Interpreter {
        match self {
            Self::Script(_, interpreter) => interpreter,
            Self::Project(_, venv) => venv.interpreter(),
        }
    }
}

#[derive(Debug, Clone)]
pub(crate) struct DependencyEdit {
    dependency_type: DependencyType,
    requirement: Requirement,
    source: Option<Source>,
    edit: ArrayEdit,
}

impl DependencyEdit {
    pub(crate) fn new(
        dependency_type: DependencyType,
        requirement: Requirement,
        source: Option<Source>,
        edit: ArrayEdit,
    ) -> Self {
        Self {
            dependency_type,
            requirement,
            source,
            edit,
        }
    }
}

/// Render a [`uv_resolver::NoSolutionError`] with a help message.
#[derive(Debug, miette::Diagnostic, thiserror::Error)]
#[error("{header}")]
#[diagnostic()]
struct WithHelp {
    /// The header to render in the error message.
    header: uv_resolver::NoSolutionHeader,

    /// The underlying error.
    #[source]
    cause: uv_resolver::NoSolutionError,

    /// The help message to display.
    #[help]
    help: Option<&'static str>,
}<|MERGE_RESOLUTION|>--- conflicted
+++ resolved
@@ -411,7 +411,7 @@
 
         // If the edit was inserted before the end of the list, update the existing edits.
         for edit in &mut edits {
-            if *edit.dependency_type == dependency_type {
+            if edit.dependency_type == dependency_type {
                 match &mut edit.edit {
                     ArrayEdit::Add(existing) => {
                         if *existing >= index {
@@ -710,13 +710,8 @@
     let install_options = InstallOptions::default();
 
     if let Err(err) = project::sync::do_sync(
-<<<<<<< HEAD
-        &project,
+        InstallTarget::from(&project),
         venv,
-=======
-        InstallTarget::from(&project),
-        &venv,
->>>>>>> c9787f9f
         &lock,
         &extras,
         dev,
