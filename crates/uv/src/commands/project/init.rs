use std::fmt::Write;
use std::path::{Path, PathBuf};

use anyhow::{anyhow, Context, Result};
use owo_colors::OwoColorize;
use tracing::{debug, warn};

use cache_key::RepositoryUrl;
use pep440_rs::Version;
use pep508_rs::marker::MarkerValueExtra;
use pep508_rs::{ExtraName, MarkerExpression, PackageName, Requirement};
use pypi_types::redact_git_credentials;
use uv_auth::{store_credentials_from_url, Credentials};
use uv_cache::Cache;
use uv_client::{BaseClientBuilder, Connectivity, FlatIndexClient, RegistryClientBuilder};
use uv_configuration::{Concurrency, SourceStrategy};
use uv_dispatch::BuildDispatch;
use uv_distribution::DistributionDatabase;
use uv_fs::{Simplified, CWD};
use uv_git::GIT_STORE;
use uv_python::{
    EnvironmentPreference, PythonDownloads, PythonInstallation, PythonPreference, PythonRequest,
    PythonVersionFile, VersionRequest,
};
use uv_requirements::SourceTreeResolver;
use uv_resolver::{FlatIndex, RequiresPython};
use uv_types::{BuildIsolation, HashStrategy};
use uv_workspace::pyproject::{DependencyType, Source};
use uv_workspace::pyproject_mut::{DependencyTarget, PyProjectTomlMut};
<<<<<<< HEAD
use uv_workspace::{
    check_nested_workspaces, DiscoveryOptions, VirtualProject, Workspace, WorkspaceError,
};
=======
use uv_workspace::{DiscoveryOptions, MemberDiscovery, Workspace, WorkspaceError};
>>>>>>> c9787f9f

use crate::commands::pip::resolution_environment;
use crate::commands::project::find_requires_python;
use crate::commands::reporters::{PythonDownloadReporter, ResolverReporter};
use crate::commands::{ExitStatus, SharedState};
use crate::printer::Printer;
use crate::settings::ResolverInstallerSettings;

use super::add::{process_project_and_sync, resolve_requirement, DependencyEdit};

/// Add one or more packages to the project requirements.
#[allow(clippy::single_match_else, clippy::fn_params_excessive_bools)]
pub(crate) async fn init(
    no_sync: bool,
    raw_sources: bool,
    explicit_path: Option<String>,
    name: Option<PackageName>,
    package: bool,
    project_kind: InitProjectKind,
    no_readme: bool,
    no_pin_python: bool,
    python: Option<String>,
    from_project: Option<PathBuf>,
    no_workspace: bool,
    python_preference: PythonPreference,
    python_downloads: PythonDownloads,
    connectivity: Connectivity,
    native_tls: bool,
    cache: &Cache,
    settings: ResolverInstallerSettings,
    concurrency: Concurrency,
    printer: Printer,
) -> Result<ExitStatus> {
    // Default to the current directory if a path was not provided.
    let path = match explicit_path {
        None => CWD.to_path_buf(),
        Some(ref path) => std::path::absolute(path)?,
    };

    // Make sure a project does not already exist in the given directory.
    if path.join("pyproject.toml").exists() {
        let path = std::path::absolute(&path).unwrap_or_else(|_| path.simplified().to_path_buf());
        anyhow::bail!(
            "Project is already initialized in `{}`",
            path.display().cyan()
        );
    }

    // Default to the directory name if a name was not provided.
    let name = match name {
        Some(name) => name,
        None => {
            let name = path
                .file_name()
                .and_then(|path| path.to_str())
                .context("Missing directory name")?;

            PackageName::new(name.to_string())?
        }
    };

<<<<<<< HEAD
    if r#virtual {
        init_virtual_workspace(&path, no_workspace)?;
    } else {
        init_project(
            &path,
            &name,
            no_readme,
            python.clone(),
            no_workspace,
            python_preference,
            python_downloads,
            connectivity,
            native_tls,
            cache,
            printer,
        )
        .await?;
    }
=======
    init_project(
        &path,
        &name,
        package,
        project_kind,
        no_readme,
        no_pin_python,
        python,
        no_workspace,
        python_preference,
        python_downloads,
        connectivity,
        native_tls,
        cache,
        printer,
    )
    .await?;
>>>>>>> c9787f9f

    // Create the `README.md` if it does not already exist.
    if !no_readme {
        let readme = path.join("README.md");
        if !readme.exists() {
            fs_err::write(readme, String::new())?;
        }
    }

    match explicit_path {
        // Initialized a project in the current directory.
        None => {
            writeln!(printer.stderr(), "Initialized project `{}`", name.cyan())?;
        }
        // Initialized a project in the given directory.
        Some(path) => {
            let path =
                std::path::absolute(&path).unwrap_or_else(|_| path.simplified().to_path_buf());
            writeln!(
                printer.stderr(),
                "Initialized project `{}` at `{}`",
                name.cyan(),
                path.display().cyan()
            )?;
        }
    }

    if r#virtual {
        return Ok(ExitStatus::Success);
    }

    if let Some(from_project) = from_project {
        let project = VirtualProject::discover(&path, &DiscoveryOptions::default()).await?;

        // Discover or create the virtual environment.
        let venv = super::get_or_init_environment(
            project.workspace(),
            python.as_deref().map(PythonRequest::parse),
            python_preference,
            python_downloads,
            connectivity,
            native_tls,
            cache,
            printer,
        )
        .await?;

        let client_builder = BaseClientBuilder::new()
            .connectivity(connectivity)
            .native_tls(native_tls)
            .keyring(settings.keyring_provider);

        // TODO(charlie): These are all default values. We should consider whether we want to make them
        // optional on the downstream APIs.
        let python_version = None;
        let python_platform = None;
        let hasher = HashStrategy::default();
        let build_isolation = BuildIsolation::default();

        // Determine the environment for the resolution.
        let (tags, markers) =
            resolution_environment(python_version, python_platform, venv.interpreter())?;

        // Add all authenticated sources to the cache.
        for url in settings.index_locations.urls() {
            store_credentials_from_url(url);
        }

        // Initialize the registry client.
        let client = RegistryClientBuilder::from(client_builder)
            .index_urls(settings.index_locations.index_urls())
            .index_strategy(settings.index_strategy)
            .markers(&markers)
            .platform(venv.interpreter().platform())
            .build();

        // Initialize any shared state.
        let state = SharedState::default();

        // Resolve the flat indexes from `--find-links`.
        let flat_index = {
            let client = FlatIndexClient::new(&client, cache);
            let entries = client.fetch(settings.index_locations.flat_index()).await?;
            FlatIndex::from_entries(entries, Some(&tags), &hasher, &settings.build_options)
        };

        let build_constraints = [];
        let sources = SourceStrategy::Enabled;

        // Create a build dispatch.
        let build_dispatch = BuildDispatch::new(
            &client,
            cache,
            &build_constraints,
            venv.interpreter(),
            &settings.index_locations,
            &flat_index,
            &state.index,
            &state.git,
            &state.in_flight,
            settings.index_strategy,
            &settings.config_setting,
            build_isolation,
            settings.link_mode,
            &settings.build_options,
            settings.exclude_newer,
            sources,
            concurrency,
        );

        let resolutions = SourceTreeResolver::new(
            vec![from_project],
            &uv_configuration::ExtrasSpecification::default(),
            &hasher,
            &state.index,
            DistributionDatabase::new(&client, &build_dispatch, concurrency.downloads),
        )
        .with_reporter(ResolverReporter::from(printer))
        .resolve()
        .await?;

        let requirements = if let Some(resolution) = resolutions.first() {
            resolution.requirements.clone()
        } else {
            return Ok(ExitStatus::Success);
        };
        let mut toml = PyProjectTomlMut::from_toml(
            &project.pyproject_toml().raw,
            DependencyTarget::PyProjectToml,
        )?;

        let mut edits = Vec::with_capacity(requirements.len());

        for requirement in requirements {
            let extras: Vec<ExtraName> = requirement
                .marker
                .to_dnf()
                .iter()
                .flatten()
                .filter_map(|marker| {
                    if let MarkerExpression::Extra {
                        name: MarkerValueExtra::Extra(name),
                        ..
                    } = marker
                    {
                        Some(name.clone())
                    } else {
                        None
                    }
                })
                .collect();
            let (requirement, source) = {
                let workspace = project
                    .workspace()
                    .packages()
                    .contains_key(&requirement.name);
                resolve_requirement(requirement, workspace, None, None, None, None)?
            };

            // Evaluate the `extras` expression in any markers, but preserve the remaining marker
            // conditions.
            let requirement = Requirement {
                marker: requirement.marker.simplify_extras(&extras),
                ..requirement
            };

            // Redact any credentials. By default, we avoid writing sensitive credentials to files that
            // will be checked into version control (e.g., `pyproject.toml` and `uv.lock`). Instead,
            // we store the credentials in a global store, and reuse them during resolution. The
            // expectation is that subsequent resolutions steps will succeed by reading from (e.g.) the
            // user's credentials store, rather than by reading from the `pyproject.toml` file.
            let source = match source {
                Some(Source::Git {
                    mut git,
                    subdirectory,
                    rev,
                    tag,
                    branch,
                }) => {
                    let credentials = Credentials::from_url(&git);
                    if let Some(credentials) = credentials {
                        debug!("Caching credentials for: {git}");
                        GIT_STORE.insert(RepositoryUrl::new(&git), credentials);

                        // Redact the credentials.
                        redact_git_credentials(&mut git);
                    };
                    Some(Source::Git {
                        git,
                        subdirectory,
                        rev,
                        tag,
                        branch,
                    })
                }
                _ => source,
            };

            // Update the `pyproject.toml`.
            if extras.is_empty() {
                let edit = toml.add_dependency(&requirement, source.as_ref())?;
                edits.push(DependencyEdit::new(
                    DependencyType::Production,
                    requirement,
                    source,
                    edit,
                ));
            } else {
                for extra in extras {
                    let edit =
                        toml.add_optional_dependency(&extra, &requirement, source.as_ref())?;
                    edits.push(DependencyEdit::new(
                        DependencyType::Optional(extra),
                        requirement.clone(),
                        source.clone(),
                        edit,
                    ));
                }
            }
        }

        let content = toml.to_string();
        let modified = {
            if content == *project.pyproject_toml().raw {
                debug!("No changes to dependencies; skipping update");
                false
            } else {
                let pyproject_path = project.root().join("pyproject.toml");
                fs_err::write(pyproject_path, &content)?;
                true
            }
        };
        process_project_and_sync(
            &project,
            &mut toml,
            &content,
            false,
            false,
            raw_sources,
            &edits,
            uv_configuration::ExtrasSpecification::All,
            false,
            &venv,
            &settings,
            connectivity,
            concurrency,
            native_tls,
            cache,
            printer,
            no_sync,
            modified,
        )
        .await
    } else {
        Ok(ExitStatus::Success)
    }
}

/// Initialize a project (and, implicitly, a workspace root) at the given path.
#[allow(clippy::fn_params_excessive_bools)]
async fn init_project(
    path: &Path,
    name: &PackageName,
    package: bool,
    project_kind: InitProjectKind,
    no_readme: bool,
    no_pin_python: bool,
    python: Option<String>,
    no_workspace: bool,
    python_preference: PythonPreference,
    python_downloads: PythonDownloads,
    connectivity: Connectivity,
    native_tls: bool,
    cache: &Cache,
    printer: Printer,
) -> Result<()> {
    // Discover the current workspace, if it exists.
    let workspace = {
        let parent = path.parent().expect("Project path has no parent");
        match Workspace::discover(
            parent,
            &DiscoveryOptions {
                members: MemberDiscovery::Ignore(std::iter::once(path).collect()),
                ..DiscoveryOptions::default()
            },
        )
        .await
        {
            Ok(workspace) => {
                // Ignore the current workspace, if `--no-workspace` was provided.
                if no_workspace {
                    debug!("Ignoring discovered workspace due to `--no-workspace`");
                    None
                } else {
                    Some(workspace)
                }
            }
            Err(WorkspaceError::MissingPyprojectToml | WorkspaceError::NonWorkspace(_)) => {
                // If the user runs with `--no-workspace` and we can't find a workspace, warn.
                if no_workspace {
                    warn!("`--no-workspace` was provided, but no workspace was found");
                }
                None
            }
            Err(err) => {
                // If the user runs with `--no-workspace`, ignore the error.
                if no_workspace {
                    warn!("Ignoring workspace discovery error due to `--no-workspace`: {err}");
                    None
                } else {
                    return Err(anyhow::Error::from(err).context(format!(
                        "Failed to discover parent workspace; use `{}` to ignore",
                        "uv init --no-workspace".green()
                    )));
                }
            }
        }
    };

    let reporter = PythonDownloadReporter::single(printer);
    let client_builder = BaseClientBuilder::new()
        .connectivity(connectivity)
        .native_tls(native_tls);

    // Add a `requires-python` field to the `pyproject.toml` and return the corresponding interpreter.
    let (requires_python, python_request) = if let Some(request) = python.as_deref() {
        // (1) Explicit request from user
        match PythonRequest::parse(request) {
            PythonRequest::Version(VersionRequest::MajorMinor(major, minor)) => {
                let requires_python = RequiresPython::greater_than_equal_version(&Version::new([
                    u64::from(major),
                    u64::from(minor),
                ]));

                let python_request = if no_pin_python {
                    None
                } else {
                    Some(PythonRequest::Version(VersionRequest::MajorMinor(
                        major, minor,
                    )))
                };

                (requires_python, python_request)
            }
            PythonRequest::Version(VersionRequest::MajorMinorPatch(major, minor, patch)) => {
                let requires_python = RequiresPython::greater_than_equal_version(&Version::new([
                    u64::from(major),
                    u64::from(minor),
                    u64::from(patch),
                ]));

                let python_request = if no_pin_python {
                    None
                } else {
                    Some(PythonRequest::Version(VersionRequest::MajorMinorPatch(
                        major, minor, patch,
                    )))
                };

                (requires_python, python_request)
            }
            ref python_request @ PythonRequest::Version(VersionRequest::Range(ref specifiers)) => {
                let requires_python = RequiresPython::from_specifiers(specifiers)?;

                let python_request = if no_pin_python {
                    None
                } else {
                    let interpreter = PythonInstallation::find_or_download(
                        Some(python_request),
                        EnvironmentPreference::Any,
                        python_preference,
                        python_downloads,
                        &client_builder,
                        cache,
                        Some(&reporter),
                    )
                    .await?
                    .into_interpreter();

                    Some(PythonRequest::Version(VersionRequest::MajorMinor(
                        interpreter.python_major(),
                        interpreter.python_minor(),
                    )))
                };

                (requires_python, python_request)
            }
            python_request => {
                let interpreter = PythonInstallation::find_or_download(
                    Some(&python_request),
                    EnvironmentPreference::Any,
                    python_preference,
                    python_downloads,
                    &client_builder,
                    cache,
                    Some(&reporter),
                )
                .await?
                .into_interpreter();

                let requires_python =
                    RequiresPython::greater_than_equal_version(&interpreter.python_minor_version());

                let python_request = if no_pin_python {
                    None
                } else {
                    Some(PythonRequest::Version(VersionRequest::MajorMinor(
                        interpreter.python_major(),
                        interpreter.python_minor(),
                    )))
                };

                (requires_python, python_request)
            }
        }
    } else if let Some(requires_python) = workspace
        .as_ref()
        .and_then(|workspace| find_requires_python(workspace).ok().flatten())
    {
        // (2) `Requires-Python` from the workspace
        let python_request =
            PythonRequest::Version(VersionRequest::Range(requires_python.specifiers().clone()));

        // Pin to the minor version.
        let python_request = if no_pin_python {
            None
        } else {
            let interpreter = PythonInstallation::find_or_download(
                Some(&python_request),
                EnvironmentPreference::Any,
                python_preference,
                python_downloads,
                &client_builder,
                cache,
                Some(&reporter),
            )
            .await?
            .into_interpreter();

            Some(PythonRequest::Version(VersionRequest::MajorMinor(
                interpreter.python_major(),
                interpreter.python_minor(),
            )))
        };

        (requires_python, python_request)
    } else {
        // (3) Default to the system Python
        let interpreter = PythonInstallation::find_or_download(
            None,
            EnvironmentPreference::Any,
            python_preference,
            python_downloads,
            &client_builder,
            cache,
            Some(&reporter),
        )
        .await?
        .into_interpreter();

        let requires_python =
            RequiresPython::greater_than_equal_version(&interpreter.python_minor_version());

        // Pin to the minor version.
        let python_request = if no_pin_python {
            None
        } else {
            Some(PythonRequest::Version(VersionRequest::MajorMinor(
                interpreter.python_major(),
                interpreter.python_minor(),
            )))
        };

        (requires_python, python_request)
    };

    project_kind
        .init(
            name,
            path,
            &requires_python,
            python_request.as_ref(),
            no_readme,
            package,
        )
        .await?;

    if let Some(workspace) = workspace {
        if workspace.excludes(path)? {
            // If the member is excluded by the workspace, ignore it.
            writeln!(
                printer.stderr(),
                "Project `{}` is excluded by workspace `{}`",
                name.cyan(),
                workspace.install_path().simplified_display().cyan()
            )?;
        } else if workspace.includes(path)? {
            // If the member is already included in the workspace, skip the `members` addition.
            writeln!(
                printer.stderr(),
                "Project `{}` is already a member of workspace `{}`",
                name.cyan(),
                workspace.install_path().simplified_display().cyan()
            )?;
        } else {
            // Add the package to the workspace.
            let mut pyproject = PyProjectTomlMut::from_toml(
                &workspace.pyproject_toml().raw,
                DependencyTarget::PyProjectToml,
            )?;
            pyproject.add_workspace(path.strip_prefix(workspace.install_path())?)?;

            // Save the modified `pyproject.toml`.
            fs_err::write(
                workspace.install_path().join("pyproject.toml"),
                pyproject.to_string(),
            )?;

            writeln!(
                printer.stderr(),
                "Adding `{}` as member of workspace `{}`",
                name.cyan(),
                workspace.install_path().simplified_display().cyan()
            )?;
        }
    }

    Ok(())
}

#[derive(Debug, Copy, Clone, Default)]
pub(crate) enum InitProjectKind {
    #[default]
    Application,
    Library,
}

impl InitProjectKind {
    /// Initialize this project kind at the target path.
    async fn init(
        self,
        name: &PackageName,
        path: &Path,
        requires_python: &RequiresPython,
        python_request: Option<&PythonRequest>,
        no_readme: bool,
        package: bool,
    ) -> Result<()> {
        match self {
            InitProjectKind::Application => {
                self.init_application(
                    name,
                    path,
                    requires_python,
                    python_request,
                    no_readme,
                    package,
                )
                .await
            }
            InitProjectKind::Library => {
                self.init_library(
                    name,
                    path,
                    requires_python,
                    python_request,
                    no_readme,
                    package,
                )
                .await
            }
        }
    }

    /// Whether this project kind is packaged by default.
    pub(crate) fn packaged_by_default(self) -> bool {
        matches!(self, InitProjectKind::Library)
    }

    async fn init_application(
        self,
        name: &PackageName,
        path: &Path,
        requires_python: &RequiresPython,
        python_request: Option<&PythonRequest>,
        no_readme: bool,
        package: bool,
    ) -> Result<()> {
        // Create the `pyproject.toml`
        let mut pyproject = pyproject_project(name, requires_python, no_readme);

        // Include additional project configuration for packaged applications
        if package {
            // Since it'll be packaged, we can add a `[project.scripts]` entry
            pyproject.push('\n');
            pyproject.push_str(&pyproject_project_scripts(name, "hello", "hello"));

            // Add a build system
            pyproject.push('\n');
            pyproject.push_str(pyproject_build_system());
        }

        fs_err::create_dir_all(path)?;

        // Create the source structure.
        if package {
            // Create `src/{name}/__init__.py`, if it doesn't exist already.
            let src_dir = path.join("src").join(&*name.as_dist_info_name());
            let init_py = src_dir.join("__init__.py");
            if !init_py.try_exists()? {
                fs_err::create_dir_all(&src_dir)?;
                fs_err::write(
                    init_py,
                    indoc::formatdoc! {r#"
                    def hello():
                        print("Hello from {name}!")
                    "#},
                )?;
            }
        } else {
            // Create `hello.py` if it doesn't exist
            // TODO(zanieb): Only create `hello.py` if there are no other Python files?
            let hello_py = path.join("hello.py");
            if !hello_py.try_exists()? {
                fs_err::write(
                    path.join("hello.py"),
                    indoc::formatdoc! {r#"
                    def main():
                        print("Hello from {name}!")


                    if __name__ == "__main__":
                        main()
                    "#},
                )?;
            }
        }
        fs_err::write(path.join("pyproject.toml"), pyproject)?;

        // Write .python-version if it doesn't exist.
        if let Some(python_request) = python_request {
            if PythonVersionFile::discover(path, false, false)
                .await?
                .is_none()
            {
                PythonVersionFile::new(path.join(".python-version"))
                    .with_versions(vec![python_request.clone()])
                    .write()
                    .await?;
            }
        }

        Ok(())
    }

    async fn init_library(
        self,
        name: &PackageName,
        path: &Path,
        requires_python: &RequiresPython,
        python_request: Option<&PythonRequest>,
        no_readme: bool,
        package: bool,
    ) -> Result<()> {
        if !package {
            return Err(anyhow!("Library projects must be packaged"));
        }

        // Create the `pyproject.toml`
        let mut pyproject = pyproject_project(name, requires_python, no_readme);

        // Always include a build system if the project is packaged.
        pyproject.push('\n');
        pyproject.push_str(pyproject_build_system());

        fs_err::create_dir_all(path)?;
        fs_err::write(path.join("pyproject.toml"), pyproject)?;

        // Create `src/{name}/__init__.py`, if it doesn't exist already.
        let src_dir = path.join("src").join(&*name.as_dist_info_name());
        let init_py = src_dir.join("__init__.py");
        if !init_py.try_exists()? {
            fs_err::create_dir_all(&src_dir)?;
            fs_err::write(
                init_py,
                indoc::formatdoc! {r#"
                def hello() -> str:
                    return "Hello from {name}!"
                "#},
            )?;
        }

        // Write .python-version if it doesn't exist.
        if let Some(python_request) = python_request {
            if PythonVersionFile::discover(path, false, false)
                .await?
                .is_none()
            {
                PythonVersionFile::new(path.join(".python-version"))
                    .with_versions(vec![python_request.clone()])
                    .write()
                    .await?;
            }
        }

        Ok(())
    }
}

/// Generate the `[project]` section of a `pyproject.toml`.
fn pyproject_project(
    name: &PackageName,
    requires_python: &RequiresPython,
    no_readme: bool,
) -> String {
    indoc::formatdoc! {r#"
            [project]
            name = "{name}"
            version = "0.1.0"
            description = "Add your description here"{readme}
            requires-python = "{requires_python}"
            dependencies = []
            "#,
        readme = if no_readme { "" } else { "\nreadme = \"README.md\"" },
        requires_python = requires_python.specifiers(),
    }
}

/// Generate the `[build-system]` section of a `pyproject.toml`.
fn pyproject_build_system() -> &'static str {
    indoc::indoc! {r#"
        [build-system]
        requires = ["hatchling"]
        build-backend = "hatchling.build"
    "#}
}

/// Generate the `[project.scripts]` section of a `pyproject.toml`.
fn pyproject_project_scripts(package: &PackageName, executable_name: &str, target: &str) -> String {
    let module_name = package.as_dist_info_name();
    indoc::formatdoc! {r#"
        [project.scripts]
        {executable_name} = "{module_name}:{target}"
    "#}
}<|MERGE_RESOLUTION|>--- conflicted
+++ resolved
@@ -27,13 +27,7 @@
 use uv_types::{BuildIsolation, HashStrategy};
 use uv_workspace::pyproject::{DependencyType, Source};
 use uv_workspace::pyproject_mut::{DependencyTarget, PyProjectTomlMut};
-<<<<<<< HEAD
-use uv_workspace::{
-    check_nested_workspaces, DiscoveryOptions, VirtualProject, Workspace, WorkspaceError,
-};
-=======
-use uv_workspace::{DiscoveryOptions, MemberDiscovery, Workspace, WorkspaceError};
->>>>>>> c9787f9f
+use uv_workspace::{DiscoveryOptions, MemberDiscovery, VirtualProject, Workspace, WorkspaceError};
 
 use crate::commands::pip::resolution_environment;
 use crate::commands::project::find_requires_python;
@@ -95,27 +89,12 @@
         }
     };
 
-<<<<<<< HEAD
-    if r#virtual {
-        init_virtual_workspace(&path, no_workspace)?;
-    } else {
-        init_project(
-            &path,
-            &name,
-            no_readme,
-            python.clone(),
-            no_workspace,
-            python_preference,
-            python_downloads,
-            connectivity,
-            native_tls,
-            cache,
-            printer,
-        )
-        .await?;
-    }
-=======
     init_project(
+        no_sync,
+        raw_sources,
+        from_project,
+        settings,
+        concurrency,
         &path,
         &name,
         package,
@@ -132,7 +111,6 @@
         printer,
     )
     .await?;
->>>>>>> c9787f9f
 
     // Create the `README.md` if it does not already exist.
     if !no_readme {
@@ -160,240 +138,17 @@
         }
     }
 
-    if r#virtual {
-        return Ok(ExitStatus::Success);
-    }
-
-    if let Some(from_project) = from_project {
-        let project = VirtualProject::discover(&path, &DiscoveryOptions::default()).await?;
-
-        // Discover or create the virtual environment.
-        let venv = super::get_or_init_environment(
-            project.workspace(),
-            python.as_deref().map(PythonRequest::parse),
-            python_preference,
-            python_downloads,
-            connectivity,
-            native_tls,
-            cache,
-            printer,
-        )
-        .await?;
-
-        let client_builder = BaseClientBuilder::new()
-            .connectivity(connectivity)
-            .native_tls(native_tls)
-            .keyring(settings.keyring_provider);
-
-        // TODO(charlie): These are all default values. We should consider whether we want to make them
-        // optional on the downstream APIs.
-        let python_version = None;
-        let python_platform = None;
-        let hasher = HashStrategy::default();
-        let build_isolation = BuildIsolation::default();
-
-        // Determine the environment for the resolution.
-        let (tags, markers) =
-            resolution_environment(python_version, python_platform, venv.interpreter())?;
-
-        // Add all authenticated sources to the cache.
-        for url in settings.index_locations.urls() {
-            store_credentials_from_url(url);
-        }
-
-        // Initialize the registry client.
-        let client = RegistryClientBuilder::from(client_builder)
-            .index_urls(settings.index_locations.index_urls())
-            .index_strategy(settings.index_strategy)
-            .markers(&markers)
-            .platform(venv.interpreter().platform())
-            .build();
-
-        // Initialize any shared state.
-        let state = SharedState::default();
-
-        // Resolve the flat indexes from `--find-links`.
-        let flat_index = {
-            let client = FlatIndexClient::new(&client, cache);
-            let entries = client.fetch(settings.index_locations.flat_index()).await?;
-            FlatIndex::from_entries(entries, Some(&tags), &hasher, &settings.build_options)
-        };
-
-        let build_constraints = [];
-        let sources = SourceStrategy::Enabled;
-
-        // Create a build dispatch.
-        let build_dispatch = BuildDispatch::new(
-            &client,
-            cache,
-            &build_constraints,
-            venv.interpreter(),
-            &settings.index_locations,
-            &flat_index,
-            &state.index,
-            &state.git,
-            &state.in_flight,
-            settings.index_strategy,
-            &settings.config_setting,
-            build_isolation,
-            settings.link_mode,
-            &settings.build_options,
-            settings.exclude_newer,
-            sources,
-            concurrency,
-        );
-
-        let resolutions = SourceTreeResolver::new(
-            vec![from_project],
-            &uv_configuration::ExtrasSpecification::default(),
-            &hasher,
-            &state.index,
-            DistributionDatabase::new(&client, &build_dispatch, concurrency.downloads),
-        )
-        .with_reporter(ResolverReporter::from(printer))
-        .resolve()
-        .await?;
-
-        let requirements = if let Some(resolution) = resolutions.first() {
-            resolution.requirements.clone()
-        } else {
-            return Ok(ExitStatus::Success);
-        };
-        let mut toml = PyProjectTomlMut::from_toml(
-            &project.pyproject_toml().raw,
-            DependencyTarget::PyProjectToml,
-        )?;
-
-        let mut edits = Vec::with_capacity(requirements.len());
-
-        for requirement in requirements {
-            let extras: Vec<ExtraName> = requirement
-                .marker
-                .to_dnf()
-                .iter()
-                .flatten()
-                .filter_map(|marker| {
-                    if let MarkerExpression::Extra {
-                        name: MarkerValueExtra::Extra(name),
-                        ..
-                    } = marker
-                    {
-                        Some(name.clone())
-                    } else {
-                        None
-                    }
-                })
-                .collect();
-            let (requirement, source) = {
-                let workspace = project
-                    .workspace()
-                    .packages()
-                    .contains_key(&requirement.name);
-                resolve_requirement(requirement, workspace, None, None, None, None)?
-            };
-
-            // Evaluate the `extras` expression in any markers, but preserve the remaining marker
-            // conditions.
-            let requirement = Requirement {
-                marker: requirement.marker.simplify_extras(&extras),
-                ..requirement
-            };
-
-            // Redact any credentials. By default, we avoid writing sensitive credentials to files that
-            // will be checked into version control (e.g., `pyproject.toml` and `uv.lock`). Instead,
-            // we store the credentials in a global store, and reuse them during resolution. The
-            // expectation is that subsequent resolutions steps will succeed by reading from (e.g.) the
-            // user's credentials store, rather than by reading from the `pyproject.toml` file.
-            let source = match source {
-                Some(Source::Git {
-                    mut git,
-                    subdirectory,
-                    rev,
-                    tag,
-                    branch,
-                }) => {
-                    let credentials = Credentials::from_url(&git);
-                    if let Some(credentials) = credentials {
-                        debug!("Caching credentials for: {git}");
-                        GIT_STORE.insert(RepositoryUrl::new(&git), credentials);
-
-                        // Redact the credentials.
-                        redact_git_credentials(&mut git);
-                    };
-                    Some(Source::Git {
-                        git,
-                        subdirectory,
-                        rev,
-                        tag,
-                        branch,
-                    })
-                }
-                _ => source,
-            };
-
-            // Update the `pyproject.toml`.
-            if extras.is_empty() {
-                let edit = toml.add_dependency(&requirement, source.as_ref())?;
-                edits.push(DependencyEdit::new(
-                    DependencyType::Production,
-                    requirement,
-                    source,
-                    edit,
-                ));
-            } else {
-                for extra in extras {
-                    let edit =
-                        toml.add_optional_dependency(&extra, &requirement, source.as_ref())?;
-                    edits.push(DependencyEdit::new(
-                        DependencyType::Optional(extra),
-                        requirement.clone(),
-                        source.clone(),
-                        edit,
-                    ));
-                }
-            }
-        }
-
-        let content = toml.to_string();
-        let modified = {
-            if content == *project.pyproject_toml().raw {
-                debug!("No changes to dependencies; skipping update");
-                false
-            } else {
-                let pyproject_path = project.root().join("pyproject.toml");
-                fs_err::write(pyproject_path, &content)?;
-                true
-            }
-        };
-        process_project_and_sync(
-            &project,
-            &mut toml,
-            &content,
-            false,
-            false,
-            raw_sources,
-            &edits,
-            uv_configuration::ExtrasSpecification::All,
-            false,
-            &venv,
-            &settings,
-            connectivity,
-            concurrency,
-            native_tls,
-            cache,
-            printer,
-            no_sync,
-            modified,
-        )
-        .await
-    } else {
-        Ok(ExitStatus::Success)
-    }
+    Ok(ExitStatus::Success)
 }
 
 /// Initialize a project (and, implicitly, a workspace root) at the given path.
 #[allow(clippy::fn_params_excessive_bools)]
 async fn init_project(
+    no_sync: bool,
+    raw_sources: bool,
+    from_project: Option<PathBuf>,
+    settings: ResolverInstallerSettings,
+    concurrency: Concurrency,
     path: &Path,
     name: &PackageName,
     package: bool,
@@ -660,7 +415,231 @@
         }
     }
 
-    Ok(())
+    if let Some(from_project) = from_project {
+        let project = VirtualProject::discover(path, &DiscoveryOptions::default()).await?;
+        // Discover or create the virtual environment.
+        let venv = super::get_or_init_environment(
+            project.workspace(),
+            python.as_deref().map(PythonRequest::parse),
+            python_preference,
+            python_downloads,
+            connectivity,
+            native_tls,
+            cache,
+            printer,
+        )
+        .await?;
+
+        let client_builder = BaseClientBuilder::new()
+            .connectivity(connectivity)
+            .native_tls(native_tls)
+            .keyring(settings.keyring_provider);
+
+        // TODO(charlie): These are all default values. We should consider whether we want to make them
+        // optional on the downstream APIs.
+        let python_version = None;
+        let python_platform = None;
+        let hasher = HashStrategy::default();
+        let build_isolation = BuildIsolation::default();
+
+        // Determine the environment for the resolution.
+        let (tags, markers) =
+            resolution_environment(python_version, python_platform, venv.interpreter())?;
+
+        // Add all authenticated sources to the cache.
+        for url in settings.index_locations.urls() {
+            store_credentials_from_url(url);
+        }
+
+        // Initialize the registry client.
+        let client = RegistryClientBuilder::try_from(client_builder)?
+            .index_urls(settings.index_locations.index_urls())
+            .index_strategy(settings.index_strategy)
+            .markers(&markers)
+            .platform(venv.interpreter().platform())
+            .build();
+
+        // Initialize any shared state.
+        let state = SharedState::default();
+
+        // Resolve the flat indexes from `--find-links`.
+        let flat_index = {
+            let client = FlatIndexClient::new(&client, cache);
+            let entries = client.fetch(settings.index_locations.flat_index()).await?;
+            FlatIndex::from_entries(entries, Some(&tags), &hasher, &settings.build_options)
+        };
+
+        let build_constraints = [];
+        let sources = SourceStrategy::Enabled;
+
+        // Create a build dispatch.
+        let build_dispatch = BuildDispatch::new(
+            &client,
+            cache,
+            &build_constraints,
+            venv.interpreter(),
+            &settings.index_locations,
+            &flat_index,
+            &state.index,
+            &state.git,
+            &state.in_flight,
+            settings.index_strategy,
+            &settings.config_setting,
+            build_isolation,
+            settings.link_mode,
+            &settings.build_options,
+            settings.exclude_newer,
+            sources,
+            concurrency,
+        );
+
+        let resolutions = SourceTreeResolver::new(
+            vec![from_project],
+            &uv_configuration::ExtrasSpecification::default(),
+            &hasher,
+            &state.index,
+            DistributionDatabase::new(&client, &build_dispatch, concurrency.downloads),
+        )
+        .with_reporter(ResolverReporter::from(printer))
+        .resolve()
+        .await?;
+
+        let requirements = if let Some(resolution) = resolutions.first() {
+            resolution.requirements.clone()
+        } else {
+            return Ok(());
+        };
+        let mut toml = PyProjectTomlMut::from_toml(
+            &project.pyproject_toml().raw,
+            DependencyTarget::PyProjectToml,
+        )?;
+
+        let mut edits = Vec::with_capacity(requirements.len());
+
+        for requirement in requirements {
+            let extras: Vec<ExtraName> = requirement
+                .marker
+                .to_dnf()
+                .iter()
+                .flatten()
+                .filter_map(|marker| {
+                    if let MarkerExpression::Extra {
+                        name: MarkerValueExtra::Extra(name),
+                        ..
+                    } = marker
+                    {
+                        Some(name.clone())
+                    } else {
+                        None
+                    }
+                })
+                .collect();
+            let (requirement, source) = {
+                let workspace = project
+                    .workspace()
+                    .packages()
+                    .contains_key(&requirement.name);
+                resolve_requirement(requirement, workspace, None, None, None, None, path)?
+            };
+
+            // Evaluate the `extras` expression in any markers, but preserve the remaining marker
+            // conditions.
+            let requirement = Requirement {
+                marker: requirement.marker.simplify_extras(&extras),
+                ..requirement
+            };
+
+            // Redact any credentials. By default, we avoid writing sensitive credentials to files that
+            // will be checked into version control (e.g., `pyproject.toml` and `uv.lock`). Instead,
+            // we store the credentials in a global store, and reuse them during resolution. The
+            // expectation is that subsequent resolutions steps will succeed by reading from (e.g.) the
+            // user's credentials store, rather than by reading from the `pyproject.toml` file.
+            let source = match source {
+                Some(Source::Git {
+                    mut git,
+                    subdirectory,
+                    rev,
+                    tag,
+                    branch,
+                }) => {
+                    let credentials = Credentials::from_url(&git);
+                    if let Some(credentials) = credentials {
+                        debug!("Caching credentials for: {git}");
+                        GIT_STORE.insert(RepositoryUrl::new(&git), credentials);
+
+                        // Redact the credentials.
+                        redact_git_credentials(&mut git);
+                    };
+                    Some(Source::Git {
+                        git,
+                        subdirectory,
+                        rev,
+                        tag,
+                        branch,
+                    })
+                }
+                _ => source,
+            };
+
+            // Update the `pyproject.toml`.
+            if extras.is_empty() {
+                let edit = toml.add_dependency(&requirement, source.as_ref())?;
+                edits.push(DependencyEdit::new(
+                    DependencyType::Production,
+                    requirement,
+                    source,
+                    edit,
+                ));
+            } else {
+                for extra in extras {
+                    let edit =
+                        toml.add_optional_dependency(&extra, &requirement, source.as_ref())?;
+                    edits.push(DependencyEdit::new(
+                        DependencyType::Optional(extra),
+                        requirement.clone(),
+                        source.clone(),
+                        edit,
+                    ));
+                }
+            }
+        }
+
+        let content = toml.to_string();
+        let modified = {
+            if content == *project.pyproject_toml().raw {
+                debug!("No changes to dependencies; skipping update");
+                false
+            } else {
+                let pyproject_path = project.root().join("pyproject.toml");
+                fs_err::write(pyproject_path, &content)?;
+                true
+            }
+        };
+        process_project_and_sync(
+            &project,
+            &mut toml,
+            &content,
+            false,
+            false,
+            raw_sources,
+            &edits,
+            uv_configuration::ExtrasSpecification::All,
+            false,
+            &venv,
+            &settings,
+            connectivity,
+            concurrency,
+            native_tls,
+            cache,
+            printer,
+            no_sync,
+            modified,
+        )
+        .await?;
+        Ok(())
+    } else {
+        Ok(())
+    }
 }
 
 #[derive(Debug, Copy, Clone, Default)]
