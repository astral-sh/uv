--- conflicted
+++ resolved
@@ -679,7 +679,7 @@
             extra_build_dependencies.clone(),
             workspace,
             index_locations,
-            *sources,
+            sources,
         )?,
         LockTarget::Script(script) => {
             // Try to get extra build dependencies from the script metadata
@@ -703,13 +703,8 @@
         *link_mode,
         build_options,
         &build_hasher,
-<<<<<<< HEAD
-        *exclude_newer,
+        exclude_newer.clone(),
         sources.clone(),
-=======
-        exclude_newer.clone(),
-        *sources,
->>>>>>> 3df972f1
         workspace_cache.clone(),
         concurrency,
         preview,
