--- conflicted
+++ resolved
@@ -10,14 +10,13 @@
 use crate::printer::Printer;
 use crate::settings::{NetworkSettings, ResolverInstallerSettings};
 
-<<<<<<< HEAD
 use uv_cache::{Cache, CacheBucket};
 use uv_cache_key::{cache_digest, hash_digest};
 use uv_configuration::{Concurrency, Constraints, PreviewMode};
 use uv_distribution_types::{Name, Resolution};
 use uv_fs::PythonExt;
 use uv_python::{Interpreter, PythonEnvironment, canonicalize_executable};
-=======
+
 /// An ephemeral [`PythonEnvironment`] for running an individual command.
 #[derive(Debug)]
 pub(crate) struct EphemeralEnvironment(PythonEnvironment);
@@ -80,7 +79,6 @@
         Ok(())
     }
 }
->>>>>>> 04ee6088
 
 /// A [`PythonEnvironment`] stored in the cache.
 #[derive(Debug)]
