--- conflicted
+++ resolved
@@ -229,16 +229,10 @@
     // Determine whether to enable build isolation.
     let build_isolation = if no_build_isolation {
         BuildIsolation::Shared(venv)
-<<<<<<< HEAD
     } else if !no_build_isolation_package.is_empty() {
         BuildIsolation::SharedPackage(venv, no_build_isolation_package)
     } else {
-=======
-    } else if no_build_isolation_package.is_empty() {
->>>>>>> b68406bb
         BuildIsolation::Isolated
-    } else {
-        BuildIsolation::SharedPackage(venv, no_build_isolation_package)
     };
 
     // TODO(charlie): These are all default values. We should consider whether we want to make them
