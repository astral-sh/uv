use std::fmt::Write;
use std::ops::Deref;
use std::path::Path;
use std::sync::Arc;

use anyhow::{Context, Result};
use itertools::Itertools;
use owo_colors::OwoColorize;
use serde::Serialize;
use tracing::warn;
use uv_cache::Cache;
use uv_cli::SyncFormat;
use uv_client::{BaseClientBuilder, FlatIndexClient, RegistryClientBuilder};
use uv_configuration::{
<<<<<<< HEAD
    BuildDependencyStrategy, Concurrency, Constraints, DependencyGroups,
    DependencyGroupsWithDefaults, DryRun, EditableMode, ExtrasSpecification,
    ExtrasSpecificationWithDefaults, HashCheckingMode, InstallOptions, Preview, PreviewFeatures,
    TargetTriple,
=======
    Concurrency, Constraints, DependencyGroups, DependencyGroupsWithDefaults, DryRun, EditableMode,
    ExtrasSpecification, ExtrasSpecificationWithDefaults, HashCheckingMode, InstallOptions,
    Preview, PreviewFeatures, TargetTriple, Upgrade,
>>>>>>> 7c0b08c1
};
use uv_dispatch::BuildDispatch;
use uv_distribution_types::{
    DirectorySourceDist, Dist, Index, Requirement, Resolution, ResolvedDist, SourceDist,
};
use uv_fs::{PortablePathBuf, Simplified};
use uv_installer::SitePackages;
use uv_normalize::{DefaultExtras, DefaultGroups, PackageName};
use uv_pep508::{MarkerTree, VersionOrUrl};
use uv_pypi_types::{ParsedArchiveUrl, ParsedGitUrl, ParsedUrl};
use uv_python::{PythonDownloads, PythonEnvironment, PythonPreference, PythonRequest};
<<<<<<< HEAD
use uv_resolver::{FlatIndex, Installable, Lock, Preference, Preferences, ResolverEnvironment};
=======
use uv_requirements::RequirementsSpecification;
use uv_resolver::{FlatIndex, ForkStrategy, Installable, Lock, PrereleaseMode, ResolutionMode};
>>>>>>> 7c0b08c1
use uv_scripts::{Pep723ItemRef, Pep723Script};
use uv_settings::PythonInstallMirrors;
use uv_types::{BuildIsolation, HashStrategy};
use uv_warnings::{warn_user, warn_user_once};
<<<<<<< HEAD
use uv_workspace::pyproject::Source;
=======
use uv_workspace::pyproject::{ExtraBuildDependencies, Source};
>>>>>>> 7c0b08c1
use uv_workspace::{DiscoveryOptions, MemberDiscovery, VirtualProject, Workspace, WorkspaceCache};

use crate::commands::pip::loggers::{DefaultInstallLogger, DefaultResolveLogger, InstallLogger};
use crate::commands::pip::operations::Modifications;
use crate::commands::pip::resolution_markers;
use crate::commands::pip::{operations, resolution_tags};
use crate::commands::project::install_target::InstallTarget;
use crate::commands::project::lock::{LockMode, LockOperation, LockResult};
use crate::commands::project::lock_target::LockTarget;
use crate::commands::project::{
    PlatformState, ProjectEnvironment, ProjectError, ScriptEnvironment, UniversalState,
    default_dependency_groups, detect_conflicts, script_specification, update_environment,
};
use crate::commands::{ExitStatus, diagnostics};
use crate::printer::Printer;
use crate::settings::{
    InstallerSettingsRef, NetworkSettings, ResolverInstallerSettings, ResolverSettings,
};

/// Sync the project environment.
#[allow(clippy::fn_params_excessive_bools)]
pub(crate) async fn sync(
    project_dir: &Path,
    locked: bool,
    frozen: bool,
    dry_run: DryRun,
    active: Option<bool>,
    all_packages: bool,
    package: Option<PackageName>,
    extras: ExtrasSpecification,
    groups: DependencyGroups,
    editable: EditableMode,
    install_options: InstallOptions,
    modifications: Modifications,
    python: Option<String>,
    python_platform: Option<TargetTriple>,
    install_mirrors: PythonInstallMirrors,
    python_preference: PythonPreference,
    python_downloads: PythonDownloads,
    settings: ResolverInstallerSettings,
    network_settings: NetworkSettings,
    script: Option<Pep723Script>,
    installer_metadata: bool,
    concurrency: Concurrency,
    no_config: bool,
    cache: &Cache,
    printer: Printer,
    preview: Preview,
    output_format: SyncFormat,
) -> Result<ExitStatus> {
    if preview.is_enabled(PreviewFeatures::JSON_OUTPUT) && matches!(output_format, SyncFormat::Json)
    {
        warn_user!(
            "The `--output-format json` option is experimental and the schema may change without warning. Pass `--preview-features {}` to disable this warning.",
            PreviewFeatures::JSON_OUTPUT
        );
    }

    // Identify the target.
    let workspace_cache = WorkspaceCache::default();
    let target = if let Some(script) = script {
        SyncTarget::Script(script)
    } else {
        // Identify the project.
        let project = if frozen {
            VirtualProject::discover(
                project_dir,
                &DiscoveryOptions {
                    members: MemberDiscovery::None,
                    ..DiscoveryOptions::default()
                },
                &workspace_cache,
            )
            .await?
        } else if let Some(package) = package.as_ref() {
            VirtualProject::Project(
                Workspace::discover(project_dir, &DiscoveryOptions::default(), &workspace_cache)
                    .await?
                    .with_current_project(package.clone())
                    .with_context(|| format!("Package `{package}` not found in workspace"))?,
            )
        } else {
            VirtualProject::discover(project_dir, &DiscoveryOptions::default(), &workspace_cache)
                .await?
        };

        // TODO(lucab): improve warning content
        // <https://github.com/astral-sh/uv/issues/7428>
        if project.workspace().pyproject_toml().has_scripts()
            && !project.workspace().pyproject_toml().is_package(true)
        {
            warn_user!(
                "Skipping installation of entry points (`project.scripts`) because this project is not packaged; to install entry points, set `tool.uv.package = true` or define a `build-system`"
            );
        }

        SyncTarget::Project(project)
    };

    // Determine the groups and extras to include.
    let default_groups = match &target {
        SyncTarget::Project(project) => default_dependency_groups(project.pyproject_toml())?,
        SyncTarget::Script(..) => DefaultGroups::default(),
    };
    let default_extras = match &target {
        SyncTarget::Project(_project) => DefaultExtras::default(),
        SyncTarget::Script(..) => DefaultExtras::default(),
    };
    let groups = groups.with_defaults(default_groups);
    let extras = extras.with_defaults(default_extras);

    // Discover or create the virtual environment.
    let environment = match &target {
        SyncTarget::Project(project) => SyncEnvironment::Project(
            ProjectEnvironment::get_or_init(
                project.workspace(),
                &groups,
                python.as_deref().map(PythonRequest::parse),
                &install_mirrors,
                &network_settings,
                python_preference,
                python_downloads,
                false,
                no_config,
                active,
                cache,
                dry_run,
                printer,
                preview,
            )
            .await?,
        ),
        SyncTarget::Script(script) => SyncEnvironment::Script(
            ScriptEnvironment::get_or_init(
                Pep723ItemRef::Script(script),
                python.as_deref().map(PythonRequest::parse),
                &network_settings,
                python_preference,
                python_downloads,
                &install_mirrors,
                false,
                no_config,
                active,
                cache,
                dry_run,
                printer,
                preview,
            )
            .await?,
        ),
    };

    let _lock = environment
        .lock()
        .await
        .inspect_err(|err| {
            warn!("Failed to acquire environment lock: {err}");
        })
        .ok();

    let sync_report = SyncReport {
        dry_run: dry_run.enabled(),
        environment: EnvironmentReport::from(&environment),
        action: SyncAction::from(&environment),
        target: TargetName::from(&target),
    };

    // Show the intermediate results if relevant
    if let Some(message) = sync_report.format(output_format) {
        writeln!(printer.stderr(), "{message}")?;
    }

    // Special-case: we're syncing a script that doesn't have an associated lockfile. In that case,
    // we don't create a lockfile, so the resolve-and-install semantics are different.
    if let SyncTarget::Script(script) = &target {
        let lockfile = LockTarget::from(script).lock_path();
        if !lockfile.is_file() {
            if frozen {
                return Err(anyhow::anyhow!(
                    "`uv sync --frozen` requires a script lockfile; run `{}` to lock the script",
                    format!("uv lock --script {}", script.path.user_display()).green(),
                ));
            }

            if locked {
                return Err(anyhow::anyhow!(
                    "`uv sync --locked` requires a script lockfile; run `{}` to lock the script",
                    format!("uv lock --script {}", script.path.user_display()).green(),
                ));
            }

            // Parse the requirements from the script.
            let script_spec =
                script_specification(Pep723ItemRef::Script(script), &settings.resolver)?;
            let (spec, script_extra_build_requires) = if let Some(script_spec) = script_spec {
                (script_spec.requirements, script_spec.extra_build_requires)
            } else {
                (
                    RequirementsSpecification::default(),
                    uv_distribution::ExtraBuildRequires::from_lowered(
                        ExtraBuildDependencies::default(),
                    ),
                )
            };

            // Parse the build constraints from the script.
            let build_constraints = script
                .metadata
                .tool
                .as_ref()
                .and_then(|tool| {
                    tool.uv
                        .as_ref()
                        .and_then(|uv| uv.build_constraint_dependencies.as_ref())
                })
                .map(|constraints| {
                    Constraints::from_requirements(
                        constraints
                            .iter()
                            .map(|constraint| Requirement::from(constraint.clone())),
                    )
                });

            match update_environment(
                Deref::deref(&environment).clone(),
                spec,
                modifications,
                build_constraints.unwrap_or_default(),
                script_extra_build_requires,
                &settings,
                &network_settings,
                &PlatformState::default(),
                Box::new(DefaultResolveLogger),
                Box::new(DefaultInstallLogger),
                installer_metadata,
                concurrency,
                cache,
                workspace_cache.clone(),
                dry_run,
                printer,
                preview,
            )
            .await
            {
                Ok(..) => {
                    // Generate a report for the script without a lockfile
                    let report = Report {
                        schema: SchemaReport::default(),
                        target: TargetName::from(&target),
                        project: None,
                        script: Some(ScriptReport::from(script)),
                        sync: sync_report,
                        lock: None,
                        dry_run: dry_run.enabled(),
                    };
                    if let Some(output) = report.format(output_format) {
                        writeln!(printer.stdout_important(), "{output}")?;
                    }
                    return Ok(ExitStatus::Success);
                }
                // TODO(zanieb): We should respect `--output-format json` for the error case
                Err(ProjectError::Operation(err)) => {
                    return diagnostics::OperationDiagnostic::native_tls(
                        network_settings.native_tls,
                    )
                    .report(err)
                    .map_or(Ok(ExitStatus::Failure), |err| Err(err.into()));
                }
                Err(err) => return Err(err.into()),
            }
        }
    }

    // Initialize any shared state.
    let state = UniversalState::default();

    // Determine the lock mode.
    let mode = if frozen {
        LockMode::Frozen
    } else if locked {
        LockMode::Locked(environment.interpreter())
    } else if dry_run.enabled() {
        LockMode::DryRun(environment.interpreter())
    } else {
        LockMode::Write(environment.interpreter())
    };

    let lock_target = match &target {
        SyncTarget::Project(project) => LockTarget::from(project.workspace()),
        SyncTarget::Script(script) => LockTarget::from(script),
    };

    let outcome = match LockOperation::new(
        mode,
        &settings.resolver,
        &network_settings,
        &state,
        Box::new(DefaultResolveLogger),
        concurrency,
        cache,
        &workspace_cache,
        printer,
        preview,
    )
    .execute(lock_target)
    .await
    {
        Ok(result) => Outcome::Success(result),
        Err(ProjectError::Operation(err)) => {
            return diagnostics::OperationDiagnostic::native_tls(network_settings.native_tls)
                .report(err)
                .map_or(Ok(ExitStatus::Failure), |err| Err(err.into()));
        }
        Err(ProjectError::LockMismatch(prev, cur)) => {
            if dry_run.enabled() {
                // The lockfile is mismatched, but we're in dry-run mode. We should proceed with the
                // sync operation, but exit with a non-zero status.
                Outcome::LockMismatch(prev, cur)
            } else {
                writeln!(
                    printer.stderr(),
                    "{}",
                    ProjectError::LockMismatch(prev, cur).to_string().bold()
                )?;
                return Ok(ExitStatus::Failure);
            }
        }
        Err(err) => return Err(err.into()),
    };

    let lock_report = LockReport::from((&lock_target, &mode, &outcome));
    if let Some(message) = lock_report.format(output_format) {
        writeln!(printer.stderr(), "{message}")?;
    }

    let report = Report {
        schema: SchemaReport::default(),
        target: TargetName::from(&target),
        project: target.project().map(ProjectReport::from),
        script: target.script().map(ScriptReport::from),
        sync: sync_report,
        lock: Some(lock_report),
        dry_run: dry_run.enabled(),
    };

    if let Some(output) = report.format(output_format) {
        writeln!(printer.stdout_important(), "{output}")?;
    }

    // Identify the installation target.
    let sync_target =
        identify_installation_target(&target, outcome.lock(), all_packages, package.as_ref());

    let state = state.fork();

    // Perform the sync operation.
    match do_sync(
        sync_target,
        &environment,
        &extras,
        &groups,
        editable,
        install_options,
        modifications,
        python_platform.as_ref(),
        (&settings).into(),
        &network_settings,
        &state,
        Box::new(DefaultInstallLogger),
        installer_metadata,
        concurrency,
        cache,
        workspace_cache,
        dry_run,
        printer,
        preview,
    )
    .await
    {
        Ok(()) => {}
        Err(ProjectError::Operation(err)) => {
            return diagnostics::OperationDiagnostic::native_tls(network_settings.native_tls)
                .report(err)
                .map_or(Ok(ExitStatus::Failure), |err| Err(err.into()));
        }
        Err(err) => return Err(err.into()),
    }

    match outcome {
        Outcome::Success(..) => Ok(ExitStatus::Success),
        Outcome::LockMismatch(prev, cur) => {
            writeln!(
                printer.stderr(),
                "{}",
                ProjectError::LockMismatch(prev, cur).to_string().bold()
            )?;
            Ok(ExitStatus::Failure)
        }
    }
}

/// The outcome of a `lock` operation within a `sync` operation.
#[derive(Debug)]
#[allow(clippy::large_enum_variant)]
enum Outcome {
    /// The `lock` operation was successful.
    Success(LockResult),
    /// The `lock` operation successfully resolved, but failed due to a mismatch (e.g., with `--locked`).
    LockMismatch(Option<Box<Lock>>, Box<Lock>),
}

impl Outcome {
    /// Return the [`Lock`] associated with this outcome.
    fn lock(&self) -> &Lock {
        match self {
            Self::Success(lock) => match lock {
                LockResult::Changed(_, lock) => lock,
                LockResult::Unchanged(lock) => lock,
            },
            Self::LockMismatch(_prev, cur) => cur,
        }
    }
}

fn identify_installation_target<'a>(
    target: &'a SyncTarget,
    lock: &'a Lock,
    all_packages: bool,
    package: Option<&'a PackageName>,
) -> InstallTarget<'a> {
    match &target {
        SyncTarget::Project(project) => {
            match &project {
                VirtualProject::Project(project) => {
                    if all_packages {
                        InstallTarget::Workspace {
                            workspace: project.workspace(),
                            lock,
                        }
                    } else if let Some(package) = package {
                        InstallTarget::Project {
                            workspace: project.workspace(),
                            name: package,
                            lock,
                        }
                    } else {
                        // By default, install the root package.
                        InstallTarget::Project {
                            workspace: project.workspace(),
                            name: project.project_name(),
                            lock,
                        }
                    }
                }
                VirtualProject::NonProject(workspace) => {
                    if all_packages {
                        InstallTarget::NonProjectWorkspace { workspace, lock }
                    } else if let Some(package) = package {
                        InstallTarget::Project {
                            workspace,
                            name: package,
                            lock,
                        }
                    } else {
                        // By default, install the entire workspace.
                        InstallTarget::NonProjectWorkspace { workspace, lock }
                    }
                }
            }
        }
        SyncTarget::Script(script) => InstallTarget::Script { script, lock },
    }
}

#[derive(Debug, Clone)]
#[allow(clippy::large_enum_variant)]
enum SyncTarget {
    /// Sync a project environment.
    Project(VirtualProject),
    /// Sync a PEP 723 script environment.
    Script(Pep723Script),
}

impl SyncTarget {
    fn project(&self) -> Option<&VirtualProject> {
        match self {
            Self::Project(project) => Some(project),
            Self::Script(_) => None,
        }
    }

    fn script(&self) -> Option<&Pep723Script> {
        match self {
            Self::Project(_) => None,
            Self::Script(script) => Some(script),
        }
    }
}

#[derive(Debug)]
enum SyncEnvironment {
    /// A Python environment for a project.
    Project(ProjectEnvironment),
    /// A Python environment for a script.
    Script(ScriptEnvironment),
}

impl SyncEnvironment {
    fn dry_run_target(&self) -> Option<&Path> {
        match self {
            Self::Project(env) => env.dry_run_target(),
            Self::Script(env) => env.dry_run_target(),
        }
    }
}

impl Deref for SyncEnvironment {
    type Target = PythonEnvironment;

    fn deref(&self) -> &Self::Target {
        match self {
            Self::Project(environment) => Deref::deref(environment),
            Self::Script(environment) => Deref::deref(environment),
        }
    }
}

/// Sync a lockfile with an environment.
#[allow(clippy::fn_params_excessive_bools)]
pub(super) async fn do_sync(
    target: InstallTarget<'_>,
    venv: &PythonEnvironment,
    extras: &ExtrasSpecificationWithDefaults,
    groups: &DependencyGroupsWithDefaults,
    editable: EditableMode,
    install_options: InstallOptions,
    modifications: Modifications,
    python_platform: Option<&TargetTriple>,
    settings: InstallerSettingsRef<'_>,
    network_settings: &NetworkSettings,
    state: &PlatformState,
    logger: Box<dyn InstallLogger>,
    installer_metadata: bool,
    concurrency: Concurrency,
    cache: &Cache,
    workspace_cache: WorkspaceCache,
    dry_run: DryRun,
    printer: Printer,
    preview: Preview,
) -> Result<(), ProjectError> {
    // Extract the project settings.
    let InstallerSettingsRef {
        index_locations,
        index_strategy,
        keyring_provider,
        dependency_metadata,
        config_setting,
        config_settings_package,
        no_build_isolation,
        no_build_isolation_package,
        extra_build_dependencies,
        exclude_newer,
        link_mode,
        compile_bytecode,
        reinstall,
        build_options,
        sources,
        build_dependency_strategy,
    } = settings;

    if !preview.is_enabled(PreviewFeatures::EXTRA_BUILD_DEPENDENCIES)
        && !extra_build_dependencies.is_empty()
    {
        warn_user_once!(
            "The `extra-build-dependencies` option is experimental and may change without warning. Pass `--preview-features {}` to disable this warning.",
            PreviewFeatures::EXTRA_BUILD_DEPENDENCIES
        );
    }

    // Lower the extra build dependencies with source resolution
    let extra_build_requires = match &target {
        InstallTarget::Workspace { workspace, .. }
        | InstallTarget::Project { workspace, .. }
        | InstallTarget::NonProjectWorkspace { workspace, .. } => {
            uv_distribution::ExtraBuildRequires::from_workspace(
                extra_build_dependencies.clone(),
                workspace,
                index_locations,
                sources,
            )?
        }
        InstallTarget::Script { script, .. } => {
            // Try to get extra build dependencies from the script metadata
            let resolver_settings = ResolverSettings {
                build_options: build_options.clone(),
                config_setting: config_setting.clone(),
                config_settings_package: config_settings_package.clone(),
                dependency_metadata: dependency_metadata.clone(),
                exclude_newer,
                fork_strategy: ForkStrategy::default(),
                index_locations: index_locations.clone(),
                index_strategy,
                keyring_provider,
                link_mode,
                no_build_isolation,
                no_build_isolation_package: no_build_isolation_package.to_vec(),
                extra_build_dependencies: extra_build_dependencies.clone(),
                prerelease: PrereleaseMode::default(),
                resolution: ResolutionMode::default(),
                sources,
                upgrade: Upgrade::default(),
            };
            script_specification(Pep723ItemRef::Script(script), &resolver_settings)?
                .map(|spec| spec.extra_build_requires)
                .unwrap_or_else(|| uv_distribution::ExtraBuildRequires {
                    extra_build_dependencies: ExtraBuildDependencies::default(),
                })
        }
    };

    let client_builder = BaseClientBuilder::new()
        .retries_from_env()?
        .connectivity(network_settings.connectivity)
        .native_tls(network_settings.native_tls)
        .keyring(keyring_provider)
        .allow_insecure_host(network_settings.allow_insecure_host.clone());

    // Validate that the Python version is supported by the lockfile.
    if !target
        .lock()
        .requires_python()
        .contains(venv.interpreter().python_version())
    {
        return Err(ProjectError::LockedPythonIncompatibility(
            venv.interpreter().python_version().clone(),
            target.lock().requires_python().clone(),
        ));
    }

    // Validate that the set of requested extras and development groups are compatible.
    detect_conflicts(target.lock(), extras, groups)?;

    // Validate that the set of requested extras and development groups are defined in the lockfile.
    target.validate_extras(extras)?;
    target.validate_groups(groups)?;

    // Determine the markers to use for resolution.
    let marker_env = resolution_markers(None, python_platform, venv.interpreter());

    // Validate that the platform is supported by the lockfile.
    let environments = target.lock().supported_environments();
    if !environments.is_empty() {
        if !environments
            .iter()
            .any(|env| env.evaluate(&marker_env, &[]))
        {
            return Err(ProjectError::LockedPlatformIncompatibility(
                // For error reporting, we use the "simplified"
                // supported environments, because these correspond to
                // what the end user actually wrote. The non-simplified
                // environments, by contrast, are explicitly
                // constrained by `requires-python`.
                target
                    .lock()
                    .simplified_supported_environments()
                    .into_iter()
                    .filter_map(MarkerTree::contents)
                    .map(|env| format!("`{env}`"))
                    .join(", "),
            ));
        }
    }

    // Determine the tags to use for the resolution.
    let tags = resolution_tags(None, python_platform, venv.interpreter())?;

    // Read the lockfile.
    let resolution = target.to_resolution(
        &marker_env,
        &tags,
        extras,
        groups,
        build_options,
        &install_options,
    )?;

    // Always skip virtual projects, which shouldn't be built or installed.
    let resolution = apply_no_virtual_project(resolution);

    // If necessary, convert editable to non-editable distributions.
    let resolution = apply_editable_mode(resolution, editable);

    index_locations.cache_index_credentials();

    // Populate credentials from the target.
    store_credentials_from_target(target);

    // Initialize the registry client.
    let client = RegistryClientBuilder::try_from(client_builder)?
        .cache(cache.clone())
        .index_locations(index_locations)
        .index_strategy(index_strategy)
        .markers(venv.interpreter().markers())
        .platform(venv.interpreter().platform())
        .build();

    // Determine whether to enable build isolation.
    let build_isolation = if no_build_isolation {
        BuildIsolation::Shared(venv)
    } else if no_build_isolation_package.is_empty() {
        BuildIsolation::Isolated
    } else {
        BuildIsolation::SharedPackage(venv, no_build_isolation_package)
    };

    // Read the build constraints from the lockfile.
    let build_constraints = target.build_constraints();

    // TODO(charlie): These are all default values. We should consider whether we want to make them
    // optional on the downstream APIs.
    let build_hasher = HashStrategy::default();

    // Extract the hashes from the lockfile.
    let hasher = HashStrategy::from_resolution(&resolution, HashCheckingMode::Verify)?;

    // Resolve the flat indexes from `--find-links`.
    let flat_index = {
        let client = FlatIndexClient::new(client.cached_client(), client.connectivity(), cache);
        let entries = client
            .fetch_all(index_locations.flat_indexes().map(Index::url))
            .await?;
        FlatIndex::from_entries(entries, Some(&tags), &hasher, build_options)
    };

    let preferences = match build_dependency_strategy {
        BuildDependencyStrategy::PreferLocked => {
            if !preview.is_enabled(PreviewFeatures::PREFER_LOCKED_BUILDS) {
                warn_user_once!(
                    "The `build-dependency-strategy` setting is experimental and may change without warning. Pass `--preview-features {}` to disable this warning.",
                    PreviewFeatures::PREFER_LOCKED_BUILDS
                );
            }
            Preferences::from_iter(
                target
                    .lock()
                    .packages()
                    .iter()
                    .filter_map(|package| {
                        Preference::from_lock(package, target.install_path()).transpose()
                    })
                    .collect::<Result<Vec<_>, _>>()?,
                &ResolverEnvironment::specific(marker_env.clone()),
            )
        }
        BuildDependencyStrategy::Latest => Preferences::default(),
    };

    // Create a build dispatch.
    let build_dispatch = BuildDispatch::new(
        &client,
        cache,
        build_constraints,
        venv.interpreter(),
        index_locations,
        &flat_index,
        dependency_metadata,
        state.clone().into_inner(),
        index_strategy,
        config_setting,
        config_settings_package,
        build_isolation,
        &extra_build_requires,
        link_mode,
        build_options,
        &build_hasher,
        exclude_newer,
        sources,
        workspace_cache.clone(),
        concurrency,
        preview,
        preferences,
    );

    let site_packages = SitePackages::from_environment(venv)?;

    // Sync the environment.
    operations::install(
        &resolution,
        site_packages,
        modifications,
        reinstall,
        build_options,
        link_mode,
        compile_bytecode,
        index_locations,
        config_setting,
        config_settings_package,
        &hasher,
        &tags,
        &client,
        state.in_flight(),
        concurrency,
        &build_dispatch,
        cache,
        venv,
        logger,
        installer_metadata,
        dry_run,
        printer,
    )
    .await?;

    Ok(())
}

/// Filter out any virtual workspace members.
fn apply_no_virtual_project(resolution: Resolution) -> Resolution {
    resolution.filter(|dist| {
        let ResolvedDist::Installable { dist, .. } = dist else {
            return true;
        };

        let Dist::Source(dist) = dist.as_ref() else {
            return true;
        };

        let SourceDist::Directory(dist) = dist else {
            return true;
        };

        !dist.r#virtual.unwrap_or(false)
    })
}

/// If necessary, convert any editable requirements to non-editable.
fn apply_editable_mode(resolution: Resolution, editable: EditableMode) -> Resolution {
    match editable {
        // No modifications are necessary for editable mode; retain any editable distributions.
        EditableMode::Editable => resolution,

        // Filter out any editable distributions.
        EditableMode::NonEditable => resolution.map(|dist| {
            let ResolvedDist::Installable { dist, version } = dist else {
                return None;
            };
            let Dist::Source(SourceDist::Directory(DirectorySourceDist {
                name,
                install_path,
                editable: Some(true),
                r#virtual,
                url,
            })) = dist.as_ref()
            else {
                return None;
            };

            Some(ResolvedDist::Installable {
                dist: Arc::new(Dist::Source(SourceDist::Directory(DirectorySourceDist {
                    name: name.clone(),
                    install_path: install_path.clone(),
                    editable: Some(false),
                    r#virtual: *r#virtual,
                    url: url.clone(),
                }))),
                version: version.clone(),
            })
        }),
    }
}

/// Extract any credentials that are defined on the workspace dependencies themselves. While we
/// don't store plaintext credentials in the `uv.lock`, we do respect credentials that are defined
/// in the `pyproject.toml`.
///
/// These credentials can come from any of `tool.uv.sources`, `tool.uv.dev-dependencies`,
/// `project.dependencies`, and `project.optional-dependencies`.
fn store_credentials_from_target(target: InstallTarget<'_>) {
    // Iterate over any indexes in the target.
    for index in target.indexes() {
        if let Some(credentials) = index.credentials() {
            let credentials = Arc::new(credentials);
            uv_auth::store_credentials(index.raw_url(), credentials.clone());
            if let Some(root_url) = index.root_url() {
                uv_auth::store_credentials(&root_url, credentials.clone());
            }
        }
    }

    // Iterate over any sources in the target.
    for source in target.sources() {
        match source {
            Source::Git { git, .. } => {
                uv_git::store_credentials_from_url(git);
            }
            Source::Url { url, .. } => {
                uv_auth::store_credentials_from_url(url);
            }
            _ => {}
        }
    }

    // Iterate over any dependencies defined in the target.
    for requirement in target.requirements() {
        let Some(VersionOrUrl::Url(url)) = &requirement.version_or_url else {
            continue;
        };
        match &url.parsed_url {
            ParsedUrl::Git(ParsedGitUrl { url, .. }) => {
                uv_git::store_credentials_from_url(url.repository());
            }
            ParsedUrl::Archive(ParsedArchiveUrl { url, .. }) => {
                uv_auth::store_credentials_from_url(url);
            }
            _ => {}
        }
    }
}

#[derive(Debug, Serialize)]
#[serde(rename_all = "snake_case")]
struct WorkspaceReport {
    /// The workspace directory path.
    path: PortablePathBuf,
}

impl From<&Workspace> for WorkspaceReport {
    fn from(workspace: &Workspace) -> Self {
        Self {
            path: workspace.install_path().as_path().into(),
        }
    }
}
#[derive(Debug, Serialize)]
#[serde(rename_all = "snake_case")]
struct ProjectReport {
    //
    path: PortablePathBuf,
    workspace: WorkspaceReport,
}

impl From<&VirtualProject> for ProjectReport {
    fn from(project: &VirtualProject) -> Self {
        Self {
            path: project.root().into(),
            workspace: WorkspaceReport::from(project.workspace()),
        }
    }
}

impl From<&SyncTarget> for TargetName {
    fn from(target: &SyncTarget) -> Self {
        match target {
            SyncTarget::Project(_) => TargetName::Project,
            SyncTarget::Script(_) => TargetName::Script,
        }
    }
}

#[derive(Serialize, Debug)]
struct ScriptReport {
    /// The path to the script.
    path: PortablePathBuf,
}

impl From<&Pep723Script> for ScriptReport {
    fn from(script: &Pep723Script) -> Self {
        Self {
            path: script.path.as_path().into(),
        }
    }
}

#[derive(Serialize, Debug, Default)]
#[serde(rename_all = "snake_case")]
enum SchemaVersion {
    /// An unstable, experimental schema.
    #[default]
    Preview,
}

#[derive(Serialize, Debug, Default)]
struct SchemaReport {
    /// The version of the schema.
    version: SchemaVersion,
}

/// A report of the uv sync operation
#[derive(Debug, Serialize)]
#[serde(rename_all = "snake_case")]
struct Report {
    /// The schema of this report.
    schema: SchemaReport,
    /// The target of the sync operation, either a project or a script.
    target: TargetName,
    /// The report for a [`TargetName::Project`], if applicable.
    #[serde(skip_serializing_if = "Option::is_none")]
    project: Option<ProjectReport>,
    /// The report for a [`TargetName::Script`], if applicable.
    #[serde(skip_serializing_if = "Option::is_none")]
    script: Option<ScriptReport>,
    /// The report for the sync operation.
    sync: SyncReport,
    /// The report for the lock operation.
    lock: Option<LockReport>,
    /// Whether this is a dry run.
    dry_run: bool,
}

/// The kind of target
#[derive(Debug, Serialize, Clone, Copy)]
#[serde(rename_all = "snake_case")]
enum TargetName {
    Project,
    Script,
}

impl std::fmt::Display for TargetName {
    fn fmt(&self, f: &mut std::fmt::Formatter<'_>) -> std::fmt::Result {
        match self {
            TargetName::Project => write!(f, "project"),
            TargetName::Script => write!(f, "script"),
        }
    }
}

/// Represents the action taken during a sync.
#[derive(Serialize, Debug)]
#[serde(rename_all = "snake_case")]
enum SyncAction {
    /// The environment was checked and required no updates.
    Check,
    /// The environment was updated.
    Update,
    /// The environment was replaced.
    Replace,
    /// A new environment was created.
    Create,
}

impl From<&SyncEnvironment> for SyncAction {
    fn from(env: &SyncEnvironment) -> Self {
        match &env {
            SyncEnvironment::Project(ProjectEnvironment::Existing(..)) => SyncAction::Check,
            SyncEnvironment::Project(ProjectEnvironment::Created(..)) => SyncAction::Create,
            SyncEnvironment::Project(ProjectEnvironment::WouldCreate(..)) => SyncAction::Create,
            SyncEnvironment::Project(ProjectEnvironment::WouldReplace(..)) => SyncAction::Replace,
            SyncEnvironment::Project(ProjectEnvironment::Replaced(..)) => SyncAction::Update,
            SyncEnvironment::Script(ScriptEnvironment::Existing(..)) => SyncAction::Check,
            SyncEnvironment::Script(ScriptEnvironment::Created(..)) => SyncAction::Create,
            SyncEnvironment::Script(ScriptEnvironment::WouldCreate(..)) => SyncAction::Create,
            SyncEnvironment::Script(ScriptEnvironment::WouldReplace(..)) => SyncAction::Replace,
            SyncEnvironment::Script(ScriptEnvironment::Replaced(..)) => SyncAction::Update,
        }
    }
}

impl SyncAction {
    fn message(&self, target: TargetName, dry_run: bool) -> Option<&'static str> {
        let message = if dry_run {
            match self {
                SyncAction::Check => "Would use",
                SyncAction::Update => "Would update",
                SyncAction::Replace => "Would replace",
                SyncAction::Create => "Would create",
            }
        } else {
            // For projects, we omit some of these messages when we're not in dry-run mode
            let is_project = matches!(target, TargetName::Project);
            match self {
                SyncAction::Check | SyncAction::Update | SyncAction::Create if is_project => {
                    return None;
                }
                SyncAction::Check => "Using",
                SyncAction::Update => "Updating",
                SyncAction::Replace => "Replacing",
                SyncAction::Create => "Creating",
            }
        };
        Some(message)
    }
}

/// Represents the action taken during a lock.
#[derive(Serialize, Debug)]
#[serde(rename_all = "snake_case")]
enum LockAction {
    /// The lockfile was used without checking.
    Use,
    /// The lockfile was checked and required no updates.
    Check,
    /// The lockfile was updated.
    Update,
    /// A new lockfile was created.
    Create,
}

impl LockAction {
    fn message(&self, dry_run: bool) -> Option<&'static str> {
        let message = if dry_run {
            match self {
                LockAction::Use => return None,
                LockAction::Check => "Found up-to-date",
                LockAction::Update => "Would update",
                LockAction::Create => "Would create",
            }
        } else {
            return None;
        };
        Some(message)
    }
}

#[derive(Serialize, Debug)]
struct PythonReport {
    path: PortablePathBuf,
    version: uv_pep508::StringVersion,
    implementation: String,
}

impl From<&uv_python::Interpreter> for PythonReport {
    fn from(interpreter: &uv_python::Interpreter) -> Self {
        Self {
            path: interpreter.sys_executable().into(),
            version: interpreter.python_full_version().clone(),
            implementation: interpreter.implementation_name().to_string(),
        }
    }
}

impl PythonReport {
    /// Set the path for this Python report.
    #[must_use]
    fn with_path(mut self, path: PortablePathBuf) -> Self {
        self.path = path;
        self
    }
}

#[derive(Serialize, Debug)]
struct EnvironmentReport {
    /// The path to the environment.
    path: PortablePathBuf,
    /// The Python interpreter for the environment.
    python: PythonReport,
}

impl From<&PythonEnvironment> for EnvironmentReport {
    fn from(env: &PythonEnvironment) -> Self {
        Self {
            python: PythonReport::from(env.interpreter()),
            path: env.root().into(),
        }
    }
}

impl From<&SyncEnvironment> for EnvironmentReport {
    fn from(env: &SyncEnvironment) -> Self {
        let report = EnvironmentReport::from(&**env);
        // Replace the path if necessary; we construct a temporary virtual environment during dry
        // run invocations and want to report the path we _would_ use.
        if let Some(path) = env.dry_run_target() {
            report.with_path(path.into())
        } else {
            report
        }
    }
}

impl EnvironmentReport {
    /// Set the path for this environment report.
    #[must_use]
    fn with_path(mut self, path: PortablePathBuf) -> Self {
        let python_path = &self.python.path;
        if let Ok(python_path) = python_path.as_ref().strip_prefix(self.path) {
            let new_path = path.as_ref().to_path_buf().join(python_path);
            self.python = self.python.with_path(new_path.as_path().into());
        }
        self.path = path;
        self
    }
}

/// The report for a sync operation.
#[derive(Serialize, Debug)]
struct SyncReport {
    /// The environment.
    environment: EnvironmentReport,
    /// The action performed during the sync, e.g., what was done to the environment.
    action: SyncAction,

    // We store these fields so the report can format itself self-contained, but the outer
    // [`Report`] is intended to include these in user-facing output
    #[serde(skip)]
    dry_run: bool,
    #[serde(skip)]
    target: TargetName,
}

impl SyncReport {
    fn format(&self, output_format: SyncFormat) -> Option<String> {
        match output_format {
            // This is an intermediate report, when using JSON, it's only rendered at the end
            SyncFormat::Json => None,
            SyncFormat::Text => self.to_human_readable_string(),
        }
    }

    fn to_human_readable_string(&self) -> Option<String> {
        let Self {
            environment,
            action,
            dry_run,
            target,
        } = self;

        let action = action.message(*target, *dry_run)?;

        let message = format!(
            "{action} {target} environment at: {path}",
            path = environment.path.user_display().cyan(),
        );
        if *dry_run {
            return Some(message.dimmed().to_string());
        }

        Some(message)
    }
}

/// The report for a lock operation.
#[derive(Debug, Serialize)]
struct LockReport {
    /// The path to the lockfile
    path: PortablePathBuf,
    /// Whether the lockfile was preserved, created, or updated.
    action: LockAction,

    // We store this field so the report can format itself self-contained, but the outer
    // [`Report`] is intended to include this in user-facing output
    #[serde(skip)]
    dry_run: bool,
}

impl From<(&LockTarget<'_>, &LockMode<'_>, &Outcome)> for LockReport {
    fn from((target, mode, outcome): (&LockTarget, &LockMode, &Outcome)) -> Self {
        Self {
            path: target.lock_path().deref().into(),
            action: match outcome {
                Outcome::Success(result) => {
                    match result {
                        LockResult::Unchanged(..) => match mode {
                            // When `--frozen` is used, we don't check the lockfile
                            LockMode::Frozen => LockAction::Use,
                            LockMode::DryRun(_) | LockMode::Locked(_) | LockMode::Write(_) => {
                                LockAction::Check
                            }
                        },
                        LockResult::Changed(None, ..) => LockAction::Create,
                        LockResult::Changed(Some(_), ..) => LockAction::Update,
                    }
                }
                // TODO(zanieb): We don't have a way to report the outcome of the lock yet
                Outcome::LockMismatch(..) => LockAction::Check,
            },
            dry_run: matches!(mode, LockMode::DryRun(_)),
        }
    }
}

impl LockReport {
    fn format(&self, output_format: SyncFormat) -> Option<String> {
        match output_format {
            SyncFormat::Json => None,
            SyncFormat::Text => self.to_human_readable_string(),
        }
    }

    fn to_human_readable_string(&self) -> Option<String> {
        let Self {
            path,
            action,
            dry_run,
        } = self;

        let action = action.message(*dry_run)?;

        let message = format!(
            "{action} lockfile at: {path}",
            path = path.user_display().cyan(),
        );
        if *dry_run {
            return Some(message.dimmed().to_string());
        }

        Some(message)
    }
}

impl Report {
    fn format(&self, output_format: SyncFormat) -> Option<String> {
        match output_format {
            SyncFormat::Json => serde_json::to_string_pretty(self).ok(),
            SyncFormat::Text => None,
        }
    }
}<|MERGE_RESOLUTION|>--- conflicted
+++ resolved
@@ -12,16 +12,10 @@
 use uv_cli::SyncFormat;
 use uv_client::{BaseClientBuilder, FlatIndexClient, RegistryClientBuilder};
 use uv_configuration::{
-<<<<<<< HEAD
     BuildDependencyStrategy, Concurrency, Constraints, DependencyGroups,
     DependencyGroupsWithDefaults, DryRun, EditableMode, ExtrasSpecification,
     ExtrasSpecificationWithDefaults, HashCheckingMode, InstallOptions, Preview, PreviewFeatures,
-    TargetTriple,
-=======
-    Concurrency, Constraints, DependencyGroups, DependencyGroupsWithDefaults, DryRun, EditableMode,
-    ExtrasSpecification, ExtrasSpecificationWithDefaults, HashCheckingMode, InstallOptions,
-    Preview, PreviewFeatures, TargetTriple, Upgrade,
->>>>>>> 7c0b08c1
+    TargetTriple, Upgrade,
 };
 use uv_dispatch::BuildDispatch;
 use uv_distribution_types::{
@@ -33,21 +27,13 @@
 use uv_pep508::{MarkerTree, VersionOrUrl};
 use uv_pypi_types::{ParsedArchiveUrl, ParsedGitUrl, ParsedUrl};
 use uv_python::{PythonDownloads, PythonEnvironment, PythonPreference, PythonRequest};
-<<<<<<< HEAD
-use uv_resolver::{FlatIndex, Installable, Lock, Preference, Preferences, ResolverEnvironment};
-=======
 use uv_requirements::RequirementsSpecification;
-use uv_resolver::{FlatIndex, ForkStrategy, Installable, Lock, PrereleaseMode, ResolutionMode};
->>>>>>> 7c0b08c1
+use uv_resolver::{FlatIndex, ForkStrategy, Installable, Lock, Preference, Preferences, PrereleaseMode, ResolutionMode, ResolverEnvironment};
 use uv_scripts::{Pep723ItemRef, Pep723Script};
 use uv_settings::PythonInstallMirrors;
 use uv_types::{BuildIsolation, HashStrategy};
 use uv_warnings::{warn_user, warn_user_once};
-<<<<<<< HEAD
-use uv_workspace::pyproject::Source;
-=======
 use uv_workspace::pyproject::{ExtraBuildDependencies, Source};
->>>>>>> 7c0b08c1
 use uv_workspace::{DiscoveryOptions, MemberDiscovery, VirtualProject, Workspace, WorkspaceCache};
 
 use crate::commands::pip::loggers::{DefaultInstallLogger, DefaultResolveLogger, InstallLogger};
@@ -659,6 +645,7 @@
                 resolution: ResolutionMode::default(),
                 sources,
                 upgrade: Upgrade::default(),
+                build_dependency_strategy: *build_dependency_strategy,
             };
             script_specification(Pep723ItemRef::Script(script), &resolver_settings)?
                 .map(|spec| spec.extra_build_requires)
