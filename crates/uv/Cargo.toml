--- conflicted
+++ resolved
@@ -117,10 +117,6 @@
 
 arrayvec = { workspace = true }
 self-replace = { workspace = true }
-<<<<<<< HEAD
-=======
-windows = { workspace = true }
->>>>>>> 30815571
 
 [dev-dependencies]
 uv-publish = { workspace = true, features = ["test"] }
@@ -148,7 +144,6 @@
 
 [target.'cfg(target_os = "windows")'.dependencies]
 windows = { workspace = true }
-windows-result = { workspace = true }
 
 [target.'cfg(unix)'.dependencies]
 nix = { workspace = true }
