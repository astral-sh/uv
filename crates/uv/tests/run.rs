#![cfg(all(feature = "python", feature = "pypi"))]

use anyhow::Result;
use assert_fs::prelude::*;
use indoc::indoc;

use common::{uv_snapshot, TestContext};

mod common;

/// Run with different python versions, which also depend on different dependency versions.
#[test]
fn run_with_python_version() -> Result<()> {
    let context = TestContext::new_with_versions(&["3.12", "3.11", "3.8"]);

    let pyproject_toml = context.temp_dir.child("pyproject.toml");
    pyproject_toml.write_str(indoc! { r#"
        [project]
        name = "foo"
        version = "1.0.0"
        requires-python = ">=3.11, <4"
        dependencies = [
          "anyio==3.6.0 ; python_version == '3.11'",
          "anyio==3.7.0 ; python_version == '3.12'",
        ]
        "#
    })?;
    let test_script = context.temp_dir.child("main.py");
    test_script.write_str(indoc! { r#"
        import importlib.metadata
        import platform

        print(platform.python_version())
        print(importlib.metadata.version("anyio"))
       "#
    })?;

    // Our tests change files in <1s, so we must disable CPython bytecode caching with `-B` or we'll
    // get stale files, see https://github.com/python/cpython/issues/75953.
    let mut command = context.run();
    let command_with_args = command
        .arg("--preview")
        .arg("python")
        .arg("-B")
        .arg("main.py");
    uv_snapshot!(context.filters(), command_with_args, @r###"
    success: true
    exit_code: 0
    ----- stdout -----
    3.12.[X]
    3.7.0

    ----- stderr -----
    Using Python 3.12.[X] interpreter at: [PYTHON-3.12]
    Creating virtualenv at: .venv
    Resolved 5 packages in [TIME]
    Prepared 4 packages in [TIME]
    Installed 4 packages in [TIME]
     + anyio==3.7.0
     + foo==1.0.0 (from file://[TEMP_DIR]/)
     + idna==3.6
     + sniffio==1.3.1
    "###);

    // This is the same Python, no reinstallation.
    let mut command = context.run();
    let command_with_args = command
        .arg("--preview")
        .arg("-p")
        .arg("3.12")
        .arg("python")
        .arg("-B")
        .arg("main.py");
    uv_snapshot!(context.filters(), command_with_args, @r###"
    success: true
    exit_code: 0
    ----- stdout -----
    3.12.[X]
    3.7.0

    ----- stderr -----
    Resolved 5 packages in [TIME]
    Audited 4 packages in [TIME]
    "###);

    // This time, we target Python 3.11 instead.
    let mut command = context.run();
    let command_with_args = command
        .arg("--preview")
        .arg("-p")
        .arg("3.11")
        .arg("python")
        .arg("-B")
        .arg("main.py")
        .env_remove("VIRTUAL_ENV");

    uv_snapshot!(context.filters(), command_with_args, @r###"
    success: true
    exit_code: 0
    ----- stdout -----
    3.11.[X]
    3.6.0

    ----- stderr -----
    Using Python 3.11.[X] interpreter at: [PYTHON-3.11]
    Removed virtual environment at: .venv
    Creating virtualenv at: .venv
    Resolved 5 packages in [TIME]
    Prepared 4 packages in [TIME]
    Installed 4 packages in [TIME]
     + anyio==3.6.0
     + foo==1.0.0 (from file://[TEMP_DIR]/)
     + idna==3.6
     + sniffio==1.3.1
    "###);

    // This time, we target Python 3.8 instead.
    let mut command = context.run();
    let command_with_args = command
        .arg("--preview")
        .arg("-p")
        .arg("3.8")
        .arg("python")
        .arg("-B")
        .arg("main.py")
        .env_remove("VIRTUAL_ENV");

    uv_snapshot!(context.filters(), command_with_args, @r###"
    success: false
    exit_code: 2
    ----- stdout -----

    ----- stderr -----
    Using Python 3.8.[X] interpreter at: [PYTHON-3.8]
    error: The requested Python interpreter (3.8.[X]) is incompatible with the project Python requirement: `>=3.11, <4`
    "###);

    Ok(())
}

#[test]
fn run_args() -> Result<()> {
    let context = TestContext::new("3.12");

    let pyproject_toml = context.temp_dir.child("pyproject.toml");
    pyproject_toml.write_str(indoc! { r#"
        [project]
        name = "foo"
        version = "1.0.0"
        requires-python = ">=3.8"
        dependencies = []
        "#
    })?;

    // We treat arguments before the command as uv arguments
    uv_snapshot!(context.filters(), context.run().arg("--version").arg("python"), @r###"
    success: true
    exit_code: 0
    ----- stdout -----
    uv [VERSION] ([COMMIT] DATE)

    ----- stderr -----
    "###);

    // We don't treat arguments after the command as uv arguments
    uv_snapshot!(context.filters(), context.run().arg("python").arg("--version"), @r###"
    success: true
    exit_code: 0
    ----- stdout -----
    Python 3.12.[X]

    ----- stderr -----
    warning: `uv run` is experimental and may change without warning.
    Resolved 1 package in [TIME]
    Prepared 1 package in [TIME]
    Installed 1 package in [TIME]
     + foo==1.0.0 (from file://[TEMP_DIR]/)
    "###);

    // Can use `--` to separate uv arguments from the command arguments.
    uv_snapshot!(context.filters(), context.run().arg("--").arg("python").arg("--version"), @r###"
    success: true
    exit_code: 0
    ----- stdout -----
    Python 3.12.[X]

    ----- stderr -----
    warning: `uv run` is experimental and may change without warning.
    Resolved 1 package in [TIME]
    Audited 1 package in [TIME]
    "###);

    Ok(())
}

/// Run a PEP 723-compatible script. The script should take precedence over the workspace
/// dependencies.
#[test]
fn run_script() -> Result<()> {
    let context = TestContext::new("3.12");

    let pyproject_toml = context.temp_dir.child("pyproject.toml");
    pyproject_toml.write_str(indoc! { r#"
        [project]
        name = "foo"
        version = "1.0.0"
        requires-python = ">=3.8"
        dependencies = ["anyio"]
        "#
    })?;

    // If the script contains a PEP 723 tag, we should install its requirements.
    let test_script = context.temp_dir.child("main.py");
    test_script.write_str(indoc! { r#"
        # /// script
        # requires-python = ">=3.11"
        # dependencies = [
        #   "iniconfig",
        # ]
        # ///

        import iniconfig
       "#
    })?;

    // Running the script should install the requirements.
    uv_snapshot!(context.filters(), context.run().arg("--preview").arg("main.py"), @r###"
    success: true
    exit_code: 0
    ----- stdout -----

    ----- stderr -----
<<<<<<< HEAD
    Resolved 1 package in [TIME]
    Prepared 1 package in [TIME]
    Installing to environment at [CACHE_DIR]/builds-v0/[TMP]/python
    Installed 1 package in [TIME]
     + iniconfig==2.0.0
    "###);
=======
    Reading inline script metadata from: main.py
    Resolved 1 package in [TIME]
    Prepared 1 package in [TIME]
    Installed 1 package in [TIME]
     + iniconfig==2.0.0
    "###);

    // Running again should use the existing environment.
    uv_snapshot!(context.filters(), context.run().arg("--preview").arg("main.py"), @r###"
    success: true
    exit_code: 0
    ----- stdout -----

    ----- stderr -----
    Reading inline script metadata from: main.py
    Resolved 1 package in [TIME]
    "###);
>>>>>>> aff9c9bd

    // Otherwise, the script requirements should _not_ be available, but the project requirements
    // should.
    let test_non_script = context.temp_dir.child("main.py");
    test_non_script.write_str(indoc! { r"
        import iniconfig
       "
    })?;

    uv_snapshot!(context.filters(), context.run().arg("--preview").arg("main.py"), @r###"
    success: false
    exit_code: 1
    ----- stdout -----

    ----- stderr -----
    Resolved 6 packages in [TIME]
    Prepared 4 packages in [TIME]
    Installed 4 packages in [TIME]
     + anyio==4.3.0
     + foo==1.0.0 (from file://[TEMP_DIR]/)
     + idna==3.6
     + sniffio==1.3.1
    Traceback (most recent call last):
      File "[TEMP_DIR]/main.py", line 1, in <module>
        import iniconfig
    ModuleNotFoundError: No module named 'iniconfig'
    "###);

    // But the script should be runnable.
    let test_non_script = context.temp_dir.child("main.py");
    test_non_script.write_str(indoc! { r#"
        import idna

        print("Hello, world!")
       "#
    })?;

    uv_snapshot!(context.filters(), context.run().arg("--preview").arg("main.py"), @r###"
    success: true
    exit_code: 0
    ----- stdout -----
    Hello, world!

    ----- stderr -----
    Resolved 6 packages in [TIME]
    Audited 4 packages in [TIME]
    "###);

    Ok(())
}

/// With `managed = false`, we should avoid installing the project itself.
#[test]
fn run_managed_false() -> Result<()> {
    let context = TestContext::new("3.12");

    let pyproject_toml = context.temp_dir.child("pyproject.toml");
    pyproject_toml.write_str(indoc! { r#"
        [project]
        name = "foo"
        version = "1.0.0"
        requires-python = ">=3.8"
        dependencies = ["anyio"]

        [tool.uv]
        managed = false
        "#
    })?;

    uv_snapshot!(context.filters(), context.run().arg("python").arg("--version"), @r###"
    success: true
    exit_code: 0
    ----- stdout -----
    Python 3.12.[X]

    ----- stderr -----
    warning: `uv run` is experimental and may change without warning.
    "###);

    Ok(())
}

#[test]
fn run_with() -> Result<()> {
    let context = TestContext::new("3.12");

    let pyproject_toml = context.temp_dir.child("pyproject.toml");
    pyproject_toml.write_str(indoc! { r#"
        [project]
        name = "foo"
        version = "1.0.0"
        requires-python = ">=3.8"
        dependencies = ["anyio", "sniffio==1.3.1"]
        "#
    })?;

    let test_script = context.temp_dir.child("main.py");
    test_script.write_str(indoc! { r"
        import sniffio
       "
    })?;

    // Requesting an unsatisfied requirement should install it.
    uv_snapshot!(context.filters(), context.run().arg("--with").arg("iniconfig").arg("main.py"), @r###"
    success: true
    exit_code: 0
    ----- stdout -----

    ----- stderr -----
    warning: `uv run` is experimental and may change without warning.
    Resolved 6 packages in [TIME]
    Prepared 4 packages in [TIME]
    Installed 4 packages in [TIME]
     + anyio==4.3.0
     + foo==1.0.0 (from file://[TEMP_DIR]/)
     + idna==3.6
     + sniffio==1.3.1
    Resolved 1 package in [TIME]
    Prepared 1 package in [TIME]
    Installed 1 package in [TIME]
     + iniconfig==2.0.0
    "###);

    // Requesting a satisfied requirement should use the base environment.
    uv_snapshot!(context.filters(), context.run().arg("--with").arg("sniffio").arg("main.py"), @r###"
    success: true
    exit_code: 0
    ----- stdout -----

    ----- stderr -----
    warning: `uv run` is experimental and may change without warning.
    Resolved 6 packages in [TIME]
    Audited 4 packages in [TIME]
    "###);

    // Unless the user requests a different version.
    uv_snapshot!(context.filters(), context.run().arg("--with").arg("sniffio<1.3.1").arg("main.py"), @r###"
    success: true
    exit_code: 0
    ----- stdout -----

    ----- stderr -----
    warning: `uv run` is experimental and may change without warning.
    Resolved 6 packages in [TIME]
    Audited 4 packages in [TIME]
    Resolved 1 package in [TIME]
    Prepared 1 package in [TIME]
    Installed 1 package in [TIME]
     + sniffio==1.3.0
    "###);

    Ok(())
}<|MERGE_RESOLUTION|>--- conflicted
+++ resolved
@@ -230,20 +230,13 @@
     ----- stdout -----
 
     ----- stderr -----
-<<<<<<< HEAD
+    Reading inline script metadata from: main.py
     Resolved 1 package in [TIME]
     Prepared 1 package in [TIME]
     Installing to environment at [CACHE_DIR]/builds-v0/[TMP]/python
     Installed 1 package in [TIME]
      + iniconfig==2.0.0
     "###);
-=======
-    Reading inline script metadata from: main.py
-    Resolved 1 package in [TIME]
-    Prepared 1 package in [TIME]
-    Installed 1 package in [TIME]
-     + iniconfig==2.0.0
-    "###);
 
     // Running again should use the existing environment.
     uv_snapshot!(context.filters(), context.run().arg("--preview").arg("main.py"), @r###"
@@ -255,7 +248,6 @@
     Reading inline script metadata from: main.py
     Resolved 1 package in [TIME]
     "###);
->>>>>>> aff9c9bd
 
     // Otherwise, the script requirements should _not_ be available, but the project requirements
     // should.
