#![cfg(all(feature = "python", feature = "pypi"))]
#![allow(clippy::disallowed_types)]

use anyhow::Result;
use assert_cmd::assert::OutputAssertExt;
use assert_fs::{fixture::ChildPath, prelude::*};
use indoc::indoc;
use predicates::str::contains;
use std::path::Path;

use uv_python::PYTHON_VERSION_FILENAME;

use common::{copy_dir_all, uv_snapshot, TestContext};

mod common;

/// Run with different python versions, which also depend on different dependency versions.
#[test]
fn run_with_python_version() -> Result<()> {
    let context = TestContext::new_with_versions(&["3.12", "3.11", "3.8"]);

    let pyproject_toml = context.temp_dir.child("pyproject.toml");
    pyproject_toml.write_str(indoc! { r#"
        [project]
        name = "foo"
        version = "1.0.0"
        requires-python = ">=3.11, <4"
        dependencies = [
          "anyio==3.6.0 ; python_version == '3.11'",
          "anyio==3.7.0 ; python_version == '3.12'",
        ]

        [build-system]
        requires = ["setuptools>=42"]
        build-backend = "setuptools.build_meta"
        "#
    })?;
    let test_script = context.temp_dir.child("main.py");
    test_script.write_str(indoc! { r#"
        import importlib.metadata
        import platform

        print(platform.python_version())
        print(importlib.metadata.version("anyio"))
       "#
    })?;

    // Our tests change files in <1s, so we must disable CPython bytecode caching with `-B` or we'll
    // get stale files, see https://github.com/python/cpython/issues/75953.
    let mut command = context.run();
    let command_with_args = command.arg("python").arg("-B").arg("main.py");
    uv_snapshot!(context.filters(), command_with_args, @r###"
    success: true
    exit_code: 0
    ----- stdout -----
    3.12.[X]
    3.7.0

    ----- stderr -----
    Using CPython 3.12.[X] interpreter at: [PYTHON-3.12]
    Creating virtual environment at: .venv
    Resolved 5 packages in [TIME]
    Prepared 4 packages in [TIME]
    Installed 4 packages in [TIME]
     + anyio==3.7.0
     + foo==1.0.0 (from file://[TEMP_DIR]/)
     + idna==3.6
     + sniffio==1.3.1
    "###);

    // This is the same Python, no reinstallation.
    let mut command = context.run();
    let command_with_args = command
        .arg("-p")
        .arg("3.12")
        .arg("python")
        .arg("-B")
        .arg("main.py");
    uv_snapshot!(context.filters(), command_with_args, @r###"
    success: true
    exit_code: 0
    ----- stdout -----
    3.12.[X]
    3.7.0

    ----- stderr -----
    Resolved 5 packages in [TIME]
    Audited 4 packages in [TIME]
    "###);

    // This time, we target Python 3.11 instead.
    let mut command = context.run();
    let command_with_args = command
        .arg("-p")
        .arg("3.11")
        .arg("python")
        .arg("-B")
        .arg("main.py")
        .env_remove("VIRTUAL_ENV");

    uv_snapshot!(context.filters(), command_with_args, @r###"
    success: true
    exit_code: 0
    ----- stdout -----
    3.11.[X]
    3.6.0

    ----- stderr -----
    Using CPython 3.11.[X] interpreter at: [PYTHON-3.11]
    Removed virtual environment at: .venv
    Creating virtual environment at: .venv
    Resolved 5 packages in [TIME]
    Prepared 1 package in [TIME]
    Installed 4 packages in [TIME]
     + anyio==3.6.0
     + foo==1.0.0 (from file://[TEMP_DIR]/)
     + idna==3.6
     + sniffio==1.3.1
    "###);

    // This time, we target Python 3.8 instead.
    let mut command = context.run();
    let command_with_args = command
        .arg("-p")
        .arg("3.8")
        .arg("python")
        .arg("-B")
        .arg("main.py")
        .env_remove("VIRTUAL_ENV");

    uv_snapshot!(context.filters(), command_with_args, @r###"
    success: false
    exit_code: 2
    ----- stdout -----

    ----- stderr -----
    Using CPython 3.8.[X] interpreter at: [PYTHON-3.8]
    error: The requested interpreter resolved to Python 3.8.[X], which is incompatible with the project's Python requirement: `>=3.11, <4`
    "###);

    Ok(())
}

#[test]
fn run_args() -> Result<()> {
    let context = TestContext::new("3.12");

    let pyproject_toml = context.temp_dir.child("pyproject.toml");
    pyproject_toml.write_str(indoc! { r#"
        [project]
        name = "foo"
        version = "1.0.0"
        requires-python = ">=3.8"
        dependencies = []

        [build-system]
        requires = ["setuptools>=42"]
        build-backend = "setuptools.build_meta"
        "#
    })?;

    // We treat arguments before the command as uv arguments
    uv_snapshot!(context.filters(), context.run().arg("--version").arg("python"), @r###"
    success: true
    exit_code: 0
    ----- stdout -----
    uv [VERSION] ([COMMIT] DATE)

    ----- stderr -----
    "###);

    // We don't treat arguments after the command as uv arguments
    uv_snapshot!(context.filters(), context.run().arg("python").arg("--version"), @r###"
    success: true
    exit_code: 0
    ----- stdout -----
    Python 3.12.[X]

    ----- stderr -----
    Resolved 1 package in [TIME]
    Prepared 1 package in [TIME]
    Installed 1 package in [TIME]
     + foo==1.0.0 (from file://[TEMP_DIR]/)
    "###);

    // Can use `--` to separate uv arguments from the command arguments.
    uv_snapshot!(context.filters(), context.run().arg("--").arg("python").arg("--version"), @r###"
    success: true
    exit_code: 0
    ----- stdout -----
    Python 3.12.[X]

    ----- stderr -----
    Resolved 1 package in [TIME]
    Audited 1 package in [TIME]
    "###);

    Ok(())
}

/// Run without specifying any argunments.
/// This should list the available scripts.
#[test]
fn run_no_args() -> Result<()> {
    let context = TestContext::new("3.12");

    let pyproject_toml = context.temp_dir.child("pyproject.toml");
    pyproject_toml.write_str(indoc! { r#"
        [project]
        name = "foo"
        version = "1.0.0"
        requires-python = ">=3.8"
        dependencies = []

        [build-system]
        requires = ["setuptools>=42"]
        build-backend = "setuptools.build_meta"
        "#
    })?;

    // Run without specifying any argunments.
    #[cfg(not(windows))]
    uv_snapshot!(context.filters(), context.run(), @r###"
    success: false
    exit_code: 2
    ----- stdout -----
    Provide a command or script to invoke with `uv run <command>` or `uv run <script>.py`.

    The following commands are available in the environment:

    - python
    - python3
    - python3.12

    See `uv run --help` for more information.

    ----- stderr -----
    Resolved 1 package in [TIME]
    Prepared 1 package in [TIME]
    Installed 1 package in [TIME]
     + foo==1.0.0 (from file://[TEMP_DIR]/)
    "###);

    #[cfg(windows)]
    uv_snapshot!(context.filters(), context.run(), @r###"
    success: false
    exit_code: 2
    ----- stdout -----
    Provide a command or script to invoke with `uv run <command>` or `uv run <script>.py`.

    The following commands are available in the environment:
    
    - pydoc
    - python
    - pythonw

    See `uv run --help` for more information.

    ----- stderr -----
    Resolved 1 package in [TIME]
    Prepared 1 package in [TIME]
    Installed 1 package in [TIME]
     + foo==1.0.0 (from file://[TEMP_DIR]/)
    "###);

    Ok(())
}

/// Run a PEP 723-compatible script. The script should take precedence over the workspace
/// dependencies.
#[test]
fn run_pep723_script() -> Result<()> {
    let context = TestContext::new("3.12");

    let pyproject_toml = context.temp_dir.child("pyproject.toml");
    pyproject_toml.write_str(indoc! { r#"
        [project]
        name = "foo"
        version = "1.0.0"
        requires-python = ">=3.8"
        dependencies = ["anyio"]

        [build-system]
        requires = ["setuptools>=42"]
        build-backend = "setuptools.build_meta"
        "#
    })?;

    // If the script contains a PEP 723 tag, we should install its requirements.
    let test_script = context.temp_dir.child("main.py");
    test_script.write_str(indoc! { r#"
        # /// script
        # requires-python = ">=3.11"
        # dependencies = [
        #   "iniconfig",
        # ]
        # ///

        import iniconfig
       "#
    })?;

    // Running the script should install the requirements.
    uv_snapshot!(context.filters(), context.run().arg("main.py"), @r###"
    success: true
    exit_code: 0
    ----- stdout -----

    ----- stderr -----
    Reading inline script metadata from: main.py
    Resolved 1 package in [TIME]
    Prepared 1 package in [TIME]
    Installed 1 package in [TIME]
     + iniconfig==2.0.0
    "###);

    // Running again should use the existing environment.
    uv_snapshot!(context.filters(), context.run().arg("main.py"), @r###"
    success: true
    exit_code: 0
    ----- stdout -----

    ----- stderr -----
    Reading inline script metadata from: main.py
    Resolved 1 package in [TIME]
    "###);

    // Otherwise, the script requirements should _not_ be available, but the project requirements
    // should.
    let test_non_script = context.temp_dir.child("main.py");
    test_non_script.write_str(indoc! { r"
        import iniconfig
       "
    })?;

    uv_snapshot!(context.filters(), context.run().arg("main.py"), @r###"
    success: false
    exit_code: 1
    ----- stdout -----

    ----- stderr -----
    Resolved 6 packages in [TIME]
    Prepared 4 packages in [TIME]
    Installed 4 packages in [TIME]
     + anyio==4.3.0
     + foo==1.0.0 (from file://[TEMP_DIR]/)
     + idna==3.6
     + sniffio==1.3.1
    Traceback (most recent call last):
      File "[TEMP_DIR]/main.py", line 1, in <module>
        import iniconfig
    ModuleNotFoundError: No module named 'iniconfig'
    "###);

    // But the script should be runnable.
    let test_non_script = context.temp_dir.child("main.py");
    test_non_script.write_str(indoc! { r#"
        import idna

        print("Hello, world!")
       "#
    })?;

    uv_snapshot!(context.filters(), context.run().arg("main.py"), @r###"
    success: true
    exit_code: 0
    ----- stdout -----
    Hello, world!

    ----- stderr -----
    Resolved 6 packages in [TIME]
    Audited 4 packages in [TIME]
    "###);

    // If the script contains a PEP 723 tag, it can omit the dependencies field.
    let test_script = context.temp_dir.child("main.py");
    test_script.write_str(indoc! { r#"
        # /// script
        # requires-python = ">=3.11"
        # ///

        print("Hello, world!")
       "#
    })?;

    // Running the script should install the requirements.
    uv_snapshot!(context.filters(), context.run().arg("main.py"), @r###"
    success: true
    exit_code: 0
    ----- stdout -----
    Hello, world!

    ----- stderr -----
    Reading inline script metadata from: main.py
    "###);

    // Running a script with `--locked` should warn.
    uv_snapshot!(context.filters(), context.run().arg("--locked").arg("main.py"), @r###"
    success: true
    exit_code: 0
    ----- stdout -----
    Hello, world!

    ----- stderr -----
    Reading inline script metadata from: main.py
    warning: `--locked` is a no-op for Python scripts with inline metadata, which always run in isolation
    "###);

    // If the script can't be resolved, we should reference the script.
    let test_script = context.temp_dir.child("main.py");
    test_script.write_str(indoc! { r#"
        # /// script
        # requires-python = ">=3.11"
        # dependencies = [
        #   "add",
        # ]
        # ///
       "#
    })?;

    uv_snapshot!(context.filters(), context.run().arg("--no-project").arg("main.py"), @r###"
    success: false
    exit_code: 1
    ----- stdout -----

    ----- stderr -----
    Reading inline script metadata from: main.py
      × No solution found when resolving script dependencies:
      ╰─▶ Because there are no versions of add and you require add, we can conclude that your requirements are unsatisfiable.
    "###);

    // If the script contains an unclosed PEP 723 tag, we should error.
    let test_script = context.temp_dir.child("main.py");
    test_script.write_str(indoc! { r#"
        # /// script
        # requires-python = ">=3.11"
        # dependencies = [
        #   "iniconfig",
        # ]

        # ///

        import iniconfig
       "#
    })?;

    uv_snapshot!(context.filters(), context.run().arg("--no-project").arg("main.py"), @r###"
    success: false
    exit_code: 2
    ----- stdout -----

    ----- stderr -----
    error: An opening tag (`# /// script`) was found without a closing tag (`# ///`). Ensure that every line between the opening and closing tags (including empty lines) starts with a leading `#`.
    "###);

    Ok(())
}

#[test]
fn run_pep723_script_requires_python() -> Result<()> {
    let context = TestContext::new_with_versions(&["3.8", "3.11"]);

    // If we have a `.python-version` that's incompatible with the script, we should error.
    let python_version = context.temp_dir.child(PYTHON_VERSION_FILENAME);
    python_version.write_str("3.8")?;

    // If the script contains a PEP 723 tag, we should install its requirements.
    let test_script = context.temp_dir.child("main.py");
    test_script.write_str(indoc! { r#"
        # /// script
        # requires-python = ">=3.11"
        # dependencies = [
        #   "iniconfig",
        # ]
        # ///

        import iniconfig

        x: str | int = "hello"
        print(x)
       "#
    })?;

    uv_snapshot!(context.filters(), context.run().arg("main.py"), @r###"
    success: false
    exit_code: 1
    ----- stdout -----

    ----- stderr -----
    Reading inline script metadata from: main.py
    warning: The Python request from `.python-version` resolved to Python 3.8.[X], which is incompatible with the script's Python requirement: `>=3.11`
    Resolved 1 package in [TIME]
    Prepared 1 package in [TIME]
    Installed 1 package in [TIME]
     + iniconfig==2.0.0
    Traceback (most recent call last):
      File "main.py", line 10, in <module>
        x: str | int = "hello"
    TypeError: unsupported operand type(s) for |: 'type' and 'type'
    "###);

    // Delete the `.python-version` file to allow the script to run.
    fs_err::remove_file(&python_version)?;

    uv_snapshot!(context.filters(), context.run().arg("main.py"), @r###"
    success: true
    exit_code: 0
    ----- stdout -----
    hello

    ----- stderr -----
    Reading inline script metadata from: main.py
    Resolved 1 package in [TIME]
    Installed 1 package in [TIME]
     + iniconfig==2.0.0
    "###);

    Ok(())
}

/// Run a `.pyw` script. The script should be executed with `pythonw.exe`.
#[test]
#[cfg(windows)]
fn run_pythonw_script() -> Result<()> {
    let context = TestContext::new("3.12");

    let pyproject_toml = context.temp_dir.child("pyproject.toml");
    pyproject_toml.write_str(indoc! { r#"
        [project]
        name = "foo"
        version = "1.0.0"
        requires-python = ">=3.8"
        dependencies = ["anyio"]

        [build-system]
        requires = ["setuptools>=42"]
        build-backend = "setuptools.build_meta"
        "#
    })?;

    let test_script = context.temp_dir.child("main.pyw");
    test_script.write_str(indoc! { r"
        import anyio
       "
    })?;

    uv_snapshot!(context.filters(), context.run().arg("main.pyw"), @r###"
    success: true
    exit_code: 0
    ----- stdout -----

    ----- stderr -----
    Resolved 6 packages in [TIME]
    Prepared 4 packages in [TIME]
    Installed 4 packages in [TIME]
     + anyio==4.3.0
     + foo==1.0.0 (from file://[TEMP_DIR]/)
     + idna==3.6
     + sniffio==1.3.1
    "###);

    Ok(())
}

/// Run a PEP 723-compatible script with `tool.uv` metadata.
#[test]
fn run_pep723_script_metadata() -> Result<()> {
    let context = TestContext::new("3.12");

    // If the script contains a PEP 723 tag, we should install its requirements.
    let test_script = context.temp_dir.child("main.py");
    test_script.write_str(indoc! { r#"
        # /// script
        # requires-python = ">=3.11"
        # dependencies = [
        #   "iniconfig>1",
        # ]
        #
        # [tool.uv]
        # resolution = "lowest-direct"
        # ///

        import iniconfig
       "#
    })?;

    // Running the script should fail without network access.
    uv_snapshot!(context.filters(), context.run().arg("main.py"), @r###"
    success: true
    exit_code: 0
    ----- stdout -----

    ----- stderr -----
    Reading inline script metadata from: main.py
    Resolved 1 package in [TIME]
    Prepared 1 package in [TIME]
    Installed 1 package in [TIME]
     + iniconfig==1.0.1
    "###);

    // Respect `tool.uv.sources`.
    let test_script = context.temp_dir.child("main.py");
    test_script.write_str(indoc! { r#"
        # /// script
        # requires-python = ">=3.11"
        # dependencies = [
        #   "uv-public-pypackage",
        # ]
        #
        # [tool.uv.sources]
        # uv-public-pypackage = { git = "https://github.com/astral-test/uv-public-pypackage", rev = "0dacfd662c64cb4ceb16e6cf65a157a8b715b979" }
        # ///

        import uv_public_pypackage
       "#
    })?;

    // The script should succeed with the specified source.
    uv_snapshot!(context.filters(), context.run().arg("main.py"), @r###"
    success: true
    exit_code: 0
    ----- stdout -----

    ----- stderr -----
    Reading inline script metadata from: main.py
    Resolved 1 package in [TIME]
    Prepared 1 package in [TIME]
    Installed 1 package in [TIME]
     + uv-public-pypackage==0.1.0 (from git+https://github.com/astral-test/uv-public-pypackage@0dacfd662c64cb4ceb16e6cf65a157a8b715b979)
    "###);

    Ok(())
}

/// With `managed = false`, we should avoid installing the project itself.
#[test]
fn run_managed_false() -> Result<()> {
    let context = TestContext::new("3.12");

    let pyproject_toml = context.temp_dir.child("pyproject.toml");
    pyproject_toml.write_str(indoc! { r#"
        [project]
        name = "foo"
        version = "1.0.0"
        requires-python = ">=3.8"
        dependencies = ["anyio"]

        [build-system]
        requires = ["setuptools>=42"]
        build-backend = "setuptools.build_meta"

        [tool.uv]
        managed = false
        "#
    })?;

    uv_snapshot!(context.filters(), context.run().arg("python").arg("--version"), @r###"
    success: true
    exit_code: 0
    ----- stdout -----
    Python 3.12.[X]

    ----- stderr -----
    "###);

    Ok(())
}

#[test]
fn run_with() -> Result<()> {
    let context = TestContext::new("3.12");

    let pyproject_toml = context.temp_dir.child("pyproject.toml");
    pyproject_toml.write_str(indoc! { r#"
        [project]
        name = "foo"
        version = "1.0.0"
        requires-python = ">=3.8"
        dependencies = ["sniffio==1.3.0"]

        [build-system]
        requires = ["setuptools>=42"]
        build-backend = "setuptools.build_meta"
        "#
    })?;

    let test_script = context.temp_dir.child("main.py");
    test_script.write_str(indoc! { r"
        import sniffio
       "
    })?;

    // Requesting an unsatisfied requirement should install it.
    uv_snapshot!(context.filters(), context.run().arg("--with").arg("iniconfig").arg("main.py"), @r###"
    success: true
    exit_code: 0
    ----- stdout -----

    ----- stderr -----
    Resolved 2 packages in [TIME]
    Prepared 2 packages in [TIME]
    Installed 2 packages in [TIME]
     + foo==1.0.0 (from file://[TEMP_DIR]/)
     + sniffio==1.3.0
    Resolved 1 package in [TIME]
    Prepared 1 package in [TIME]
    Installed 1 package in [TIME]
     + iniconfig==2.0.0
    "###);

    // Requesting a satisfied requirement should use the base environment.
    uv_snapshot!(context.filters(), context.run().arg("--with").arg("sniffio").arg("main.py"), @r###"
    success: true
    exit_code: 0
    ----- stdout -----

    ----- stderr -----
    Resolved 2 packages in [TIME]
    Audited 2 packages in [TIME]
    "###);

    // Unless the user requests a different version.
    uv_snapshot!(context.filters(), context.run().arg("--with").arg("sniffio<1.3.0").arg("main.py"), @r###"
    success: true
    exit_code: 0
    ----- stdout -----

    ----- stderr -----
    Resolved 2 packages in [TIME]
    Audited 2 packages in [TIME]
    Resolved 1 package in [TIME]
    Prepared 1 package in [TIME]
    Installed 1 package in [TIME]
     + sniffio==1.2.0
    "###);

    // If we request a dependency that isn't in the base environment, we should still respect any
    // other dependencies. In this case, `sniffio==1.3.0` is not the latest-compatible version, but
    // we should use it anyway.
    uv_snapshot!(context.filters(), context.run().arg("--with").arg("anyio").arg("main.py"), @r###"
    success: true
    exit_code: 0
    ----- stdout -----

    ----- stderr -----
    Resolved 2 packages in [TIME]
    Audited 2 packages in [TIME]
    Resolved 3 packages in [TIME]
    Prepared 2 packages in [TIME]
    Installed 3 packages in [TIME]
     + anyio==4.3.0
     + idna==3.6
     + sniffio==1.3.0
    "###);

    // Even if we run with` --no-sync`.
    uv_snapshot!(context.filters(), context.run().arg("--with").arg("anyio==4.2.0").arg("--no-sync").arg("main.py"), @r###"
    success: true
    exit_code: 0
    ----- stdout -----

    ----- stderr -----
    Resolved 3 packages in [TIME]
    Prepared 1 package in [TIME]
    Installed 3 packages in [TIME]
     + anyio==4.2.0
     + idna==3.6
     + sniffio==1.3.0
    "###);

    // If the dependencies can't be resolved, we should reference `--with`.
    uv_snapshot!(context.filters(), context.run().arg("--with").arg("add").arg("main.py"), @r###"
    success: false
    exit_code: 1
    ----- stdout -----

    ----- stderr -----
    Resolved 2 packages in [TIME]
    Audited 2 packages in [TIME]
      × No solution found when resolving `--with` dependencies:
      ╰─▶ Because there are no versions of add and you require add, we can conclude that your requirements are unsatisfiable.
    "###);

    Ok(())
}

#[test]
fn run_with_editable() -> Result<()> {
    let context = TestContext::new("3.12");

    let anyio_local = context.temp_dir.child("src").child("anyio_local");
    copy_dir_all(
        context.workspace_root.join("scripts/packages/anyio_local"),
        &anyio_local,
    )?;

    let black_editable = context.temp_dir.child("src").child("black_editable");
    copy_dir_all(
        context
            .workspace_root
            .join("scripts/packages/black_editable"),
        &black_editable,
    )?;

    let pyproject_toml = context.temp_dir.child("pyproject.toml");
    pyproject_toml.write_str(indoc! { r#"
        [project]
        name = "foo"
        version = "1.0.0"
        requires-python = ">=3.8"
        dependencies = ["anyio", "sniffio==1.3.1"]

        [build-system]
        requires = ["setuptools>=42"]
        build-backend = "setuptools.build_meta"
        "#
    })?;

    let test_script = context.temp_dir.child("main.py");
    test_script.write_str(indoc! { r"
        import sniffio
       "
    })?;

    // Requesting an editable requirement should install it in a layer.
    uv_snapshot!(context.filters(), context.run().arg("--with-editable").arg("./src/black_editable").arg("main.py"), @r###"
    success: true
    exit_code: 0
    ----- stdout -----

    ----- stderr -----
    Resolved 6 packages in [TIME]
    Prepared 4 packages in [TIME]
    Installed 4 packages in [TIME]
     + anyio==4.3.0
     + foo==1.0.0 (from file://[TEMP_DIR]/)
     + idna==3.6
     + sniffio==1.3.1
    Resolved 1 package in [TIME]
    Prepared 1 package in [TIME]
    Installed 1 package in [TIME]
     + black==0.1.0 (from file://[TEMP_DIR]/src/black_editable)
    "###);

    // Requesting an editable requirement should install it in a layer, even if it satisfied
    uv_snapshot!(context.filters(), context.run().arg("--with-editable").arg("./src/anyio_local").arg("main.py"), @r###"
    success: true
    exit_code: 0
    ----- stdout -----

    ----- stderr -----
    Resolved 6 packages in [TIME]
    Audited 4 packages in [TIME]
    Resolved 1 package in [TIME]
    Prepared 1 package in [TIME]
    Installed 1 package in [TIME]
     + anyio==4.3.0+foo (from file://[TEMP_DIR]/src/anyio_local)
    "###);

    // Requesting the project itself should use the base environment.
    uv_snapshot!(context.filters(), context.run().arg("--with-editable").arg(".").arg("main.py"), @r###"
    success: true
    exit_code: 0
    ----- stdout -----

    ----- stderr -----
    Resolved 6 packages in [TIME]
    Audited 4 packages in [TIME]
    "###);

    // Similarly, an already editable requirement does not require a layer
    pyproject_toml.write_str(indoc! { r#"
        [project]
        name = "foo"
        version = "1.0.0"
        requires-python = ">=3.8"
        dependencies = ["anyio", "sniffio==1.3.1"]

        [build-system]
        requires = ["setuptools>=42"]
        build-backend = "setuptools.build_meta"

        [tool.uv.sources]
        anyio = { path = "./src/anyio_local", editable = true }
        "#
    })?;

    uv_snapshot!(context.filters(), context.sync(), @r###"
    success: true
    exit_code: 0
    ----- stdout -----

    ----- stderr -----
    Resolved 3 packages in [TIME]
    Prepared 1 package in [TIME]
    Uninstalled 3 packages in [TIME]
    Installed 2 packages in [TIME]
     - anyio==4.3.0
     + anyio==4.3.0+foo (from file://[TEMP_DIR]/src/anyio_local)
     ~ foo==1.0.0 (from file://[TEMP_DIR]/)
     - idna==3.6
    "###);

    uv_snapshot!(context.filters(), context.run().arg("--with-editable").arg("./src/anyio_local").arg("main.py"), @r###"
    success: true
    exit_code: 0
    ----- stdout -----

    ----- stderr -----
    Resolved 3 packages in [TIME]
    Audited 3 packages in [TIME]
    "###);

    // If invalid, we should reference `--with-editable`.
    uv_snapshot!(context.filters(), context.run().arg("--with-editable").arg("./foo").arg("main.py"), @r###"
    success: false
    exit_code: 1
    ----- stdout -----

    ----- stderr -----
    Resolved 3 packages in [TIME]
    Audited 3 packages in [TIME]
      × Invalid `--with` requirement
      ╰─▶ Distribution not found at: file://[TEMP_DIR]/foo
    "###);

    Ok(())
}

#[test]
fn run_locked() -> Result<()> {
    let context = TestContext::new("3.12");

    let pyproject_toml = context.temp_dir.child("pyproject.toml");
    pyproject_toml.write_str(
        r#"
        [project]
        name = "project"
        version = "0.1.0"
        requires-python = ">=3.12"
        dependencies = ["anyio==3.7.0"]

        [build-system]
        requires = ["setuptools>=42"]
        build-backend = "setuptools.build_meta"
        "#,
    )?;

    // Running with `--locked` should error, if no lockfile is present.
    uv_snapshot!(context.filters(), context.run().arg("--locked").arg("--").arg("python").arg("--version"), @r###"
    success: false
    exit_code: 2
    ----- stdout -----

    ----- stderr -----
    error: Unable to find lockfile at `uv.lock`. To create a lockfile, run `uv lock` or `uv sync`.
    "###);

    // Lock the initial requirements.
    context.lock().assert().success();

    let existing = context.read("uv.lock");

    // Update the requirements.
    pyproject_toml.write_str(
        r#"
        [project]
        name = "project"
        version = "0.1.0"
        requires-python = ">=3.12"
        dependencies = ["iniconfig"]

        [build-system]
        requires = ["setuptools>=42"]
        build-backend = "setuptools.build_meta"
        "#,
    )?;

    // Running with `--locked` should error.
    uv_snapshot!(context.filters(), context.run().arg("--locked").arg("--").arg("python").arg("--version"), @r###"
    success: false
    exit_code: 2
    ----- stdout -----

    ----- stderr -----
    Resolved 2 packages in [TIME]
    error: The lockfile at `uv.lock` needs to be updated, but `--locked` was provided. To update the lockfile, run `uv lock`.
    "###);

    let updated = context.read("uv.lock");

    // And the lockfile should be unchanged.
    assert_eq!(existing, updated);

    // Lock the updated requirements.
    context.lock().assert().success();

    // Running with `--locked` should succeed.
    uv_snapshot!(context.filters(), context.run().arg("--locked").arg("--").arg("python").arg("--version"), @r###"
    success: true
    exit_code: 0
    ----- stdout -----
    Python 3.12.[X]

    ----- stderr -----
    Resolved 2 packages in [TIME]
    Prepared 2 packages in [TIME]
    Installed 2 packages in [TIME]
     + iniconfig==2.0.0
     + project==0.1.0 (from file://[TEMP_DIR]/)
    "###);

    Ok(())
}

#[test]
fn run_frozen() -> Result<()> {
    let context = TestContext::new("3.12");

    let pyproject_toml = context.temp_dir.child("pyproject.toml");
    pyproject_toml.write_str(
        r#"
        [project]
        name = "project"
        version = "0.1.0"
        requires-python = ">=3.12"
        dependencies = ["anyio==3.7.0"]

        [build-system]
        requires = ["setuptools>=42"]
        build-backend = "setuptools.build_meta"
        "#,
    )?;

    // Running with `--frozen` should error, if no lockfile is present.
    uv_snapshot!(context.filters(), context.run().arg("--frozen").arg("--").arg("python").arg("--version"), @r###"
    success: false
    exit_code: 2
    ----- stdout -----

    ----- stderr -----
    error: Unable to find lockfile at `uv.lock`. To create a lockfile, run `uv lock` or `uv sync`.
    "###);

    context.lock().assert().success();

    // Update the requirements.
    pyproject_toml.write_str(
        r#"
        [project]
        name = "project"
        version = "0.1.0"
        requires-python = ">=3.12"
        dependencies = ["iniconfig"]

        [build-system]
        requires = ["setuptools>=42"]
        build-backend = "setuptools.build_meta"
        "#,
    )?;

    // Running with `--frozen` should install the stale lockfile.
    uv_snapshot!(context.filters(), context.run().arg("--frozen").arg("--").arg("python").arg("--version"), @r###"
    success: true
    exit_code: 0
    ----- stdout -----
    Python 3.12.[X]

    ----- stderr -----
    Prepared 4 packages in [TIME]
    Installed 4 packages in [TIME]
     + anyio==3.7.0
     + idna==3.6
     + project==0.1.0 (from file://[TEMP_DIR]/)
     + sniffio==1.3.1
    "###);

    Ok(())
}

#[test]
fn run_no_sync() -> Result<()> {
    let context = TestContext::new("3.12");

    let pyproject_toml = context.temp_dir.child("pyproject.toml");
    pyproject_toml.write_str(
        r#"
        [project]
        name = "project"
        version = "0.1.0"
        requires-python = ">=3.12"
        dependencies = ["anyio==3.7.0"]

        [build-system]
        requires = ["setuptools>=42"]
        build-backend = "setuptools.build_meta"
        "#,
    )?;

    // Running with `--no-sync` should succeed error, even if the lockfile isn't present.
    uv_snapshot!(context.filters(), context.run().arg("--no-sync").arg("--").arg("python").arg("--version"), @r###"
    success: true
    exit_code: 0
    ----- stdout -----
    Python 3.12.[X]

    ----- stderr -----
    "###);

    context.lock().assert().success();

    // Running with `--no-sync` should not install any requirements.
    uv_snapshot!(context.filters(), context.run().arg("--no-sync").arg("--").arg("python").arg("--version"), @r###"
    success: true
    exit_code: 0
    ----- stdout -----
    Python 3.12.[X]

    ----- stderr -----
    "###);

    context.sync().assert().success();

    // But it should have access to the installed packages.
    uv_snapshot!(context.filters(), context.run().arg("--no-sync").arg("--").arg("python").arg("-c").arg("import anyio; print(anyio.__name__)"), @r###"
    success: true
    exit_code: 0
    ----- stdout -----
    anyio

    ----- stderr -----
    "###);

    Ok(())
}

#[test]
fn run_empty_requirements_txt() -> Result<()> {
    let context = TestContext::new("3.12");

    let pyproject_toml = context.temp_dir.child("pyproject.toml");
    pyproject_toml.write_str(indoc! { r#"
        [project]
        name = "foo"
        version = "1.0.0"
        requires-python = ">=3.8"
        dependencies = ["anyio", "sniffio==1.3.1"]

        [build-system]
        requires = ["setuptools>=42"]
        build-backend = "setuptools.build_meta"
        "#
    })?;

    let test_script = context.temp_dir.child("main.py");
    test_script.write_str(indoc! { r"
        import sniffio
       "
    })?;

    let requirements_txt =
        ChildPath::new(context.temp_dir.canonicalize()?.join("requirements.txt"));
    requirements_txt.touch()?;

    // The project environment is synced on the first invocation.
    uv_snapshot!(context.filters(), context.run().arg("--with-requirements").arg(requirements_txt.as_os_str()).arg("main.py"), @r###"
    success: true
    exit_code: 0
    ----- stdout -----

    ----- stderr -----
    Resolved 6 packages in [TIME]
    Prepared 4 packages in [TIME]
    Installed 4 packages in [TIME]
     + anyio==4.3.0
     + foo==1.0.0 (from file://[TEMP_DIR]/)
     + idna==3.6
     + sniffio==1.3.1
    warning: Requirements file requirements.txt does not contain any dependencies
    "###);

    // Then reused in subsequent invocations
    uv_snapshot!(context.filters(), context.run().arg("--with-requirements").arg(requirements_txt.as_os_str()).arg("main.py"), @r###"
    success: true
    exit_code: 0
    ----- stdout -----

    ----- stderr -----
    Resolved 6 packages in [TIME]
    Audited 4 packages in [TIME]
    warning: Requirements file requirements.txt does not contain any dependencies
    "###);

    Ok(())
}

#[test]
fn run_requirements_txt() -> Result<()> {
    let context = TestContext::new("3.12");

    let pyproject_toml = context.temp_dir.child("pyproject.toml");
    pyproject_toml.write_str(indoc! { r#"
        [project]
        name = "foo"
        version = "1.0.0"
        requires-python = ">=3.8"
        dependencies = ["anyio", "sniffio==1.3.1"]

        [build-system]
        requires = ["setuptools>=42"]
        build-backend = "setuptools.build_meta"
        "#
    })?;

    let test_script = context.temp_dir.child("main.py");
    test_script.write_str(indoc! { r"
        import sniffio
       "
    })?;

    // Requesting an unsatisfied requirement should install it.
    let requirements_txt = context.temp_dir.child("requirements.txt");
    requirements_txt.write_str("iniconfig")?;

    uv_snapshot!(context.filters(), context.run().arg("--with-requirements").arg(requirements_txt.as_os_str()).arg("main.py"), @r###"
    success: true
    exit_code: 0
    ----- stdout -----

    ----- stderr -----
    Resolved 6 packages in [TIME]
    Prepared 4 packages in [TIME]
    Installed 4 packages in [TIME]
     + anyio==4.3.0
     + foo==1.0.0 (from file://[TEMP_DIR]/)
     + idna==3.6
     + sniffio==1.3.1
    Resolved 1 package in [TIME]
    Prepared 1 package in [TIME]
    Installed 1 package in [TIME]
     + iniconfig==2.0.0
    "###);

    // Requesting a satisfied requirement should use the base environment.
    requirements_txt.write_str("sniffio")?;

    uv_snapshot!(context.filters(), context.run().arg("--with-requirements").arg(requirements_txt.as_os_str()).arg("main.py"), @r###"
    success: true
    exit_code: 0
    ----- stdout -----

    ----- stderr -----
    Resolved 6 packages in [TIME]
    Audited 4 packages in [TIME]
    "###);

    // Unless the user requests a different version.
    requirements_txt.write_str("sniffio<1.3.1")?;

    uv_snapshot!(context.filters(), context.run().arg("--with-requirements").arg(requirements_txt.as_os_str()).arg("main.py"), @r###"
    success: true
    exit_code: 0
    ----- stdout -----

    ----- stderr -----
    Resolved 6 packages in [TIME]
    Audited 4 packages in [TIME]
    Resolved 1 package in [TIME]
    Prepared 1 package in [TIME]
    Installed 1 package in [TIME]
     + sniffio==1.3.0
    "###);

    // Or includes an unsatisfied requirement via `--with`.
    requirements_txt.write_str("sniffio")?;

    uv_snapshot!(context.filters(), context.run()
        .arg("--with-requirements")
        .arg(requirements_txt.as_os_str())
        .arg("--with")
        .arg("iniconfig")
        .arg("main.py"), @r###"
    success: true
    exit_code: 0
    ----- stdout -----

    ----- stderr -----
    Resolved 6 packages in [TIME]
    Audited 4 packages in [TIME]
    Resolved 2 packages in [TIME]
    Installed 2 packages in [TIME]
     + iniconfig==2.0.0
     + sniffio==1.3.1
    "###);

    // But reject `-` as a requirements file.
    uv_snapshot!(context.filters(), context.run()
        .arg("--with-requirements")
        .arg("-")
        .arg("--with")
        .arg("iniconfig")
        .arg("main.py"), @r###"
    success: false
    exit_code: 2
    ----- stdout -----

    ----- stderr -----
    error: Reading requirements from stdin is not supported in `uv run`
    "###);

    Ok(())
}

/// Ignore and warn when (e.g.) the `--index-url` argument is a provided `requirements.txt`.
#[test]
fn run_requirements_txt_arguments() -> Result<()> {
    let context = TestContext::new("3.12");

    let pyproject_toml = context.temp_dir.child("pyproject.toml");
    pyproject_toml.write_str(indoc! { r#"
        [project]
        name = "foo"
        version = "1.0.0"
        requires-python = ">=3.8"
        dependencies = ["typing_extensions"]

        [build-system]
        requires = ["setuptools>=42"]
        build-backend = "setuptools.build_meta"
        "#
    })?;

    let test_script = context.temp_dir.child("main.py");
    test_script.write_str(indoc! { r"
        import typing_extensions
       "
    })?;

    // Requesting an unsatisfied requirement should install it.
    let requirements_txt = context.temp_dir.child("requirements.txt");
    requirements_txt.write_str(indoc! { r"
        --index-url https://test.pypi.org/simple
        idna
        "
    })?;

    uv_snapshot!(context.filters(), context.run().arg("--with-requirements").arg(requirements_txt.as_os_str()).arg("main.py"), @r###"
    success: true
    exit_code: 0
    ----- stdout -----

    ----- stderr -----
    Resolved 2 packages in [TIME]
    Prepared 2 packages in [TIME]
    Installed 2 packages in [TIME]
     + foo==1.0.0 (from file://[TEMP_DIR]/)
     + typing-extensions==4.10.0
    warning: Ignoring `--index-url` from requirements file: `https://test.pypi.org/simple`. Instead, use the `--index-url` command-line argument, or set `index-url` in a `uv.toml` or `pyproject.toml` file.
    Resolved 1 package in [TIME]
    Prepared 1 package in [TIME]
    Installed 1 package in [TIME]
     + idna==3.6
    "###);

    Ok(())
}

/// Ensure that we can import from the root project when layering `--with` requirements.
#[test]
fn run_editable() -> Result<()> {
    let context = TestContext::new("3.12");

    let pyproject_toml = context.temp_dir.child("pyproject.toml");
    pyproject_toml.write_str(indoc! { r#"
        [project]
        name = "foo"
        version = "1.0.0"
        requires-python = ">=3.8"
        dependencies = []

        [build-system]
        requires = ["setuptools>=42"]
        build-backend = "setuptools.build_meta"
        "#
    })?;

    let src = context.temp_dir.child("src").child("foo");
    src.create_dir_all()?;

    let init = src.child("__init__.py");
    init.touch()?;

    let main = context.temp_dir.child("main.py");
    main.write_str(indoc! { r"
        import foo
        print('Hello, world!')
       "
    })?;

    // We treat arguments before the command as uv arguments
    uv_snapshot!(context.filters(), context.run().arg("--with").arg("iniconfig").arg("main.py"), @r###"
    success: true
    exit_code: 0
    ----- stdout -----
    Hello, world!

    ----- stderr -----
    Resolved 1 package in [TIME]
    Prepared 1 package in [TIME]
    Installed 1 package in [TIME]
     + foo==1.0.0 (from file://[TEMP_DIR]/)
    Resolved 1 package in [TIME]
    Prepared 1 package in [TIME]
    Installed 1 package in [TIME]
     + iniconfig==2.0.0
    "###);

    Ok(())
}

#[test]
fn run_from_directory() -> Result<()> {
    // default 3.11 so that the .python-version is meaningful
    let context = TestContext::new_with_versions(&["3.10", "3.11", "3.12"]);

    let project_dir = context.temp_dir.child("project");
    project_dir
        .child(PYTHON_VERSION_FILENAME)
        .write_str("3.12")?;

    let pyproject_toml = project_dir.child("pyproject.toml");
    pyproject_toml.write_str(indoc! { r#"
        [project]
        name = "foo"
        version = "1.0.0"
        requires-python = ">=3.10"
        dependencies = []

        [project.scripts]
        main = "main:main"

        [build-system]
        requires = ["setuptools>=42"]
        build-backend = "setuptools.build_meta"
        "#
    })?;

    let main_script = project_dir.child("main.py");
    main_script.write_str(indoc! { r"
        import platform

        def main():
            print(platform.python_version())
       "
    })?;

    let filters = TestContext::path_patterns(Path::new("project").join(".venv"))
        .into_iter()
        .map(|pattern| (pattern, "[PROJECT_VENV]/".to_string()))
        .collect::<Vec<_>>();
    let error = regex::escape("The system cannot find the path specified. (os error 3)");
    let filters = context
        .filters()
        .into_iter()
        .chain(
            filters
                .iter()
                .map(|(pattern, replacement)| (pattern.as_str(), replacement.as_str())),
        )
        .chain(std::iter::once((
            error.as_str(),
            "No such file or directory (os error 2)",
        )))
        .collect::<Vec<_>>();

    // Use `--project`, which resolves configuration relative to the provided directory, but paths
    // relative to the current working directory.
    uv_snapshot!(filters.clone(), context.run().arg("--project").arg("project").arg("main"), @r###"
    success: true
    exit_code: 0
    ----- stdout -----
    3.12.[X]

    ----- stderr -----
    warning: `VIRTUAL_ENV=.venv` does not match the project environment path `[PROJECT_VENV]/` and will be ignored
    Using CPython 3.12.[X] interpreter at: [PYTHON-3.12]
    Creating virtual environment at: [PROJECT_VENV]/
    Resolved 1 package in [TIME]
    Prepared 1 package in [TIME]
    Installed 1 package in [TIME]
     + foo==1.0.0 (from file://[TEMP_DIR]/project)
    "###);

    uv_snapshot!(filters.clone(), context.run().arg("--project").arg("project").arg("./project/main.py"), @r###"
    success: true
    exit_code: 0
    ----- stdout -----

    ----- stderr -----
    warning: `VIRTUAL_ENV=.venv` does not match the project environment path `[PROJECT_VENV]/` and will be ignored
    Resolved 1 package in [TIME]
    Audited 1 package in [TIME]
    "###);

    // Use `--directory`, which switches to the provided directory entirely.
    uv_snapshot!(filters.clone(), context.run().arg("--directory").arg("project").arg("main"), @r###"
    success: true
    exit_code: 0
    ----- stdout -----
    3.12.[X]

    ----- stderr -----
    warning: `VIRTUAL_ENV=[VENV]/` does not match the project environment path `.venv` and will be ignored
    Resolved 1 package in [TIME]
    Audited 1 package in [TIME]
    "###);

    uv_snapshot!(filters.clone(), context.run().arg("--directory").arg("project").arg("./main.py"), @r###"
    success: true
    exit_code: 0
    ----- stdout -----

    ----- stderr -----
    warning: `VIRTUAL_ENV=[VENV]/` does not match the project environment path `.venv` and will be ignored
    Resolved 1 package in [TIME]
    Audited 1 package in [TIME]
    "###);

    uv_snapshot!(filters.clone(), context.run().arg("--directory").arg("project").arg("./project/main.py"), @r###"
    success: false
    exit_code: 2
    ----- stdout -----

    ----- stderr -----
    warning: `VIRTUAL_ENV=[VENV]/` does not match the project environment path `.venv` and will be ignored
    Resolved 1 package in [TIME]
    Audited 1 package in [TIME]
    error: Failed to spawn: `./project/main.py`
      Caused by: No such file or directory (os error 2)
    "###);

    // Even if we write a `.python-version` file in the current directory, we should prefer the
    // one in the project directory in both cases.
    context
        .temp_dir
        .child(PYTHON_VERSION_FILENAME)
        .write_str("3.11")?;

    project_dir
        .child(PYTHON_VERSION_FILENAME)
        .write_str("3.10")?;

    uv_snapshot!(filters.clone(), context.run().arg("--project").arg("project").arg("main"), @r###"
    success: true
    exit_code: 0
    ----- stdout -----
    3.10.[X]

    ----- stderr -----
    warning: `VIRTUAL_ENV=.venv` does not match the project environment path `[PROJECT_VENV]/` and will be ignored
    Using CPython 3.10.[X] interpreter at: [PYTHON-3.10]
    Removed virtual environment at: [PROJECT_VENV]/
    Creating virtual environment at: [PROJECT_VENV]/
    Resolved 1 package in [TIME]
    Installed 1 package in [TIME]
     + foo==1.0.0 (from file://[TEMP_DIR]/project)
    "###);

    uv_snapshot!(filters.clone(), context.run().arg("--directory").arg("project").arg("main"), @r###"
    success: true
    exit_code: 0
    ----- stdout -----
    3.10.[X]

    ----- stderr -----
    warning: `VIRTUAL_ENV=[VENV]/` does not match the project environment path `.venv` and will be ignored
    Resolved 1 package in [TIME]
    Audited 1 package in [TIME]
    "###);

    Ok(())
}

/// By default, omit resolver and installer output.
#[test]
fn run_without_output() -> Result<()> {
    let context = TestContext::new("3.12");

    let pyproject_toml = context.temp_dir.child("pyproject.toml");
    pyproject_toml.write_str(indoc! { r#"
        [project]
        name = "foo"
        version = "1.0.0"
        requires-python = ">=3.8"
        dependencies = ["anyio", "sniffio==1.3.1"]

        [build-system]
        requires = ["setuptools>=42"]
        build-backend = "setuptools.build_meta"
        "#
    })?;

    let test_script = context.temp_dir.child("main.py");
    test_script.write_str(indoc! { r"
        import sniffio
       "
    })?;

    // On the first run, we only show the summary line for each environment.
    uv_snapshot!(context.filters(), context.run().env_remove("UV_SHOW_RESOLUTION").arg("--with").arg("iniconfig").arg("main.py"), @r###"
    success: true
    exit_code: 0
    ----- stdout -----

    ----- stderr -----
    Installed 4 packages in [TIME]
    Installed 1 package in [TIME]
    "###);

    // Subsequent runs are quiet.
    uv_snapshot!(context.filters(), context.run().env_remove("UV_SHOW_RESOLUTION").arg("--with").arg("iniconfig").arg("main.py"), @r###"
    success: true
    exit_code: 0
    ----- stdout -----

    ----- stderr -----
    "###);

    Ok(())
}

/// Ensure that we can import from the root project when layering `--with` requirements.
#[test]
fn run_isolated_python_version() -> Result<()> {
    let context = TestContext::new_with_versions(&["3.8", "3.12"]);

    let pyproject_toml = context.temp_dir.child("pyproject.toml");
    pyproject_toml.write_str(indoc! { r#"
        [project]
        name = "foo"
        version = "1.0.0"
        requires-python = ">=3.8"
        dependencies = ["anyio"]

        [build-system]
        requires = ["setuptools>=42"]
        build-backend = "setuptools.build_meta"
        "#
    })?;

    let src = context.temp_dir.child("src").child("foo");
    src.create_dir_all()?;

    let init = src.child("__init__.py");
    init.touch()?;

    let main = context.temp_dir.child("main.py");
    main.write_str(indoc! { r"
        import sys

        print((sys.version_info.major, sys.version_info.minor))
       "
    })?;

    uv_snapshot!(context.filters(), context.run().arg("main.py"), @r###"
    success: true
    exit_code: 0
    ----- stdout -----
    (3, 8)

    ----- stderr -----
    Using CPython 3.8.[X] interpreter at: [PYTHON-3.8]
    Creating virtual environment at: .venv
    Resolved 6 packages in [TIME]
    Prepared 6 packages in [TIME]
    Installed 6 packages in [TIME]
     + anyio==4.3.0
     + exceptiongroup==1.2.0
     + foo==1.0.0 (from file://[TEMP_DIR]/)
     + idna==3.6
     + sniffio==1.3.1
     + typing-extensions==4.10.0
    "###);

    uv_snapshot!(context.filters(), context.run().arg("--isolated").arg("main.py"), @r###"
    success: true
    exit_code: 0
    ----- stdout -----
    (3, 8)

    ----- stderr -----
    Resolved 6 packages in [TIME]
    Installed 6 packages in [TIME]
     + anyio==4.3.0
     + exceptiongroup==1.2.0
     + foo==1.0.0 (from file://[TEMP_DIR]/)
     + idna==3.6
     + sniffio==1.3.1
     + typing-extensions==4.10.0
    "###);

    // Set the `.python-version` to `3.12`.
    context
        .temp_dir
        .child(PYTHON_VERSION_FILENAME)
        .write_str("3.12")?;

    uv_snapshot!(context.filters(), context.run().arg("--isolated").arg("main.py"), @r###"
    success: true
    exit_code: 0
    ----- stdout -----
    (3, 12)

    ----- stderr -----
    Resolved 6 packages in [TIME]
    Installed 4 packages in [TIME]
     + anyio==4.3.0
     + foo==1.0.0 (from file://[TEMP_DIR]/)
     + idna==3.6
     + sniffio==1.3.1
    "###);

    Ok(())
}

/// Ignore the existing project when executing with `--no-project`.
#[test]
fn run_no_project() -> Result<()> {
    let context = TestContext::new("3.12")
        .with_filtered_python_names()
        .with_filtered_virtualenv_bin()
        .with_filtered_exe_suffix();

    let pyproject_toml = context.temp_dir.child("pyproject.toml");
    pyproject_toml.write_str(indoc! { r#"
        [project]
        name = "foo"
        version = "1.0.0"
        requires-python = ">=3.8"
        dependencies = ["anyio"]

        [build-system]
        requires = ["setuptools>=42"]
        build-backend = "setuptools.build_meta"
        "#
    })?;

    let src = context.temp_dir.child("src").child("foo");
    src.create_dir_all()?;

    let init = src.child("__init__.py");
    init.touch()?;

    // `run` should run in the context of the project.
    uv_snapshot!(context.filters(), context.run().arg("python").arg("-c").arg("import sys; print(sys.executable)"), @r###"
    success: true
    exit_code: 0
    ----- stdout -----
    [VENV]/[BIN]/python

    ----- stderr -----
    Resolved 6 packages in [TIME]
    Prepared 4 packages in [TIME]
    Installed 4 packages in [TIME]
     + anyio==4.3.0
     + foo==1.0.0 (from file://[TEMP_DIR]/)
     + idna==3.6
     + sniffio==1.3.1
    "###);

    // `run --no-project` should not (but it should still run in the same environment, as it would
    // if there were no project at all).
    uv_snapshot!(context.filters(), context.run().arg("--no-project").arg("python").arg("-c").arg("import sys; print(sys.executable)"), @r###"
    success: true
    exit_code: 0
    ----- stdout -----
    [VENV]/[BIN]/python

    ----- stderr -----
    "###);

    // `run --no-project --isolated` should run in an entirely isolated environment.
    uv_snapshot!(context.filters(), context.run().arg("--no-project").arg("--isolated").arg("python").arg("-c").arg("import sys; print(sys.executable)"), @r###"
    success: true
    exit_code: 0
    ----- stdout -----
    [CACHE_DIR]/builds-v0/[TMP]/python

    ----- stderr -----
    "###);

    // `run --no-project` should not (but it should still run in the same environment, as it would
    // if there were no project at all).
    uv_snapshot!(context.filters(), context.run().arg("--no-project").arg("python").arg("-c").arg("import sys; print(sys.executable)"), @r###"
    success: true
    exit_code: 0
    ----- stdout -----
    [VENV]/[BIN]/python

    ----- stderr -----
    "###);

    // `run --no-project --locked` should fail.
    uv_snapshot!(context.filters(), context.run().arg("--no-project").arg("--locked").arg("python").arg("-c").arg("import sys; print(sys.executable)"), @r###"
    success: true
    exit_code: 0
    ----- stdout -----
    [VENV]/[BIN]/python

    ----- stderr -----
    warning: `--locked` has no effect when used alongside `--no-project`
    "###);

    Ok(())
}

#[test]
fn run_stdin() -> Result<()> {
    let context = TestContext::new("3.12");

    let test_script = context.temp_dir.child("main.py");
    test_script.write_str(indoc! { r#"
        print("Hello, world!")
       "#
    })?;

    let mut command = context.run();
    let command_with_args = command.stdin(std::fs::File::open(test_script)?).arg("-");
    uv_snapshot!(context.filters(), command_with_args, @r###"
    success: true
    exit_code: 0
    ----- stdout -----
    Hello, world!

    ----- stderr -----
    "###);

    Ok(())
}

#[test]
fn run_package() -> Result<()> {
    let context = TestContext::new("3.12");

    let main_script = context.temp_dir.child("__main__.py");
    main_script.write_str(indoc! { r#"
        print("Hello, world!")
       "#
    })?;

    uv_snapshot!(context.filters(), context.run().arg("."), @r###"
    success: true
    exit_code: 0
    ----- stdout -----
    Hello, world!

    ----- stderr -----
    "###);

    Ok(())
}

#[test]
fn run_zipapp() -> Result<()> {
    let context = TestContext::new("3.12");

    // Create a zipapp.
    let child = context.temp_dir.child("app");
    child.create_dir_all()?;

    let main_script = child.child("__main__.py");
    main_script.write_str(indoc! { r#"
        print("Hello, world!")
       "#
    })?;

    let zipapp = context.temp_dir.child("app.pyz");
    let status = context
        .run()
        .arg("python")
        .arg("-m")
        .arg("zipapp")
        .arg(child.as_ref())
        .arg("--output")
        .arg(zipapp.as_ref())
        .status()?;
    assert!(status.success());

    // Run the zipapp.
    uv_snapshot!(context.filters(), context.run().arg(zipapp.as_ref()), @r###"
    success: true
    exit_code: 0
    ----- stdout -----
    Hello, world!

    ----- stderr -----
    "###);

    Ok(())
}

/// Run a module equivalent to `python -m foo`.
#[test]
fn run_module() {
    let context = TestContext::new("3.12");

    uv_snapshot!(context.filters(), context.run().arg("-m").arg("__hello__"), @r#"
    success: true
    exit_code: 0
    ----- stdout -----
    Hello world!

    ----- stderr -----
    "#);

    uv_snapshot!(context.filters(), context.run().arg("-m").arg("http.server").arg("-h"), @r#"
    success: true
    exit_code: 0
    ----- stdout -----
    usage: server.py [-h] [--cgi] [-b ADDRESS] [-d DIRECTORY] [-p VERSION] [port]

    positional arguments:
      port                  bind to this port (default: 8000)

    options:
      -h, --help            show this help message and exit
      --cgi                 run as CGI server
      -b ADDRESS, --bind ADDRESS
                            bind to this address (default: all interfaces)
      -d DIRECTORY, --directory DIRECTORY
                            serve this directory (default: current directory)
      -p VERSION, --protocol VERSION
                            conform to this HTTP version (default: HTTP/1.0)

    ----- stderr -----
    "#);
}

/// When the `pyproject.toml` file is invalid.
#[test]
fn run_project_toml_error() -> Result<()> {
    let context = TestContext::new("3.12")
        .with_filtered_python_names()
        .with_filtered_virtualenv_bin()
        .with_filtered_exe_suffix();

    // Create an empty project
    let pyproject_toml = context.temp_dir.child("pyproject.toml");
    pyproject_toml.touch()?;

    let src = context.temp_dir.child("src").child("foo");
    src.create_dir_all()?;

    let init = src.child("__init__.py");
    init.touch()?;

    // `run` should fail
    uv_snapshot!(context.filters(), context.run().arg("python").arg("-c").arg("import sys; print(sys.executable)"), @r###"
    success: false
    exit_code: 2
    ----- stdout -----

    ----- stderr -----
    error: No `project` table found in: `[TEMP_DIR]/pyproject.toml`
    "###);

    // `run --no-project` should not
    uv_snapshot!(context.filters(), context.run().arg("--no-project").arg("python").arg("-c").arg("import sys; print(sys.executable)"), @r###"
    success: true
    exit_code: 0
    ----- stdout -----
    [VENV]/[BIN]/python

    ----- stderr -----
    "###);

    Ok(())
}

#[test]
fn run_isolated_incompatible_python() -> Result<()> {
    let context = TestContext::new_with_versions(&["3.8", "3.11"]);

    let pyproject_toml = context.temp_dir.child("pyproject.toml");
    pyproject_toml.write_str(indoc! { r#"
        [project]
        name = "foo"
        version = "1.0.0"
        requires-python = ">=3.12"
        dependencies = ["iniconfig"]

        [build-system]
        requires = ["setuptools>=42"]
        build-backend = "setuptools.build_meta"
        "#
    })?;

    let python_version = context.temp_dir.child(PYTHON_VERSION_FILENAME);
    python_version.write_str("3.8")?;

    let test_script = context.temp_dir.child("main.py");
    test_script.write_str(indoc! { r#"
        import iniconfig

        x: str | int = "hello"
        print(x)
       "#
    })?;

    // We should reject Python 3.8...
    uv_snapshot!(context.filters(), context.run().arg("main.py"), @r###"
    success: false
    exit_code: 2
    ----- stdout -----

    ----- stderr -----
    Using CPython 3.8.[X] interpreter at: [PYTHON-3.8]
    error: The Python request from `.python-version` resolved to Python 3.8.[X], which is incompatible with the project's Python requirement: `>=3.12`
    "###);

    // ...even if `--isolated` is provided.
    uv_snapshot!(context.filters(), context.run().arg("--isolated").arg("main.py"), @r###"
    success: false
    exit_code: 2
    ----- stdout -----

    ----- stderr -----
    error: The Python request from `.python-version` resolved to Python 3.8.[X], which is incompatible with the project's Python requirement: `>=3.12`
    "###);

    Ok(())
}

#[test]
fn run_compiled_python_file() -> Result<()> {
    let context = TestContext::new("3.12");

    // Write a non-PEP 723 script.
    let test_non_script = context.temp_dir.child("main.py");
    test_non_script.write_str(indoc! { r#"
        print("Hello, world!")
       "#
    })?;

    // Run a non-PEP 723 script.
    uv_snapshot!(context.filters(), context.run().arg("main.py"), @r###"
    success: true
    exit_code: 0
    ----- stdout -----
    Hello, world!

    ----- stderr -----
    "###);

    let compile_output = context
        .run()
        .arg("python")
        .arg("-m")
        .arg("compileall")
        .arg(test_non_script.path())
        .output()?;

    assert!(
        compile_output.status.success(),
        "Failed to compile the python script"
    );

    // Run the compiled non-PEP 723 script.
    let compiled_non_script = context.temp_dir.child("__pycache__/main.cpython-312.pyc");
    uv_snapshot!(context.filters(), context.run().arg(compiled_non_script.path()), @r###"
    success: true
    exit_code: 0
    ----- stdout -----
    Hello, world!

    ----- stderr -----
    "###);

    // If the script contains a PEP 723 tag, we should install its requirements.
    let test_script = context.temp_dir.child("script.py");
    test_script.write_str(indoc! { r#"
        # /// script
        # requires-python = ">=3.11"
        # dependencies = [
        #   "iniconfig",
        # ]
        # ///
        import iniconfig
       "#
    })?;

    uv_snapshot!(context.filters(), context.run().arg("script.py"), @r###"
    success: true
    exit_code: 0
    ----- stdout -----

    ----- stderr -----
    Reading inline script metadata from: script.py
    Resolved 1 package in [TIME]
    Prepared 1 package in [TIME]
    Installed 1 package in [TIME]
     + iniconfig==2.0.0
    "###);

    // Compile the PEP 723 script.
    let compile_output = context
        .run()
        .arg("python")
        .arg("-m")
        .arg("compileall")
        .arg(test_script.path())
        .output()?;

    assert!(
        compile_output.status.success(),
        "Failed to compile the python script"
    );

    // Run the compiled PEP 723 script. This fails, since we can't read the script tag.
    let compiled_script = context.temp_dir.child("__pycache__/script.cpython-312.pyc");
    uv_snapshot!(context.filters(), context.run().arg(compiled_script.path()), @r###"
    success: false
    exit_code: 1
    ----- stdout -----

    ----- stderr -----
    Traceback (most recent call last):
      File "[TEMP_DIR]/script.py", line 7, in <module>
        import iniconfig
    ModuleNotFoundError: No module named 'iniconfig'
    "###);

    Ok(())
}

#[test]
fn run_exit_code() -> Result<()> {
    let context = TestContext::new("3.12");

    let test_script = context.temp_dir.child("script.py");
    test_script.write_str(indoc! { r#"
        # /// script
        # requires-python = ">=3.11"
        # ///

        exit(42)
       "#
    })?;

    context.run().arg("script.py").assert().code(42);

    Ok(())
}

#[test]
fn run_invalid_project_table() -> Result<()> {
    let context = TestContext::new_with_versions(&["3.12", "3.11", "3.8"]);

    let pyproject_toml = context.temp_dir.child("pyproject.toml");
    pyproject_toml.write_str(indoc! { r#"
        [project.urls]
        repository = 'https://github.com/octocat/octocat-python'

        [build-system]
        requires = ["setuptools>=42"]
        build-backend = "setuptools.build_meta"
        "#
    })?;

    let test_script = context.temp_dir.child("main.py");
    test_script.write_str(indoc! { r#"
        print("Hello, world!")
       "#
    })?;

    uv_snapshot!(context.filters(), context.run().arg("main.py"), @r###"
    success: false
    exit_code: 2
    ----- stdout -----

    ----- stderr -----
    error: Failed to parse: `pyproject.toml`
      Caused by: `pyproject.toml` is using the `[project]` table, but the required `project.name` field is not set
      Caused by: TOML parse error at line 1, column 2
      |
    1 | [project.urls]
      |  ^^^^^^^
    missing field `name`

    "###);

    Ok(())
}

#[test]
#[cfg(target_family = "unix")]
fn run_script_without_build_system() -> Result<()> {
    let context = TestContext::new("3.12");

    let pyproject_toml = context.temp_dir.child("pyproject.toml");
    pyproject_toml.write_str(indoc! { r#"
        [project]
        name = "foo"
        version = "0.1.0"
        requires-python = ">=3.12"
        dependencies = []

        [project.scripts]
        entry = "foo:custom_entry"
        "#
    })?;

    let test_script = context.temp_dir.child("src/__init__.py");
    test_script.write_str(indoc! { r#"
        def custom_entry():
            print!("Hello")
       "#
    })?;

    // TODO(lucab): this should match `entry` and warn
    // <https://github.com/astral-sh/uv/issues/7428>
    uv_snapshot!(context.filters(), context.run().arg("entry"), @r###"
    success: false
    exit_code: 2
    ----- stdout -----

    ----- stderr -----
    Resolved 1 package in [TIME]
    Audited in [TIME]
    error: Failed to spawn: `entry`
      Caused by: No such file or directory (os error 2)
    "###);

    Ok(())
}

#[test]
<<<<<<< HEAD
fn run_remote_pep723_script() {
    let context = TestContext::new("3.12").with_filtered_python_names();
    let mut filters = context.filters();
    filters.push((
        r"(?m)^Reading inline script metadata from:.*\.py$",
        "Reading inline script metadata from: [TEMP_PATH].py",
    ));
    filters.push((
        r"(?m)^Downloaded remote script to:.*\.py$",
        "Downloaded remote script to: [TEMP_PATH].py",
    ));
    uv_snapshot!(filters, context.run().arg("https://raw.githubusercontent.com/astral-sh/uv/df45b9ac2584824309ff29a6a09421055ad730f6/scripts/uv-run-remote-script-test.py").arg("CI"), @r###"
    success: true
    exit_code: 0
    ----- stdout -----
    Hello CI, from uv!

    ----- stderr -----
    Downloaded remote script to: [TEMP_PATH].py
    Reading inline script metadata from: [TEMP_PATH].py
    Resolved 4 packages in [TIME]
    Prepared 4 packages in [TIME]
    Installed 4 packages in [TIME]
     + markdown-it-py==3.0.0
     + mdurl==0.1.2
     + pygments==2.17.2
     + rich==13.7.1
    "###);
}

#[cfg(unix)] // A URL could be a valid filepath on Unix but not on Windows
#[test]
fn run_url_like_with_local_file_priority() -> Result<()> {
    let context = TestContext::new("3.12");

    let url = "https://example.com/path/to/main.py";
    let local_path: std::path::PathBuf = ["https:", "", "example.com", "path", "to", "main.py"]
        .iter()
        .collect();

    // replace with URL-like filepath
    let test_script = context.temp_dir.child(local_path);
    test_script.write_str(indoc! { r#"
        print("Hello, world!")
       "#
    })?;

    uv_snapshot!(context.filters(), context.run().arg(url), @r###"
    success: true
    exit_code: 0
    ----- stdout -----
    Hello, world!

    ----- stderr -----
=======
fn run_script_explicit() -> Result<()> {
    let context = TestContext::new("3.12");

    let test_script = context.temp_dir.child("script");
    test_script.write_str(indoc! { r#"
        # /// script
        # requires-python = ">=3.11"
        # dependencies = [
        #   "iniconfig",
        # ]
        # ///
        import iniconfig
        print("Hello, world!")
       "#
    })?;

    uv_snapshot!(context.filters(), context.run().arg("--script").arg("script"), @r###"
    success: true
    exit_code: 0
    ----- stdout -----
    Hello, world!

    ----- stderr -----
    Reading inline script metadata from: script
    Resolved 1 package in [TIME]
    Prepared 1 package in [TIME]
    Installed 1 package in [TIME]
     + iniconfig==2.0.0
    "###);

    Ok(())
}

#[test]
fn run_script_explicit_no_file() {
    let context = TestContext::new("3.12");
    context
        .run()
        .arg("--script")
        .arg("script")
        .assert()
        .stderr(contains("can't open file"))
        .stderr(contains("[Errno 2] No such file or directory"));
}

#[cfg(target_family = "unix")]
#[test]
fn run_script_explicit_directory() -> Result<()> {
    let context = TestContext::new("3.12");

    fs_err::create_dir(context.temp_dir.child("script"))?;

    uv_snapshot!(context.filters(), context.run().arg("--script").arg("script"), @r###"
    success: false
    exit_code: 2
    ----- stdout -----

    ----- stderr -----
    error: failed to read from file `script`
      Caused by: Is a directory (os error 21)
>>>>>>> d652b0c0
    "###);

    Ok(())
}<|MERGE_RESOLUTION|>--- conflicted
+++ resolved
@@ -249,7 +249,7 @@
     Provide a command or script to invoke with `uv run <command>` or `uv run <script>.py`.
 
     The following commands are available in the environment:
-    
+
     - pydoc
     - python
     - pythonw
@@ -2235,7 +2235,72 @@
 }
 
 #[test]
-<<<<<<< HEAD
+fn run_script_explicit() -> Result<()> {
+    let context = TestContext::new("3.12");
+
+    let test_script = context.temp_dir.child("script");
+    test_script.write_str(indoc! { r#"
+        # /// script
+        # requires-python = ">=3.11"
+        # dependencies = [
+        #   "iniconfig",
+        # ]
+        # ///
+        import iniconfig
+        print("Hello, world!")
+       "#
+    })?;
+
+    uv_snapshot!(context.filters(), context.run().arg("--script").arg("script"), @r###"
+    success: true
+    exit_code: 0
+    ----- stdout -----
+    Hello, world!
+
+    ----- stderr -----
+    Reading inline script metadata from: script
+    Resolved 1 package in [TIME]
+    Prepared 1 package in [TIME]
+    Installed 1 package in [TIME]
+     + iniconfig==2.0.0
+    "###);
+
+    Ok(())
+}
+
+#[test]
+fn run_script_explicit_no_file() {
+    let context = TestContext::new("3.12");
+    context
+        .run()
+        .arg("--script")
+        .arg("script")
+        .assert()
+        .stderr(contains("can't open file"))
+        .stderr(contains("[Errno 2] No such file or directory"));
+}
+
+#[cfg(target_family = "unix")]
+#[test]
+fn run_script_explicit_directory() -> Result<()> {
+    let context = TestContext::new("3.12");
+
+    fs_err::create_dir(context.temp_dir.child("script"))?;
+
+    uv_snapshot!(context.filters(), context.run().arg("--script").arg("script"), @r###"
+    success: false
+    exit_code: 2
+    ----- stdout -----
+
+    ----- stderr -----
+    error: failed to read from file `script`
+      Caused by: Is a directory (os error 21)
+    "###);
+
+    Ok(())
+}
+
+#[test]
 fn run_remote_pep723_script() {
     let context = TestContext::new("3.12").with_filtered_python_names();
     let mut filters = context.filters();
@@ -2290,68 +2355,6 @@
     Hello, world!
 
     ----- stderr -----
-=======
-fn run_script_explicit() -> Result<()> {
-    let context = TestContext::new("3.12");
-
-    let test_script = context.temp_dir.child("script");
-    test_script.write_str(indoc! { r#"
-        # /// script
-        # requires-python = ">=3.11"
-        # dependencies = [
-        #   "iniconfig",
-        # ]
-        # ///
-        import iniconfig
-        print("Hello, world!")
-       "#
-    })?;
-
-    uv_snapshot!(context.filters(), context.run().arg("--script").arg("script"), @r###"
-    success: true
-    exit_code: 0
-    ----- stdout -----
-    Hello, world!
-
-    ----- stderr -----
-    Reading inline script metadata from: script
-    Resolved 1 package in [TIME]
-    Prepared 1 package in [TIME]
-    Installed 1 package in [TIME]
-     + iniconfig==2.0.0
-    "###);
-
-    Ok(())
-}
-
-#[test]
-fn run_script_explicit_no_file() {
-    let context = TestContext::new("3.12");
-    context
-        .run()
-        .arg("--script")
-        .arg("script")
-        .assert()
-        .stderr(contains("can't open file"))
-        .stderr(contains("[Errno 2] No such file or directory"));
-}
-
-#[cfg(target_family = "unix")]
-#[test]
-fn run_script_explicit_directory() -> Result<()> {
-    let context = TestContext::new("3.12");
-
-    fs_err::create_dir(context.temp_dir.child("script"))?;
-
-    uv_snapshot!(context.filters(), context.run().arg("--script").arg("script"), @r###"
-    success: false
-    exit_code: 2
-    ----- stdout -----
-
-    ----- stderr -----
-    error: failed to read from file `script`
-      Caused by: Is a directory (os error 21)
->>>>>>> d652b0c0
     "###);
 
     Ok(())
