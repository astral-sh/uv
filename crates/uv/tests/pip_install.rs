#![cfg(all(feature = "python", feature = "pypi"))]

use anyhow::Result;
use assert_cmd::prelude::*;
use assert_fs::prelude::*;
use base64::{prelude::BASE64_STANDARD as base64, Engine};
use indoc::indoc;
use itertools::Itertools;

use std::process::Command;

use common::{uv_snapshot, TestContext};
use uv_fs::Simplified;

use crate::common::get_bin;

mod common;

// This is a fine-grained token that only has read-only access to the `uv-private-pypackage` repository
const READ_ONLY_GITHUB_TOKEN: &[&str] = &[
    "Z2l0aHViX3BhdA==",
    "MTFCR0laQTdRMGdXeGsweHV6ekR2Mg==",
    "NVZMaExzZmtFMHZ1ZEVNd0pPZXZkV040WUdTcmk2WXREeFB4TFlybGlwRTZONEpHV01FMnFZQWJVUm4=",
];

/// Decode a split, base64 encoded authentication token.
/// We split and encode the token to bypass revoke by GitHub's secret scanning
fn decode_token(content: &[&str]) -> String {
    let token = content
        .iter()
        .map(|part| base64.decode(part).unwrap())
        .map(|decoded| std::str::from_utf8(decoded.as_slice()).unwrap().to_string())
        .join("_");
    token
}

/// Create a `pip uninstall` command with options shared across scenarios.
fn uninstall_command(context: &TestContext) -> Command {
    let mut command = Command::new(get_bin());
    command
        .arg("pip")
        .arg("uninstall")
        .arg("--cache-dir")
        .arg(context.cache_dir.path())
        .env("VIRTUAL_ENV", context.venv.as_os_str())
        .current_dir(&context.temp_dir);

    if cfg!(all(windows, debug_assertions)) {
        // TODO(konstin): Reduce stack usage in debug mode enough that the tests pass with the
        // default windows stack of 1MB
        command.env("UV_STACK_SIZE", (2 * 1024 * 1024).to_string());
    }

    command
}

#[test]
fn missing_requirements_txt() {
    let context = TestContext::new("3.12");
    let requirements_txt = context.temp_dir.child("requirements.txt");

    uv_snapshot!(context.filters(), context.install()
        .arg("-r")
        .arg("requirements.txt")
        .arg("--strict"), @r###"
    success: false
    exit_code: 2
    ----- stdout -----

    ----- stderr -----
    error: failed to read from file `requirements.txt`
      Caused by: No such file or directory (os error 2)
    "###
    );

    requirements_txt.assert(predicates::path::missing());
}

#[test]
fn empty_requirements_txt() -> Result<()> {
    let context = TestContext::new("3.12");
    let requirements_txt = context.temp_dir.child("requirements.txt");
    requirements_txt.touch()?;

    uv_snapshot!(context.install()
        .arg("-r")
        .arg("requirements.txt")
        .arg("--strict"), @r###"
    success: true
    exit_code: 0
    ----- stdout -----

    ----- stderr -----
    warning: Requirements file requirements.txt does not contain any dependencies
    Audited 0 packages in [TIME]
    "###
    );

    Ok(())
}

#[test]
fn missing_pyproject_toml() {
    let context = TestContext::new("3.12");

    uv_snapshot!(context.install()
        .arg("-r")
        .arg("pyproject.toml"), @r###"
    success: false
    exit_code: 2
    ----- stdout -----

    ----- stderr -----
    error: failed to read from file `pyproject.toml`
      Caused by: No such file or directory (os error 2)
    "###
    );
}

#[test]
fn invalid_pyproject_toml_syntax() -> Result<()> {
    let context = TestContext::new("3.12");
    let pyproject_toml = context.temp_dir.child("pyproject.toml");
    pyproject_toml.write_str("123 - 456")?;

    uv_snapshot!(context.install()
        .arg("-r")
        .arg("pyproject.toml"), @r###"
    success: false
    exit_code: 2
    ----- stdout -----

    ----- stderr -----
    error: Failed to parse `pyproject.toml`
      Caused by: TOML parse error at line 1, column 5
      |
    1 | 123 - 456
      |     ^
    expected `.`, `=`

    "###
    );

    Ok(())
}

#[test]
fn invalid_pyproject_toml_schema() -> Result<()> {
    let context = TestContext::new("3.12");
    let pyproject_toml = context.temp_dir.child("pyproject.toml");
    pyproject_toml.write_str("[project]")?;

    uv_snapshot!(context.install()
        .arg("-r")
        .arg("pyproject.toml"), @r###"
    success: false
    exit_code: 2
    ----- stdout -----

    ----- stderr -----
    error: Failed to parse `pyproject.toml`
      Caused by: TOML parse error at line 1, column 1
      |
    1 | [project]
      | ^^^^^^^^^
    missing field `name`

    "###
    );

    Ok(())
}

#[test]
fn invalid_pyproject_toml_requirement() -> Result<()> {
    let context = TestContext::new("3.12");
    let pyproject_toml = context.temp_dir.child("pyproject.toml");
    pyproject_toml.write_str(
        r#"[project]
name = "project"
dependencies = ["flask==1.0.x"]
"#,
    )?;

    let filters = [("exit status", "exit code")]
        .into_iter()
        .chain(context.filters())
        .collect::<Vec<_>>();

    uv_snapshot!(filters, context.install()
        .arg("-r")
        .arg("pyproject.toml"), @r###"
    success: false
    exit_code: 2
    ----- stdout -----

    ----- stderr -----
    error: Failed to build: file://[TEMP_DIR]/
      Caused by: Build backend failed to determine extra requires with `build_wheel()` with exit code: 1
    --- stdout:
    configuration error: `project.dependencies[0]` must be pep508
    DESCRIPTION:
        Project dependency specification according to PEP 508

    GIVEN VALUE:
        "flask==1.0.x"

    OFFENDING RULE: 'format'

    DEFINITION:
        {
            "$id": "#/definitions/dependency",
            "title": "Dependency",
            "type": "string",
            "format": "pep508"
        }
    --- stderr:
    Traceback (most recent call last):
      File "<string>", line 14, in <module>
      File "[CACHE_DIR]/[TMP]/build_meta.py", line 325, in get_requires_for_build_wheel
        return self._get_build_requires(config_settings, requirements=['wheel'])
               ^^^^^^^^^^^^^^^^^^^^^^^^^^^^^^^^^^^^^^^^^^^^^^^^^^^^^^^^^^^^^^^^^
      File "[CACHE_DIR]/[TMP]/build_meta.py", line 295, in _get_build_requires
        self.run_setup()
      File "[CACHE_DIR]/[TMP]/build_meta.py", line 487, in run_setup
        super().run_setup(setup_script=setup_script)
      File "[CACHE_DIR]/[TMP]/build_meta.py", line 311, in run_setup
        exec(code, locals())
      File "<string>", line 1, in <module>
      File "[CACHE_DIR]/[TMP]/__init__.py", line 104, in setup
        return distutils.core.setup(**attrs)
               ^^^^^^^^^^^^^^^^^^^^^^^^^^^^^
      File "[CACHE_DIR]/[TMP]/core.py", line 159, in setup
        dist.parse_config_files()
      File "[CACHE_DIR]/[TMP]/_virtualenv.py", line 22, in parse_config_files
        result = old_parse_config_files(self, *args, **kwargs)
                 ^^^^^^^^^^^^^^^^^^^^^^^^^^^^^^^^^^^^^^^^^^^^^
      File "[CACHE_DIR]/[TMP]/dist.py", line 631, in parse_config_files
        pyprojecttoml.apply_configuration(self, filename, ignore_option_errors)
      File "[CACHE_DIR]/[TMP]/pyprojecttoml.py", line 68, in apply_configuration
        config = read_configuration(filepath, True, ignore_option_errors, dist)
                 ^^^^^^^^^^^^^^^^^^^^^^^^^^^^^^^^^^^^^^^^^^^^^^^^^^^^^^^^^^^^^^
      File "[CACHE_DIR]/[TMP]/pyprojecttoml.py", line 129, in read_configuration
        validate(subset, filepath)
      File "[CACHE_DIR]/[TMP]/pyprojecttoml.py", line 57, in validate
        raise ValueError(f"{error}/n{summary}") from None
    ValueError: invalid pyproject.toml config: `project.dependencies[0]`.
    configuration error: `project.dependencies[0]` must be pep508
    ---
    "###
    );

    Ok(())
}

#[test]
fn no_solution() {
    let context = TestContext::new("3.12");

    uv_snapshot!(context.install()
        .arg("flask>=3.0.2")
        .arg("WerkZeug<1.0.0")
        .arg("--strict"), @r###"
    success: false
    exit_code: 1
    ----- stdout -----

    ----- stderr -----
      × No solution found when resolving dependencies:
      ╰─▶ Because only flask<=3.0.2 is available and flask==3.0.2 depends
          on werkzeug>=3.0.0, we can conclude that flask>=3.0.2 depends on
          werkzeug>=3.0.0.
          And because you require flask>=3.0.2 and you require werkzeug<1.0.0, we
          can conclude that the requirements are unsatisfiable.
    "###);
}

/// Install a package from the command line into a virtual environment.
#[test]
fn install_package() {
    let context = TestContext::new("3.12");

    // Install Flask.
    uv_snapshot!(context.install()
        .arg("Flask")
        .arg("--strict"), @r###"
    success: true
    exit_code: 0
    ----- stdout -----

    ----- stderr -----
    Resolved 7 packages in [TIME]
    Downloaded 7 packages in [TIME]
    Installed 7 packages in [TIME]
     + blinker==1.7.0
     + click==8.1.7
     + flask==3.0.2
     + itsdangerous==2.1.2
     + jinja2==3.1.3
     + markupsafe==2.1.5
     + werkzeug==3.0.1
    "###
    );

    context.assert_command("import flask").success();
}

/// Install a package from a `requirements.txt` into a virtual environment.
#[test]
fn install_requirements_txt() -> Result<()> {
    let context = TestContext::new("3.12");

    // Install Flask.
    let requirements_txt = context.temp_dir.child("requirements.txt");
    requirements_txt.write_str("Flask")?;

    uv_snapshot!(context.install()
        .arg("-r")
        .arg("requirements.txt")
        .arg("--strict"), @r###"
    success: true
    exit_code: 0
    ----- stdout -----

    ----- stderr -----
    Resolved 7 packages in [TIME]
    Downloaded 7 packages in [TIME]
    Installed 7 packages in [TIME]
     + blinker==1.7.0
     + click==8.1.7
     + flask==3.0.2
     + itsdangerous==2.1.2
     + jinja2==3.1.3
     + markupsafe==2.1.5
     + werkzeug==3.0.1
    "###
    );

    context.assert_command("import flask").success();

    // Install Jinja2 (which should already be installed, but shouldn't remove other packages).
    let requirements_txt = context.temp_dir.child("requirements.txt");
    requirements_txt.write_str("Jinja2")?;

    uv_snapshot!(context.install()
        .arg("-r")
        .arg("requirements.txt")
        .arg("--strict"), @r###"
    success: true
    exit_code: 0
    ----- stdout -----

    ----- stderr -----
    Audited 1 package in [TIME]
    "###
    );

    context.assert_command("import flask").success();

    Ok(())
}

/// Respect installed versions when resolving.
#[test]
fn respect_installed_and_reinstall() -> Result<()> {
    let context = TestContext::new("3.12");

    // Install Flask.
    let requirements_txt = context.temp_dir.child("requirements.txt");
    requirements_txt.touch()?;
    requirements_txt.write_str("Flask==2.3.2")?;

    uv_snapshot!(context.install()
        .arg("-r")
        .arg("requirements.txt")
        .arg("--strict"), @r###"
    success: true
    exit_code: 0
    ----- stdout -----

    ----- stderr -----
    Resolved 7 packages in [TIME]
    Downloaded 7 packages in [TIME]
    Installed 7 packages in [TIME]
     + blinker==1.7.0
     + click==8.1.7
     + flask==2.3.2
     + itsdangerous==2.1.2
     + jinja2==3.1.3
     + markupsafe==2.1.5
     + werkzeug==3.0.1
    "###
    );

    context.assert_command("import flask").success();

    // Re-install Flask. We should respect the existing version.
    let requirements_txt = context.temp_dir.child("requirements.txt");
    requirements_txt.touch()?;
    requirements_txt.write_str("Flask")?;

    uv_snapshot!(context.install()
        .arg("-r")
        .arg("requirements.txt")
        .arg("--strict"), @r###"
    success: true
    exit_code: 0
    ----- stdout -----

    ----- stderr -----
    Audited 1 package in [TIME]
    "###
    );

    context.assert_command("import flask").success();

    // Install a newer version of Flask. We should upgrade it.
    let requirements_txt = context.temp_dir.child("requirements.txt");
    requirements_txt.touch()?;
    requirements_txt.write_str("Flask==2.3.3")?;

    let filters = if cfg!(windows) {
        // Remove the colorama count on windows
        context
            .filters()
            .into_iter()
            .chain([("Resolved 8 packages", "Resolved 7 packages")])
            .collect()
    } else {
        context.filters()
    };
    uv_snapshot!(filters, context.install()
        .arg("-r")
        .arg("requirements.txt")
        .arg("--strict"), @r###"
    success: true
    exit_code: 0
    ----- stdout -----

    ----- stderr -----
    Resolved 7 packages in [TIME]
    Downloaded 1 package in [TIME]
    Installed 1 package in [TIME]
     - flask==2.3.2
     + flask==2.3.3
    "###
    );

    // Re-install Flask. We should upgrade it.
    let requirements_txt = context.temp_dir.child("requirements.txt");
    requirements_txt.touch()?;
    requirements_txt.write_str("Flask")?;

    uv_snapshot!(filters, context.install()
        .arg("-r")
        .arg("requirements.txt")
        .arg("--reinstall-package")
        .arg("Flask")
        .arg("--strict"), @r###"
    success: true
    exit_code: 0
    ----- stdout -----

    ----- stderr -----
    Resolved 7 packages in [TIME]
    Downloaded 1 package in [TIME]
    Installed 1 package in [TIME]
     - flask==2.3.3
     + flask==3.0.2
    "###
    );

    // Re-install Flask. We should install even though the version is current
    let requirements_txt = context.temp_dir.child("requirements.txt");
    requirements_txt.touch()?;
    requirements_txt.write_str("Flask")?;

    uv_snapshot!(filters, context.install()
        .arg("-r")
        .arg("requirements.txt")
        .arg("--reinstall-package")
        .arg("Flask")
        .arg("--strict"), @r###"
    success: true
    exit_code: 0
    ----- stdout -----

    ----- stderr -----
    Resolved 7 packages in [TIME]
    Installed 1 package in [TIME]
     - flask==3.0.2
     + flask==3.0.2
    "###
    );

    Ok(())
}

/// Respect installed versions when resolving.
#[test]
fn reinstall_extras() -> Result<()> {
    let context = TestContext::new("3.12");

    // Install httpx.
    let requirements_txt = context.temp_dir.child("requirements.txt");
    requirements_txt.write_str("httpx")?;

    uv_snapshot!(context.install()
        .arg("-r")
        .arg("requirements.txt")
        .arg("--strict"), @r###"
    success: true
    exit_code: 0
    ----- stdout -----

    ----- stderr -----
    Resolved 7 packages in [TIME]
    Downloaded 7 packages in [TIME]
    Installed 7 packages in [TIME]
     + anyio==4.3.0
     + certifi==2024.2.2
     + h11==0.14.0
     + httpcore==1.0.4
     + httpx==0.27.0
     + idna==3.6
     + sniffio==1.3.1
    "###
    );

    context.assert_command("import httpx").success();

    // Re-install httpx, with an extra.
    let requirements_txt = context.temp_dir.child("requirements.txt");
    requirements_txt.touch()?;
    requirements_txt.write_str("httpx[http2]")?;

    uv_snapshot!(context.install()
        .arg("-r")
        .arg("requirements.txt")
        .arg("--strict"), @r###"
    success: true
    exit_code: 0
    ----- stdout -----

    ----- stderr -----
    Resolved 10 packages in [TIME]
    Downloaded 3 packages in [TIME]
    Installed 3 packages in [TIME]
     + h2==4.1.0
     + hpack==4.0.0
     + hyperframe==6.0.1
    "###
    );

    context.assert_command("import httpx").success();

    Ok(())
}

/// Warn, but don't fail, when uninstalling incomplete packages.
#[test]
fn reinstall_incomplete() -> Result<()> {
    let context = TestContext::new("3.12");

    // Install anyio.
    let requirements_txt = context.temp_dir.child("requirements.txt");
    requirements_txt.touch()?;
    requirements_txt.write_str("anyio==3.7.0")?;

    uv_snapshot!(context.install()
        .arg("-r")
        .arg("requirements.txt"), @r###"
    success: true
    exit_code: 0
    ----- stdout -----

    ----- stderr -----
    Resolved 3 packages in [TIME]
    Downloaded 3 packages in [TIME]
    Installed 3 packages in [TIME]
     + anyio==3.7.0
     + idna==3.6
     + sniffio==1.3.1
    "###
    );

    // Manually remove the `RECORD` file.
    fs_err::remove_file(context.site_packages().join("anyio-3.7.0.dist-info/RECORD"))?;

    // Re-install anyio.
    let requirements_txt = context.temp_dir.child("requirements.txt");
    requirements_txt.touch()?;
    requirements_txt.write_str("anyio==4.0.0")?;

    uv_snapshot!(context.filters(), context.install()
        .arg("-r")
        .arg("requirements.txt"), @r###"
    success: true
    exit_code: 0
    ----- stdout -----

    ----- stderr -----
    Resolved 3 packages in [TIME]
    Downloaded 1 package in [TIME]
    warning: Failed to uninstall package at [SITE_PACKAGES]/anyio-3.7.0.dist-info due to missing RECORD file. Installation may result in an incomplete environment.
    Installed 1 package in [TIME]
     - anyio==3.7.0
     + anyio==4.0.0
    "###
    );

    Ok(())
}

/// Like `pip`, we (unfortunately) allow incompatible environments.
#[test]
fn allow_incompatibilities() -> Result<()> {
    let context = TestContext::new("3.12");

    // Install Flask, which relies on `Werkzeug>=3.0.0`.
    let requirements_txt = context.temp_dir.child("requirements.txt");
    requirements_txt.touch()?;
    requirements_txt.write_str("Flask")?;

    uv_snapshot!(context.install()
        .arg("-r")
        .arg("requirements.txt")
        .arg("--strict"), @r###"
    success: true
    exit_code: 0
    ----- stdout -----

    ----- stderr -----
    Resolved 7 packages in [TIME]
    Downloaded 7 packages in [TIME]
    Installed 7 packages in [TIME]
     + blinker==1.7.0
     + click==8.1.7
     + flask==3.0.2
     + itsdangerous==2.1.2
     + jinja2==3.1.3
     + markupsafe==2.1.5
     + werkzeug==3.0.1
    "###
    );

    context.assert_command("import flask").success();

    // Install an incompatible version of Jinja2.
    let requirements_txt = context.temp_dir.child("requirements.txt");
    requirements_txt.touch()?;
    requirements_txt.write_str("jinja2==2.11.3")?;

    uv_snapshot!(context.install()
        .arg("-r")
        .arg("requirements.txt")
        .arg("--strict"), @r###"
    success: true
    exit_code: 0
    ----- stdout -----

    ----- stderr -----
    Resolved 2 packages in [TIME]
    Downloaded 1 package in [TIME]
    Installed 1 package in [TIME]
     - jinja2==3.1.3
     + jinja2==2.11.3
    warning: The package `flask` requires `jinja2>=3.1.2`, but `2.11.3` is installed.
    "###
    );

    // This no longer works, since we have an incompatible version of Jinja2.
    context.assert_command("import flask").failure();

    Ok(())
}

#[test]
fn install_editable() {
    let context = TestContext::new("3.12");

    // Install the editable package.
    uv_snapshot!(context.filters(), context.install()
        .arg("-e")
        .arg(context.workspace_root.join("scripts/packages/poetry_editable")), @r###"
    success: true
    exit_code: 0
    ----- stdout -----

    ----- stderr -----
    Built 1 editable in [TIME]
    Resolved 4 packages in [TIME]
    Downloaded 3 packages in [TIME]
    Installed 4 packages in [TIME]
     + anyio==4.3.0
     + idna==3.6
     + poetry-editable==0.1.0 (from file://[WORKSPACE]/scripts/packages/poetry_editable)
     + sniffio==1.3.1
    "###
    );

    // Install it again (no-op).
    uv_snapshot!(context.filters(), context.install()
        .arg("-e")
        .arg(context.workspace_root.join("scripts/packages/poetry_editable")), @r###"
    success: true
    exit_code: 0
    ----- stdout -----

    ----- stderr -----
    Audited 1 package in [TIME]
    "###
    );

    // Add another, non-editable dependency.
    uv_snapshot!(context.filters(), context.install()
        .arg("-e")
        .arg(context.workspace_root.join("scripts/packages/poetry_editable"))
        .arg("black"), @r###"
    success: true
    exit_code: 0
    ----- stdout -----

    ----- stderr -----
    Built 1 editable in [TIME]
    Resolved 10 packages in [TIME]
    Downloaded 6 packages in [TIME]
    Installed 7 packages in [TIME]
     + black==24.3.0
     + click==8.1.7
     + mypy-extensions==1.0.0
     + packaging==24.0
     + pathspec==0.12.1
     + platformdirs==4.2.0
     - poetry-editable==0.1.0 (from file://[WORKSPACE]/scripts/packages/poetry_editable)
     + poetry-editable==0.1.0 (from file://[WORKSPACE]/scripts/packages/poetry_editable)
    "###
    );
}

#[test]
fn install_editable_and_registry() {
    let context = TestContext::new("3.12");

    // Install the registry-based version of Black.
    uv_snapshot!(context.filters(), context.install()
        .arg("black"), @r###"
    success: true
    exit_code: 0
    ----- stdout -----

    ----- stderr -----
    Resolved 6 packages in [TIME]
    Downloaded 6 packages in [TIME]
    Installed 6 packages in [TIME]
     + black==24.3.0
     + click==8.1.7
     + mypy-extensions==1.0.0
     + packaging==24.0
     + pathspec==0.12.1
     + platformdirs==4.2.0
    "###
    );

    // Install the editable version of Black. This should remove the registry-based version.
    uv_snapshot!(context.filters(), context.install()
        .arg("-e")
        .arg(context.workspace_root.join("scripts/packages/black_editable")), @r###"
    success: true
    exit_code: 0
    ----- stdout -----

    ----- stderr -----
    Built 1 editable in [TIME]
    Resolved 1 package in [TIME]
    Installed 1 package in [TIME]
     - black==24.3.0
     + black==0.1.0 (from file://[WORKSPACE]/scripts/packages/black_editable)
    "###
    );

    // Re-install the registry-based version of Black. This should be a no-op, since we have a
    // version of Black installed (the editable version) that satisfies the requirements.
    uv_snapshot!(context.filters(), context.install()
        .arg("black")
        .arg("--strict"), @r###"
    success: true
    exit_code: 0
    ----- stdout -----

    ----- stderr -----
    Audited 1 package in [TIME]
    "###
    );

    let filters: Vec<_> = context
        .filters()
        .into_iter()
        .chain([
            // Remove colorama
            ("Resolved 7 packages", "Resolved 6 packages"),
        ])
        .collect();

    // Re-install Black at a specific version. This should replace the editable version.
    uv_snapshot!(filters, context.install()
        .arg("black==23.10.0"), @r###"
    success: true
    exit_code: 0
    ----- stdout -----

    ----- stderr -----
    Resolved 6 packages in [TIME]
    Downloaded 1 package in [TIME]
    Installed 1 package in [TIME]
     - black==0.1.0 (from file://[WORKSPACE]/scripts/packages/black_editable)
     + black==23.10.0
    "###
    );
}

#[test]
fn install_editable_no_binary() {
    let context = TestContext::new("3.12");

    // Install the editable package with no-binary enabled
    uv_snapshot!(context.filters(), context.install()
        .arg("-e")
        .arg(context.workspace_root.join("scripts/packages/black_editable"))
        .arg("--no-binary")
        .arg(":all:"), @r###"
    success: true
    exit_code: 0
    ----- stdout -----

    ----- stderr -----
    Built 1 editable in [TIME]
    Resolved 1 package in [TIME]
    Installed 1 package in [TIME]
     + black==0.1.0 (from file://[WORKSPACE]/scripts/packages/black_editable)
    "###
    );
}

/// Install a source distribution that uses the `flit` build system, along with `flit`
/// at the top-level, along with `--reinstall` to force a re-download after resolution, to ensure
/// that the `flit` install and the source distribution build don't conflict.
#[test]
fn reinstall_build_system() -> Result<()> {
    let context = TestContext::new("3.12");

    let requirements_txt = context.temp_dir.child("requirements.txt");
    requirements_txt.write_str(indoc! {r"
        flit_core<4.0.0
        flask @ https://files.pythonhosted.org/packages/d8/09/c1a7354d3925a3c6c8cfdebf4245bae67d633ffda1ba415add06ffc839c5/flask-3.0.0.tar.gz
        "
    })?;

    uv_snapshot!(context.install()
        .arg("--reinstall")
        .arg("-r")
        .arg("requirements.txt")
        .arg("--strict"), @r###"
    success: true
    exit_code: 0
    ----- stdout -----

    ----- stderr -----
    Resolved 8 packages in [TIME]
    Downloaded 8 packages in [TIME]
    Installed 8 packages in [TIME]
     + blinker==1.7.0
     + click==8.1.7
     + flask==3.0.0 (from https://files.pythonhosted.org/packages/d8/09/c1a7354d3925a3c6c8cfdebf4245bae67d633ffda1ba415add06ffc839c5/flask-3.0.0.tar.gz)
     + flit-core==3.9.0
     + itsdangerous==2.1.2
     + jinja2==3.1.3
     + markupsafe==2.1.5
     + werkzeug==3.0.1
    "###
    );

    Ok(())
}

/// Install a package without using the remote index
#[test]
fn install_no_index() {
    let context = TestContext::new("3.12");

    uv_snapshot!(context.install()
        .arg("Flask")
        .arg("--no-index"), @r###"
    success: false
    exit_code: 1
    ----- stdout -----

    ----- stderr -----
      × No solution found when resolving dependencies:
      ╰─▶ Because flask was not found in the provided package locations and you
          require flask, we can conclude that the requirements are unsatisfiable.

          hint: Packages were unavailable because index lookups were disabled
          and no additional package locations were provided (try: `--find-links
          <uri>`)
    "###
    );

    context.assert_command("import flask").failure();
}

/// Install a package without using the remote index
/// Covers a case where the user requests a version which should be included in the error
#[test]
fn install_no_index_version() {
    let context = TestContext::new("3.12");

    uv_snapshot!(context.install()
        .arg("Flask==3.0.0")
        .arg("--no-index"), @r###"
    success: false
    exit_code: 1
    ----- stdout -----

    ----- stderr -----
      × No solution found when resolving dependencies:
      ╰─▶ Because flask==3.0.0 was not found in the provided package locations
          and you require flask==3.0.0, we can conclude that the requirements
          are unsatisfiable.

          hint: Packages were unavailable because index lookups were disabled
          and no additional package locations were provided (try: `--find-links
          <uri>`)
    "###
    );

    context.assert_command("import flask").failure();
}

/// Install a package via --extra-index-url.
///
/// This is a regression test where previously `uv` would consult test.pypi.org
/// first, and if the package was found there, `uv` would not look at any other
/// indexes. We fixed this by flipping the priority order of indexes so that
/// test.pypi.org becomes the fallback (in this example) and the extra indexes
/// (regular PyPI) are checked first.
///
/// (Neither approach matches `pip`'s behavior, which considers versions of
/// each package from all indexes. `uv` stops at the first index it finds a
/// package in.)
///
/// Ref: <https://github.com/astral-sh/uv/issues/1600>
#[test]
fn install_extra_index_url_has_priority() {
    let context = TestContext::new("3.12");

    uv_snapshot!(context.install_without_exclude_newer()
        .arg("--index-url")
        .arg("https://test.pypi.org/simple")
        .arg("--extra-index-url")
        .arg("https://pypi.org/simple")
        // This tests what we want because BOTH of the following
        // are true: `black` is on pypi.org and test.pypi.org, AND
        // `black==24.2.0` is on pypi.org and NOT test.pypi.org. So
        // this would previously check for `black` on test.pypi.org,
        // find it, but then not find a compatible version. After
        // the fix, `uv` will check pypi.org first since it is given
        // priority via --extra-index-url.
        .arg("black==24.2.0")
        .arg("--no-deps")
        .arg("--exclude-newer")
        .arg("2024-03-09"), @r###"
    success: true
    exit_code: 0
    ----- stdout -----

    ----- stderr -----
    Resolved 1 package in [TIME]
    Downloaded 1 package in [TIME]
    Installed 1 package in [TIME]
     + black==24.2.0
    "###
    );

    context.assert_command("import flask").failure();
}

/// Install a package from a public GitHub repository
#[test]
#[cfg(feature = "git")]
fn install_git_public_https() {
    let context = TestContext::new("3.8");

    uv_snapshot!(
        context
        .install()
        .arg("uv-public-pypackage @ git+https://github.com/astral-test/uv-public-pypackage"),
        @r###"
    success: true
    exit_code: 0
    ----- stdout -----

    ----- stderr -----
    Resolved 1 package in [TIME]
    Downloaded 1 package in [TIME]
    Installed 1 package in [TIME]
     + uv-public-pypackage==0.1.0 (from git+https://github.com/astral-test/uv-public-pypackage@0dacfd662c64cb4ceb16e6cf65a157a8b715b979)
    "###);

    context.assert_installed("uv_public_pypackage", "0.1.0");
}

/// Install a package from a public GitHub repository at a ref that does not exist
#[test]
#[cfg(feature = "git")]
fn install_git_public_https_missing_branch_or_tag() {
    let context = TestContext::new("3.8");

    let mut filters = context.filters();
    // Windows does not style the command the same as Unix, so we must omit it from the snapshot
    filters.push(("`git fetch .*`", "`git fetch [...]`"));
    filters.push(("exit status", "exit code"));

    uv_snapshot!(filters, context.install()
        // 2.0.0 does not exist
        .arg("uv-public-pypackage @ git+https://github.com/astral-test/uv-public-pypackage@2.0.0"), @r###"
    success: false
    exit_code: 2
    ----- stdout -----

    ----- stderr -----
    error: Failed to download and build: uv-public-pypackage @ git+https://github.com/astral-test/uv-public-pypackage@2.0.0
      Caused by: Git operation failed
      Caused by: failed to clone into: [CACHE_DIR]/git-v0/db/8dab139913c4b566
      Caused by: failed to fetch branch or tag `2.0.0`
      Caused by: process didn't exit successfully: `git fetch [...]` (exit code: 128)
    --- stderr
    fatal: couldn't find remote ref refs/tags/2.0.0

    "###);
}

/// Install a package from a public GitHub repository at a ref that does not exist
#[test]
#[cfg(feature = "git")]
fn install_git_public_https_missing_commit() {
    let context = TestContext::new("3.8");

    let mut filters = context.filters();
    // Windows does not style the command the same as Unix, so we must omit it from the snapshot
    filters.push(("`git fetch .*`", "`git fetch [...]`"));
    filters.push(("exit status", "exit code"));

    // There are flakes on Windows where this irrelevant error is appended
    filters.push((
        "fatal: unable to write response end packet: Broken pipe\n",
        "",
    ));

    uv_snapshot!(filters, context.install()
        // 2.0.0 does not exist
        .arg("uv-public-pypackage @ git+https://github.com/astral-test/uv-public-pypackage@79a935a7a1a0ad6d0bdf72dce0e16cb0a24a1b3b")
        , @r###"
    success: false
    exit_code: 2
    ----- stdout -----

    ----- stderr -----
    error: Failed to download and build: uv-public-pypackage @ git+https://github.com/astral-test/uv-public-pypackage@79a935a7a1a0ad6d0bdf72dce0e16cb0a24a1b3b
      Caused by: Git operation failed
      Caused by: failed to clone into: [CACHE_DIR]/git-v0/db/8dab139913c4b566
      Caused by: failed to fetch commit `79a935a7a1a0ad6d0bdf72dce0e16cb0a24a1b3b`
      Caused by: process didn't exit successfully: `git fetch [...]` (exit code: 128)
    --- stderr
    fatal: remote error: upload-pack: not our ref 79a935a7a1a0ad6d0bdf72dce0e16cb0a24a1b3b

    "###);
}

/// Install a package from a private GitHub repository using a PAT
#[test]
#[cfg(all(not(windows), feature = "git"))]
fn install_git_private_https_pat() {
    let context = TestContext::new("3.8");
    let token = decode_token(READ_ONLY_GITHUB_TOKEN);

    let filters: Vec<_> = [(token.as_str(), "***")]
        .into_iter()
        .chain(context.filters())
        .collect();

    let package = format!(
        "uv-private-pypackage @ git+https://{token}@github.com/astral-test/uv-private-pypackage"
    );

    uv_snapshot!(filters, context.install().arg(package)
        , @r###"
    success: true
    exit_code: 0
    ----- stdout -----

    ----- stderr -----
    Resolved 1 package in [TIME]
    Downloaded 1 package in [TIME]
    Installed 1 package in [TIME]
     + uv-private-pypackage==0.1.0 (from git+https://***@github.com/astral-test/uv-private-pypackage@6c09ce9ae81f50670a60abd7d95f30dd416d00ac)
    "###);

    context.assert_installed("uv_private_pypackage", "0.1.0");
}

/// Install a package from a private GitHub repository at a specific commit using a PAT
#[test]
#[cfg(feature = "git")]
fn install_git_private_https_pat_at_ref() {
    let context = TestContext::new("3.8");
    let token = decode_token(READ_ONLY_GITHUB_TOKEN);

    let mut filters: Vec<_> = [(token.as_str(), "***")]
        .into_iter()
        .chain(context.filters())
        .collect();

    filters.push((r"git\+https://", ""));

    // A user is _required_ on Windows
    let user = if cfg!(windows) {
        filters.push((r"git:", ""));
        "git:"
    } else {
        ""
    };

    let package = format!("uv-private-pypackage @ git+https://{user}{token}@github.com/astral-test/uv-private-pypackage@6c09ce9ae81f50670a60abd7d95f30dd416d00ac");
    uv_snapshot!(filters, context.install()
        .arg(package), @r###"
    success: true
    exit_code: 0
    ----- stdout -----

    ----- stderr -----
    Resolved 1 package in [TIME]
    Downloaded 1 package in [TIME]
    Installed 1 package in [TIME]
     + uv-private-pypackage==0.1.0 (from ***@github.com/astral-test/uv-private-pypackage@6c09ce9ae81f50670a60abd7d95f30dd416d00ac)
    "###);

    context.assert_installed("uv_private_pypackage", "0.1.0");
}

/// Install a package from a private GitHub repository using a PAT and username
/// An arbitrary username is supported when using a PAT.
///
/// TODO(charlie): This test modifies the user's keyring.
/// See: <https://github.com/astral-sh/uv/issues/1980>.
#[test]
#[cfg(feature = "git")]
#[ignore]
fn install_git_private_https_pat_and_username() {
    let context = TestContext::new("3.8");
    let token = decode_token(READ_ONLY_GITHUB_TOKEN);
    let user = "astral-test-bot";

    let filters: Vec<_> = [(token.as_str(), "***")]
        .into_iter()
        .chain(context.filters())
        .collect();

    uv_snapshot!(filters, context.install().arg(format!("uv-private-pypackage @ git+https://{user}:{token}@github.com/astral-test/uv-private-pypackage"))
        , @r###"
    success: true
    exit_code: 0
    ----- stdout -----

    ----- stderr -----
    Resolved 1 package in [TIME]
    Downloaded 1 package in [TIME]
    Installed 1 package in [TIME]
     + uv-private-pypackage==0.1.0 (from git+https://astral-test-bot:***@github.com/astral-test/uv-private-pypackage@6c09ce9ae81f50670a60abd7d95f30dd416d00ac)
    "###);

    context.assert_installed("uv_private_pypackage", "0.1.0");
}

/// Install a package from a private GitHub repository using a PAT
#[test]
#[cfg(all(not(windows), feature = "git"))]
fn install_git_private_https_pat_not_authorized() {
    let context = TestContext::new("3.8");

    // A revoked token
    let token = "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";

    let mut filters = context.filters();
    filters.insert(0, (token, "***"));

    // We provide a username otherwise (since the token is invalid), the git cli will prompt for a password
    // and hang the test
    uv_snapshot!(filters, context.install()
        .arg(format!("uv-private-pypackage @ git+https://git:{token}@github.com/astral-test/uv-private-pypackage"))
        , @r###"
    success: false
    exit_code: 2
    ----- stdout -----

    ----- stderr -----
    error: Failed to download and build: uv-private-pypackage @ git+https://git:***@github.com/astral-test/uv-private-pypackage
      Caused by: Git operation failed
      Caused by: failed to clone into: [CACHE_DIR]/git-v0/db/2496970ed6fdf08f
      Caused by: process didn't exit successfully: `git fetch --force --update-head-ok 'https://git:***@github.com/astral-test/uv-private-pypackage' '+HEAD:refs/remotes/origin/HEAD'` (exit status: 128)
    --- stderr
    remote: Support for password authentication was removed on August 13, 2021.
    remote: Please see https://docs.github.com/get-started/getting-started-with-git/about-remote-repositories#cloning-with-https-urls for information on currently recommended modes of authentication.
    fatal: Authentication failed for 'https://github.com/astral-test/uv-private-pypackage/'

    "###);
}

/// Install a package without using pre-built wheels.
#[test]
fn reinstall_no_binary() {
    let context = TestContext::new("3.12");

    // The first installation should use a pre-built wheel
    let mut command = context.install();
    command.arg("anyio").arg("--strict");
    uv_snapshot!(
        command,
        @r###"
    success: true
    exit_code: 0
    ----- stdout -----

    ----- stderr -----
    Resolved 3 packages in [TIME]
    Downloaded 3 packages in [TIME]
    Installed 3 packages in [TIME]
     + anyio==4.3.0
     + idna==3.6
     + sniffio==1.3.1
    "###
    );

    context.assert_command("import anyio").success();

    // Running installation again with `--no-binary` should be a no-op
    // The first installation should use a pre-built wheel
    let mut command = context.install();
    command
        .arg("anyio")
        .arg("--no-binary")
        .arg(":all:")
        .arg("--strict");
    uv_snapshot!(command, @r###"
    success: true
    exit_code: 0
    ----- stdout -----

    ----- stderr -----
    Audited 1 package in [TIME]
    "###
    );

    context.assert_command("import anyio").success();

    // With `--reinstall`, `--no-binary` should have an affect
    let filters = if cfg!(windows) {
        // Remove the colorama count on windows
        context
            .filters()
            .into_iter()
            .chain([("Resolved 8 packages", "Resolved 7 packages")])
            .collect()
    } else {
        context.filters()
    };

    let mut command = context.install();
    command
        .arg("anyio")
        .arg("--no-binary")
        .arg(":all:")
        .arg("--reinstall-package")
        .arg("anyio")
        .arg("--strict");
    uv_snapshot!(filters, command, @r###"
    success: true
    exit_code: 0
    ----- stdout -----

    ----- stderr -----
    Resolved 3 packages in [TIME]
    Installed 1 package in [TIME]
     - anyio==4.3.0
     + anyio==4.3.0
    "###
    );

    context.assert_command("import anyio").success();
}

/// Respect `--only-binary` flags in `requirements.txt`
#[test]
fn only_binary_requirements_txt() {
    let context = TestContext::new("3.12");

    let requirements_txt = context.temp_dir.child("requirements.txt");
    requirements_txt
        .write_str(indoc! {r"
        django_allauth==0.51.0
        --only-binary django_allauth
        "
        })
        .unwrap();

    uv_snapshot!(context.install()
        .arg("-r")
        .arg("requirements.txt")
        .arg("--strict"), @r###"
    success: false
    exit_code: 1
    ----- stdout -----

    ----- stderr -----
      × No solution found when resolving dependencies:
      ╰─▶ Because django-allauth==0.51.0 is unusable because no wheels
          are usable and building from source is disabled and you require
          django-allauth==0.51.0, we can conclude that the requirements are
          unsatisfiable.
    "###
    );
}

/// Install a package into a virtual environment, and ensuring that the executable permissions
/// are retained.
///
/// This test uses the default link semantics. (On macOS, this is `clone`.)
#[test]
fn install_executable() {
    let context = TestContext::new("3.12");

    uv_snapshot!(context.install()
        .arg("pylint==3.0.0"), @r###"
    success: true
    exit_code: 0
    ----- stdout -----

    ----- stderr -----
    Resolved 7 packages in [TIME]
    Downloaded 7 packages in [TIME]
    Installed 7 packages in [TIME]
     + astroid==3.0.3
     + dill==0.3.8
     + isort==5.13.2
     + mccabe==0.7.0
     + platformdirs==4.2.0
     + pylint==3.0.0
     + tomlkit==0.12.4
    "###
    );

    // Verify that `pylint` is executable.
    let executable = context
        .venv
        .join(if cfg!(windows) { "Scripts" } else { "bin" })
        .join(format!("pylint{}", std::env::consts::EXE_SUFFIX));
    Command::new(executable).arg("--version").assert().success();
}

/// Install a package into a virtual environment using copy semantics, and ensure that the
/// executable permissions are retained.
#[test]
fn install_executable_copy() {
    let context = TestContext::new("3.12");

    uv_snapshot!(context.install()
        .arg("pylint==3.0.0")
        .arg("--link-mode")
        .arg("copy"), @r###"
    success: true
    exit_code: 0
    ----- stdout -----

    ----- stderr -----
    Resolved 7 packages in [TIME]
    Downloaded 7 packages in [TIME]
    Installed 7 packages in [TIME]
     + astroid==3.0.3
     + dill==0.3.8
     + isort==5.13.2
     + mccabe==0.7.0
     + platformdirs==4.2.0
     + pylint==3.0.0
     + tomlkit==0.12.4
    "###
    );

    // Verify that `pylint` is executable.
    let executable = context
        .venv
        .join(if cfg!(windows) { "Scripts" } else { "bin" })
        .join(format!("pylint{}", std::env::consts::EXE_SUFFIX));
    Command::new(executable).arg("--version").assert().success();
}

/// Install a package into a virtual environment using hardlink semantics, and ensure that the
/// executable permissions are retained.
#[test]
fn install_executable_hardlink() {
    let context = TestContext::new("3.12");

    uv_snapshot!(context.install()
        .arg("pylint==3.0.0")
        .arg("--link-mode")
        .arg("hardlink"), @r###"
    success: true
    exit_code: 0
    ----- stdout -----

    ----- stderr -----
    Resolved 7 packages in [TIME]
    Downloaded 7 packages in [TIME]
    Installed 7 packages in [TIME]
     + astroid==3.0.3
     + dill==0.3.8
     + isort==5.13.2
     + mccabe==0.7.0
     + platformdirs==4.2.0
     + pylint==3.0.0
     + tomlkit==0.12.4
    "###
    );

    // Verify that `pylint` is executable.
    let executable = context
        .venv
        .join(if cfg!(windows) { "Scripts" } else { "bin" })
        .join(format!("pylint{}", std::env::consts::EXE_SUFFIX));
    Command::new(executable).arg("--version").assert().success();
}

/// Install a package from the command line into a virtual environment, ignoring its dependencies.
#[test]
fn no_deps() {
    let context = TestContext::new("3.12");

    // Install Flask.
    uv_snapshot!(context.install()
        .arg("Flask")
        .arg("--no-deps")
        .arg("--strict"), @r###"
    success: true
    exit_code: 0
    ----- stdout -----

    ----- stderr -----
    Resolved 1 package in [TIME]
    Downloaded 1 package in [TIME]
    Installed 1 package in [TIME]
     + flask==3.0.2
    warning: The package `flask` requires `werkzeug>=3.0.0`, but it's not installed.
    warning: The package `flask` requires `jinja2>=3.1.2`, but it's not installed.
    warning: The package `flask` requires `itsdangerous>=2.1.2`, but it's not installed.
    warning: The package `flask` requires `click>=8.1.3`, but it's not installed.
    warning: The package `flask` requires `blinker>=1.6.2`, but it's not installed.
    "###
    );

    context.assert_command("import flask").failure();
}

/// Upgrade a package.
#[test]
fn install_upgrade() {
    let context = TestContext::new("3.12");

    // Install an old version of anyio and httpcore.
    uv_snapshot!(context.install()
        .arg("anyio==3.6.2")
        .arg("httpcore==0.16.3")
        .arg("--strict"), @r###"
    success: true
    exit_code: 0
    ----- stdout -----

    ----- stderr -----
    Resolved 6 packages in [TIME]
    Downloaded 6 packages in [TIME]
    Installed 6 packages in [TIME]
     + anyio==3.6.2
     + certifi==2024.2.2
     + h11==0.14.0
     + httpcore==0.16.3
     + idna==3.6
     + sniffio==1.3.1
    "###
    );

    context.assert_command("import anyio").success();

    // Upgrade anyio.
    uv_snapshot!(context.install()
        .arg("anyio")
        .arg("--upgrade-package")
        .arg("anyio"), @r###"
    success: true
    exit_code: 0
    ----- stdout -----

    ----- stderr -----
    Resolved 3 packages in [TIME]
    Downloaded 1 package in [TIME]
    Installed 1 package in [TIME]
     - anyio==3.6.2
     + anyio==4.3.0
    "###
    );

    // Upgrade anyio again, should not reinstall.
    uv_snapshot!(context.install()
        .arg("anyio")
        .arg("--upgrade-package")
        .arg("anyio"), @r###"
    success: true
    exit_code: 0
    ----- stdout -----

    ----- stderr -----
    Resolved 3 packages in [TIME]
    Audited 3 packages in [TIME]
    "###
    );

    // Install httpcore, request anyio upgrade should not reinstall
    uv_snapshot!(context.install()
        .arg("httpcore")
        .arg("--upgrade-package")
        .arg("anyio"), @r###"
    success: true
    exit_code: 0
    ----- stdout -----

    ----- stderr -----
    Resolved 6 packages in [TIME]
    Audited 6 packages in [TIME]
    "###
    );

    // Upgrade httpcore with global flag
    uv_snapshot!(context.install()
        .arg("httpcore")
        .arg("--upgrade"), @r###"
    success: true
    exit_code: 0
    ----- stdout -----

    ----- stderr -----
    Resolved 3 packages in [TIME]
    Downloaded 1 package in [TIME]
    Installed 1 package in [TIME]
     - httpcore==0.16.3
     + httpcore==1.0.4
    "###
    );
}

/// Install a package from a `requirements.txt` file, with a `constraints.txt` file.
#[test]
fn install_constraints_txt() -> Result<()> {
    let context = TestContext::new("3.12");
    let requirements_txt = context.temp_dir.child("requirements.txt");
    requirements_txt.write_str("anyio==3.7.0")?;

    let constraints_txt = context.temp_dir.child("constraints.txt");
    constraints_txt.write_str("idna<3.4")?;

    uv_snapshot!(context.install()
            .arg("-r")
            .arg("requirements.txt")
            .arg("--constraint")
            .arg("constraints.txt"), @r###"
    success: true
    exit_code: 0
    ----- stdout -----

    ----- stderr -----
    Resolved 3 packages in [TIME]
    Downloaded 3 packages in [TIME]
    Installed 3 packages in [TIME]
     + anyio==3.7.0
     + idna==3.3
     + sniffio==1.3.1
    "###
    );

    Ok(())
}

/// Install a package from a `requirements.txt` file, with an inline constraint.
#[test]
fn install_constraints_inline() -> Result<()> {
    let context = TestContext::new("3.12");
    let requirementstxt = context.temp_dir.child("requirements.txt");
    requirementstxt.write_str("anyio==3.7.0\n-c constraints.txt")?;

    let constraints_txt = context.temp_dir.child("constraints.txt");
    constraints_txt.write_str("idna<3.4")?;

    uv_snapshot!(context.install()
            .arg("-r")
            .arg("requirements.txt"), @r###"
    success: true
    exit_code: 0
    ----- stdout -----

    ----- stderr -----
    Resolved 3 packages in [TIME]
    Downloaded 3 packages in [TIME]
    Installed 3 packages in [TIME]
     + anyio==3.7.0
     + idna==3.3
     + sniffio==1.3.1
    "###
    );

    Ok(())
}

/// Install a package from a `constraints.txt` file on a remote http server.
#[test]
fn install_constraints_remote() {
    let context = TestContext::new("3.12");

    uv_snapshot!(context.install()
            .arg("-c")
            .arg("https://raw.githubusercontent.com/apache/airflow/constraints-2-6/constraints-3.11.txt")
            .arg("typing_extensions>=4.0"), @r###"
    success: true
    exit_code: 0
    ----- stdout -----

    ----- stderr -----
    Resolved 1 package in [TIME]
    Downloaded 1 package in [TIME]
    Installed 1 package in [TIME]
     + typing-extensions==4.7.1
    "###
    ); // would yield typing-extensions==4.8.2 without constraint file
}

/// Install a package from a `requirements.txt` file, with an inline constraint, which points
/// to a remote http server.
#[test]
fn install_constraints_inline_remote() -> Result<()> {
    let context = TestContext::new("3.12");
    let requirementstxt = context.temp_dir.child("requirements.txt");
    requirementstxt.write_str("typing-extensions>=4.0\n-c https://raw.githubusercontent.com/apache/airflow/constraints-2-6/constraints-3.11.txt")?;

    uv_snapshot!(context.install()
            .arg("-r")
            .arg("requirements.txt"), @r###"
    success: true
    exit_code: 0
    ----- stdout -----

    ----- stderr -----
    Resolved 1 package in [TIME]
    Downloaded 1 package in [TIME]
    Installed 1 package in [TIME]
     + typing-extensions==4.7.1
    "### // would yield typing-extensions==4.8.2 without constraint file
    );

    Ok(())
}

#[test]
fn install_constraints_respects_offline_mode() {
    let context = TestContext::new("3.12");

    uv_snapshot!(context.install()
            .arg("--offline")
            .arg("-r")
            .arg("http://example.com/requirements.txt"), @r###"
    success: false
    exit_code: 2
    ----- stdout -----

    ----- stderr -----
    error: Network connectivity is disabled, but a remote requirements file was requested: http://example.com/requirements.txt
    "###
    );
}

/// Tests that we can install `polars==0.14.0`, which has this odd dependency
/// requirement in its wheel metadata: `pyarrow>=4.0.*; extra == 'pyarrow'`.
///
/// The `>=4.0.*` is invalid, but is something we "fix" because it is out
/// of the control of the end user. However, our fix for this case ends up
/// stripping the quotes around `pyarrow` and thus produces an irrevocably
/// invalid dependency requirement.
///
/// See: <https://github.com/astral-sh/uv/issues/1477>
#[test]
fn install_pinned_polars_invalid_metadata() {
    let context = TestContext::new("3.12");

    // Install Flask.
    uv_snapshot!(context.install()
        .arg("polars==0.14.0"),
        @r###"
    success: true
    exit_code: 0
    ----- stdout -----

    ----- stderr -----
    Resolved 1 package in [TIME]
    Downloaded 1 package in [TIME]
    Installed 1 package in [TIME]
     + polars==0.14.0
    "###
    );

    context.assert_command("import polars").success();
}

/// Install a source distribution with `--resolution=lowest-direct`, to ensure that the build
/// requirements aren't resolved at their lowest compatible version.
#[test]
fn install_sdist_resolution_lowest() -> Result<()> {
    let context = TestContext::new("3.12");
    let requirements_in = context.temp_dir.child("requirements.in");
    requirements_in.write_str("anyio @ https://files.pythonhosted.org/packages/2d/b8/7333d87d5f03247215d86a86362fd3e324111788c6cdd8d2e6196a6ba833/anyio-4.2.0.tar.gz")?;

    uv_snapshot!(context.install()
            .arg("-r")
            .arg("requirements.in")
            .arg("--resolution=lowest-direct"), @r###"
    success: true
    exit_code: 0
    ----- stdout -----

    ----- stderr -----
    Resolved 3 packages in [TIME]
    Downloaded 3 packages in [TIME]
    Installed 3 packages in [TIME]
     + anyio==4.2.0 (from https://files.pythonhosted.org/packages/2d/b8/7333d87d5f03247215d86a86362fd3e324111788c6cdd8d2e6196a6ba833/anyio-4.2.0.tar.gz)
     + idna==3.6
     + sniffio==1.3.1
    "###
    );

    Ok(())
}

/// Tests that we can install a package from a zip file that has bunk
/// permissions.
///
/// See: <https://github.com/astral-sh/uv/issues/1453>
#[test]
fn direct_url_zip_file_bunk_permissions() -> Result<()> {
    let context = TestContext::new("3.12");
    let requirements_txt = context.temp_dir.child("requirements.txt");
    requirements_txt.write_str(
        "opensafely-pipeline @ https://github.com/opensafely-core/pipeline/archive/refs/tags/v2023.11.06.145820.zip",
    )?;

    uv_snapshot!(context.install()
        .arg("-r")
        .arg("requirements.txt")
        .arg("--strict"), @r###"
    success: true
    exit_code: 0
    ----- stdout -----

    ----- stderr -----
    Resolved 6 packages in [TIME]
    Downloaded 5 packages in [TIME]
    Installed 6 packages in [TIME]
     + distro==1.9.0
     + opensafely-pipeline==2023.11.6.145820 (from https://github.com/opensafely-core/pipeline/archive/refs/tags/v2023.11.06.145820.zip)
     + pydantic==1.10.14
     + ruyaml==0.91.0
     + setuptools==69.2.0
     + typing-extensions==4.10.0
    "###
    );

    Ok(())
}

#[test]
fn launcher() -> Result<()> {
    let context = TestContext::new("3.12");
    let project_root = fs_err::canonicalize(std::env::current_dir()?.join("../.."))?;

    let filters = [
        (r"(\d+m )?(\d+\.)?\d+(ms|s)", "[TIME]"),
        (
            r"simple-launcher==0\.1\.0 \(from .+\.whl\)",
            "simple_launcher.whl",
        ),
    ];

    uv_snapshot!(
        filters,
        context.install()
        .arg(format!("simple_launcher@{}", project_root.join("scripts/wheels/simple_launcher-0.1.0-py3-none-any.whl").display()))
        .arg("--strict"), @r###"
    success: true
    exit_code: 0
    ----- stdout -----

    ----- stderr -----
    Resolved 1 package in [TIME]
    Downloaded 1 package in [TIME]
    Installed 1 package in [TIME]
     + simple_launcher.whl
    "###
    );

    let bin_path = if cfg!(windows) { "Scripts" } else { "bin" };

    uv_snapshot!(Command::new(
        context.venv.join(bin_path).join("simple_launcher")
    ), @r###"
    success: true
    exit_code: 0
    ----- stdout -----
    Hi from the simple launcher!

    ----- stderr -----
    "###);

    Ok(())
}

#[test]
fn launcher_with_symlink() -> Result<()> {
    let context = TestContext::new("3.12");
    let project_root = fs_err::canonicalize(std::env::current_dir()?.join("../.."))?;

    let filters = [
        (r"(\d+m )?(\d+\.)?\d+(ms|s)", "[TIME]"),
        (
            r"simple-launcher==0\.1\.0 \(from .+\.whl\)",
            "simple_launcher.whl",
        ),
    ];

    uv_snapshot!(filters,
        context.install()
            .arg(format!("simple_launcher@{}", project_root.join("scripts/wheels/simple_launcher-0.1.0-py3-none-any.whl").display()))
            .arg("--strict"),
        @r###"
    success: true
    exit_code: 0
    ----- stdout -----

    ----- stderr -----
    Resolved 1 package in [TIME]
    Downloaded 1 package in [TIME]
    Installed 1 package in [TIME]
     + simple_launcher.whl
    "###
    );

    #[cfg(windows)]
    if let Err(error) = std::os::windows::fs::symlink_file(
        context.venv.join("Scripts\\simple_launcher.exe"),
        context.temp_dir.join("simple_launcher.exe"),
    ) {
        // Os { code: 1314, kind: Uncategorized, message: "A required privilege is not held by the client." }
        // where `Uncategorized` is unstable.
        if error.raw_os_error() == Some(1314) {
            return Ok(());
        }
        return Err(error.into());
    }

    #[cfg(unix)]
    std::os::unix::fs::symlink(
        context.venv.join("bin/simple_launcher"),
        context.temp_dir.join("simple_launcher"),
    )?;

    // Only support windows or linux
    #[cfg(not(any(windows, unix)))]
    return Ok(());

    uv_snapshot!(Command::new(
        context.temp_dir.join("simple_launcher")
    ), @r###"
    success: true
    exit_code: 0
    ----- stdout -----
    Hi from the simple launcher!

    ----- stderr -----
    "###);

    Ok(())
}

#[test]
fn config_settings() {
    let context = TestContext::new("3.12");

    // Install the editable package.
    uv_snapshot!(context.filters(), context.install()
        .arg("-e")
        .arg(context.workspace_root.join("scripts/packages/setuptools_editable")), @r###"
    success: true
    exit_code: 0
    ----- stdout -----

    ----- stderr -----
    Built 1 editable in [TIME]
    Resolved 2 packages in [TIME]
    Downloaded 1 package in [TIME]
    Installed 2 packages in [TIME]
     + iniconfig==2.0.0
     + setuptools-editable==0.1.0 (from file://[WORKSPACE]/scripts/packages/setuptools_editable)
    "###
    );

    // When installed without `--editable_mode=compat`, the `finder.py` file should be present.
    let finder = context
        .site_packages()
        .join("__editable___setuptools_editable_0_1_0_finder.py");
    assert!(finder.exists());

    // Install the editable package with `--editable_mode=compat`.
    let context = TestContext::new("3.12");

    uv_snapshot!(context.filters(), context.install()
        .arg("-e")
        .arg(context.workspace_root.join("scripts/packages/setuptools_editable"))
        .arg("-C")
        .arg("editable_mode=compat")
        , @r###"
    success: true
    exit_code: 0
    ----- stdout -----

    ----- stderr -----
    Built 1 editable in [TIME]
    Resolved 2 packages in [TIME]
    Downloaded 1 package in [TIME]
    Installed 2 packages in [TIME]
     + iniconfig==2.0.0
     + setuptools-editable==0.1.0 (from file://[WORKSPACE]/scripts/packages/setuptools_editable)
    "###
    );

    // When installed without `--editable_mode=compat`, the `finder.py` file should _not_ be present.
    let finder = context
        .site_packages()
        .join("__editable___setuptools_editable_0_1_0_finder.py");
    assert!(!finder.exists());
}

/// Reinstall a duplicate package in a virtual environment.
#[test]
fn reinstall_duplicate() -> Result<()> {
    use crate::common::copy_dir_all;

    // Sync a version of `pip` into a virtual environment.
    let context1 = TestContext::new("3.12");
    let requirements_txt = context1.temp_dir.child("requirements.txt");
    requirements_txt.write_str("pip==21.3.1")?;

    // Run `pip sync`.
    Command::new(get_bin())
        .arg("pip")
        .arg("sync")
        .arg(requirements_txt.path())
        .arg("--cache-dir")
        .arg(context1.cache_dir.path())
        .env("VIRTUAL_ENV", context1.venv.as_os_str())
        .assert()
        .success();

    // Sync a different version of `pip` into a virtual environment.
    let context2 = TestContext::new("3.12");
    let requirements_txt = context2.temp_dir.child("requirements.txt");
    requirements_txt.write_str("pip==22.1.1")?;

    // Run `pip sync`.
    Command::new(get_bin())
        .arg("pip")
        .arg("sync")
        .arg(requirements_txt.path())
        .arg("--cache-dir")
        .arg(context2.cache_dir.path())
        .env("VIRTUAL_ENV", context2.venv.as_os_str())
        .assert()
        .success();

    // Copy the virtual environment to a new location.
    copy_dir_all(
        context2.site_packages().join("pip-22.1.1.dist-info"),
        context1.site_packages().join("pip-22.1.1.dist-info"),
    )?;

    // Run `pip install`.
    uv_snapshot!(context1.install()
        .arg("pip")
        .arg("--reinstall"),
        @r###"
    success: true
    exit_code: 0
    ----- stdout -----

    ----- stderr -----
    Resolved 1 package in [TIME]
    Downloaded 1 package in [TIME]
    Installed 1 package in [TIME]
     - pip==21.3.1
     - pip==22.1.1
     + pip==24.0
    "###
    );

    Ok(())
}

/// Install a package that contains a symlink within the archive.
#[test]
fn install_symlink() {
    let context = TestContext::new("3.12");

    uv_snapshot!(context.install()
        .arg("pgpdump==1.5")
        .arg("--strict"), @r###"
    success: true
    exit_code: 0
    ----- stdout -----

    ----- stderr -----
    Resolved 1 package in [TIME]
    Downloaded 1 package in [TIME]
    Installed 1 package in [TIME]
     + pgpdump==1.5
    "###
    );

    context.assert_command("import pgpdump").success();

    uv_snapshot!(uninstall_command(&context)
        .arg("pgpdump"), @r###"
    success: true
    exit_code: 0
    ----- stdout -----

    ----- stderr -----
    Uninstalled 1 package in [TIME]
     - pgpdump==1.5
    "###
    );
}

#[test]
fn invalidate_editable_on_change() -> Result<()> {
    let context = TestContext::new("3.12");

    // Create an editable package.
    let editable_dir = context.temp_dir.child("editable");
    editable_dir.create_dir_all()?;
    let pyproject_toml = editable_dir.child("pyproject.toml");
    pyproject_toml.write_str(
        r#"[project]
name = "example"
version = "0.0.0"
dependencies = [
  "anyio==4.0.0"
]
requires-python = ">=3.8"
"#,
    )?;

    uv_snapshot!(context.filters(), context.install()
        .arg("--editable")
        .arg(editable_dir.path()), @r###"
    success: true
    exit_code: 0
    ----- stdout -----

    ----- stderr -----
    Built 1 editable in [TIME]
    Resolved 4 packages in [TIME]
    Downloaded 3 packages in [TIME]
    Installed 4 packages in [TIME]
     + anyio==4.0.0
     + example==0.0.0 (from file://[TEMP_DIR]/editable)
     + idna==3.6
     + sniffio==1.3.1
    "###
    );

    // Re-installing should be a no-op.
    uv_snapshot!(context.filters(), context.install()
        .arg("--editable")
        .arg(editable_dir.path()), @r###"
    success: true
    exit_code: 0
    ----- stdout -----

    ----- stderr -----
    Audited 1 package in [TIME]
    "###
    );

    // Modify the editable package.
    pyproject_toml.write_str(
        r#"[project]
name = "example"
version = "0.0.0"
dependencies = [
  "anyio==3.7.1"
]
requires-python = ">=3.8"
"#,
    )?;

    // Re-installing should update the package.
    uv_snapshot!(context.filters(), context.install()
        .arg("--editable")
        .arg(editable_dir.path()), @r###"
    success: true
    exit_code: 0
    ----- stdout -----

    ----- stderr -----
    Built 1 editable in [TIME]
    Resolved 4 packages in [TIME]
    Downloaded 1 package in [TIME]
    Installed 2 packages in [TIME]
     - anyio==4.0.0
     + anyio==3.7.1
     - example==0.0.0 (from file://[TEMP_DIR]/editable)
     + example==0.0.0 (from file://[TEMP_DIR]/editable)
    "###
    );

    Ok(())
}

#[test]
fn invalidate_editable_dynamic() -> Result<()> {
    let context = TestContext::new("3.12");

    // Create an editable package with dynamic metadata
    let editable_dir = context.temp_dir.child("editable");
    editable_dir.create_dir_all()?;
    let pyproject_toml = editable_dir.child("pyproject.toml");
    pyproject_toml.write_str(
        r#"
[project]
name = "example"
version = "0.1.0"
dynamic = ["dependencies"]
requires-python = ">=3.11,<3.13"

[tool.setuptools.dynamic]
dependencies = {file = ["requirements.txt"]}
"#,
    )?;

    let requirements_txt = editable_dir.child("requirements.txt");
    requirements_txt.write_str("anyio==4.0.0")?;

    uv_snapshot!(context.filters(), context.install()
        .arg("--editable")
        .arg(editable_dir.path()), @r###"
    success: true
    exit_code: 0
    ----- stdout -----

    ----- stderr -----
    Built 1 editable in [TIME]
    Resolved 4 packages in [TIME]
    Downloaded 3 packages in [TIME]
    Installed 4 packages in [TIME]
     + anyio==4.0.0
     + example==0.1.0 (from file://[TEMP_DIR]/editable)
     + idna==3.6
     + sniffio==1.3.1
    "###
    );

    // Re-installing should re-install.
    uv_snapshot!(context.filters(), context.install()
        .arg("--editable")
        .arg(editable_dir.path()), @r###"
    success: true
    exit_code: 0
    ----- stdout -----

    ----- stderr -----
    Built 1 editable in [TIME]
    Resolved 4 packages in [TIME]
    Installed 1 package in [TIME]
     - example==0.1.0 (from file://[TEMP_DIR]/editable)
     + example==0.1.0 (from file://[TEMP_DIR]/editable)
    "###
    );

    // Modify the requirements.
    requirements_txt.write_str("anyio==3.7.1")?;

    // Re-installing should update the package.
    uv_snapshot!(context.filters(), context.install()
        .arg("--editable")
        .arg(editable_dir.path()), @r###"
    success: true
    exit_code: 0
    ----- stdout -----

    ----- stderr -----
    Built 1 editable in [TIME]
    Resolved 4 packages in [TIME]
    Downloaded 1 package in [TIME]
    Installed 2 packages in [TIME]
     - anyio==4.0.0
     + anyio==3.7.1
     - example==0.1.0 (from file://[TEMP_DIR]/editable)
     + example==0.1.0 (from file://[TEMP_DIR]/editable)
    "###
    );

    Ok(())
}

#[test]
fn invalidate_path_on_change() -> Result<()> {
    let context = TestContext::new("3.12");

    // Create a local package.
    let editable_dir = context.temp_dir.child("editable");
    editable_dir.create_dir_all()?;
    let pyproject_toml = editable_dir.child("pyproject.toml");
    pyproject_toml.write_str(
        r#"[project]
name = "example"
version = "0.0.0"
dependencies = [
  "anyio==4.0.0"
]
requires-python = ">=3.8"
"#,
    )?;

    uv_snapshot!(context.filters(), context.install()
        .arg("example @ .")
        .current_dir(editable_dir.path()), @r###"
    success: true
    exit_code: 0
    ----- stdout -----

    ----- stderr -----
    Resolved 4 packages in [TIME]
    Downloaded 4 packages in [TIME]
    Installed 4 packages in [TIME]
     + anyio==4.0.0
     + example==0.0.0 (from file://[TEMP_DIR]/editable)
     + idna==3.6
     + sniffio==1.3.1
    "###
    );

    // Re-installing should be a no-op.
    uv_snapshot!(context.filters(), context.install()
        .arg("example @ .")
        .current_dir(editable_dir.path()), @r###"
    success: true
    exit_code: 0
    ----- stdout -----

    ----- stderr -----
    Audited 1 package in [TIME]
    "###
    );

    // Modify the editable package.
    pyproject_toml.write_str(
        r#"[project]
name = "example"
version = "0.0.0"
dependencies = [
  "anyio==3.7.1"
]
requires-python = ">=3.8"
"#,
    )?;

    // Re-installing should update the package.
    uv_snapshot!(context.filters(), context.install()
        .arg("example @ .")
        .current_dir(editable_dir.path()), @r###"
    success: true
    exit_code: 0
    ----- stdout -----

    ----- stderr -----
    Resolved 4 packages in [TIME]
    Downloaded 2 packages in [TIME]
    Installed 2 packages in [TIME]
     - anyio==4.0.0
     + anyio==3.7.1
     - example==0.0.0 (from file://[TEMP_DIR]/editable)
     + example==0.0.0 (from file://[TEMP_DIR]/editable)
    "###
    );

    Ok(())
}

/// Ignore a URL dependency with a non-matching marker.
#[test]
fn editable_url_with_marker() -> Result<()> {
    let context = TestContext::new("3.12");

    let editable_dir = context.temp_dir.child("editable");
    editable_dir.create_dir_all()?;
    let pyproject_toml = editable_dir.child("pyproject.toml");
    pyproject_toml.write_str(
        r#"
[project]
name = "example"
version = "0.1.0"
dependencies = [
  "anyio==4.0.0; python_version >= '3.11'",
  "anyio @ https://files.pythonhosted.org/packages/2d/b8/7333d87d5f03247215d86a86362fd3e324111788c6cdd8d2e6196a6ba833/anyio-4.2.0.tar.gz ; python_version < '3.11'"
]
requires-python = ">=3.11,<3.13"
"#,
    )?;

    uv_snapshot!(context.filters(), context.install()
        .arg("--editable")
        .arg(editable_dir.path()), @r###"
    success: true
    exit_code: 0
    ----- stdout -----

    ----- stderr -----
    Built 1 editable in [TIME]
    Resolved 4 packages in [TIME]
    Downloaded 3 packages in [TIME]
    Installed 4 packages in [TIME]
     + anyio==4.0.0
     + example==0.1.0 (from file://[TEMP_DIR]/editable)
     + idna==3.6
     + sniffio==1.3.1
    "###
    );

    Ok(())
}

/// Raise an error when an editable's `Requires-Python` constraint is not met.
#[test]
fn requires_python_editable() -> Result<()> {
    let context = TestContext::new("3.12");

    // Create an editable package with a `Requires-Python` constraint that is not met.
    let editable_dir = context.temp_dir.child("editable");
    editable_dir.create_dir_all()?;
    let pyproject_toml = editable_dir.child("pyproject.toml");
    pyproject_toml.write_str(
        r#"[project]
name = "example"
version = "0.0.0"
dependencies = [
  "anyio==4.0.0"
]
requires-python = "<=3.8"
"#,
    )?;

    uv_snapshot!(context.install()
        .arg("--editable")
        .arg(editable_dir.path()), @r###"
    success: false
    exit_code: 2
    ----- stdout -----

    ----- stderr -----
    error: Editable `example` requires Python <=3.8, but 3.12.1 is installed
    "###
    );

    Ok(())
}

/// Install with `--no-build-isolation`, to disable isolation during PEP 517 builds.
#[test]
fn no_build_isolation() -> Result<()> {
    let context = TestContext::new("3.12");
    let requirements_in = context.temp_dir.child("requirements.in");
    requirements_in.write_str("anyio @ https://files.pythonhosted.org/packages/db/4d/3970183622f0330d3c23d9b8a5f52e365e50381fd484d08e3285104333d3/anyio-4.3.0.tar.gz")?;

    // We expect the build to fail, because `setuptools` is not installed.
    let filters = std::iter::once((r"exit code: 1", "exit status: 1"))
        .chain(context.filters())
        .collect::<Vec<_>>();
    uv_snapshot!(filters, context.install()
        .arg("-r")
        .arg("requirements.in")
        .arg("--no-build-isolation"), @r###"
    success: false
    exit_code: 2
    ----- stdout -----

    ----- stderr -----
    error: Failed to download and build: anyio @ https://files.pythonhosted.org/packages/db/4d/3970183622f0330d3c23d9b8a5f52e365e50381fd484d08e3285104333d3/anyio-4.3.0.tar.gz
      Caused by: Failed to build: anyio @ https://files.pythonhosted.org/packages/db/4d/3970183622f0330d3c23d9b8a5f52e365e50381fd484d08e3285104333d3/anyio-4.3.0.tar.gz
      Caused by: Build backend failed to determine metadata through `prepare_metadata_for_build_wheel` with exit status: 1
    --- stdout:

    --- stderr:
    Traceback (most recent call last):
      File "<string>", line 8, in <module>
    ModuleNotFoundError: No module named 'setuptools'
    ---
    "###
    );

    // Install `setuptools` and `wheel`.
    uv_snapshot!(context.install()
        .arg("setuptools")
        .arg("wheel"), @r###"
    success: true
    exit_code: 0
    ----- stdout -----

    ----- stderr -----
    Resolved 2 packages in [TIME]
    Downloaded 2 packages in [TIME]
    Installed 2 packages in [TIME]
     + setuptools==69.2.0
     + wheel==0.43.0
    "###);

    // We expect the build to succeed, since `setuptools` is now installed.
    uv_snapshot!(context.install()
        .arg("-r")
        .arg("requirements.in")
        .arg("--no-build-isolation"), @r###"
    success: true
    exit_code: 0
    ----- stdout -----

    ----- stderr -----
    Resolved 3 packages in [TIME]
    Downloaded 3 packages in [TIME]
    Installed 3 packages in [TIME]
     + anyio==0.0.0 (from https://files.pythonhosted.org/packages/db/4d/3970183622f0330d3c23d9b8a5f52e365e50381fd484d08e3285104333d3/anyio-4.3.0.tar.gz)
     + idna==3.6
     + sniffio==1.3.1
    "###
    );

    Ok(())
}

/// This tests that `uv` can read UTF-16LE encoded requirements.txt files.
///
/// Ref: <https://github.com/astral-sh/uv/issues/2276>
#[test]
fn install_utf16le_requirements() -> Result<()> {
    let context = TestContext::new("3.12");
    let requirements_txt = context.temp_dir.child("requirements.txt");
    requirements_txt.touch()?;
    requirements_txt.write_binary(&utf8_to_utf16_with_bom_le("tomli"))?;

    uv_snapshot!(context.install_without_exclude_newer()
        .arg("-r")
        .arg("requirements.txt"), @r###"
    success: true
    exit_code: 0
    ----- stdout -----

    ----- stderr -----
    Resolved 1 package in [TIME]
    Downloaded 1 package in [TIME]
    Installed 1 package in [TIME]
     + tomli==2.0.1
    "###
    );
    Ok(())
}

/// This tests that `uv` can read UTF-16BE encoded requirements.txt files.
///
/// Ref: <https://github.com/astral-sh/uv/issues/2276>
#[test]
fn install_utf16be_requirements() -> Result<()> {
    let context = TestContext::new("3.12");
    let requirements_txt = context.temp_dir.child("requirements.txt");
    requirements_txt.touch()?;
    requirements_txt.write_binary(&utf8_to_utf16_with_bom_be("tomli"))?;

    uv_snapshot!(context.install_without_exclude_newer()
        .arg("-r")
        .arg("requirements.txt"), @r###"
    success: true
    exit_code: 0
    ----- stdout -----

    ----- stderr -----
    Resolved 1 package in [TIME]
    Downloaded 1 package in [TIME]
    Installed 1 package in [TIME]
     + tomli==2.0.1
    "###
    );
    Ok(())
}

fn utf8_to_utf16_with_bom_le(s: &str) -> Vec<u8> {
    use byteorder::ByteOrder;

    let mut u16s = vec![0xFEFF];
    u16s.extend(s.encode_utf16());
    let mut u8s = vec![0; u16s.len() * 2];
    byteorder::LittleEndian::write_u16_into(&u16s, &mut u8s);
    u8s
}

fn utf8_to_utf16_with_bom_be(s: &str) -> Vec<u8> {
    use byteorder::ByteOrder;

    let mut u16s = vec![0xFEFF];
    u16s.extend(s.encode_utf16());
    let mut u8s = vec![0; u16s.len() * 2];
    byteorder::BigEndian::write_u16_into(&u16s, &mut u8s);
    u8s
}

#[test]
fn dry_run_install() -> std::result::Result<(), Box<dyn std::error::Error>> {
    let context = TestContext::new("3.12");
    let requirements_txt = context.temp_dir.child("requirements.txt");
    requirements_txt.touch()?;
    requirements_txt.write_str("httpx==0.25.1")?;

    uv_snapshot!(context.install()
        .arg("-r")
        .arg("requirements.txt")
        .arg("--dry-run")
        .arg("--strict"), @r###"
    success: true
    exit_code: 0
    ----- stdout -----

    ----- stderr -----
    Resolved 7 packages in [TIME]
    Would download 7 packages
    Would install 7 packages
     + anyio==4.3.0
     + certifi==2024.2.2
     + h11==0.14.0
     + httpcore==1.0.4
     + httpx==0.25.1
     + idna==3.6
     + sniffio==1.3.1
    "###
    );

    Ok(())
}

#[test]
fn dry_run_install_url_dependency() -> std::result::Result<(), Box<dyn std::error::Error>> {
    let context = TestContext::new("3.12");
    let requirements_txt = context.temp_dir.child("requirements.txt");
    requirements_txt.touch()?;
    requirements_txt.write_str("anyio @ https://files.pythonhosted.org/packages/2d/b8/7333d87d5f03247215d86a86362fd3e324111788c6cdd8d2e6196a6ba833/anyio-4.2.0.tar.gz")?;

    uv_snapshot!(context.install()
        .arg("-r")
        .arg("requirements.txt")
        .arg("--dry-run")
        .arg("--strict"), @r###"
    success: true
    exit_code: 0
    ----- stdout -----

    ----- stderr -----
    Resolved 3 packages in [TIME]
    Would download 3 packages
    Would install 3 packages
     + anyio @ https://files.pythonhosted.org/packages/2d/b8/7333d87d5f03247215d86a86362fd3e324111788c6cdd8d2e6196a6ba833/anyio-4.2.0.tar.gz
     + idna==3.6
     + sniffio==1.3.1
    "###
    );

    Ok(())
}

#[test]
fn dry_run_uninstall_url_dependency() -> std::result::Result<(), Box<dyn std::error::Error>> {
    let context = TestContext::new("3.12");
    let requirements_txt = context.temp_dir.child("requirements.txt");
    requirements_txt.touch()?;
    requirements_txt.write_str("anyio @ https://files.pythonhosted.org/packages/2d/b8/7333d87d5f03247215d86a86362fd3e324111788c6cdd8d2e6196a6ba833/anyio-4.2.0.tar.gz")?;

    // Install the URL dependency
    uv_snapshot!(context.install()
        .arg("-r")
        .arg("requirements.txt")
        .arg("--strict"), @r###"
    success: true
    exit_code: 0
    ----- stdout -----

    ----- stderr -----
    Resolved 3 packages in [TIME]
    Downloaded 3 packages in [TIME]
    Installed 3 packages in [TIME]
     + anyio==4.2.0 (from https://files.pythonhosted.org/packages/2d/b8/7333d87d5f03247215d86a86362fd3e324111788c6cdd8d2e6196a6ba833/anyio-4.2.0.tar.gz)
     + idna==3.6
     + sniffio==1.3.1
    "###
    );

    // Then switch to a registry dependency
    requirements_txt.write_str("anyio")?;
    uv_snapshot!(context.install()
        .arg("-r")
        .arg("requirements.txt")
        .arg("--upgrade-package")
        .arg("anyio")
        .arg("--dry-run")
        .arg("--strict"), @r###"
    success: true
    exit_code: 0
    ----- stdout -----

    ----- stderr -----
    Resolved 3 packages in [TIME]
    Would download 1 package
    Would uninstall 1 package
    Would install 1 package
     - anyio==4.2.0 (from https://files.pythonhosted.org/packages/2d/b8/7333d87d5f03247215d86a86362fd3e324111788c6cdd8d2e6196a6ba833/anyio-4.2.0.tar.gz)
     + anyio==4.3.0
    "###
    );

    Ok(())
}

#[test]
fn dry_run_install_already_installed() -> std::result::Result<(), Box<dyn std::error::Error>> {
    let context = TestContext::new("3.12");
    let requirements_txt = context.temp_dir.child("requirements.txt");
    requirements_txt.touch()?;
    requirements_txt.write_str("httpx==0.25.1")?;

    // Install the package
    uv_snapshot!(context.install()
        .arg("-r")
        .arg("requirements.txt")
        .arg("--strict"), @r###"
    success: true
    exit_code: 0
    ----- stdout -----

    ----- stderr -----
    Resolved 7 packages in [TIME]
    Downloaded 7 packages in [TIME]
    Installed 7 packages in [TIME]
     + anyio==4.3.0
     + certifi==2024.2.2
     + h11==0.14.0
     + httpcore==1.0.4
     + httpx==0.25.1
     + idna==3.6
     + sniffio==1.3.1
    "###
    );

    // Install again with dry run enabled
    uv_snapshot!(context.install()
        .arg("-r")
        .arg("requirements.txt")
        .arg("--dry-run")
        .arg("--strict"), @r###"
    success: true
    exit_code: 0
    ----- stdout -----

    ----- stderr -----
    Audited 1 package in [TIME]
    Would make no changes
    "###
    );

    Ok(())
}

#[test]
fn dry_run_install_transitive_dependency_already_installed(
) -> std::result::Result<(), Box<dyn std::error::Error>> {
    let context = TestContext::new("3.12");

    let requirements_txt = context.temp_dir.child("requirements.txt");
    requirements_txt.touch()?;
    requirements_txt.write_str("httpcore==1.0.2")?;

    // Install a dependency of httpx
    uv_snapshot!(context.install()
        .arg("-r")
        .arg("requirements.txt")
        .arg("--strict"), @r###"
    success: true
    exit_code: 0
    ----- stdout -----

    ----- stderr -----
    Resolved 3 packages in [TIME]
    Downloaded 3 packages in [TIME]
    Installed 3 packages in [TIME]
     + certifi==2024.2.2
     + h11==0.14.0
     + httpcore==1.0.2
    "###
    );

    // Install it httpx with dry run enabled
    requirements_txt.write_str("httpx==0.25.1")?;
    uv_snapshot!(context.install()
        .arg("-r")
        .arg("requirements.txt")
        .arg("--dry-run")
        .arg("--strict"), @r###"
    success: true
    exit_code: 0
    ----- stdout -----

    ----- stderr -----
    Resolved 7 packages in [TIME]
    Would download 4 packages
    Would install 4 packages
     + anyio==4.3.0
     + httpx==0.25.1
     + idna==3.6
     + sniffio==1.3.1
    "###
    );

    Ok(())
}

#[test]
fn dry_run_install_then_upgrade() -> std::result::Result<(), Box<dyn std::error::Error>> {
    let context = TestContext::new("3.12");
    let requirements_txt = context.temp_dir.child("requirements.txt");
    requirements_txt.touch()?;
    requirements_txt.write_str("httpx==0.25.0")?;

    // Install the package
    uv_snapshot!(context.install()
        .arg("-r")
        .arg("requirements.txt")
        .arg("--strict"), @r###"
    success: true
    exit_code: 0
    ----- stdout -----

    ----- stderr -----
    Resolved 7 packages in [TIME]
    Downloaded 7 packages in [TIME]
    Installed 7 packages in [TIME]
     + anyio==4.3.0
     + certifi==2024.2.2
     + h11==0.14.0
     + httpcore==0.18.0
     + httpx==0.25.0
     + idna==3.6
     + sniffio==1.3.1
    "###
    );

    // Bump the version and install with dry run enabled
    requirements_txt.write_str("httpx==0.25.1")?;
    uv_snapshot!(context.install()
        .arg("-r")
        .arg("requirements.txt")
        .arg("--dry-run"), @r###"
    success: true
    exit_code: 0
    ----- stdout -----

    ----- stderr -----
    Resolved 7 packages in [TIME]
    Would download 1 package
    Would uninstall 1 package
    Would install 1 package
     - httpx==0.25.0
     + httpx==0.25.1
    "###
    );

    Ok(())
}

/// Raise an error when a direct URL's `Requires-Python` constraint is not met.
#[test]
fn requires_python_direct_url() -> Result<()> {
    let context = TestContext::new("3.12");

    // Create an editable package with a `Requires-Python` constraint that is not met.
    let editable_dir = context.temp_dir.child("editable");
    editable_dir.create_dir_all()?;
    let pyproject_toml = editable_dir.child("pyproject.toml");
    pyproject_toml.write_str(
        r#"[project]
name = "example"
version = "0.0.0"
dependencies = [
  "anyio==4.0.0"
]
requires-python = "<=3.8"
"#,
    )?;

    uv_snapshot!(context.install()
        .arg(format!("example @ {}", editable_dir.path().display())), @r###"
    success: false
    exit_code: 1
    ----- stdout -----

    ----- stderr -----
      × No solution found when resolving dependencies:
      ╰─▶ Because the current Python version (3.12.1) does not satisfy Python<=3.8
          and example==0.0.0 depends on Python<=3.8, we can conclude that
          example==0.0.0 cannot be used.
          And because only example==0.0.0 is available and you require example, we
          can conclude that the requirements are unsatisfiable.
    "###
    );

    Ok(())
}

/// Install a package from an index that requires authentication
#[test]
fn install_package_basic_auth_from_url() {
    let context = TestContext::new("3.12");

    uv_snapshot!(context.install()
        .arg("anyio")
        .arg("--index-url")
        .arg("https://public:heron@pypi-proxy.fly.dev/basic-auth/simple")
        .arg("--strict"), @r###"
    success: true
    exit_code: 0
    ----- stdout -----

    ----- stderr -----
    Resolved 3 packages in [TIME]
    Downloaded 3 packages in [TIME]
    Installed 3 packages in [TIME]
     + anyio==4.3.0
     + idna==3.6
     + sniffio==1.3.1
    "###
    );

    context.assert_command("import anyio").success();
}

/// Install a package from an index that provides relative links
#[test]
fn install_index_with_relative_links() {
    let context = TestContext::new("3.12");

    uv_snapshot!(context.install()
        .arg("anyio")
        .arg("--index-url")
        .arg("https://pypi-proxy.fly.dev/relative/simple")
        .arg("--strict"), @r###"
    success: true
    exit_code: 0
    ----- stdout -----

    ----- stderr -----
    Resolved 3 packages in [TIME]
    Downloaded 3 packages in [TIME]
    Installed 3 packages in [TIME]
     + anyio==4.3.0
     + idna==3.6
     + sniffio==1.3.1
    "###
    );

    context.assert_command("import anyio").success();
}

/// Install a package from an index that provides relative links and requires authentication
#[test]
fn install_index_with_relative_links_authenticated() {
    let context = TestContext::new("3.12");

    uv_snapshot!(context.install()
        .arg("anyio")
        .arg("--index-url")
        .arg("https://public:heron@pypi-proxy.fly.dev/basic-auth/relative/simple")
        .arg("--strict"), @r###"
    success: true
    exit_code: 0
    ----- stdout -----

    ----- stderr -----
    Resolved 3 packages in [TIME]
    Downloaded 3 packages in [TIME]
    Installed 3 packages in [TIME]
     + anyio==4.3.0
     + idna==3.6
     + sniffio==1.3.1
    "###
    );

    context.assert_command("import anyio").success();
}

/// The modified time of `site-packages` should change on package installation.
#[cfg(unix)]
#[test]
fn install_site_packages_mtime_updated() -> Result<()> {
    use std::os::unix::fs::MetadataExt;

    let context = TestContext::new("3.12");

    let site_packages = context.site_packages();

    // `mtime` is only second-resolution so we include the nanoseconds as well
    let metadata = site_packages.metadata()?;
    let pre_mtime = metadata.mtime();
    let pre_mtime_ns = metadata.mtime_nsec();

    // Install a package.
    uv_snapshot!(context.install()
        .arg("anyio")
        .arg("--strict"), @r###"
    success: true
    exit_code: 0
    ----- stdout -----

    ----- stderr -----
    Resolved 3 packages in [TIME]
    Downloaded 3 packages in [TIME]
    Installed 3 packages in [TIME]
     + anyio==4.3.0
     + idna==3.6
     + sniffio==1.3.1
    "###
    );

    let metadata = site_packages.metadata()?;
    let post_mtime = metadata.mtime();
    let post_mtime_ns = metadata.mtime_nsec();

    assert!(
        (post_mtime, post_mtime_ns) > (pre_mtime, pre_mtime_ns),
        "Expected newer mtime than {pre_mtime}.{pre_mtime_ns} but got {post_mtime}.{post_mtime_ns}"
    );

    Ok(())
}

/// We had a bug where maturin would walk up to the top level gitignore of the cache with a `*`
/// entry (because we want to ignore the entire cache from outside), ignoring all python source
/// files.
#[test]
fn deptry_gitignore() {
    let context = TestContext::new("3.12");

    let source_dist_dir = context
        .workspace_root
        .join("scripts/packages/deptry_reproducer");

    uv_snapshot!(context.filters(), context.install()
        .arg(format!("deptry_reproducer @ {}", source_dist_dir.join("deptry_reproducer-0.1.0.tar.gz").simplified_display()))
        .arg("--strict")
        .current_dir(source_dist_dir), @r###"
    success: true
    exit_code: 0
    ----- stdout -----

    ----- stderr -----
    Resolved 3 packages in [TIME]
    Downloaded 3 packages in [TIME]
    Installed 3 packages in [TIME]
     + cffi==1.16.0
     + deptry-reproducer==0.1.0 (from file://[WORKSPACE]/scripts/packages/deptry_reproducer/deptry_reproducer-0.1.0.tar.gz)
     + pycparser==2.21
    "###
    );

    // Check that we packed the python source files
    context
        .assert_command("import deptry_reproducer.foo")
        .success();
}

/// Reinstall an installed package with `--no-index`
#[test]
fn reinstall_no_index() {
    let context = TestContext::new("3.12");

    // Install anyio
    uv_snapshot!(context.install()
        .arg("anyio")
        .arg("--strict"), @r###"
    success: true
    exit_code: 0
    ----- stdout -----

    ----- stderr -----
    Resolved 3 packages in [TIME]
    Downloaded 3 packages in [TIME]
    Installed 3 packages in [TIME]
     + anyio==4.3.0
     + idna==3.6
     + sniffio==1.3.1
    "###
    );

    // Install anyio again
    uv_snapshot!(context.install()
        .arg("anyio")
        .arg("--no-index")
        .arg("--strict"), @r###"
    success: true
    exit_code: 0
    ----- stdout -----

    ----- stderr -----
    Audited 1 package in [TIME]
    "###
    );

    // Reinstall
    // We should not consider the already installed package as a source and
    // should attempt to pull from the index
    uv_snapshot!(context.install()
        .arg("anyio")
        .arg("--no-index")
        .arg("--reinstall")
        .arg("--strict"), @r###"
    success: false
    exit_code: 1
    ----- stdout -----

    ----- stderr -----
      × No solution found when resolving dependencies:
      ╰─▶ Because anyio was not found in the provided package locations and you
          require anyio, we can conclude that the requirements are unsatisfiable.

          hint: Packages were unavailable because index lookups were disabled
          and no additional package locations were provided (try: `--find-links
          <uri>`)
    "###
    );
}

#[test]
fn already_installed_remote_dependencies() {
    let context = TestContext::new("3.12");

    // Install anyio's dependencies.
    uv_snapshot!(context.install()
        .arg("idna")
        .arg("sniffio")
        .arg("--strict"), @r###"
    success: true
    exit_code: 0
    ----- stdout -----

    ----- stderr -----
    Resolved 2 packages in [TIME]
    Downloaded 2 packages in [TIME]
    Installed 2 packages in [TIME]
     + idna==3.6
     + sniffio==1.3.1
    "###
    );

    // Install anyio.
    uv_snapshot!(context.install()
        .arg("anyio")
        .arg("--strict"), @r###"
    success: true
    exit_code: 0
    ----- stdout -----

    ----- stderr -----
    Resolved 3 packages in [TIME]
    Downloaded 1 package in [TIME]
    Installed 1 package in [TIME]
     + anyio==4.3.0
    "###
    );
}

/// Install an editable package that depends on a previously installed editable package.
#[test]
fn already_installed_dependent_editable() {
    let context = TestContext::new("3.12");
    let root_path = context
        .workspace_root
        .join("scripts/packages/dependent_editables");

    // Install the first editable
    uv_snapshot!(context.filters(), context.install()
        .arg(root_path.join("first_editable")), @r###"
    success: true
    exit_code: 0
    ----- stdout -----

    ----- stderr -----
    Resolved 1 package in [TIME]
    Downloaded 1 package in [TIME]
    Installed 1 package in [TIME]
     + first-editable==0.0.1 (from file://[WORKSPACE]/scripts/packages/dependent_editables/first_editable)
    "###
    );

    // Install the second editable which depends on the first editable
    // The already installed first editable package should satisfy the requirement
    uv_snapshot!(context.filters(), context.install()
        .arg(root_path.join("second_editable"))
        // Disable the index to guard this test against dependency confusion attacks
        .arg("--no-index")
        .arg("--find-links")
        .arg("https://raw.githubusercontent.com/astral-sh/packse/0.3.12/vendor/links.html"), @r###"
    success: true
    exit_code: 0
    ----- stdout -----

    ----- stderr -----
    Resolved 2 packages in [TIME]
    Downloaded 1 package in [TIME]
    Installed 1 package in [TIME]
     + second-editable==0.0.1 (from file://[WORKSPACE]/scripts/packages/dependent_editables/second_editable)
    "###
    );

    // Request install of the first editable by full path again
    // We should audit the installed package
    uv_snapshot!(context.filters(), context.install()
        .arg(root_path.join("first_editable")), @r###"
    success: true
    exit_code: 0
    ----- stdout -----

    ----- stderr -----
    Audited 1 package in [TIME]
    "###
    );

    // Request reinstallation of the first package during install of the second
    // It's not available on an index and the user has not specified the path so we fail
    uv_snapshot!(context.filters(), context.install()
        .arg(root_path.join("second_editable"))
        .arg("--reinstall-package")
        .arg("first-editable")
        // Disable the index to guard this test against dependency confusion attacks
        .arg("--no-index")
        .arg("--find-links")
        .arg("https://raw.githubusercontent.com/astral-sh/packse/0.3.12/vendor/links.html"), @r###"
    success: false
    exit_code: 1
    ----- stdout -----

    ----- stderr -----
      × No solution found when resolving dependencies:
      ╰─▶ Because first-editable was not found in the provided package locations
          and second-editable==0.0.1 depends on first-editable, we can conclude
          that second-editable==0.0.1 cannot be used.
          And because only second-editable==0.0.1 is available and you
          require second-editable, we can conclude that the requirements are
          unsatisfiable.
    "###
    );

    // Request reinstallation of the first package
    // We include it in the install command with a full path so we should succeed
    uv_snapshot!(context.filters(), context.install()
        .arg(root_path.join("first_editable"))
        .arg("--reinstall-package")
        .arg("first-editable"), @r###"
    success: true
    exit_code: 0
    ----- stdout -----

    ----- stderr -----
    Resolved 1 package in [TIME]
    Installed 1 package in [TIME]
     - first-editable==0.0.1 (from file://[WORKSPACE]/scripts/packages/dependent_editables/first_editable)
     + first-editable==0.0.1 (from file://[WORKSPACE]/scripts/packages/dependent_editables/first_editable)
    "###
    );
}

/// Install an local package that depends on a previously installed local package.
#[test]
fn already_installed_local_path_dependent() {
    let context = TestContext::new("3.12");
    let root_path = context
        .workspace_root
        .join("scripts/packages/dependent_locals");

    // Install the first local
    uv_snapshot!(context.filters(), context.install()
        .arg(root_path.join("first_local")), @r###"
    success: true
    exit_code: 0
    ----- stdout -----

    ----- stderr -----
    Resolved 1 package in [TIME]
    Downloaded 1 package in [TIME]
    Installed 1 package in [TIME]
     + first-local==0.1.0 (from file://[WORKSPACE]/scripts/packages/dependent_locals/first_local)
    "###
    );

    // Install the second local which depends on the first local
    // The already installed first local package should satisfy the requirement
    uv_snapshot!(context.filters(), context.install()
        .arg(root_path.join("second_local"))
        // Disable the index to guard this test against dependency confusion attacks
        .arg("--no-index")
        .arg("--find-links")
        .arg("https://raw.githubusercontent.com/astral-sh/packse/0.3.12/vendor/links.html"), @r###"
    success: true
    exit_code: 0
    ----- stdout -----

    ----- stderr -----
    Resolved 2 packages in [TIME]
    Downloaded 1 package in [TIME]
    Installed 1 package in [TIME]
     + second-local==0.1.0 (from file://[WORKSPACE]/scripts/packages/dependent_locals/second_local)
    "###
    );

    // Request install of the first local by full path again
    // We should audit the installed package
    uv_snapshot!(context.filters(), context.install()
        .arg(root_path.join("first_local")), @r###"
    success: true
    exit_code: 0
    ----- stdout -----

    ----- stderr -----
    Audited 1 package in [TIME]
    "###
    );

    // Request reinstallation of the first package during install of the second
    // It's not available on an index and the user has not specified the path so we fail
    uv_snapshot!(context.filters(), context.install()
        .arg(root_path.join("second_local"))
        .arg("--reinstall-package")
        .arg("first-local")
        // Disable the index to guard this test against dependency confusion attacks
        .arg("--no-index")
        .arg("--find-links")
        .arg("https://raw.githubusercontent.com/astral-sh/packse/0.3.12/vendor/links.html"), @r###"
    success: false
    exit_code: 1
    ----- stdout -----

    ----- stderr -----
      × No solution found when resolving dependencies:
      ╰─▶ Because first-local was not found in the provided package locations
          and second-local==0.1.0 depends on first-local, we can conclude that
          second-local==0.1.0 cannot be used.
          And because only second-local==0.1.0 is available and you require
          second-local, we can conclude that the requirements are unsatisfiable.
    "###
    );

    // Request reinstallation of the first package
    // We include it in the install command with a full path so we succeed
    uv_snapshot!(context.filters(), context.install()
        .arg(root_path.join("second_local"))
        .arg(root_path.join("first_local"))
        .arg("--reinstall-package")
        .arg("first-local"), @r###"
    success: true
    exit_code: 0
    ----- stdout -----

    ----- stderr -----
    Resolved 2 packages in [TIME]
    Installed 1 package in [TIME]
     - first-local==0.1.0 (from file://[WORKSPACE]/scripts/packages/dependent_locals/first_local)
     + first-local==0.1.0 (from file://[WORKSPACE]/scripts/packages/dependent_locals/first_local)
    "###
    );

    // Request upgrade of the first package
    // It's not available on an index and the user has not specified the path so we fail
    uv_snapshot!(context.filters(), context.install()
        .arg(root_path.join("second_local"))
        .arg("--upgrade-package")
        .arg("first-local")
        // Disable the index to guard this test against dependency confusion attacks
        .arg("--no-index")
        .arg("--find-links")
        .arg("https://raw.githubusercontent.com/astral-sh/packse/0.3.12/vendor/links.html"), @r###"
    success: false
    exit_code: 1
    ----- stdout -----

    ----- stderr -----
      × No solution found when resolving dependencies:
      ╰─▶ Because first-local was not found in the provided package locations
          and second-local==0.1.0 depends on first-local, we can conclude that
          second-local==0.1.0 cannot be used.
          And because only second-local==0.1.0 is available and you require
          second-local, we can conclude that the requirements are unsatisfiable.
    "###
    );

    // Request upgrade of the first package
    // A full path is specified and there's nothing to upgrade to so we should just audit
    uv_snapshot!(context.filters(), context.install()
        .arg(root_path.join("first_local"))
        .arg(root_path.join("second_local"))
        .arg("--upgrade-package")
        .arg("first-local")
        // Disable the index to guard this test against dependency confusion attacks
        .arg("--no-index")
        .arg("--find-links")
        .arg("https://raw.githubusercontent.com/astral-sh/packse/0.3.12/vendor/links.html"), @r###"
    success: true
    exit_code: 0
    ----- stdout -----

    ----- stderr -----
    Resolved 2 packages in [TIME]
    Audited 2 packages in [TIME]
    "###
    );
}

/// A local version of a package shadowing a remote package is installed.
#[test]
fn already_installed_local_version_of_remote_package() {
    let context = TestContext::new("3.12");
    let root_path = context.workspace_root.join("scripts/packages");

    // Install the local anyio first
    uv_snapshot!(context.filters(), context.install()
        .arg(root_path.join("anyio_local")), @r###"
    success: true
    exit_code: 0
    ----- stdout -----

    ----- stderr -----
    Resolved 1 package in [TIME]
    Downloaded 1 package in [TIME]
    Installed 1 package in [TIME]
     + anyio==4.3.0+foo (from file://[WORKSPACE]/scripts/packages/anyio_local)
    "###
    );

    // Install again without specifying a local path — this should not pull from the index
    uv_snapshot!(context.filters(), context.install()
        .arg("anyio"), @r###"
    success: true
    exit_code: 0
    ----- stdout -----

    ----- stderr -----
    Audited 1 package in [TIME]
    "###
    );

    // Request install with a different version
    // We should attempt to pull from the index since the installed version does not match
    // but we disable it here to preserve this dependency for future tests
    uv_snapshot!(context.filters(), context.install()
        .arg("anyio==4.2.0")
        .arg("--no-index"), @r###"
    success: false
    exit_code: 1
    ----- stdout -----

    ----- stderr -----
      × No solution found when resolving dependencies:
      ╰─▶ Because anyio==4.2.0 was not found in the provided package locations
          and you require anyio==4.2.0, we can conclude that the requirements
          are unsatisfiable.

          hint: Packages were unavailable because index lookups were disabled
          and no additional package locations were provided (try: `--find-links
          <uri>`)
    "###
    );

    // Request reinstallation with the local version segment — this should fail since it is not available
    // in the index and the path was not provided
    uv_snapshot!(context.filters(), context.install()
        .arg("anyio==4.3.0+foo")
        .arg("--reinstall"), @r###"
    success: false
    exit_code: 1
    ----- stdout -----

    ----- stderr -----
      × No solution found when resolving dependencies:
      ╰─▶ Because there is no version of anyio==4.3.0+foo and you require
          anyio==4.3.0+foo, we can conclude that the requirements are
          unsatisfiable.
    "###
    );

    // Request reinstall with the full path, this should reinstall from the path
    // and not pull from the index
    uv_snapshot!(context.filters(), context.install()
        .arg(root_path.join("anyio_local"))
        .arg("--reinstall")
        .arg("anyio"), @r###"
    success: true
    exit_code: 0
    ----- stdout -----

    ----- stderr -----
    Resolved 1 package in [TIME]
    Installed 1 package in [TIME]
     - anyio==4.3.0+foo (from file://[WORKSPACE]/scripts/packages/anyio_local)
     + anyio==4.3.0+foo (from file://[WORKSPACE]/scripts/packages/anyio_local)
    "###
    );

    // Request reinstallation with just the name, this should pull from the index
    // and replace the path dependency
    uv_snapshot!(context.filters(), context.install()
        .arg("anyio")
        .arg("--reinstall"), @r###"
    success: true
    exit_code: 0
    ----- stdout -----

    ----- stderr -----
    Resolved 3 packages in [TIME]
    Downloaded 3 packages in [TIME]
    Installed 3 packages in [TIME]
     - anyio==4.3.0+foo (from file://[WORKSPACE]/scripts/packages/anyio_local)
     + anyio==4.3.0
     + idna==3.6
     + sniffio==1.3.1
    "###
    );

    // Install the local anyio again so we can test upgrades
    uv_snapshot!(context.filters(), context.install()
        .arg(root_path.join("anyio_local")), @r###"
    success: true
    exit_code: 0
    ----- stdout -----

    ----- stderr -----
    Resolved 1 package in [TIME]
    Installed 1 package in [TIME]
     - anyio==4.3.0
     + anyio==4.3.0+foo (from file://[WORKSPACE]/scripts/packages/anyio_local)
    "###
    );

    // Request upgrade with just the name
    // We shouldn't pull from the index because the local version is "newer"
    uv_snapshot!(context.filters(), context.install()
        .arg("anyio")
        .arg("--upgrade"), @r###"
    success: true
    exit_code: 0
    ----- stdout -----

    ----- stderr -----
    Resolved 3 packages in [TIME]
    Audited 3 packages in [TIME]
    "###
    );

    // Install something that depends on anyio
    // We shouldn't overwrite our local version with the remote anyio here
    uv_snapshot!(context.filters(), context.install()
        .arg("httpx"), @r###"
    success: true
    exit_code: 0
    ----- stdout -----

    ----- stderr -----
    Resolved 7 packages in [TIME]
    Downloaded 4 packages in [TIME]
    Installed 4 packages in [TIME]
     + certifi==2024.2.2
     + h11==0.14.0
     + httpcore==1.0.4
     + httpx==0.27.0
    "###
    );
}

/// Install a package with multiple installed distributions in a virtual environment.
#[test]
#[cfg(unix)]
fn already_installed_multiple_versions() -> Result<()> {
    use crate::common::copy_dir_all;

    // Install a version
    let context1 = TestContext::new("3.12");
    uv_snapshot!(context1.filters(), context1.install()
        .arg("anyio==3.7.0"), @r###"
    success: true
    exit_code: 0
    ----- stdout -----

    ----- stderr -----
    Resolved 3 packages in [TIME]
    Downloaded 3 packages in [TIME]
    Installed 3 packages in [TIME]
     + anyio==3.7.0
     + idna==3.6
     + sniffio==1.3.1
    "###
    );

    // Install another version
    let context2 = TestContext::new("3.12");
    uv_snapshot!(context2.filters(), context2.install()
        .arg("anyio==4.0.0"), @r###"
    success: true
    exit_code: 0
    ----- stdout -----

    ----- stderr -----
    Resolved 3 packages in [TIME]
    Downloaded 3 packages in [TIME]
    Installed 3 packages in [TIME]
     + anyio==4.0.0
     + idna==3.6
     + sniffio==1.3.1
    "###
    );

    // Copy the second version into the first environment
    copy_dir_all(
        context2.site_packages().join("anyio-4.0.0.dist-info"),
        context1.site_packages().join("anyio-4.0.0.dist-info"),
    )?;

    // Request the second anyio version again
    // Should remove both previous versions and reinstall the second one
    uv_snapshot!(context1.filters(), context1.install().arg("anyio==4.0.0"), @r###"
<<<<<<< HEAD
    success: false
    exit_code: 101
=======
    success: true
    exit_code: 0
>>>>>>> 119d753c
    ----- stdout -----

    ----- stderr -----
    Resolved 3 packages in [TIME]
<<<<<<< HEAD
    thread 'main' panicked at crates/uv/src/commands/pip_install.rs:679:18:
    Resolution should contain all packages
    note: run with `RUST_BACKTRACE=1` environment variable to display a backtrace
=======
    Downloaded 1 package in [TIME]
    Installed 1 package in [TIME]
     - anyio==3.7.0
     - anyio==4.0.0
     + anyio==4.0.0
>>>>>>> 119d753c
    "###
    );

    Ok(())
}

/// Install a package from a remote URL
#[test]
#[cfg(feature = "git")]
fn already_installed_remote_url() {
    let context = TestContext::new("3.8");

    // First, install from the remote URL
    uv_snapshot!(context.filters(), context.install().arg("uv-public-pypackage @ git+https://github.com/astral-test/uv-public-pypackage"), @r###"
    success: true
    exit_code: 0
    ----- stdout -----

    ----- stderr -----
    Resolved 1 package in [TIME]
    Downloaded 1 package in [TIME]
    Installed 1 package in [TIME]
     + uv-public-pypackage==0.1.0 (from git+https://github.com/astral-test/uv-public-pypackage@0dacfd662c64cb4ceb16e6cf65a157a8b715b979)
    "###);

    context.assert_installed("uv_public_pypackage", "0.1.0");

    // Request installation again with just the name
    // We should just audit the URL package since it fulfills this requirement
    uv_snapshot!(
        context.install().arg("uv-public-pypackage"), @r###"
    success: true
    exit_code: 0
    ----- stdout -----

    ----- stderr -----
    Audited 1 package in [TIME]
    "###);

    // Request reinstallation
    // We should fail since the URL was not provided
    uv_snapshot!(
        context.install()
        .arg("uv-public-pypackage")
        .arg("--no-index")
        .arg("--reinstall"), @r###"
    success: false
    exit_code: 1
    ----- stdout -----

    ----- stderr -----
      × No solution found when resolving dependencies:
      ╰─▶ Because uv-public-pypackage was not found in the provided package
          locations and you require uv-public-pypackage, we can conclude that the
          requirements are unsatisfiable.

          hint: Packages were unavailable because index lookups were disabled
          and no additional package locations were provided (try: `--find-links
          <uri>`)
    "###);

    // Request installation again with just the full URL
    // We should just audit the existing package
    uv_snapshot!(
        context.install().arg("uv-public-pypackage @ git+https://github.com/astral-test/uv-public-pypackage"), @r###"
    success: true
    exit_code: 0
    ----- stdout -----

    ----- stderr -----
    Resolved 1 package in [TIME]
    Audited 1 package in [TIME]
    "###);

    // Request reinstallation with the full URL
    // We should reinstall successfully
    uv_snapshot!(
        context.install()
        .arg("uv-public-pypackage @ git+https://github.com/astral-test/uv-public-pypackage")
        .arg("--reinstall"), @r###"
    success: true
    exit_code: 0
    ----- stdout -----

    ----- stderr -----
    Resolved 1 package in [TIME]
    Installed 1 package in [TIME]
     - uv-public-pypackage==0.1.0 (from git+https://github.com/astral-test/uv-public-pypackage@0dacfd662c64cb4ceb16e6cf65a157a8b715b979)
     + uv-public-pypackage==0.1.0 (from git+https://github.com/astral-test/uv-public-pypackage@0dacfd662c64cb4ceb16e6cf65a157a8b715b979)
    "###);

    // Request installation again with a different version
    // We should attempt to pull from the index since the local version does not match
    uv_snapshot!(
        context.install().arg("uv-public-pypackage==0.2.0").arg("--no-index"), @r###"
    success: false
    exit_code: 1
    ----- stdout -----

    ----- stderr -----
      × No solution found when resolving dependencies:
      ╰─▶ Because uv-public-pypackage==0.2.0 was not found in the provided package
          locations and you require uv-public-pypackage==0.2.0, we can conclude
          that the requirements are unsatisfiable.

          hint: Packages were unavailable because index lookups were disabled
          and no additional package locations were provided (try: `--find-links
          <uri>`)
    "###);
}<|MERGE_RESOLUTION|>--- conflicted
+++ resolved
@@ -3564,28 +3564,17 @@
     // Request the second anyio version again
     // Should remove both previous versions and reinstall the second one
     uv_snapshot!(context1.filters(), context1.install().arg("anyio==4.0.0"), @r###"
-<<<<<<< HEAD
-    success: false
-    exit_code: 101
-=======
-    success: true
-    exit_code: 0
->>>>>>> 119d753c
+    success: true
+    exit_code: 0
     ----- stdout -----
 
     ----- stderr -----
     Resolved 3 packages in [TIME]
-<<<<<<< HEAD
-    thread 'main' panicked at crates/uv/src/commands/pip_install.rs:679:18:
-    Resolution should contain all packages
-    note: run with `RUST_BACKTRACE=1` environment variable to display a backtrace
-=======
     Downloaded 1 package in [TIME]
     Installed 1 package in [TIME]
      - anyio==3.7.0
      - anyio==4.0.0
      + anyio==4.0.0
->>>>>>> 119d753c
     "###
     );
 
