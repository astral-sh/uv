--- conflicted
+++ resolved
@@ -29,15 +29,10 @@
     success: true
     exit_code: 0
     ----- stdout -----
-<<<<<<< HEAD
     black v24.2.0
-
-=======
-    black
         black
         blackd
     
->>>>>>> b6575fe4
     ----- stderr -----
     warning: `uv tool list` is experimental and may change without warning.
     "###);
