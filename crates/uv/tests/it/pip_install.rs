use std::io::Cursor;
use std::process::Command;

use anyhow::Result;
use assert_cmd::prelude::*;
use assert_fs::prelude::*;
use flate2::write::GzEncoder;
use fs_err as fs;
use fs_err::File;
use indoc::indoc;
use predicates::prelude::predicate;
use url::Url;

use crate::common::{
    self, build_vendor_links_url, decode_token, get_bin, uv_snapshot, venv_bin_path,
    venv_to_interpreter, TestContext,
};
use uv_fs::Simplified;
use uv_static::EnvVars;

#[test]
fn missing_requirements_txt() {
    let context = TestContext::new("3.12");
    let requirements_txt = context.temp_dir.child("requirements.txt");

    uv_snapshot!(context.filters(), context.pip_install()
        .arg("-r")
        .arg("requirements.txt")
        .arg("--strict"), @r"
    success: false
    exit_code: 2
    ----- stdout -----

    ----- stderr -----
    error: File not found: `requirements.txt`
    See [UV_LOG_DIR]/pip_install.log for detailed logs
    "
    );

    requirements_txt.assert(predicates::path::missing());
}

#[test]
fn empty_requirements_txt() -> Result<()> {
    let context = TestContext::new("3.12");
    let requirements_txt = context.temp_dir.child("requirements.txt");
    requirements_txt.touch()?;

    uv_snapshot!(context.pip_install()
        .arg("-r")
        .arg("requirements.txt")
        .arg("--strict"), @r###"
    success: true
    exit_code: 0
    ----- stdout -----

    ----- stderr -----
    warning: Requirements file `requirements.txt` does not contain any dependencies
    Audited in [TIME]
    "###
    );

    Ok(())
}

#[test]
fn missing_pyproject_toml() {
    let context = TestContext::new("3.12");

    uv_snapshot!(context.filters(), context.pip_install()
        .arg("-r")
        .arg("pyproject.toml"), @r"
    success: false
    exit_code: 2
    ----- stdout -----

    ----- stderr -----
    error: File not found: `pyproject.toml`
    See [UV_LOG_DIR]/pip_install.log for detailed logs
    "
    );
}

#[test]
fn missing_find_links() -> Result<()> {
    let context = TestContext::new("3.12");
    let requirements_txt = context.temp_dir.child("requirements.txt");
    requirements_txt.write_str("flask")?;

    let error = regex::escape("The system cannot find the path specified. (os error 3)");
    let filters = context
        .filters()
        .into_iter()
        .chain(std::iter::once((
            error.as_str(),
            "No such file or directory (os error 2)",
        )))
        .collect::<Vec<_>>();

    uv_snapshot!(filters, context.pip_install()
        .arg("-r")
        .arg("requirements.txt")
        .arg("--find-links")
        .arg("./missing")
        .arg("--strict"), @r"
    success: false
    exit_code: 2
    ----- stdout -----

    ----- stderr -----
    error: Failed to read `--find-links` directory: [TEMP_DIR]/missing
      Caused by: No such file or directory (os error 2)
    See [UV_LOG_DIR]/pip_install.log for detailed logs
    "
    );

    Ok(())
}

#[test]
fn invalid_pyproject_toml_syntax() -> Result<()> {
    let context = TestContext::new("3.12");
    let pyproject_toml = context.temp_dir.child("pyproject.toml");
    pyproject_toml.write_str("123 - 456")?;

    uv_snapshot!(context.filters(), context.pip_install()
        .arg("-r")
        .arg("pyproject.toml"), @r"
    success: false
    exit_code: 2
    ----- stdout -----

    ----- stderr -----
    warning: Failed to parse `pyproject.toml` during settings discovery:
      TOML parse error at line 1, column 5
        |
      1 | 123 - 456
        |     ^
      expected `.`, `=`

    error: Failed to parse: `pyproject.toml`
      Caused by: TOML parse error at line 1, column 5
      |
    1 | 123 - 456
      |     ^
    expected `.`, `=`
    See [UV_LOG_DIR]/pip_install.log for detailed logs
    "
    );

    Ok(())
}

#[test]
fn invalid_pyproject_toml_project_schema() -> Result<()> {
    let context = TestContext::new("3.12");
    let pyproject_toml = context.temp_dir.child("pyproject.toml");
    pyproject_toml.write_str("[project]")?;

    uv_snapshot!(context.filters(), context.pip_install()
        .arg("-r")
        .arg("pyproject.toml"), @r"
    success: false
    exit_code: 2
    ----- stdout -----

    ----- stderr -----
    error: Failed to parse: `pyproject.toml`
      Caused by: TOML parse error at line 1, column 1
      |
    1 | [project]
      | ^^^^^^^^^
    `pyproject.toml` is using the `[project]` table, but the required `project.name` field is not set
    See [UV_LOG_DIR]/pip_install.log for detailed logs
    "
    );

    Ok(())
}

#[test]
fn invalid_pyproject_toml_option_schema() -> Result<()> {
    let context = TestContext::new("3.12");
    let pyproject_toml = context.temp_dir.child("pyproject.toml");
    pyproject_toml.write_str(indoc! {r"
        [tool.uv]
        index-url = true
    "})?;

    uv_snapshot!(context.pip_install()
        .arg("iniconfig"), @r###"
    success: true
    exit_code: 0
    ----- stdout -----

    ----- stderr -----
    warning: Failed to parse `pyproject.toml` during settings discovery:
      TOML parse error at line 2, column 13
        |
      2 | index-url = true
        |             ^^^^
      invalid type: boolean `true`, expected a string

    Resolved 1 package in [TIME]
    Prepared 1 package in [TIME]
    Installed 1 package in [TIME]
     + iniconfig==2.0.0
    "###
    );

    Ok(())
}

#[test]
fn invalid_pyproject_toml_option_unknown_field() -> Result<()> {
    let context = TestContext::new("3.12");
    let pyproject_toml = context.temp_dir.child("pyproject.toml");
    pyproject_toml.write_str(indoc! {r#"
        [tool.uv]
        unknown = "field"

        [build-system]
        requires = ["setuptools"]
        build-backend = "setuptools.build_meta"
    "#})?;

    let mut filters = context.filters();
    filters.push((
        "expected one of `required-version`, `native-tls`, .*",
        "expected one of `required-version`, `native-tls`, [...]",
    ));

    uv_snapshot!(filters, context.pip_install()
        .arg("-r")
        .arg("pyproject.toml"), @r###"
    success: true
    exit_code: 0
    ----- stdout -----

    ----- stderr -----
    warning: Failed to parse `pyproject.toml` during settings discovery:
      TOML parse error at line 2, column 1
        |
      2 | unknown = "field"
        | ^^^^^^^
      unknown field `unknown`, expected one of `required-version`, `native-tls`, [...]

    Resolved in [TIME]
    Audited in [TIME]
    "###
    );

    Ok(())
}

#[test]
fn invalid_uv_toml_option_disallowed() -> Result<()> {
    let context = TestContext::new("3.12");
    let uv_toml = context.temp_dir.child("uv.toml");
    uv_toml.write_str(indoc! {r"
        managed = true
    "})?;

    uv_snapshot!(context.filters(), context.pip_install()
        .arg("iniconfig"), @r"
    success: false
    exit_code: 2
    ----- stdout -----

    ----- stderr -----
    error: Failed to parse: `uv.toml`. The `managed` field is not allowed in a `uv.toml` file. `managed` is only applicable in the context of a project, and should be placed in a `pyproject.toml` file instead.
    See [UV_LOG_DIR]/pip_install.log for detailed logs
    "
    );

    Ok(())
}

/// For indirect, non-user controlled pyproject.toml, we don't enforce correctness.
///
/// If we fail to extract the PEP 621 metadata, we fall back to treating it as a source
/// tree, as there are some cases where the `pyproject.toml` may not be a valid PEP
/// 621 file, but might still resolve under PEP 517. (If the source tree doesn't
/// resolve under PEP 517, we'll catch that later.)
///
/// For example, Hatch's "Context formatting" API is not compliant with PEP 621, as
/// it expects dynamic processing by the build backend for the static metadata
/// fields. See: <https://hatch.pypa.io/latest/config/context/>
#[test]
fn invalid_pyproject_toml_requirement_indirect() -> Result<()> {
    let context = TestContext::new("3.12");
    let pyproject_toml = context.temp_dir.child("path_dep/pyproject.toml");
    pyproject_toml.write_str(
        r#"[project]
name = "project"
version = "0.1.0"
dependencies = ["flask==1.0.x"]
"#,
    )?;
    let requirements_txt = context.temp_dir.child("requirements.txt");
    requirements_txt.write_str("./path_dep")?;

    let filters = std::iter::once((r"exit code: 1", "exit status: 1"))
        .chain(context.filters())
        .collect::<Vec<_>>();
    uv_snapshot!(filters, context.pip_install()
        .arg("-r")
        .arg("requirements.txt"), @r##"
    success: false
    exit_code: 1
    ----- stdout -----

    ----- stderr -----
      × Failed to build `project @ file://[TEMP_DIR]/path_dep`
      ├─▶ The build backend returned an error
      ╰─▶ Call to `setuptools.build_meta:__legacy__.build_wheel` failed (exit status: 1)

          [stdout]
          configuration error: `project.dependencies[0]` must be pep508
          DESCRIPTION:
              Project dependency specification according to PEP 508

          GIVEN VALUE:
              "flask==1.0.x"

          OFFENDING RULE: 'format'

          DEFINITION:
              {
                  "$id": "#/definitions/dependency",
                  "title": "Dependency",
                  "type": "string",
                  "format": "pep508"
              }

          [stderr]
          Traceback (most recent call last):
            File "<string>", line 14, in <module>
            File "[CACHE_DIR]/builds-v0/[TMP]/build_meta.py", line 325, in get_requires_for_build_wheel
              return self._get_build_requires(config_settings, requirements=['wheel'])
                     ^^^^^^^^^^^^^^^^^^^^^^^^^^^^^^^^^^^^^^^^^^^^^^^^^^^^^^^^^^^^^^^^^
            File "[CACHE_DIR]/builds-v0/[TMP]/build_meta.py", line 295, in _get_build_requires
              self.run_setup()
            File "[CACHE_DIR]/builds-v0/[TMP]/build_meta.py", line 487, in run_setup
              super().run_setup(setup_script=setup_script)
            File "[CACHE_DIR]/builds-v0/[TMP]/build_meta.py", line 311, in run_setup
              exec(code, locals())
            File "<string>", line 1, in <module>
            File "[CACHE_DIR]/builds-v0/[TMP]/__init__.py", line 104, in setup
              return distutils.core.setup(**attrs)
                     ^^^^^^^^^^^^^^^^^^^^^^^^^^^^^
            File "[CACHE_DIR]/builds-v0/[TMP]/core.py", line 159, in setup
              dist.parse_config_files()
            File "[CACHE_DIR]/builds-v0/[TMP]/_virtualenv.py", line 20, in parse_config_files
              result = old_parse_config_files(self, *args, **kwargs)
                       ^^^^^^^^^^^^^^^^^^^^^^^^^^^^^^^^^^^^^^^^^^^^^
            File "[CACHE_DIR]/builds-v0/[TMP]/dist.py", line 631, in parse_config_files
              pyprojecttoml.apply_configuration(self, filename, ignore_option_errors)
            File "[CACHE_DIR]/builds-v0/[TMP]/pyprojecttoml.py", line 68, in apply_configuration
              config = read_configuration(filepath, True, ignore_option_errors, dist)
                       ^^^^^^^^^^^^^^^^^^^^^^^^^^^^^^^^^^^^^^^^^^^^^^^^^^^^^^^^^^^^^^
            File "[CACHE_DIR]/builds-v0/[TMP]/pyprojecttoml.py", line 129, in read_configuration
              validate(subset, filepath)
            File "[CACHE_DIR]/builds-v0/[TMP]/pyprojecttoml.py", line 57, in validate
              raise ValueError(f"{error}/n{summary}") from None
          ValueError: invalid pyproject.toml config: `project.dependencies[0]`.
          configuration error: `project.dependencies[0]` must be pep508

          hint: This usually indicates a problem with the package or the build environment.
    See [UV_LOG_DIR]/pip_install.log for detailed logs
    "##
    );

    Ok(())
}

#[test]
fn missing_pip() {
    uv_snapshot!(Command::new(get_bin()).arg("install"), @r###"
    success: false
    exit_code: 2
    ----- stdout -----

    ----- stderr -----
    error: unrecognized subcommand 'install'

      tip: a similar subcommand exists: 'uv pip install'

    Usage: uv [OPTIONS] <COMMAND>

    For more information, try '--help'.
    "###);
}

#[test]
fn no_solution() {
    let context = TestContext::new("3.12");

    uv_snapshot!(context.filters(), context.pip_install()
        .arg("flask>=3.0.2")
        .arg("WerkZeug<1.0.0")
        .arg("--strict"), @r"
    success: false
    exit_code: 1
    ----- stdout -----

    ----- stderr -----
      × No solution found when resolving dependencies:
      ╰─▶ Because only flask<=3.0.2 is available and flask==3.0.2 depends on werkzeug>=3.0.0, we can conclude that flask>=3.0.2 depends on werkzeug>=3.0.0.
          And because you require flask>=3.0.2 and werkzeug<1.0.0, we can conclude that your requirements are unsatisfiable.
    See [UV_LOG_DIR]/pip_install.log for detailed logs
    ");
}

/// Install a package from the command line into a virtual environment.
#[test]
fn install_package() {
    let context = TestContext::new("3.12");

    // Install Flask.
    uv_snapshot!(context.pip_install()
        .arg("Flask")
        .arg("--strict"), @r###"
    success: true
    exit_code: 0
    ----- stdout -----

    ----- stderr -----
    Resolved 7 packages in [TIME]
    Prepared 7 packages in [TIME]
    Installed 7 packages in [TIME]
     + blinker==1.7.0
     + click==8.1.7
     + flask==3.0.2
     + itsdangerous==2.1.2
     + jinja2==3.1.3
     + markupsafe==2.1.5
     + werkzeug==3.0.1
    "###
    );

    context.assert_command("import flask").success();
}

/// Install a package from a `requirements.txt` into a virtual environment.
#[test]
fn install_requirements_txt() -> Result<()> {
    let context = TestContext::new("3.12");

    // Install Flask.
    let requirements_txt = context.temp_dir.child("requirements.txt");
    requirements_txt.write_str("Flask")?;

    uv_snapshot!(context.pip_install()
        .arg("-r")
        .arg("requirements.txt")
        .arg("--strict"), @r###"
    success: true
    exit_code: 0
    ----- stdout -----

    ----- stderr -----
    Resolved 7 packages in [TIME]
    Prepared 7 packages in [TIME]
    Installed 7 packages in [TIME]
     + blinker==1.7.0
     + click==8.1.7
     + flask==3.0.2
     + itsdangerous==2.1.2
     + jinja2==3.1.3
     + markupsafe==2.1.5
     + werkzeug==3.0.1
    "###
    );

    context.assert_command("import flask").success();

    // Install Jinja2 (which should already be installed, but shouldn't remove other packages).
    let requirements_txt = context.temp_dir.child("requirements.txt");
    requirements_txt.write_str("Jinja2")?;

    uv_snapshot!(context.pip_install()
        .arg("-r")
        .arg("requirements.txt")
        .arg("--strict"), @r###"
    success: true
    exit_code: 0
    ----- stdout -----

    ----- stderr -----
    Audited 1 package in [TIME]
    "###
    );

    context.assert_command("import flask").success();

    Ok(())
}

/// Warn (but don't fail) when unsupported flags are set in the `requirements.txt`.
#[test]
fn install_unsupported_flag() -> Result<()> {
    let context = TestContext::new("3.12");

    let requirements_txt = context.temp_dir.child("requirements.txt");
    requirements_txt.write_str(indoc! {r"
        --pre
        --prefer-binary :all:
        iniconfig
    "})?;

    uv_snapshot!(context.pip_install()
        .arg("-r")
        .arg("requirements.txt")
        .arg("--strict"), @r###"
    success: true
    exit_code: 0
    ----- stdout -----

    ----- stderr -----
    warning: Ignoring unsupported option in `requirements.txt`: `--pre` (hint: pass `--pre` on the command line instead)
    warning: Ignoring unsupported option in `requirements.txt`: `--prefer-binary`
    Resolved 1 package in [TIME]
    Prepared 1 package in [TIME]
    Installed 1 package in [TIME]
     + iniconfig==2.0.0
    "###
    );

    Ok(())
}

/// Install a requirements file with pins that conflict
///
/// This is likely to occur in the real world when compiled on one platform then installed on another.
#[test]
fn install_requirements_txt_conflicting_pins() -> Result<()> {
    let context = TestContext::new("3.12");

    let requirements_txt = context.temp_dir.child("requirements.txt");

    // We pin `click` to a conflicting requirement
    requirements_txt.write_str(
        r"
blinker==1.7.0
click==7.0.0
flask==3.0.2
itsdangerous==2.1.2
jinja2==3.1.3
markupsafe==2.1.5
werkzeug==3.0.1
",
    )?;

    uv_snapshot!(context.filters(), context.pip_install()
        .arg("-r")
        .arg("requirements.txt")
        .arg("--strict"), @r"
    success: false
    exit_code: 1
    ----- stdout -----

    ----- stderr -----
      × No solution found when resolving dependencies:
      ╰─▶ Because flask==3.0.2 depends on click>=8.1.3 and you require click==7.0.0, we can conclude that your requirements and flask==3.0.2 are incompatible.
          And because you require flask==3.0.2, we can conclude that your requirements are unsatisfiable.
    See [UV_LOG_DIR]/pip_install.log for detailed logs
    "
    );

    Ok(())
}

/// Install a `pyproject.toml` file with a `poetry` section.
#[test]
fn install_pyproject_toml_poetry() -> Result<()> {
    let context = TestContext::new("3.12");
    let pyproject_toml = context.temp_dir.child("pyproject.toml");
    pyproject_toml.write_str(
        r#"[tool.poetry]
name = "poetry-editable"
version = "0.1.0"
description = ""
authors = ["Astral Software Inc. <hey@astral.sh>"]

[tool.poetry.dependencies]
python = "^3.10"
anyio = "^3"
iniconfig = { version = "*", optional = true }

[tool.poetry.extras]
test = ["iniconfig"]

[build-system]
requires = ["poetry-core"]
build-backend = "poetry.core.masonry.api"
"#,
    )?;

    uv_snapshot!(context.pip_install()
            .arg("-r")
            .arg("pyproject.toml")
            .arg("--extra")
            .arg("test"), @r###"
    success: true
    exit_code: 0
    ----- stdout -----

    ----- stderr -----
    Resolved 4 packages in [TIME]
    Prepared 4 packages in [TIME]
    Installed 4 packages in [TIME]
     + anyio==3.7.1
     + idna==3.6
     + iniconfig==2.0.0
     + sniffio==1.3.1
    "###
    );

    Ok(())
}

/// Respect installed versions when resolving.
#[test]
fn respect_installed_and_reinstall() -> Result<()> {
    let context = TestContext::new("3.12");

    // Install Flask.
    let requirements_txt = context.temp_dir.child("requirements.txt");
    requirements_txt.write_str("Flask==2.3.2")?;

    uv_snapshot!(context.pip_install()
        .arg("-r")
        .arg("requirements.txt")
        .arg("--strict"), @r###"
    success: true
    exit_code: 0
    ----- stdout -----

    ----- stderr -----
    Resolved 7 packages in [TIME]
    Prepared 7 packages in [TIME]
    Installed 7 packages in [TIME]
     + blinker==1.7.0
     + click==8.1.7
     + flask==2.3.2
     + itsdangerous==2.1.2
     + jinja2==3.1.3
     + markupsafe==2.1.5
     + werkzeug==3.0.1
    "###
    );

    context.assert_command("import flask").success();

    // Re-install Flask. We should respect the existing version.
    let requirements_txt = context.temp_dir.child("requirements.txt");
    requirements_txt.write_str("Flask")?;

    uv_snapshot!(context.pip_install()
        .arg("-r")
        .arg("requirements.txt")
        .arg("--strict"), @r###"
    success: true
    exit_code: 0
    ----- stdout -----

    ----- stderr -----
    Audited 1 package in [TIME]
    "###
    );

    context.assert_command("import flask").success();

    // Install a newer version of Flask. We should upgrade it.
    let requirements_txt = context.temp_dir.child("requirements.txt");
    requirements_txt.write_str("Flask==2.3.3")?;

    let context = context.with_filtered_counts();
    uv_snapshot!(context.filters(), context.pip_install()
        .arg("-r")
        .arg("requirements.txt")
        .arg("--strict"), @r###"
    success: true
    exit_code: 0
    ----- stdout -----

    ----- stderr -----
    Resolved [N] packages in [TIME]
    Prepared [N] packages in [TIME]
    Uninstalled [N] packages in [TIME]
    Installed [N] packages in [TIME]
     - flask==2.3.2
     + flask==2.3.3
    "###
    );

    // Re-install Flask. We should upgrade it.
    let requirements_txt = context.temp_dir.child("requirements.txt");
    requirements_txt.write_str("Flask")?;

    uv_snapshot!(context.filters(), context.pip_install()
        .arg("-r")
        .arg("requirements.txt")
        .arg("--reinstall-package")
        .arg("Flask")
        .arg("--strict"), @r###"
    success: true
    exit_code: 0
    ----- stdout -----

    ----- stderr -----
    Resolved [N] packages in [TIME]
    Prepared [N] packages in [TIME]
    Uninstalled [N] packages in [TIME]
    Installed [N] packages in [TIME]
     - flask==2.3.3
     + flask==3.0.2
    "###
    );

    // Re-install Flask. We should install even though the version is current
    let requirements_txt = context.temp_dir.child("requirements.txt");
    requirements_txt.write_str("Flask")?;

    uv_snapshot!(context.filters(), context.pip_install()
        .arg("-r")
        .arg("requirements.txt")
        .arg("--reinstall-package")
        .arg("Flask")
        .arg("--strict"), @r###"
    success: true
    exit_code: 0
    ----- stdout -----

    ----- stderr -----
    Resolved [N] packages in [TIME]
    Prepared [N] packages in [TIME]
    Uninstalled [N] packages in [TIME]
    Installed [N] packages in [TIME]
     ~ flask==3.0.2
    "###
    );

    Ok(())
}

/// Respect installed versions when resolving.
#[test]
fn reinstall_extras() -> Result<()> {
    let context = TestContext::new("3.12");

    // Install httpx.
    let requirements_txt = context.temp_dir.child("requirements.txt");
    requirements_txt.write_str("httpx")?;

    uv_snapshot!(context.pip_install()
        .arg("-r")
        .arg("requirements.txt")
        .arg("--strict"), @r###"
    success: true
    exit_code: 0
    ----- stdout -----

    ----- stderr -----
    Resolved 7 packages in [TIME]
    Prepared 7 packages in [TIME]
    Installed 7 packages in [TIME]
     + anyio==4.3.0
     + certifi==2024.2.2
     + h11==0.14.0
     + httpcore==1.0.4
     + httpx==0.27.0
     + idna==3.6
     + sniffio==1.3.1
    "###
    );

    context.assert_command("import httpx").success();

    // Re-install httpx, with an extra.
    let requirements_txt = context.temp_dir.child("requirements.txt");
    requirements_txt.write_str("httpx[http2]")?;

    uv_snapshot!(context.pip_install()
        .arg("-r")
        .arg("requirements.txt")
        .arg("--strict"), @r###"
    success: true
    exit_code: 0
    ----- stdout -----

    ----- stderr -----
    Resolved 10 packages in [TIME]
    Prepared 3 packages in [TIME]
    Installed 3 packages in [TIME]
     + h2==4.1.0
     + hpack==4.0.0
     + hyperframe==6.0.1
    "###
    );

    context.assert_command("import httpx").success();

    Ok(())
}

/// Warn, but don't fail, when uninstalling incomplete packages.
#[test]
fn reinstall_incomplete() -> Result<()> {
    let context = TestContext::new("3.12");

    // Install anyio.
    let requirements_txt = context.temp_dir.child("requirements.txt");
    requirements_txt.write_str("anyio==3.7.0")?;

    uv_snapshot!(context.pip_install()
        .arg("-r")
        .arg("requirements.txt"), @r###"
    success: true
    exit_code: 0
    ----- stdout -----

    ----- stderr -----
    Resolved 3 packages in [TIME]
    Prepared 3 packages in [TIME]
    Installed 3 packages in [TIME]
     + anyio==3.7.0
     + idna==3.6
     + sniffio==1.3.1
    "###
    );

    // Manually remove the `RECORD` file.
    fs_err::remove_file(context.site_packages().join("anyio-3.7.0.dist-info/RECORD"))?;

    // Re-install anyio.
    let requirements_txt = context.temp_dir.child("requirements.txt");
    requirements_txt.write_str("anyio==4.0.0")?;

    uv_snapshot!(context.filters(), context.pip_install()
        .arg("-r")
        .arg("requirements.txt"), @r###"
    success: true
    exit_code: 0
    ----- stdout -----

    ----- stderr -----
    Resolved 3 packages in [TIME]
    Prepared 1 package in [TIME]
    warning: Failed to uninstall package at [SITE_PACKAGES]/anyio-3.7.0.dist-info due to missing `RECORD` file. Installation may result in an incomplete environment.
    Uninstalled 1 package in [TIME]
    Installed 1 package in [TIME]
     - anyio==3.7.0
     + anyio==4.0.0
    "###
    );

    Ok(())
}

#[test]
fn exact_install_removes_extraneous_packages() -> Result<()> {
    let context = TestContext::new("3.12").with_filtered_counts();
    // Install anyio
    let requirements_txt = context.temp_dir.child("requirements.txt");
    requirements_txt.write_str("anyio==3.7.0")?;

    uv_snapshot!(context.filters(), context.pip_install()
        .arg("--exact")
        .arg("-r")
        .arg("requirements.txt"), @r###"
    success: true
    exit_code: 0
    ----- stdout -----

    ----- stderr -----
    Resolved [N] packages in [TIME]
    Prepared [N] packages in [TIME]
    Installed [N] packages in [TIME]
     + anyio==3.7.0
     + idna==3.6
     + sniffio==1.3.1
    "###
    );

    // Install flask
    uv_snapshot!(context.filters(), context.pip_install()
        .arg("flask"), @r###"
    success: true
    exit_code: 0
    ----- stdout -----

    ----- stderr -----
    Resolved [N] packages in [TIME]
    Prepared [N] packages in [TIME]
    Installed [N] packages in [TIME]
     + blinker==1.7.0
     + click==8.1.7
     + flask==3.0.2
     + itsdangerous==2.1.2
     + jinja2==3.1.3
     + markupsafe==2.1.5
     + werkzeug==3.0.1
    "###
    );

    // Install requirements file with exact flag removes flask and flask dependencies.
    uv_snapshot!(context.filters(), context.pip_install()
        .arg("--exact")
        .arg("-r")
        .arg("requirements.txt"), @r###"
    success: true
    exit_code: 0
    ----- stdout -----

    ----- stderr -----
    Resolved [N] packages in [TIME]
    Uninstalled [N] packages in [TIME]
     - blinker==1.7.0
     - click==8.1.7
     - flask==3.0.2
     - itsdangerous==2.1.2
     - jinja2==3.1.3
     - markupsafe==2.1.5
     - werkzeug==3.0.1
    "###
    );

    // Install flask again
    uv_snapshot!(context.filters(), context.pip_install()
        .arg("flask"), @r###"
    success: true
    exit_code: 0
    ----- stdout -----

    ----- stderr -----
    Resolved [N] packages in [TIME]
    Installed [N] packages in [TIME]
     + blinker==1.7.0
     + click==8.1.7
     + flask==3.0.2
     + itsdangerous==2.1.2
     + jinja2==3.1.3
     + markupsafe==2.1.5
     + werkzeug==3.0.1
    "###
    );

    requirements_txt.write_str(indoc! {r"
        anyio==3.7.0
        flit_core<4.0.0
        "
    })?;

    // Install requirements file with exact flag installs flit_core and removes flask and flask dependencies.
    uv_snapshot!(context.filters(), context.pip_install()
        .arg("--exact")
        .arg("-r")
        .arg("requirements.txt"), @r###"
    success: true
    exit_code: 0
    ----- stdout -----

    ----- stderr -----
    Resolved [N] packages in [TIME]
    Prepared [N] packages in [TIME]
    Uninstalled [N] packages in [TIME]
    Installed [N] packages in [TIME]
     - blinker==1.7.0
     - click==8.1.7
     - flask==3.0.2
     + flit-core==3.9.0
     - itsdangerous==2.1.2
     - jinja2==3.1.3
     - markupsafe==2.1.5
     - werkzeug==3.0.1
    "###
    );

    Ok(())
}

/// Like `pip`, we (unfortunately) allow incompatible environments.
#[test]
fn allow_incompatibilities() -> Result<()> {
    let context = TestContext::new("3.12");

    // Install Flask, which relies on `Werkzeug>=3.0.0`.
    let requirements_txt = context.temp_dir.child("requirements.txt");
    requirements_txt.write_str("Flask")?;

    uv_snapshot!(context.pip_install()
        .arg("-r")
        .arg("requirements.txt")
        .arg("--strict"), @r###"
    success: true
    exit_code: 0
    ----- stdout -----

    ----- stderr -----
    Resolved 7 packages in [TIME]
    Prepared 7 packages in [TIME]
    Installed 7 packages in [TIME]
     + blinker==1.7.0
     + click==8.1.7
     + flask==3.0.2
     + itsdangerous==2.1.2
     + jinja2==3.1.3
     + markupsafe==2.1.5
     + werkzeug==3.0.1
    "###
    );

    context.assert_command("import flask").success();

    // Install an incompatible version of Jinja2.
    let requirements_txt = context.temp_dir.child("requirements.txt");
    requirements_txt.write_str("jinja2==2.11.3")?;

    uv_snapshot!(context.pip_install()
        .arg("-r")
        .arg("requirements.txt")
        .arg("--strict"), @r###"
    success: true
    exit_code: 0
    ----- stdout -----

    ----- stderr -----
    Resolved 2 packages in [TIME]
    Prepared 1 package in [TIME]
    Uninstalled 1 package in [TIME]
    Installed 1 package in [TIME]
     - jinja2==3.1.3
     + jinja2==2.11.3
    warning: The package `flask` requires `jinja2>=3.1.2`, but `2.11.3` is installed
    "###
    );

    // This no longer works, since we have an incompatible version of Jinja2.
    context.assert_command("import flask").failure();

    Ok(())
}

#[test]
fn install_extras() -> Result<()> {
    let context = TestContext::new("3.12");

    // Request extras for an editable path
    uv_snapshot!(context.filters(), context.pip_install()
        .arg("--all-extras")
        .arg("-e")
        .arg(context.workspace_root.join("scripts/packages/poetry_editable")), @r"
    success: false
    exit_code: 2
    ----- stdout -----

    ----- stderr -----
    error: Requesting extras requires a `pyproject.toml`, `setup.cfg`, or `setup.py` file. Use `<dir>[extra]` syntax or `-r <file>` instead.
    See [UV_LOG_DIR]/pip_install.log for detailed logs
    "
    );

    // Request extras for a source tree
    uv_snapshot!(context.filters(), context.pip_install()
        .arg("--all-extras")
        .arg(context.workspace_root.join("scripts/packages/poetry_editable")), @r"
    success: false
    exit_code: 2
    ----- stdout -----

    ----- stderr -----
    error: Requesting extras requires a `pyproject.toml`, `setup.cfg`, or `setup.py` file. Use `package[extra]` syntax instead.
    See [UV_LOG_DIR]/pip_install.log for detailed logs
    "
    );

    let requirements_txt = context.temp_dir.child("requirements.txt");
    requirements_txt.write_str("anyio==3.7.0")?;

    // Request extras for a requirements file
    uv_snapshot!(context.filters(), context.pip_install()
        .arg("--all-extras")
        .arg("-r").arg("requirements.txt"), @r"
    success: false
    exit_code: 2
    ----- stdout -----

    ----- stderr -----
    error: Requesting extras requires a `pyproject.toml`, `setup.cfg`, or `setup.py` file. Use `package[extra]` syntax instead.
    See [UV_LOG_DIR]/pip_install.log for detailed logs
    "
    );

    let pyproject_toml = context.temp_dir.child("pyproject.toml");
    pyproject_toml.write_str(
        r#"
[project]
name = "project"
version = "0.1.0"
dependencies = ["anyio==3.7.0"]
"#,
    )?;

    uv_snapshot!(context.filters(), context.pip_install()
        .arg("--all-extras")
        .arg("-r").arg("pyproject.toml"), @r###"
    success: true
    exit_code: 0
    ----- stdout -----

    ----- stderr -----
    Resolved 3 packages in [TIME]
    Prepared 3 packages in [TIME]
    Installed 3 packages in [TIME]
     + anyio==3.7.0
     + idna==3.6
     + sniffio==1.3.1
    "###
    );

    Ok(())
}

#[test]
fn install_editable() {
    let context = TestContext::new("3.12");

    // Install the editable package.
    uv_snapshot!(context.filters(), context.pip_install()
        .arg("-e")
        .arg(context.workspace_root.join("scripts/packages/poetry_editable")), @r###"
    success: true
    exit_code: 0
    ----- stdout -----

    ----- stderr -----
    Resolved 4 packages in [TIME]
    Prepared 4 packages in [TIME]
    Installed 4 packages in [TIME]
     + anyio==4.3.0
     + idna==3.6
     + poetry-editable==0.1.0 (from file://[WORKSPACE]/scripts/packages/poetry_editable)
     + sniffio==1.3.1
    "###
    );

    // Install it again (no-op).
    uv_snapshot!(context.filters(), context.pip_install()
        .arg("-e")
        .arg(context.workspace_root.join("scripts/packages/poetry_editable")), @r###"
    success: true
    exit_code: 0
    ----- stdout -----

    ----- stderr -----
    Audited 1 package in [TIME]
    "###
    );

    // Add another, non-editable dependency.
    uv_snapshot!(context.filters(), context.pip_install()
        .arg("-e")
        .arg(context.workspace_root.join("scripts/packages/poetry_editable"))
        .arg("black"), @r###"
    success: true
    exit_code: 0
    ----- stdout -----

    ----- stderr -----
    Resolved 10 packages in [TIME]
    Prepared 6 packages in [TIME]
    Installed 6 packages in [TIME]
     + black==24.3.0
     + click==8.1.7
     + mypy-extensions==1.0.0
     + packaging==24.0
     + pathspec==0.12.1
     + platformdirs==4.2.0
    "###
    );
}

#[test]
fn install_editable_and_registry() {
    let context = TestContext::new("3.12");

    // Install the registry-based version of Black.
    uv_snapshot!(context.filters(), context.pip_install()
        .arg("black"), @r###"
    success: true
    exit_code: 0
    ----- stdout -----

    ----- stderr -----
    Resolved 6 packages in [TIME]
    Prepared 6 packages in [TIME]
    Installed 6 packages in [TIME]
     + black==24.3.0
     + click==8.1.7
     + mypy-extensions==1.0.0
     + packaging==24.0
     + pathspec==0.12.1
     + platformdirs==4.2.0
    "###
    );

    // Install the editable version of Black. This should remove the registry-based version.
    uv_snapshot!(context.filters(), context.pip_install()
        .arg("-e")
        .arg(context.workspace_root.join("scripts/packages/black_editable")), @r###"
    success: true
    exit_code: 0
    ----- stdout -----

    ----- stderr -----
    Resolved 1 package in [TIME]
    Prepared 1 package in [TIME]
    Uninstalled 1 package in [TIME]
    Installed 1 package in [TIME]
     - black==24.3.0
     + black==0.1.0 (from file://[WORKSPACE]/scripts/packages/black_editable)
    "###
    );

    // Re-install the registry-based version of Black. This should be a no-op, since we have a
    // version of Black installed (the editable version) that satisfies the requirements.
    uv_snapshot!(context.filters(), context.pip_install()
        .arg("black")
        .arg("--strict"), @r###"
    success: true
    exit_code: 0
    ----- stdout -----

    ----- stderr -----
    Audited 1 package in [TIME]
    "###
    );

    let context = context.with_filtered_counts();
    // Re-install Black at a specific version. This should replace the editable version.
    uv_snapshot!(context.filters(), context.pip_install()
        .arg("black==23.10.0"), @r###"
    success: true
    exit_code: 0
    ----- stdout -----

    ----- stderr -----
    Resolved [N] packages in [TIME]
    Prepared [N] packages in [TIME]
    Uninstalled [N] packages in [TIME]
    Installed [N] packages in [TIME]
     - black==0.1.0 (from file://[WORKSPACE]/scripts/packages/black_editable)
     + black==23.10.0
    "###
    );
}

#[test]
fn install_editable_no_binary() {
    let context = TestContext::new("3.12");

    // Install the editable package with no-binary enabled
    uv_snapshot!(context.filters(), context.pip_install()
        .arg("-e")
        .arg(context.workspace_root.join("scripts/packages/black_editable"))
        .arg("--no-binary")
        .arg(":all:"), @r###"
    success: true
    exit_code: 0
    ----- stdout -----

    ----- stderr -----
    Resolved 1 package in [TIME]
    Prepared 1 package in [TIME]
    Installed 1 package in [TIME]
     + black==0.1.0 (from file://[WORKSPACE]/scripts/packages/black_editable)
    "###
    );
}

#[test]
fn install_editable_compatible_constraint() -> Result<()> {
    let context = TestContext::new("3.12");

    let constraints_txt = context.temp_dir.child("constraints.txt");
    constraints_txt.write_str("black==0.1.0")?;

    // Install the editable package with a compatible constraint.
    uv_snapshot!(context.filters(), context.pip_install()
        .arg("-e")
        .arg(context.workspace_root.join("scripts/packages/black_editable"))
        .arg("--constraint")
        .arg("constraints.txt"), @r###"
    success: true
    exit_code: 0
    ----- stdout -----

    ----- stderr -----
    Resolved 1 package in [TIME]
    Prepared 1 package in [TIME]
    Installed 1 package in [TIME]
     + black==0.1.0 (from file://[WORKSPACE]/scripts/packages/black_editable)
    "###
    );

    Ok(())
}

#[test]
fn install_editable_incompatible_constraint_version() -> Result<()> {
    let context = TestContext::new("3.12");

    let constraints_txt = context.temp_dir.child("constraints.txt");
    constraints_txt.write_str("black>0.1.0")?;

    // Install the editable package with an incompatible constraint.
    uv_snapshot!(context.filters(), context.pip_install()
        .arg("-e")
        .arg(context.workspace_root.join("scripts/packages/black_editable"))
        .arg("--constraint")
        .arg("constraints.txt"), @r"
    success: false
    exit_code: 1
    ----- stdout -----

    ----- stderr -----
      × No solution found when resolving dependencies:
      ╰─▶ Because only black<=0.1.0 is available and you require black>0.1.0, we can conclude that your requirements are unsatisfiable.
    See [UV_LOG_DIR]/pip_install.log for detailed logs
    "
    );

    Ok(())
}

#[test]
fn install_editable_incompatible_constraint_url() -> Result<()> {
    let context = TestContext::new("3.12");

    let constraints_txt = context.temp_dir.child("constraints.txt");
    constraints_txt.write_str("black @ https://files.pythonhosted.org/packages/0f/89/294c9a6b6c75a08da55e9d05321d0707e9418735e3062b12ef0f54c33474/black-24.4.2-py3-none-any.whl")?;

    // Install the editable package with an incompatible constraint.
    uv_snapshot!(context.filters(), context.pip_install()
        .arg("-e")
        .arg(context.workspace_root.join("scripts/packages/black_editable"))
        .arg("--constraint")
        .arg("constraints.txt"), @r"
    success: false
    exit_code: 2
    ----- stdout -----

    ----- stderr -----
    error: Requirements contain conflicting URLs for package `black`:
    - [WORKSPACE]/scripts/packages/black_editable
    - https://files.pythonhosted.org/packages/0f/89/294c9a6b6c75a08da55e9d05321d0707e9418735e3062b12ef0f54c33474/black-24.4.2-py3-none-any.whl
    See [UV_LOG_DIR]/pip_install.log for detailed logs
    "
    );

    Ok(())
}

#[test]
fn install_editable_pep_508_requirements_txt() -> Result<()> {
    let context = TestContext::new("3.12");

    let requirements_txt = context.temp_dir.child("requirements.txt");
    requirements_txt.write_str(&indoc::formatdoc! {r"
        -e black[d] @ file://{workspace_root}/scripts/packages/black_editable
        ",
        workspace_root = context.workspace_root.simplified_display(),
    })?;

    uv_snapshot!(context.filters(), context.pip_install()
        .arg("-r")
        .arg("requirements.txt"), @r###"
    success: true
    exit_code: 0
    ----- stdout -----

    ----- stderr -----
    Resolved 8 packages in [TIME]
    Prepared 8 packages in [TIME]
    Installed 8 packages in [TIME]
     + aiohttp==3.9.3
     + aiosignal==1.3.1
     + attrs==23.2.0
     + black==0.1.0 (from file://[WORKSPACE]/scripts/packages/black_editable)
     + frozenlist==1.4.1
     + idna==3.6
     + multidict==6.0.5
     + yarl==1.9.4
    "###
    );

    requirements_txt.write_str(&indoc::formatdoc! {r"
        --editable black[d] @ file://{workspace_root}/scripts/packages/black_editable
        ",
        workspace_root = context.workspace_root.simplified_display(),
    })?;

    uv_snapshot!(context.filters(), context.pip_install()
        .arg("-r")
        .arg("requirements.txt"), @r###"
    success: true
    exit_code: 0
    ----- stdout -----

    ----- stderr -----
    Audited 1 package in [TIME]
    "###
    );

    requirements_txt.write_str(&indoc::formatdoc! {r"
        --editable=black[d] @ file://{workspace_root}/scripts/packages/black_editable
        ",
        workspace_root = context.workspace_root.simplified_display(),
    })?;

    uv_snapshot!(context.filters(), context.pip_install()
        .arg("-r")
        .arg("requirements.txt"), @r###"
    success: true
    exit_code: 0
    ----- stdout -----

    ----- stderr -----
    Audited 1 package in [TIME]
    "###
    );

    requirements_txt.write_str(&indoc::formatdoc! {r"
        --editable= black[d] @ file://{workspace_root}/scripts/packages/black_editable
        ",
        workspace_root = context.workspace_root.simplified_display(),
    })?;

    uv_snapshot!(context.filters(), context.pip_install()
        .arg("-r")
        .arg("requirements.txt"), @r###"
    success: true
    exit_code: 0
    ----- stdout -----

    ----- stderr -----
    Audited 1 package in [TIME]
    "###
    );

    Ok(())
}

#[test]
fn install_editable_pep_508_cli() {
    let context = TestContext::new("3.12");

    uv_snapshot!(context.filters(), context.pip_install()
        .arg("-e")
        .arg(format!("black[d] @ file://{workspace_root}/scripts/packages/black_editable", workspace_root = context.workspace_root.simplified_display())), @r###"
    success: true
    exit_code: 0
    ----- stdout -----

    ----- stderr -----
    Resolved 8 packages in [TIME]
    Prepared 8 packages in [TIME]
    Installed 8 packages in [TIME]
     + aiohttp==3.9.3
     + aiosignal==1.3.1
     + attrs==23.2.0
     + black==0.1.0 (from file://[WORKSPACE]/scripts/packages/black_editable)
     + frozenlist==1.4.1
     + idna==3.6
     + multidict==6.0.5
     + yarl==1.9.4
    "###
    );
}

#[test]
fn install_editable_bare_cli() {
    let context = TestContext::new("3.12");

    let packages_dir = context.workspace_root.join("scripts/packages");

    uv_snapshot!(context.filters(), context.pip_install()
        .arg("-e")
        .arg("black_editable")
        .current_dir(&packages_dir), @r###"
    success: true
    exit_code: 0
    ----- stdout -----

    ----- stderr -----
    Using Python 3.12.[X] environment at: [VENV]/
    Resolved 1 package in [TIME]
    Prepared 1 package in [TIME]
    Installed 1 package in [TIME]
     + black==0.1.0 (from file://[WORKSPACE]/scripts/packages/black_editable)
    "###
    );
}

#[test]
fn install_editable_bare_requirements_txt() -> Result<()> {
    let context = TestContext::new("3.12");

    let requirements_txt = context.temp_dir.child("requirements.txt");
    requirements_txt.write_str("-e black_editable")?;

    let packages_dir = context.workspace_root.join("scripts/packages");

    uv_snapshot!(context.filters(), context.pip_install()
        .arg("-r")
        .arg(requirements_txt.path())
        .current_dir(&packages_dir), @r###"
    success: true
    exit_code: 0
    ----- stdout -----

    ----- stderr -----
    Using Python 3.12.[X] environment at: [VENV]/
    Resolved 1 package in [TIME]
    Prepared 1 package in [TIME]
    Installed 1 package in [TIME]
     + black==0.1.0 (from file://[WORKSPACE]/scripts/packages/black_editable)
    "###
    );

    Ok(())
}

#[test]
fn invalid_editable_no_url() -> Result<()> {
    let context = TestContext::new("3.12");

    let requirements_txt = context.temp_dir.child("requirements.txt");
    requirements_txt.write_str("-e black==0.1.0")?;

    uv_snapshot!(context.filters(), context.pip_install()
        .arg("-r")
        .arg("requirements.txt"), @r"
    success: false
    exit_code: 2
    ----- stdout -----

    ----- stderr -----
    error: Unsupported editable requirement in `requirements.txt`
      Caused by: Editable `black` must refer to a local directory, not a versioned package
    See [UV_LOG_DIR]/pip_install.log for detailed logs
    "
    );

    Ok(())
}

#[test]
fn invalid_editable_unnamed_https_url() -> Result<()> {
    let context = TestContext::new("3.12");

    let requirements_txt = context.temp_dir.child("requirements.txt");
    requirements_txt.write_str("-e https://files.pythonhosted.org/packages/0f/89/294c9a6b6c75a08da55e9d05321d0707e9418735e3062b12ef0f54c33474/black-24.4.2-py3-none-any.whl")?;

    uv_snapshot!(context.filters(), context.pip_install()
        .arg("-r")
        .arg("requirements.txt"), @r"
    success: false
    exit_code: 2
    ----- stdout -----

    ----- stderr -----
    error: Unsupported editable requirement in `requirements.txt`
      Caused by: Editable must refer to a local directory, not an HTTPS URL: `https://files.pythonhosted.org/packages/0f/89/294c9a6b6c75a08da55e9d05321d0707e9418735e3062b12ef0f54c33474/black-24.4.2-py3-none-any.whl`
    See [UV_LOG_DIR]/pip_install.log for detailed logs
    "
    );

    Ok(())
}

#[test]
fn invalid_editable_named_https_url() -> Result<()> {
    let context = TestContext::new("3.12");

    let requirements_txt = context.temp_dir.child("requirements.txt");
    requirements_txt.write_str("-e black @ https://files.pythonhosted.org/packages/0f/89/294c9a6b6c75a08da55e9d05321d0707e9418735e3062b12ef0f54c33474/black-24.4.2-py3-none-any.whl")?;

    uv_snapshot!(context.filters(), context.pip_install()
        .arg("-r")
        .arg("requirements.txt"), @r"
    success: false
    exit_code: 2
    ----- stdout -----

    ----- stderr -----
    error: Unsupported editable requirement in `requirements.txt`
      Caused by: Editable `black` must refer to a local directory, not an HTTPS URL: `https://files.pythonhosted.org/packages/0f/89/294c9a6b6c75a08da55e9d05321d0707e9418735e3062b12ef0f54c33474/black-24.4.2-py3-none-any.whl`
    See [UV_LOG_DIR]/pip_install.log for detailed logs
    "
    );

    Ok(())
}

/// Install a source distribution that uses the `flit` build system, along with `flit`
/// at the top-level, along with `--reinstall` to force a re-download after resolution, to ensure
/// that the `flit` install and the source distribution build don't conflict.
#[test]
fn reinstall_build_system() -> Result<()> {
    let context = TestContext::new("3.12");

    let requirements_txt = context.temp_dir.child("requirements.txt");
    requirements_txt.write_str(indoc! {r"
        flit_core<4.0.0
        flask @ https://files.pythonhosted.org/packages/d8/09/c1a7354d3925a3c6c8cfdebf4245bae67d633ffda1ba415add06ffc839c5/flask-3.0.0.tar.gz
        "
    })?;

    uv_snapshot!(context.pip_install()
        .arg("--reinstall")
        .arg("-r")
        .arg("requirements.txt")
        .arg("--strict"), @r###"
    success: true
    exit_code: 0
    ----- stdout -----

    ----- stderr -----
    Resolved 8 packages in [TIME]
    Prepared 8 packages in [TIME]
    Installed 8 packages in [TIME]
     + blinker==1.7.0
     + click==8.1.7
     + flask==3.0.0 (from https://files.pythonhosted.org/packages/d8/09/c1a7354d3925a3c6c8cfdebf4245bae67d633ffda1ba415add06ffc839c5/flask-3.0.0.tar.gz)
     + flit-core==3.9.0
     + itsdangerous==2.1.2
     + jinja2==3.1.3
     + markupsafe==2.1.5
     + werkzeug==3.0.1
    "###
    );

    Ok(())
}

/// Install a package without using the remote index
#[test]
fn install_no_index() {
    let context = TestContext::new("3.12");

    uv_snapshot!(context.filters(), context.pip_install()
        .arg("Flask")
        .arg("--no-index"), @r"
    success: false
    exit_code: 1
    ----- stdout -----

    ----- stderr -----
      × No solution found when resolving dependencies:
      ╰─▶ Because flask was not found in the provided package locations and you require flask, we can conclude that your requirements are unsatisfiable.

          hint: Packages were unavailable because index lookups were disabled and no additional package locations were provided (try: `--find-links <uri>`)
    See [UV_LOG_DIR]/pip_install.log for detailed logs
    "
    );

    context.assert_command("import flask").failure();
}

/// Install a package without using the remote index
/// Covers a case where the user requests a version which should be included in the error
#[test]
fn install_no_index_version() {
    let context = TestContext::new("3.12");

    uv_snapshot!(context.filters(), context.pip_install()
        .arg("Flask==3.0.0")
        .arg("--no-index"), @r"
    success: false
    exit_code: 1
    ----- stdout -----

    ----- stderr -----
      × No solution found when resolving dependencies:
      ╰─▶ Because flask was not found in the provided package locations and you require flask==3.0.0, we can conclude that your requirements are unsatisfiable.

          hint: Packages were unavailable because index lookups were disabled and no additional package locations were provided (try: `--find-links <uri>`)
    See [UV_LOG_DIR]/pip_install.log for detailed logs
    "
    );

    context.assert_command("import flask").failure();
}

/// Install a package via --extra-index-url.
///
/// This is a regression test where previously uv would consult test.pypi.org
/// first, and if the package was found there, uv would not look at any other
/// indexes. We fixed this by flipping the priority order of indexes so that
/// test.pypi.org becomes the fallback (in this example) and the extra indexes
/// (regular PyPI) are checked first.
///
/// (Neither approach matches `pip`'s behavior, which considers versions of
/// each package from all indexes. uv stops at the first index it finds a
/// package in.)
///
/// Ref: <https://github.com/astral-sh/uv/issues/1600>
#[test]
fn install_extra_index_url_has_priority() {
    let context = TestContext::new("3.12").with_exclude_newer("2024-03-09T00:00:00Z");

    uv_snapshot!(context.pip_install()
        .arg("--index-url")
        .arg("https://test.pypi.org/simple")
        .arg("--extra-index-url")
        .arg("https://pypi.org/simple")
        // This tests what we want because BOTH of the following
        // are true: `black` is on pypi.org and test.pypi.org, AND
        // `black==24.2.0` is on pypi.org and NOT test.pypi.org. So
        // this would previously check for `black` on test.pypi.org,
        // find it, but then not find a compatible version. After
        // the fix, uv will check pypi.org first since it is given
        // priority via --extra-index-url.
        .arg("black==24.2.0")
        .arg("--no-deps"), @r###"
    success: true
    exit_code: 0
    ----- stdout -----

    ----- stderr -----
    Resolved 1 package in [TIME]
    Prepared 1 package in [TIME]
    Installed 1 package in [TIME]
     + black==24.2.0
    "###
    );

    context.assert_command("import flask").failure();
}

/// Install a package from a public GitHub repository
#[test]
#[cfg(feature = "git")]
fn install_git_public_https() {
    let context = TestContext::new("3.8");

    uv_snapshot!(
        context
        .pip_install()
        .arg("uv-public-pypackage @ git+https://github.com/astral-test/uv-public-pypackage"),
        @r###"
    success: true
    exit_code: 0
    ----- stdout -----

    ----- stderr -----
    Resolved 1 package in [TIME]
    Prepared 1 package in [TIME]
    Installed 1 package in [TIME]
     + uv-public-pypackage==0.1.0 (from git+https://github.com/astral-test/uv-public-pypackage@b270df1a2fb5d012294e9aaf05e7e0bab1e6a389)
    "###);

    context.assert_installed("uv_public_pypackage", "0.1.0");
}

/// Install a package from a public GitHub repository, omitting the `git+` prefix
#[test]
#[cfg(feature = "git")]
fn install_implicit_git_public_https() {
    let context = TestContext::new("3.8");

    uv_snapshot!(
        context
        .pip_install()
        .arg("uv-public-pypackage @ https://github.com/astral-test/uv-public-pypackage.git"),
        @r###"
    success: true
    exit_code: 0
    ----- stdout -----

    ----- stderr -----
    Resolved 1 package in [TIME]
    Prepared 1 package in [TIME]
    Installed 1 package in [TIME]
     + uv-public-pypackage==0.1.0 (from git+https://github.com/astral-test/uv-public-pypackage.git@b270df1a2fb5d012294e9aaf05e7e0bab1e6a389)
    "###);

    context.assert_installed("uv_public_pypackage", "0.1.0");
}

/// Install and update a package from a public GitHub repository
#[test]
#[cfg(feature = "git")]
fn update_ref_git_public_https() {
    let context = TestContext::new("3.8");

    uv_snapshot!(
        context
        .pip_install()
        .arg("uv-public-pypackage @ git+https://github.com/astral-test/uv-public-pypackage@0dacfd662c64cb4ceb16e6cf65a157a8b715b979"),
        @r###"
    success: true
    exit_code: 0
    ----- stdout -----

    ----- stderr -----
    Resolved 1 package in [TIME]
    Prepared 1 package in [TIME]
    Installed 1 package in [TIME]
     + uv-public-pypackage==0.1.0 (from git+https://github.com/astral-test/uv-public-pypackage@0dacfd662c64cb4ceb16e6cf65a157a8b715b979)
    "###);

    context.assert_installed("uv_public_pypackage", "0.1.0");

    // Update to a newer commit.
    uv_snapshot!(
        context
        .pip_install()
        .arg("uv-public-pypackage @ git+https://github.com/astral-test/uv-public-pypackage@b270df1a2fb5d012294e9aaf05e7e0bab1e6a389")
        .arg("--refresh"),
        @r###"
    success: true
    exit_code: 0
    ----- stdout -----

    ----- stderr -----
    Resolved 1 package in [TIME]
    Prepared 1 package in [TIME]
    Uninstalled 1 package in [TIME]
    Installed 1 package in [TIME]
     - uv-public-pypackage==0.1.0 (from git+https://github.com/astral-test/uv-public-pypackage@0dacfd662c64cb4ceb16e6cf65a157a8b715b979)
     + uv-public-pypackage==0.1.0 (from git+https://github.com/astral-test/uv-public-pypackage@b270df1a2fb5d012294e9aaf05e7e0bab1e6a389)
    "###);

    context.assert_installed("uv_public_pypackage", "0.1.0");
}

/// Install a package from a public GitHub repository at a ref that does not exist
#[test]
#[cfg(feature = "git")]
fn install_git_public_https_missing_branch_or_tag() {
    let context = TestContext::new("3.8");

    let mut filters = context.filters();
    // Windows does not style the command the same as Unix, so we must omit it from the snapshot
    filters.push(("`.*/git(.exe)? fetch .*`", "`git fetch [...]`"));
    filters.push(("exit status", "exit code"));

    uv_snapshot!(filters, context.pip_install()
        // 2.0.0 does not exist
        .arg("uv-public-pypackage @ git+https://github.com/astral-test/uv-public-pypackage@2.0.0"), @r"
    success: false
    exit_code: 1
    ----- stdout -----

    ----- stderr -----
      × Failed to download and build `uv-public-pypackage @ git+https://github.com/astral-test/uv-public-pypackage@2.0.0`
      ├─▶ Git operation failed
      ├─▶ failed to clone into: [CACHE_DIR]/git-v0/db/8dab139913c4b566
      ├─▶ failed to fetch branch or tag `2.0.0`
      ╰─▶ process didn't exit successfully: `git fetch [...]` (exit code: 128)
          --- stderr
          fatal: couldn't find remote ref refs/tags/2.0.0

    See [UV_LOG_DIR]/pip_install.log for detailed logs
    ");
}

/// Install a package from a public GitHub repository at a ref that does not exist
#[test]
#[cfg(feature = "git")]
fn install_git_public_https_missing_commit() {
    let context = TestContext::new("3.8");

    let mut filters = context.filters();
    // Windows does not style the command the same as Unix, so we must omit it from the snapshot
    filters.push(("`.*/git(.exe)? rev-parse .*`", "`git rev-parse [...]`"));
    filters.push(("exit status", "exit code"));

    // There are flakes on Windows where this irrelevant error is appended
    filters.push((
        "fatal: unable to write response end packet: Broken pipe\n",
        "",
    ));

    uv_snapshot!(filters, context.pip_install()
        // 2.0.0 does not exist
        .arg("uv-public-pypackage @ git+https://github.com/astral-test/uv-public-pypackage@79a935a7a1a0ad6d0bdf72dce0e16cb0a24a1b3b")
        , @r"
    success: false
    exit_code: 1
    ----- stdout -----

    ----- stderr -----
      × Failed to download and build `uv-public-pypackage @ git+https://github.com/astral-test/uv-public-pypackage@79a935a7a1a0ad6d0bdf72dce0e16cb0a24a1b3b`
      ├─▶ Git operation failed
      ├─▶ failed to find branch, tag, or commit `79a935a7a1a0ad6d0bdf72dce0e16cb0a24a1b3b`
      ╰─▶ process didn't exit successfully: `git rev-parse [...]` (exit code: 128)
          --- stdout
          79a935a7a1a0ad6d0bdf72dce0e16cb0a24a1b3b^0

          --- stderr
          fatal: ambiguous argument '79a935a7a1a0ad6d0bdf72dce0e16cb0a24a1b3b^0': unknown revision or path not in the working tree.
          Use '--' to separate paths from revisions, like this:
          'git <command> [<revision>...] -- [<file>...]'

    See [UV_LOG_DIR]/pip_install.log for detailed logs
    ");
}

/// Install a package from a private GitHub repository using a PAT
#[test]
#[cfg(all(not(windows), feature = "git"))]
fn install_git_private_https_pat() {
    use crate::common::decode_token;

    let context = TestContext::new("3.8");
    let token = decode_token(common::READ_ONLY_GITHUB_TOKEN);

    let filters: Vec<_> = [(token.as_str(), "***")]
        .into_iter()
        .chain(context.filters())
        .collect();

    let package = format!(
        "uv-private-pypackage@ git+https://{token}@github.com/astral-test/uv-private-pypackage"
    );

    uv_snapshot!(filters, context.pip_install().arg(package)
        , @r###"
    success: true
    exit_code: 0
    ----- stdout -----

    ----- stderr -----
    Resolved 1 package in [TIME]
    Prepared 1 package in [TIME]
    Installed 1 package in [TIME]
     + uv-private-pypackage==0.1.0 (from git+https://***@github.com/astral-test/uv-private-pypackage@d780faf0ac91257d4d5a4f0c5a0e4509608c0071)
    "###);

    context.assert_installed("uv_private_pypackage", "0.1.0");
}

/// Install a package from a private GitHub repository using a PAT
/// Include a public GitHub repository too, to ensure that the authentication is not erroneously copied over.
#[test]
#[cfg(all(not(windows), feature = "git"))]
fn install_git_private_https_pat_mixed_with_public() {
    let context = TestContext::new("3.8");
    let token = decode_token(common::READ_ONLY_GITHUB_TOKEN);

    let filters: Vec<_> = [(token.as_str(), "***")]
        .into_iter()
        .chain(context.filters())
        .collect();

    let package = format!(
        "uv-private-pypackage @ git+https://{token}@github.com/astral-test/uv-private-pypackage"
    );

    uv_snapshot!(filters, context.pip_install().arg(package).arg("uv-public-pypackage @ git+https://github.com/astral-test/uv-public-pypackage"),
    @r###"
    success: true
    exit_code: 0
    ----- stdout -----

    ----- stderr -----
    Resolved 2 packages in [TIME]
    Prepared 2 packages in [TIME]
    Installed 2 packages in [TIME]
     + uv-private-pypackage==0.1.0 (from git+https://***@github.com/astral-test/uv-private-pypackage@d780faf0ac91257d4d5a4f0c5a0e4509608c0071)
     + uv-public-pypackage==0.1.0 (from git+https://github.com/astral-test/uv-public-pypackage@b270df1a2fb5d012294e9aaf05e7e0bab1e6a389)
    "###);

    context.assert_installed("uv_private_pypackage", "0.1.0");
}

/// Install packages from multiple private GitHub repositories with separate PATS
#[test]
#[cfg(all(not(windows), feature = "git"))]
fn install_git_private_https_multiple_pat() {
    let context = TestContext::new("3.8");
    let token_1 = decode_token(common::READ_ONLY_GITHUB_TOKEN);
    let token_2 = decode_token(common::READ_ONLY_GITHUB_TOKEN_2);

    let filters: Vec<_> = [(token_1.as_str(), "***_1"), (token_2.as_str(), "***_2")]
        .into_iter()
        .chain(context.filters())
        .collect();

    let package_1 = format!(
        "uv-private-pypackage @ git+https://{token_1}@github.com/astral-test/uv-private-pypackage"
    );
    let package_2 = format!(
        "uv-private-pypackage-2 @ git+https://{token_2}@github.com/astral-test/uv-private-pypackage-2"
    );

    uv_snapshot!(filters, context.pip_install().arg(package_1).arg(package_2)
        , @r###"
    success: true
    exit_code: 0
    ----- stdout -----

    ----- stderr -----
    Resolved 2 packages in [TIME]
    Prepared 2 packages in [TIME]
    Installed 2 packages in [TIME]
     + uv-private-pypackage==0.1.0 (from git+https://***_1@github.com/astral-test/uv-private-pypackage@d780faf0ac91257d4d5a4f0c5a0e4509608c0071)
     + uv-private-pypackage-2==0.1.0 (from git+https://***_2@github.com/astral-test/uv-private-pypackage-2@45c0bec7365710f09b1f4dbca61c86dde9537e4e)
    "###);

    context.assert_installed("uv_private_pypackage", "0.1.0");
}

/// Install a package from a private GitHub repository at a specific commit using a PAT
#[test]
#[cfg(feature = "git")]
fn install_git_private_https_pat_at_ref() {
    let context = TestContext::new("3.8");
    let token = decode_token(common::READ_ONLY_GITHUB_TOKEN);

    let mut filters: Vec<_> = [(token.as_str(), "***")]
        .into_iter()
        .chain(context.filters())
        .collect();

    filters.push((r"git\+https://", ""));

    // A user is _required_ on Windows
    let user = if cfg!(windows) {
        filters.push((r"git:", ""));
        "git:"
    } else {
        ""
    };

    let package = format!("uv-private-pypackage @ git+https://{user}{token}@github.com/astral-test/uv-private-pypackage@6c09ce9ae81f50670a60abd7d95f30dd416d00ac");
    uv_snapshot!(filters, context.pip_install()
        .arg(package), @r###"
    success: true
    exit_code: 0
    ----- stdout -----

    ----- stderr -----
    Resolved 1 package in [TIME]
    Prepared 1 package in [TIME]
    Installed 1 package in [TIME]
     + uv-private-pypackage==0.1.0 (from ***@github.com/astral-test/uv-private-pypackage@6c09ce9ae81f50670a60abd7d95f30dd416d00ac)
    "###);

    context.assert_installed("uv_private_pypackage", "0.1.0");
}

/// Install a package from a private GitHub repository using a PAT and username
/// An arbitrary username is supported when using a PAT.
///
/// TODO(charlie): This test modifies the user's keyring.
/// See: <https://github.com/astral-sh/uv/issues/1980>.
#[test]
#[cfg(feature = "git")]
#[ignore]
fn install_git_private_https_pat_and_username() {
    let context = TestContext::new("3.8");
    let token = decode_token(common::READ_ONLY_GITHUB_TOKEN);
    let user = "astral-test-bot";

    let filters: Vec<_> = [(token.as_str(), "***")]
        .into_iter()
        .chain(context.filters())
        .collect();

    uv_snapshot!(filters, context.pip_install().arg(format!("uv-private-pypackage @ git+https://{user}:{token}@github.com/astral-test/uv-private-pypackage"))
        , @r###"
    success: true
    exit_code: 0
    ----- stdout -----

    ----- stderr -----
    Resolved 1 package in [TIME]
    Prepared 1 package in [TIME]
    Installed 1 package in [TIME]
     + uv-private-pypackage==0.1.0 (from git+https://astral-test-bot:***@github.com/astral-test/uv-private-pypackage@6c09ce9ae81f50670a60abd7d95f30dd416d00ac)
    "###);

    context.assert_installed("uv_private_pypackage", "0.1.0");
}

/// Install a package from a private GitHub repository using a PAT
#[test]
#[cfg(all(not(windows), feature = "git"))]
fn install_git_private_https_pat_not_authorized() {
    let context = TestContext::new("3.8");

    // A revoked token
    let token = "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";

    let mut filters = context.filters();
    filters.insert(0, (token, "***"));
    filters.push(("`.*/git fetch (.*)`", "`git fetch $1`"));

    // We provide a username otherwise (since the token is invalid), the git cli will prompt for a password
    // and hang the test
    uv_snapshot!(filters, context.pip_install()
        .arg(format!("uv-private-pypackage @ git+https://git:{token}@github.com/astral-test/uv-private-pypackage"))
        , @r"
    success: false
    exit_code: 1
    ----- stdout -----

    ----- stderr -----
      × Failed to download and build `uv-private-pypackage @ git+https://git:***@github.com/astral-test/uv-private-pypackage`
      ├─▶ Git operation failed
      ├─▶ failed to clone into: [CACHE_DIR]/git-v0/db/8401f5508e3e612d
      ╰─▶ process didn't exit successfully: `git fetch --force --update-head-ok 'https://git:***@github.com/astral-test/uv-private-pypackage' '+HEAD:refs/remotes/origin/HEAD'` (exit status: 128)
          --- stderr
          remote: Support for password authentication was removed on August 13, 2021.
          remote: Please see https://docs.github.com/get-started/getting-started-with-git/about-remote-repositories#cloning-with-https-urls for information on currently recommended modes of authentication.
          fatal: Authentication failed for 'https://github.com/astral-test/uv-private-pypackage/'
<<<<<<< HEAD

    See [UV_LOG_DIR]/pip_install.log for detailed logs
=======
>>>>>>> b180fe99
    ");
}

/// Install a package from a private GitHub repository using a PAT
/// Does not use `git`, instead installs a distribution artifact.
/// Include a public GitHub repository too, to ensure that the authentication is not erroneously copied over.
#[test]
#[cfg(not(windows))]
fn install_github_artifact_private_https_pat_mixed_with_public() {
    let context = TestContext::new("3.8");
    let token = decode_token(common::READ_ONLY_GITHUB_TOKEN);

    let filters: Vec<_> = [(token.as_str(), "***")]
        .into_iter()
        .chain(context.filters())
        .collect();

    let private_package = format!(
        "uv-private-pypackage @ https://{token}@raw.githubusercontent.com/astral-test/uv-private-pypackage/main/dist/uv_private_pypackage-0.1.0-py3-none-any.whl"
    );
    let public_package = "uv-public-pypackage @ https://raw.githubusercontent.com/astral-test/uv-public-pypackage/main/dist/uv_public_pypackage-0.1.0-py3-none-any.whl";

    uv_snapshot!(filters, context.pip_install().arg(private_package).arg(public_package),
    @r###"
    success: true
    exit_code: 0
    ----- stdout -----

    ----- stderr -----
    Resolved 2 packages in [TIME]
    Prepared 2 packages in [TIME]
    Installed 2 packages in [TIME]
     + uv-private-pypackage==0.1.0 (from https://***@raw.githubusercontent.com/astral-test/uv-private-pypackage/main/dist/uv_private_pypackage-0.1.0-py3-none-any.whl)
     + uv-public-pypackage==0.1.0 (from https://raw.githubusercontent.com/astral-test/uv-public-pypackage/main/dist/uv_public_pypackage-0.1.0-py3-none-any.whl)
    "###);

    context.assert_installed("uv_private_pypackage", "0.1.0");
}

/// Install packages from multiple private GitHub repositories with separate PATS
/// Does not use `git`, instead installs a distribution artifact.
#[test]
#[cfg(not(windows))]
fn install_github_artifact_private_https_multiple_pat() {
    let context = TestContext::new("3.8");
    let token_1 = decode_token(common::READ_ONLY_GITHUB_TOKEN);
    let token_2 = decode_token(common::READ_ONLY_GITHUB_TOKEN_2);

    let filters: Vec<_> = [(token_1.as_str(), "***_1"), (token_2.as_str(), "***_2")]
        .into_iter()
        .chain(context.filters())
        .collect();

    let package_1 = format!(
        "uv-private-pypackage @ https://astral-test-bot:{token_1}@raw.githubusercontent.com/astral-test/uv-private-pypackage/main/dist/uv_private_pypackage-0.1.0-py3-none-any.whl"
    );
    let package_2 = format!(
        "uv-private-pypackage-2 @ https://astral-test-bot:{token_2}@raw.githubusercontent.com/astral-test/uv-private-pypackage-2/main/dist/uv_private_pypackage_2-0.1.0-py3-none-any.whl"
    );

    uv_snapshot!(filters, context.pip_install().arg(package_1).arg(package_2)
        , @r###"
    success: true
    exit_code: 0
    ----- stdout -----

    ----- stderr -----
    Resolved 2 packages in [TIME]
    Prepared 2 packages in [TIME]
    Installed 2 packages in [TIME]
     + uv-private-pypackage==0.1.0 (from https://astral-test-bot:***_1@raw.githubusercontent.com/astral-test/uv-private-pypackage/main/dist/uv_private_pypackage-0.1.0-py3-none-any.whl)
     + uv-private-pypackage-2==0.1.0 (from https://astral-test-bot:***_2@raw.githubusercontent.com/astral-test/uv-private-pypackage-2/main/dist/uv_private_pypackage_2-0.1.0-py3-none-any.whl)
    "###);

    context.assert_installed("uv_private_pypackage", "0.1.0");
}

/// Fail to a package from a private GitHub repository using interactive authentication
/// It should fail gracefully, instead of silently hanging forever
/// Regression test for <https://github.com/astral-sh/uv/issues/5107>
#[test]
#[cfg(feature = "git")]
fn install_git_private_https_interactive() {
    let context = TestContext::new("3.8");

    let package = "uv-private-pypackage@ git+https://github.com/astral-test/uv-private-pypackage";

    // The path to a git binary may be arbitrary, filter and replace
    // The trailing space is load bearing, as to not match on false positives
    let filters: Vec<_> = [("\\/([[:alnum:]]*\\/)*git ", "/usr/bin/git ")]
        .into_iter()
        .chain(context.filters())
        .collect();

    uv_snapshot!(filters, context.pip_install().arg(package)
        , @r###"
    success: false
    exit_code: 1
    ----- stdout -----

    ----- stderr -----
      × Failed to download and build `uv-private-pypackage @ git+https://github.com/astral-test/uv-private-pypackage`
      ├─▶ Git operation failed
      ├─▶ failed to clone into: [CACHE_DIR]/git-v0/db/8401f5508e3e612d
      ╰─▶ process didn't exit successfully: `/usr/bin/git fetch --force --update-head-ok 'https://github.com/astral-test/uv-private-pypackage' '+HEAD:refs/remotes/origin/HEAD'` (exit status: 128)
          --- stderr
          fatal: could not read Username for 'https://github.com': terminal prompts disabled
    "###);
}

/// Install a package without using pre-built wheels.
#[test]
fn reinstall_no_binary() {
    let context = TestContext::new("3.12");

    // The first installation should use a pre-built wheel
    let mut command = context.pip_install();
    command.arg("anyio").arg("--strict");
    uv_snapshot!(
        command,
        @r###"
    success: true
    exit_code: 0
    ----- stdout -----

    ----- stderr -----
    Resolved 3 packages in [TIME]
    Prepared 3 packages in [TIME]
    Installed 3 packages in [TIME]
     + anyio==4.3.0
     + idna==3.6
     + sniffio==1.3.1
    "###
    );

    context.assert_command("import anyio").success();

    // Running installation again with `--no-binary` should be a no-op
    // The first installation should use a pre-built wheel
    let mut command = context.pip_install();
    command
        .arg("anyio")
        .arg("--no-binary")
        .arg(":all:")
        .arg("--strict");
    uv_snapshot!(command, @r###"
    success: true
    exit_code: 0
    ----- stdout -----

    ----- stderr -----
    Audited 1 package in [TIME]
    "###
    );

    context.assert_command("import anyio").success();

    // With `--reinstall`, `--no-binary` should have an affect
    let context = context.with_filtered_counts();
    let mut command = context.pip_install();
    command
        .arg("anyio")
        .arg("--no-binary")
        .arg(":all:")
        .arg("--reinstall-package")
        .arg("anyio")
        .arg("--strict");
    uv_snapshot!(context.filters(), command, @r###"
    success: true
    exit_code: 0
    ----- stdout -----

    ----- stderr -----
    Resolved [N] packages in [TIME]
    Prepared [N] packages in [TIME]
    Uninstalled [N] packages in [TIME]
    Installed [N] packages in [TIME]
     ~ anyio==4.3.0
    "###
    );

    context.assert_command("import anyio").success();
}

/// Overlapping usage of `--no-binary` and `--only-binary`
#[test]
fn install_no_binary_overrides_only_binary_all() {
    let context = TestContext::new("3.12");

    // The specific `--no-binary` should override the less specific `--only-binary`
    let mut command = context.pip_install();
    command
        .arg("anyio")
        .arg("--only-binary")
        .arg(":all:")
        .arg("--no-binary")
        .arg("idna")
        .arg("--strict");
    uv_snapshot!(
        command,
        @r###"
    success: true
    exit_code: 0
    ----- stdout -----

    ----- stderr -----
    Resolved 3 packages in [TIME]
    Prepared 3 packages in [TIME]
    Installed 3 packages in [TIME]
     + anyio==4.3.0
     + idna==3.6
     + sniffio==1.3.1
    "###
    );

    context.assert_command("import anyio").success();
}

/// Disable binaries with an environment variable
/// TODO(zanieb): This is not yet implemented
#[test]
fn install_no_binary_env() {
    let context = TestContext::new("3.12");

    let mut command = context.pip_install();
    command.arg("anyio").env("UV_NO_BINARY", "1");
    uv_snapshot!(
        command,
        @r###"
    success: true
    exit_code: 0
    ----- stdout -----

    ----- stderr -----
    Resolved 3 packages in [TIME]
    Prepared 3 packages in [TIME]
    Installed 3 packages in [TIME]
     + anyio==4.3.0
     + idna==3.6
     + sniffio==1.3.1
    "###
    );

    let mut command = context.pip_install();
    command
        .arg("anyio")
        .arg("--reinstall")
        .env("UV_NO_BINARY", "anyio");
    uv_snapshot!(
        command,
        @r###"
    success: true
    exit_code: 0
    ----- stdout -----

    ----- stderr -----
    Resolved 3 packages in [TIME]
    Prepared 3 packages in [TIME]
    Uninstalled 3 packages in [TIME]
    Installed 3 packages in [TIME]
     ~ anyio==4.3.0
     ~ idna==3.6
     ~ sniffio==1.3.1
    "###
    );

    context.assert_command("import anyio").success();

    let mut command = context.pip_install();
    command
        .arg("anyio")
        .arg("--reinstall")
        .arg("idna")
        .env("UV_NO_BINARY_PACKAGE", "idna");
    uv_snapshot!(
        command,
        @r###"
    success: true
    exit_code: 0
    ----- stdout -----

    ----- stderr -----
    Resolved 3 packages in [TIME]
    Prepared 3 packages in [TIME]
    Uninstalled 3 packages in [TIME]
    Installed 3 packages in [TIME]
     ~ anyio==4.3.0
     ~ idna==3.6
     ~ sniffio==1.3.1
    "###
    );

    context.assert_command("import idna").success();
}

/// Overlapping usage of `--no-binary` and `--only-binary`
#[test]
fn install_only_binary_overrides_no_binary_all() {
    let context = TestContext::new("3.12");

    // The specific `--only-binary` should override the less specific `--no-binary`
    let mut command = context.pip_install();
    command
        .arg("anyio")
        .arg("--no-binary")
        .arg(":all:")
        .arg("--only-binary")
        .arg("idna")
        .arg("--strict");
    uv_snapshot!(
        command,
        @r###"
    success: true
    exit_code: 0
    ----- stdout -----

    ----- stderr -----
    Resolved 3 packages in [TIME]
    Prepared 3 packages in [TIME]
    Installed 3 packages in [TIME]
     + anyio==4.3.0
     + idna==3.6
     + sniffio==1.3.1
    "###
    );

    context.assert_command("import anyio").success();
}

/// Overlapping usage of `--no-binary` and `--only-binary`
// TODO(zanieb): We should have a better error message here
#[test]
fn install_only_binary_all_and_no_binary_all() {
    let context = TestContext::new("3.12");

    // With both as `:all:` we can't install
    let mut command = context.pip_install();
    command
        .arg("anyio")
        .arg("--no-binary")
        .arg(":all:")
        .arg("--only-binary")
        .arg(":all:")
        .arg("--strict");
    uv_snapshot!(context.filters(),
        command,
        @r"
    success: false
    exit_code: 1
    ----- stdout -----

    ----- stderr -----
      × No solution found when resolving dependencies:
      ╰─▶ Because all versions of anyio have no usable wheels and you require anyio, we can conclude that your requirements are unsatisfiable.

          hint: Pre-releases are available for `anyio` in the requested range (e.g., 4.0.0rc1), but pre-releases weren't enabled (try: `--prerelease=allow`)

          hint: Wheels are required for `anyio` because building from source is disabled for all packages (i.e., with `--no-build`)
    See [UV_LOG_DIR]/pip_install.log for detailed logs
    "
    );

    context.assert_command("import anyio").failure();
}

/// Binary dependencies in the cache should be reused when the user provides `--no-build`.
#[test]
fn install_no_binary_cache() {
    let context = TestContext::new("3.12");

    // Install a binary distribution.
    uv_snapshot!(
        context.pip_install().arg("idna"),
        @r###"
    success: true
    exit_code: 0
    ----- stdout -----

    ----- stderr -----
    Resolved 1 package in [TIME]
    Prepared 1 package in [TIME]
    Installed 1 package in [TIME]
     + idna==3.6
    "###
    );

    // Re-create the virtual environment.
    context.venv().assert().success();

    // Re-install. The distribution should be installed from the cache.
    uv_snapshot!(
        context.pip_install().arg("idna"),
        @r###"
    success: true
    exit_code: 0
    ----- stdout -----

    ----- stderr -----
    Resolved 1 package in [TIME]
    Installed 1 package in [TIME]
     + idna==3.6
    "###
    );

    // Re-create the virtual environment.
    context.venv().assert().success();

    // Install with `--no-binary`. The distribution should be built from source, despite a binary
    // distribution being available in the cache.
    uv_snapshot!(
        context.pip_install().arg("idna").arg("--no-binary").arg(":all:"),
        @r###"
    success: true
    exit_code: 0
    ----- stdout -----

    ----- stderr -----
    Resolved 1 package in [TIME]
    Prepared 1 package in [TIME]
    Installed 1 package in [TIME]
     + idna==3.6
    "###
    );
}

/// Respect `--only-binary` flags in `requirements.txt`
#[test]
fn only_binary_requirements_txt() {
    let context = TestContext::new("3.12");

    let requirements_txt = context.temp_dir.child("requirements.txt");
    requirements_txt
        .write_str(indoc! {r"
        django_allauth==0.51.0
        --only-binary django_allauth
        "
        })
        .unwrap();

    uv_snapshot!(context.filters(), context.pip_install()
        .arg("-r")
        .arg("requirements.txt")
        .arg("--strict"), @r"
    success: false
    exit_code: 1
    ----- stdout -----

    ----- stderr -----
      × No solution found when resolving dependencies:
      ╰─▶ Because django-allauth==0.51.0 has no usable wheels and you require django-allauth==0.51.0, we can conclude that your requirements are unsatisfiable.

          hint: Wheels are required for `django-allauth` because building from source is disabled for `django-allauth` (i.e., with `--no-build-package django-allauth`)
    See [UV_LOG_DIR]/pip_install.log for detailed logs
    "
    );
}

/// `--only-binary` does not apply to editable requirements
#[test]
fn only_binary_editable() {
    let context = TestContext::new("3.12");

    // Install the editable package.
    uv_snapshot!(context.filters(), context.pip_install()
        .arg("--only-binary")
        .arg(":all:")
        .arg("-e")
        .arg(context.workspace_root.join("scripts/packages/anyio_local")), @r###"
    success: true
    exit_code: 0
    ----- stdout -----

    ----- stderr -----
    Resolved 1 package in [TIME]
    Prepared 1 package in [TIME]
    Installed 1 package in [TIME]
     + anyio==4.3.0+foo (from file://[WORKSPACE]/scripts/packages/anyio_local)
    "###
    );
}

/// `--only-binary` does not apply to editable requirements that depend on each other
#[test]
fn only_binary_dependent_editables() {
    let context = TestContext::new("3.12");
    let root_path = context
        .workspace_root
        .join("scripts/packages/dependent_locals");

    // Install the editable package.
    uv_snapshot!(context.filters(), context.pip_install()
        .arg("--only-binary")
        .arg(":all:")
        .arg("-e")
        .arg(root_path.join("first_local"))
        .arg("-e")
        .arg(root_path.join("second_local")), @r###"
    success: true
    exit_code: 0
    ----- stdout -----

    ----- stderr -----
    Resolved 2 packages in [TIME]
    Prepared 2 packages in [TIME]
    Installed 2 packages in [TIME]
     + first-local==0.1.0 (from file://[WORKSPACE]/scripts/packages/dependent_locals/first_local)
     + second-local==0.1.0 (from file://[WORKSPACE]/scripts/packages/dependent_locals/second_local)
    "###
    );
}

/// `--only-binary` does not apply to editable requirements, with a `setup.py` config
#[test]
fn only_binary_editable_setup_py() {
    let context = TestContext::new("3.12");

    // Install the editable package.
    uv_snapshot!(context.filters(), context.pip_install()
        .arg("--only-binary")
        .arg(":all:")
        .arg("-e")
        .arg(context.workspace_root.join("scripts/packages/setup_py_editable")), @r###"
    success: true
    exit_code: 0
    ----- stdout -----

    ----- stderr -----
    Resolved 8 packages in [TIME]
    Prepared 8 packages in [TIME]
    Installed 8 packages in [TIME]
     + anyio==4.3.0
     + certifi==2024.2.2
     + h11==0.14.0
     + httpcore==1.0.4
     + httpx==0.27.0
     + idna==3.6
     + setup-py-editable==0.0.1 (from file://[WORKSPACE]/scripts/packages/setup_py_editable)
     + sniffio==1.3.1
    "###
    );
}

/// We should not recommend `--prerelease=allow` in source distribution build failures, since we
/// don't propagate the `--prerelease` flag to the source distribution build regardless.
#[test]
fn no_prerelease_hint_source_builds() -> Result<()> {
    let context = TestContext::new("3.12").with_exclude_newer("2018-10-08");

    let pyproject_toml = context.temp_dir.child("pyproject.toml");
    pyproject_toml.write_str(indoc! {r#"
        [project]
        name = "project"
        version = "0.1.0"
        requires-python = ">=3.12"
        dependencies = []

        [build-system]
        requires = ["setuptools>=40.8.0"]
        build-backend = "setuptools.build_meta"
    "#})?;

    uv_snapshot!(context.filters(), context.pip_install().arg("."), @r"
    success: false
    exit_code: 1
    ----- stdout -----

    ----- stderr -----
    Resolved 1 package in [TIME]
      × Failed to build `project @ file://[TEMP_DIR]/`
      ├─▶ Failed to resolve requirements from `setup.py` build
      ├─▶ No solution found when resolving: `setuptools>=40.8.0`
      ╰─▶ Because only setuptools<40.8.0 is available and you require setuptools>=40.8.0, we can conclude that your requirements are unsatisfiable.
    See [UV_LOG_DIR]/pip_install.log for detailed logs
    "
    );

    Ok(())
}

#[test]
fn cache_priority() {
    let context = TestContext::new("3.12");

    // Install a specific `idna` version.
    uv_snapshot!(
        context.pip_install().arg("idna==3.6"),
        @r###"
    success: true
    exit_code: 0
    ----- stdout -----

    ----- stderr -----
    Resolved 1 package in [TIME]
    Prepared 1 package in [TIME]
    Installed 1 package in [TIME]
     + idna==3.6
    "###
    );

    // Install a lower `idna` version.
    uv_snapshot!(
        context.pip_install().arg("idna==3.0"),
        @r###"
    success: true
    exit_code: 0
    ----- stdout -----

    ----- stderr -----
    Resolved 1 package in [TIME]
    Prepared 1 package in [TIME]
    Uninstalled 1 package in [TIME]
    Installed 1 package in [TIME]
     - idna==3.6
     + idna==3.0
    "###
    );

    // Re-create the virtual environment.
    context.venv().assert().success();

    // Install `idna` without a version specifier.
    uv_snapshot!(
        context.pip_install().arg("idna"),
        @r###"
    success: true
    exit_code: 0
    ----- stdout -----

    ----- stderr -----
    Resolved 1 package in [TIME]
    Installed 1 package in [TIME]
     + idna==3.6
    "###
    );
}

/// Install a package into a virtual environment, and ensuring that the executable permissions
/// are retained.
///
/// This test uses the default link semantics. (On macOS, this is `clone`.)
#[test]
fn install_executable() {
    let context = TestContext::new("3.12");

    uv_snapshot!(context.pip_install()
        .arg("pylint==3.0.0"), @r###"
    success: true
    exit_code: 0
    ----- stdout -----

    ----- stderr -----
    Resolved 7 packages in [TIME]
    Prepared 7 packages in [TIME]
    Installed 7 packages in [TIME]
     + astroid==3.0.3
     + dill==0.3.8
     + isort==5.13.2
     + mccabe==0.7.0
     + platformdirs==4.2.0
     + pylint==3.0.0
     + tomlkit==0.12.4
    "###
    );

    // Verify that `pylint` is executable.
    let executable = context
        .venv
        .join(if cfg!(windows) { "Scripts" } else { "bin" })
        .join(format!("pylint{}", std::env::consts::EXE_SUFFIX));
    Command::new(executable).arg("--version").assert().success();
}

/// Install a package into a virtual environment using copy semantics, and ensure that the
/// executable permissions are retained.
#[test]
fn install_executable_copy() {
    let context = TestContext::new("3.12");

    uv_snapshot!(context.pip_install()
        .arg("pylint==3.0.0")
        .arg("--link-mode")
        .arg("copy"), @r###"
    success: true
    exit_code: 0
    ----- stdout -----

    ----- stderr -----
    Resolved 7 packages in [TIME]
    Prepared 7 packages in [TIME]
    Installed 7 packages in [TIME]
     + astroid==3.0.3
     + dill==0.3.8
     + isort==5.13.2
     + mccabe==0.7.0
     + platformdirs==4.2.0
     + pylint==3.0.0
     + tomlkit==0.12.4
    "###
    );

    // Verify that `pylint` is executable.
    let executable = context
        .venv
        .join(if cfg!(windows) { "Scripts" } else { "bin" })
        .join(format!("pylint{}", std::env::consts::EXE_SUFFIX));
    Command::new(executable).arg("--version").assert().success();
}

/// Install a package into a virtual environment using hardlink semantics, and ensure that the
/// executable permissions are retained.
#[test]
fn install_executable_hardlink() {
    let context = TestContext::new("3.12");

    uv_snapshot!(context.pip_install()
        .arg("pylint==3.0.0")
        .arg("--link-mode")
        .arg("hardlink"), @r###"
    success: true
    exit_code: 0
    ----- stdout -----

    ----- stderr -----
    Resolved 7 packages in [TIME]
    Prepared 7 packages in [TIME]
    Installed 7 packages in [TIME]
     + astroid==3.0.3
     + dill==0.3.8
     + isort==5.13.2
     + mccabe==0.7.0
     + platformdirs==4.2.0
     + pylint==3.0.0
     + tomlkit==0.12.4
    "###
    );

    // Verify that `pylint` is executable.
    let executable = context
        .venv
        .join(if cfg!(windows) { "Scripts" } else { "bin" })
        .join(format!("pylint{}", std::env::consts::EXE_SUFFIX));
    Command::new(executable).arg("--version").assert().success();
}

/// Install a package from the command line into a virtual environment, ignoring its dependencies.
#[test]
fn no_deps() {
    let context = TestContext::new("3.12");

    // Install Flask.
    uv_snapshot!(context.pip_install()
        .arg("Flask")
        .arg("--no-deps")
        .arg("--strict"), @r###"
    success: true
    exit_code: 0
    ----- stdout -----

    ----- stderr -----
    Resolved 1 package in [TIME]
    Prepared 1 package in [TIME]
    Installed 1 package in [TIME]
     + flask==3.0.2
    warning: The package `flask` requires `werkzeug>=3.0.0`, but it's not installed
    warning: The package `flask` requires `jinja2>=3.1.2`, but it's not installed
    warning: The package `flask` requires `itsdangerous>=2.1.2`, but it's not installed
    warning: The package `flask` requires `click>=8.1.3`, but it's not installed
    warning: The package `flask` requires `blinker>=1.6.2`, but it's not installed
    "###
    );

    context.assert_command("import flask").failure();
}

/// Install an editable package from the command line into a virtual environment, ignoring its
/// dependencies.
#[test]
fn no_deps_editable() {
    let context = TestContext::new("3.12");

    // Install the editable version of Black. This should remove the registry-based version.
    uv_snapshot!(context.filters(), context.pip_install()
        .arg("--no-deps")
        .arg("-e")
        .arg(context.workspace_root.join("scripts/packages/black_editable[dev]")), @r###"
    success: true
    exit_code: 0
    ----- stdout -----

    ----- stderr -----
    Resolved 1 package in [TIME]
    Prepared 1 package in [TIME]
    Installed 1 package in [TIME]
     + black==0.1.0 (from file://[WORKSPACE]/scripts/packages/black_editable)
    "###
    );

    context.assert_command("import black").success();
    context.assert_command("import aiohttp").failure();
}

/// Avoid downgrading already-installed packages when `--upgrade` is provided.
#[test]
fn install_no_downgrade() -> Result<()> {
    let context = TestContext::new("3.12");

    // Create a local package named `idna`.
    let idna = context.temp_dir.child("idna");
    idna.child("pyproject.toml").write_str(indoc! {r#"
        [project]
        name = "idna"
        version = "1000"
        requires-python = ">=3.12"
        dependencies = []

        [build-system]
        requires = ["setuptools>=42"]
        build-backend = "setuptools.build_meta"
    "#})?;

    // Install the local `idna`.
    uv_snapshot!(context.filters(), context.pip_install()
        .arg("./idna"), @r###"
    success: true
    exit_code: 0
    ----- stdout -----

    ----- stderr -----
    Resolved 1 package in [TIME]
    Prepared 1 package in [TIME]
    Installed 1 package in [TIME]
     + idna==1000 (from file://[TEMP_DIR]/idna)
    "###
    );

    // Install `anyio`, which depends on `idna`.
    uv_snapshot!(context.filters(), context.pip_install()
        .arg("anyio"), @r###"
    success: true
    exit_code: 0
    ----- stdout -----

    ----- stderr -----
    Resolved 3 packages in [TIME]
    Prepared 2 packages in [TIME]
    Installed 2 packages in [TIME]
     + anyio==4.3.0
     + sniffio==1.3.1
    "###
    );

    // Install `anyio` with `--upgrade`, which should retain the local `idna`.
    uv_snapshot!(context.filters(), context.pip_install()
        .arg("-U")
        .arg("anyio"), @r###"
    success: true
    exit_code: 0
    ----- stdout -----

    ----- stderr -----
    Resolved 3 packages in [TIME]
    Audited 3 packages in [TIME]
    "###
    );

    // Install `anyio` with `--reinstall`, which should downgrade `idna`.
    uv_snapshot!(context.filters(), context.pip_install()
        .arg("--reinstall")
        .arg("anyio"), @r###"
    success: true
    exit_code: 0
    ----- stdout -----

    ----- stderr -----
    Resolved 3 packages in [TIME]
    Prepared 3 packages in [TIME]
    Uninstalled 3 packages in [TIME]
    Installed 3 packages in [TIME]
     ~ anyio==4.3.0
     - idna==1000 (from file://[TEMP_DIR]/idna)
     + idna==3.6
     ~ sniffio==1.3.1
    "###
    );

    Ok(())
}

/// Upgrade a package.
#[test]
fn install_upgrade() {
    let context = TestContext::new("3.12");

    // Install an old version of anyio and httpcore.
    uv_snapshot!(context.pip_install()
        .arg("anyio==3.6.2")
        .arg("httpcore==0.16.3")
        .arg("--strict"), @r###"
    success: true
    exit_code: 0
    ----- stdout -----

    ----- stderr -----
    Resolved 6 packages in [TIME]
    Prepared 6 packages in [TIME]
    Installed 6 packages in [TIME]
     + anyio==3.6.2
     + certifi==2024.2.2
     + h11==0.14.0
     + httpcore==0.16.3
     + idna==3.6
     + sniffio==1.3.1
    "###
    );

    context.assert_command("import anyio").success();

    // Upgrade anyio.
    uv_snapshot!(context.pip_install()
        .arg("anyio")
        .arg("--upgrade-package")
        .arg("anyio"), @r###"
    success: true
    exit_code: 0
    ----- stdout -----

    ----- stderr -----
    Resolved 3 packages in [TIME]
    Prepared 1 package in [TIME]
    Uninstalled 1 package in [TIME]
    Installed 1 package in [TIME]
     - anyio==3.6.2
     + anyio==4.3.0
    "###
    );

    // Upgrade anyio again, should not reinstall.
    uv_snapshot!(context.pip_install()
        .arg("anyio")
        .arg("--upgrade-package")
        .arg("anyio"), @r###"
    success: true
    exit_code: 0
    ----- stdout -----

    ----- stderr -----
    Resolved 3 packages in [TIME]
    Audited 3 packages in [TIME]
    "###
    );

    // Install httpcore, request anyio upgrade should not reinstall
    uv_snapshot!(context.pip_install()
        .arg("httpcore")
        .arg("--upgrade-package")
        .arg("anyio"), @r###"
    success: true
    exit_code: 0
    ----- stdout -----

    ----- stderr -----
    Resolved 6 packages in [TIME]
    Audited 6 packages in [TIME]
    "###
    );

    // Upgrade httpcore with global flag
    uv_snapshot!(context.pip_install()
        .arg("httpcore")
        .arg("--upgrade"), @r###"
    success: true
    exit_code: 0
    ----- stdout -----

    ----- stderr -----
    Resolved 3 packages in [TIME]
    Prepared 1 package in [TIME]
    Uninstalled 1 package in [TIME]
    Installed 1 package in [TIME]
     - httpcore==0.16.3
     + httpcore==1.0.4
    "###
    );
}

/// Install a package from a `requirements.txt` file, with a `constraints.txt` file.
#[test]
fn install_constraints_txt() -> Result<()> {
    let context = TestContext::new("3.12");
    let requirements_txt = context.temp_dir.child("requirements.txt");
    requirements_txt.write_str("anyio==3.7.0")?;

    let constraints_txt = context.temp_dir.child("constraints.txt");
    constraints_txt.write_str("idna<3.4")?;

    uv_snapshot!(context.pip_install()
            .arg("-r")
            .arg("requirements.txt")
            .arg("--constraint")
            .arg("constraints.txt"), @r###"
    success: true
    exit_code: 0
    ----- stdout -----

    ----- stderr -----
    Resolved 3 packages in [TIME]
    Prepared 3 packages in [TIME]
    Installed 3 packages in [TIME]
     + anyio==3.7.0
     + idna==3.3
     + sniffio==1.3.1
    "###
    );

    Ok(())
}

/// Check that `tool.uv.constraint-dependencies` in `pyproject.toml` is respected.
#[test]
fn install_constraints_from_pyproject() -> Result<()> {
    let context = TestContext::new("3.12");
    let pyproject_toml = context.temp_dir.child("pyproject.toml");
    pyproject_toml.write_str(
        r#"[project]
    name = "example"
    version = "0.0.0"
    dependencies = [
      "anyio==3.7.0"
    ]

    [tool.uv]
    constraint-dependencies = [
      "idna<3.4"
    ]
    "#,
    )?;

    uv_snapshot!(context.pip_install()
            .arg("-r")
            .arg("pyproject.toml"), @r###"
    success: true
    exit_code: 0
    ----- stdout -----

    ----- stderr -----
    Resolved 3 packages in [TIME]
    Prepared 3 packages in [TIME]
    Installed 3 packages in [TIME]
     + anyio==3.7.0
     + idna==3.3
     + sniffio==1.3.1
    "###
    );

    Ok(())
}

/// Install a package from a `requirements.txt` file, with an inline constraint.
#[test]
fn install_constraints_inline() -> Result<()> {
    let context = TestContext::new("3.12");
    let requirementstxt = context.temp_dir.child("requirements.txt");
    requirementstxt.write_str("anyio==3.7.0\n-c constraints.txt")?;

    let constraints_txt = context.temp_dir.child("constraints.txt");
    constraints_txt.write_str("idna<3.4")?;

    uv_snapshot!(context.pip_install()
            .arg("-r")
            .arg("requirements.txt"), @r###"
    success: true
    exit_code: 0
    ----- stdout -----

    ----- stderr -----
    Resolved 3 packages in [TIME]
    Prepared 3 packages in [TIME]
    Installed 3 packages in [TIME]
     + anyio==3.7.0
     + idna==3.3
     + sniffio==1.3.1
    "###
    );

    Ok(())
}

/// Install a package from a `constraints.txt` file on a remote http server.
#[test]
fn install_constraints_remote() {
    let context = TestContext::new("3.12");

    uv_snapshot!(context.pip_install()
            .arg("-c")
            .arg("https://raw.githubusercontent.com/apache/airflow/constraints-2-6/constraints-3.11.txt")
            .arg("typing_extensions>=4.0"), @r###"
    success: true
    exit_code: 0
    ----- stdout -----

    ----- stderr -----
    Resolved 1 package in [TIME]
    Prepared 1 package in [TIME]
    Installed 1 package in [TIME]
     + typing-extensions==4.7.1
    "###
    ); // would yield typing-extensions==4.8.2 without constraint file
}

/// Install a package from a `requirements.txt` file, with an inline constraint, which points
/// to a remote http server.
#[test]
fn install_constraints_inline_remote() -> Result<()> {
    let context = TestContext::new("3.12");
    let requirementstxt = context.temp_dir.child("requirements.txt");
    requirementstxt.write_str("typing-extensions>=4.0\n-c https://raw.githubusercontent.com/apache/airflow/constraints-2-6/constraints-3.11.txt")?;

    uv_snapshot!(context.pip_install()
            .arg("-r")
            .arg("requirements.txt"), @r###"
    success: true
    exit_code: 0
    ----- stdout -----

    ----- stderr -----
    Resolved 1 package in [TIME]
    Prepared 1 package in [TIME]
    Installed 1 package in [TIME]
     + typing-extensions==4.7.1
    "### // would yield typing-extensions==4.8.2 without constraint file
    );

    Ok(())
}

/// Constrain a package that's included via an extra.
#[test]
fn install_constraints_extra() -> Result<()> {
    let context = TestContext::new("3.12");

    let requirements_txt = context.temp_dir.child("requirements.txt");
    requirements_txt.write_str("flask[dotenv]")?;

    let constraints_txt = context.temp_dir.child("constraints.txt");
    constraints_txt.write_str("python-dotenv==1.0.0")?;

    uv_snapshot!(context.pip_install()
        .arg("-r")
        .arg("requirements.txt")
        .arg("-c")
        .arg("constraints.txt"), @r###"
    success: true
    exit_code: 0
    ----- stdout -----

    ----- stderr -----
    Resolved 8 packages in [TIME]
    Prepared 8 packages in [TIME]
    Installed 8 packages in [TIME]
     + blinker==1.7.0
     + click==8.1.7
     + flask==3.0.2
     + itsdangerous==2.1.2
     + jinja2==3.1.3
     + markupsafe==2.1.5
     + python-dotenv==1.0.0
     + werkzeug==3.0.1
    "###
    );

    Ok(())
}

#[test]
fn install_constraints_respects_offline_mode() {
    let context = TestContext::new("3.12");

    uv_snapshot!(context.filters(), context.pip_install()
            .arg("--offline")
            .arg("-r")
            .arg("http://example.com/requirements.txt"), @r"
    success: false
    exit_code: 2
    ----- stdout -----

    ----- stderr -----
    error: Network connectivity is disabled, but a remote requirements file was requested: http://example.com/requirements.txt
    See [UV_LOG_DIR]/pip_install.log for detailed logs
    "
    );
}

/// Tests that we can install `polars==0.14.0`, which has this odd dependency
/// requirement in its wheel metadata: `pyarrow>=4.0.*; extra == 'pyarrow'`.
///
/// The `>=4.0.*` is invalid, but is something we "fix" because it is out
/// of the control of the end user. However, our fix for this case ends up
/// stripping the quotes around `pyarrow` and thus produces an irrevocably
/// invalid dependency requirement.
///
/// See: <https://github.com/astral-sh/uv/issues/1477>
#[test]
fn install_pinned_polars_invalid_metadata() {
    let context = TestContext::new("3.12");

    // Install Flask.
    uv_snapshot!(context.pip_install()
        .arg("polars==0.14.0"),
        @r###"
    success: true
    exit_code: 0
    ----- stdout -----

    ----- stderr -----
    Resolved 1 package in [TIME]
    Prepared 1 package in [TIME]
    Installed 1 package in [TIME]
     + polars==0.14.0
    "###
    );

    context.assert_command("import polars").success();
}

/// Install a source distribution with `--resolution=lowest-direct`, to ensure that the build
/// requirements aren't resolved at their lowest compatible version.
#[test]
fn install_sdist_resolution_lowest() -> Result<()> {
    let context = TestContext::new("3.12");
    let requirements_in = context.temp_dir.child("requirements.in");
    requirements_in.write_str("anyio @ https://files.pythonhosted.org/packages/2d/b8/7333d87d5f03247215d86a86362fd3e324111788c6cdd8d2e6196a6ba833/anyio-4.2.0.tar.gz")?;

    uv_snapshot!(context.pip_install()
            .arg("-r")
            .arg("requirements.in")
            .arg("--resolution=lowest-direct"), @r###"
    success: true
    exit_code: 0
    ----- stdout -----

    ----- stderr -----
    Resolved 3 packages in [TIME]
    Prepared 3 packages in [TIME]
    Installed 3 packages in [TIME]
     + anyio==4.2.0 (from https://files.pythonhosted.org/packages/2d/b8/7333d87d5f03247215d86a86362fd3e324111788c6cdd8d2e6196a6ba833/anyio-4.2.0.tar.gz)
     + idna==3.6
     + sniffio==1.3.1
    "###
    );

    Ok(())
}

/// Tests that we can install a package from a zip file that has bunk
/// permissions.
///
/// See: <https://github.com/astral-sh/uv/issues/1453>
#[test]
fn direct_url_zip_file_bunk_permissions() -> Result<()> {
    let context = TestContext::new("3.12");
    let requirements_txt = context.temp_dir.child("requirements.txt");
    requirements_txt.write_str(
        "opensafely-pipeline @ https://github.com/opensafely-core/pipeline/archive/refs/tags/v2023.11.06.145820.zip",
    )?;

    uv_snapshot!(context.pip_install()
        .arg("-r")
        .arg("requirements.txt")
        .arg("--strict"), @r###"
    success: true
    exit_code: 0
    ----- stdout -----

    ----- stderr -----
    Resolved 6 packages in [TIME]
    Prepared 5 packages in [TIME]
    Installed 6 packages in [TIME]
     + distro==1.9.0
     + opensafely-pipeline==2023.11.6.145820 (from https://github.com/opensafely-core/pipeline/archive/refs/tags/v2023.11.06.145820.zip)
     + pydantic==1.10.14
     + ruyaml==0.91.0
     + setuptools==69.2.0
     + typing-extensions==4.10.0
    "###
    );

    Ok(())
}

#[test]
fn launcher() -> Result<()> {
    let context = TestContext::new("3.12");
    let project_root = fs_err::canonicalize(std::env::current_dir()?.join("../.."))?;

    let filters = [
        (r"(\d+m )?(\d+\.)?\d+(ms|s)", "[TIME]"),
        (
            r"simple-launcher==0\.1\.0 \(from .+\.whl\)",
            "simple_launcher.whl",
        ),
    ];

    uv_snapshot!(
        filters,
        context.pip_install()
        .arg(format!("simple_launcher@{}", project_root.join("scripts/links/simple_launcher-0.1.0-py3-none-any.whl").display()))
        .arg("--strict"), @r###"
    success: true
    exit_code: 0
    ----- stdout -----

    ----- stderr -----
    Resolved 1 package in [TIME]
    Prepared 1 package in [TIME]
    Installed 1 package in [TIME]
     + simple_launcher.whl
    "###
    );

    let bin_path = if cfg!(windows) { "Scripts" } else { "bin" };

    uv_snapshot!(Command::new(
        context.venv.join(bin_path).join("simple_launcher")
    ), @r###"
    success: true
    exit_code: 0
    ----- stdout -----
    Hi from the simple launcher!

    ----- stderr -----
    "###);

    Ok(())
}

#[test]
fn launcher_with_symlink() -> Result<()> {
    let context = TestContext::new("3.12");
    let project_root = fs_err::canonicalize(std::env::current_dir()?.join("../.."))?;

    let filters = [
        (r"(\d+m )?(\d+\.)?\d+(ms|s)", "[TIME]"),
        (
            r"simple-launcher==0\.1\.0 \(from .+\.whl\)",
            "simple_launcher.whl",
        ),
    ];

    uv_snapshot!(filters,
        context.pip_install()
            .arg(format!("simple_launcher@{}", project_root.join("scripts/links/simple_launcher-0.1.0-py3-none-any.whl").display()))
            .arg("--strict"),
        @r###"
    success: true
    exit_code: 0
    ----- stdout -----

    ----- stderr -----
    Resolved 1 package in [TIME]
    Prepared 1 package in [TIME]
    Installed 1 package in [TIME]
     + simple_launcher.whl
    "###
    );

    #[cfg(windows)]
    if let Err(error) = std::os::windows::fs::symlink_file(
        context.venv.join("Scripts\\simple_launcher.exe"),
        context.temp_dir.join("simple_launcher.exe"),
    ) {
        // Os { code: 1314, kind: Uncategorized, message: "A required privilege is not held by the client." }
        // where `Uncategorized` is unstable.
        if error.raw_os_error() == Some(1314) {
            return Ok(());
        }
        return Err(error.into());
    }

    #[cfg(unix)]
    std::os::unix::fs::symlink(
        context.venv.join("bin/simple_launcher"),
        context.temp_dir.join("simple_launcher"),
    )?;

    // Only support windows or linux
    #[cfg(not(any(windows, unix)))]
    return Ok(());

    uv_snapshot!(Command::new(
        context.temp_dir.join("simple_launcher")
    ), @r###"
    success: true
    exit_code: 0
    ----- stdout -----
    Hi from the simple launcher!

    ----- stderr -----
    "###);

    Ok(())
}

#[test]
fn config_settings_registry() {
    let context = TestContext::new("3.12");

    // Install with a `-C` flag. In this case, the flag has no impact on the build, but uv should
    // respect it anyway.
    uv_snapshot!(context.filters(), context.pip_install()
        .arg("iniconfig")
        .arg("--no-binary")
        .arg("iniconfig")
        .arg("-C=global-option=build_ext"), @r###"
    success: true
    exit_code: 0
    ----- stdout -----

    ----- stderr -----
    Resolved 1 package in [TIME]
    Prepared 1 package in [TIME]
    Installed 1 package in [TIME]
     + iniconfig==2.0.0
    "###
    );

    // Uninstall the package.
    uv_snapshot!(context.filters(), context.pip_uninstall()
        .arg("iniconfig"), @r###"
    success: true
    exit_code: 0
    ----- stdout -----

    ----- stderr -----
    Uninstalled 1 package in [TIME]
     - iniconfig==2.0.0
    "###);

    // Re-install the package, with the same flag. We should read from the cache.
    uv_snapshot!(context.filters(), context.pip_install()
        .arg("iniconfig")
        .arg("--no-binary")
        .arg("iniconfig")
        .arg("-C=global-option=build_ext"), @r###"
    success: true
    exit_code: 0
    ----- stdout -----

    ----- stderr -----
    Resolved 1 package in [TIME]
    Installed 1 package in [TIME]
     + iniconfig==2.0.0
    "###
    );

    // Uninstall the package.
    uv_snapshot!(context.filters(), context.pip_uninstall()
        .arg("iniconfig"), @r###"
    success: true
    exit_code: 0
    ----- stdout -----

    ----- stderr -----
    Uninstalled 1 package in [TIME]
     - iniconfig==2.0.0
    "###);

    // Re-install the package, without the flag. We should build it from source.
    uv_snapshot!(context.filters(), context.pip_install()
        .arg("iniconfig")
        .arg("--no-binary")
        .arg("iniconfig"), @r###"
    success: true
    exit_code: 0
    ----- stdout -----

    ----- stderr -----
    Resolved 1 package in [TIME]
    Prepared 1 package in [TIME]
    Installed 1 package in [TIME]
     + iniconfig==2.0.0
    "###
    );
}

#[test]
fn config_settings_path() {
    let context = TestContext::new("3.12");

    // Install the editable package.
    uv_snapshot!(context.filters(), context.pip_install()
        .arg("-e")
        .arg(context.workspace_root.join("scripts/packages/setuptools_editable")), @r###"
    success: true
    exit_code: 0
    ----- stdout -----

    ----- stderr -----
    Resolved 2 packages in [TIME]
    Prepared 2 packages in [TIME]
    Installed 2 packages in [TIME]
     + iniconfig==2.0.0
     + setuptools-editable==0.1.0 (from file://[WORKSPACE]/scripts/packages/setuptools_editable)
    "###
    );

    // When installed without `--editable_mode=compat`, the `finder.py` file should be present.
    let finder = context
        .site_packages()
        .join("__editable___setuptools_editable_0_1_0_finder.py");
    assert!(finder.exists());

    // Reinstalling with `--editable_mode=compat` should be a no-op; changes in build configuration
    // don't invalidate the environment.
    uv_snapshot!(context.filters(), context.pip_install()
        .arg("-e")
        .arg(context.workspace_root.join("scripts/packages/setuptools_editable"))
        .arg("-C")
        .arg("editable_mode=compat")
        , @r###"
    success: true
    exit_code: 0
    ----- stdout -----

    ----- stderr -----
    Audited 1 package in [TIME]
    "###
    );

    // Uninstall the package.
    uv_snapshot!(context.filters(), context.pip_uninstall()
        .arg("setuptools-editable"), @r###"
    success: true
    exit_code: 0
    ----- stdout -----

    ----- stderr -----
    Uninstalled 1 package in [TIME]
     - setuptools-editable==0.1.0 (from file://[WORKSPACE]/scripts/packages/setuptools_editable)
    "###);

    // Install the editable package with `--editable_mode=compat`. We should ignore the cached
    // build configuration and rebuild.
    uv_snapshot!(context.filters(), context.pip_install()
        .arg("-e")
        .arg(context.workspace_root.join("scripts/packages/setuptools_editable"))
        .arg("-C")
        .arg("editable_mode=compat")
        , @r###"
    success: true
    exit_code: 0
    ----- stdout -----

    ----- stderr -----
    Resolved 2 packages in [TIME]
    Prepared 1 package in [TIME]
    Installed 1 package in [TIME]
     + setuptools-editable==0.1.0 (from file://[WORKSPACE]/scripts/packages/setuptools_editable)
    "###
    );

    // When installed without `--editable_mode=compat`, the `finder.py` file should _not_ be present.
    let finder = context
        .site_packages()
        .join("__editable___setuptools_editable_0_1_0_finder.py");
    assert!(!finder.exists());
}

/// Reinstall a duplicate package in a virtual environment.
#[test]
fn reinstall_duplicate() -> Result<()> {
    use uv_fs::copy_dir_all;

    // Sync a version of `pip` into a virtual environment.
    let context1 = TestContext::new("3.12");
    let requirements_txt = context1.temp_dir.child("requirements.txt");
    requirements_txt.write_str("pip==21.3.1")?;

    // Run `pip sync`.
    context1
        .pip_install()
        .arg("-r")
        .arg(requirements_txt.path())
        .assert()
        .success();

    // Sync a different version of `pip` into a virtual environment.
    let context2 = TestContext::new("3.12");
    let requirements_txt = context2.temp_dir.child("requirements.txt");
    requirements_txt.write_str("pip==22.1.1")?;

    // Run `pip sync`.
    context2
        .pip_install()
        .arg("-r")
        .arg(requirements_txt.path())
        .assert()
        .success();

    // Copy the virtual environment to a new location.
    copy_dir_all(
        context2.site_packages().join("pip-22.1.1.dist-info"),
        context1.site_packages().join("pip-22.1.1.dist-info"),
    )?;

    // Run `pip install`.
    uv_snapshot!(context1.pip_install()
        .arg("pip")
        .arg("--reinstall"),
        @r###"
    success: true
    exit_code: 0
    ----- stdout -----

    ----- stderr -----
    Resolved 1 package in [TIME]
    Prepared 1 package in [TIME]
    Uninstalled 2 packages in [TIME]
    Installed 1 package in [TIME]
     - pip==21.3.1
     - pip==22.1.1
     + pip==24.0
    "###
    );

    Ok(())
}

/// Install a package that contains a symlink within the archive.
#[test]
fn install_symlink() {
    let context = TestContext::new("3.12");

    uv_snapshot!(context.pip_install()
        .arg("pgpdump==1.5")
        .arg("--strict"), @r###"
    success: true
    exit_code: 0
    ----- stdout -----

    ----- stderr -----
    Resolved 1 package in [TIME]
    Prepared 1 package in [TIME]
    Installed 1 package in [TIME]
     + pgpdump==1.5
    "###
    );

    context.assert_command("import pgpdump").success();

    uv_snapshot!(context
        .pip_uninstall()
        .arg("pgpdump"), @r###"
    success: true
    exit_code: 0
    ----- stdout -----

    ----- stderr -----
    Uninstalled 1 package in [TIME]
     - pgpdump==1.5
    "###
    );
}

#[test]
fn invalidate_editable_on_change() -> Result<()> {
    let context = TestContext::new("3.12");

    // Create an editable package.
    let editable_dir = context.temp_dir.child("editable");
    editable_dir.create_dir_all()?;
    let pyproject_toml = editable_dir.child("pyproject.toml");
    pyproject_toml.write_str(
        r#"[project]
name = "example"
version = "0.0.0"
dependencies = [
  "anyio==4.0.0"
]
requires-python = ">=3.8"
"#,
    )?;

    uv_snapshot!(context.filters(), context.pip_install()
        .arg("--editable")
        .arg(editable_dir.path()), @r###"
    success: true
    exit_code: 0
    ----- stdout -----

    ----- stderr -----
    Resolved 4 packages in [TIME]
    Prepared 4 packages in [TIME]
    Installed 4 packages in [TIME]
     + anyio==4.0.0
     + example==0.0.0 (from file://[TEMP_DIR]/editable)
     + idna==3.6
     + sniffio==1.3.1
    "###
    );

    // Installing again should be a no-op.
    uv_snapshot!(context.filters(), context.pip_install()
        .arg("--editable")
        .arg(editable_dir.path()), @r###"
    success: true
    exit_code: 0
    ----- stdout -----

    ----- stderr -----
    Audited 1 package in [TIME]
    "###
    );

    // Modify the editable package.
    pyproject_toml.write_str(
        r#"[project]
name = "example"
version = "0.0.0"
dependencies = [
  "anyio==3.7.1"
]
requires-python = ">=3.8"
"#,
    )?;

    // Installing again should update the package.
    uv_snapshot!(context.filters(), context.pip_install()
        .arg("--editable")
        .arg(editable_dir.path()), @r###"
    success: true
    exit_code: 0
    ----- stdout -----

    ----- stderr -----
    Resolved 4 packages in [TIME]
    Prepared 2 packages in [TIME]
    Uninstalled 2 packages in [TIME]
    Installed 2 packages in [TIME]
     - anyio==4.0.0
     + anyio==3.7.1
     ~ example==0.0.0 (from file://[TEMP_DIR]/editable)
    "###
    );

    Ok(())
}

#[test]
fn editable_dynamic() -> Result<()> {
    let context = TestContext::new("3.12");

    // Create an editable package with dynamic metadata.
    let editable_dir = context.temp_dir.child("editable");
    editable_dir.create_dir_all()?;
    let pyproject_toml = editable_dir.child("pyproject.toml");
    pyproject_toml.write_str(
        r#"
[project]
name = "example"
version = "0.1.0"
dynamic = ["dependencies"]
requires-python = ">=3.11,<3.13"

[tool.setuptools.dynamic]
dependencies = {file = ["requirements.txt"]}
"#,
    )?;

    let requirements_txt = editable_dir.child("requirements.txt");
    requirements_txt.write_str("anyio==4.0.0")?;

    uv_snapshot!(context.filters(), context.pip_install()
        .arg("--editable")
        .arg(editable_dir.path()), @r###"
    success: true
    exit_code: 0
    ----- stdout -----

    ----- stderr -----
    Resolved 4 packages in [TIME]
    Prepared 4 packages in [TIME]
    Installed 4 packages in [TIME]
     + anyio==4.0.0
     + example==0.1.0 (from file://[TEMP_DIR]/editable)
     + idna==3.6
     + sniffio==1.3.1
    "###
    );

    // Installing again should not re-install, as we don't special-case dynamic metadata.
    uv_snapshot!(context.filters(), context.pip_install()
        .arg("--editable")
        .arg(editable_dir.path()), @r###"
    success: true
    exit_code: 0
    ----- stdout -----

    ----- stderr -----
    Audited 1 package in [TIME]
    "###
    );

    Ok(())
}

#[test]
fn invalidate_path_on_change() -> Result<()> {
    let context = TestContext::new("3.12");

    // Create a local package.
    let editable_dir = context.temp_dir.child("editable");
    editable_dir.create_dir_all()?;
    let pyproject_toml = editable_dir.child("pyproject.toml");
    pyproject_toml.write_str(
        r#"[project]
name = "example"
version = "0.0.0"
dependencies = [
  "anyio==4.0.0"
]
requires-python = ">=3.8"
"#,
    )?;

    uv_snapshot!(context.filters(), context.pip_install()
        .arg("example @ .")
        .current_dir(editable_dir.path()), @r###"
    success: true
    exit_code: 0
    ----- stdout -----

    ----- stderr -----
    Using Python 3.12.[X] environment at: [VENV]/
    Resolved 4 packages in [TIME]
    Prepared 4 packages in [TIME]
    Installed 4 packages in [TIME]
     + anyio==4.0.0
     + example==0.0.0 (from file://[TEMP_DIR]/editable)
     + idna==3.6
     + sniffio==1.3.1
    "###
    );

    // Installing again should be a no-op.
    uv_snapshot!(context.filters(), context.pip_install()
        .arg("example @ .")
        .current_dir(editable_dir.path()), @r###"
    success: true
    exit_code: 0
    ----- stdout -----

    ----- stderr -----
    Using Python 3.12.[X] environment at: [VENV]/
    Audited 1 package in [TIME]
    "###
    );

    // Modify the package.
    pyproject_toml.write_str(
        r#"[project]
name = "example"
version = "0.0.0"
dependencies = [
  "anyio==3.7.1"
]
requires-python = ">=3.8"
"#,
    )?;

    // Installing again should update the package.
    uv_snapshot!(context.filters(), context.pip_install()
        .arg("example @ .")
        .current_dir(editable_dir.path()), @r###"
    success: true
    exit_code: 0
    ----- stdout -----

    ----- stderr -----
    Using Python 3.12.[X] environment at: [VENV]/
    Resolved 4 packages in [TIME]
    Prepared 2 packages in [TIME]
    Uninstalled 2 packages in [TIME]
    Installed 2 packages in [TIME]
     - anyio==4.0.0
     + anyio==3.7.1
     ~ example==0.0.0 (from file://[TEMP_DIR]/editable)
    "###
    );

    Ok(())
}

#[test]
fn invalidate_path_on_cache_key() -> Result<()> {
    let context = TestContext::new("3.12");

    // Create a local package.
    let editable_dir = context.temp_dir.child("editable");
    editable_dir.create_dir_all()?;
    let pyproject_toml = editable_dir.child("pyproject.toml");
    pyproject_toml.write_str(
        r#"[project]
        name = "example"
        version = "0.0.0"
        dependencies = ["anyio==4.0.0"]
        requires-python = ">=3.8"

        [tool.uv]
        cache-keys = ["constraints.txt", { file = "requirements.txt" }]
"#,
    )?;

    let requirements_txt = editable_dir.child("requirements.txt");
    requirements_txt.write_str("idna")?;

    let constraints_txt = editable_dir.child("constraints.txt");
    constraints_txt.write_str("idna<3.4")?;

    uv_snapshot!(context.filters(), context.pip_install()
        .arg("example @ .")
        .current_dir(editable_dir.path()), @r###"
    success: true
    exit_code: 0
    ----- stdout -----

    ----- stderr -----
    Using Python 3.12.[X] environment at: [VENV]/
    Resolved 4 packages in [TIME]
    Prepared 4 packages in [TIME]
    Installed 4 packages in [TIME]
     + anyio==4.0.0
     + example==0.0.0 (from file://[TEMP_DIR]/editable)
     + idna==3.6
     + sniffio==1.3.1
    "###
    );

    // Installing again should be a no-op.
    uv_snapshot!(context.filters(), context.pip_install()
        .arg("example @ .")
        .current_dir(editable_dir.path()), @r###"
    success: true
    exit_code: 0
    ----- stdout -----

    ----- stderr -----
    Using Python 3.12.[X] environment at: [VENV]/
    Audited 1 package in [TIME]
    "###
    );

    // Modify the constraints file.
    constraints_txt.write_str("idna<3.5")?;

    // Installing again should update the package.
    uv_snapshot!(context.filters(), context.pip_install()
        .arg("example @ .")
        .current_dir(editable_dir.path()), @r###"
    success: true
    exit_code: 0
    ----- stdout -----

    ----- stderr -----
    Using Python 3.12.[X] environment at: [VENV]/
    Resolved 4 packages in [TIME]
    Prepared 1 package in [TIME]
    Uninstalled 1 package in [TIME]
    Installed 1 package in [TIME]
     ~ example==0.0.0 (from file://[TEMP_DIR]/editable)
    "###
    );

    // Modify the requirements file.
    requirements_txt.write_str("flask")?;

    // Installing again should update the package.
    uv_snapshot!(context.filters(), context.pip_install()
        .arg("example @ .")
        .current_dir(editable_dir.path()), @r###"
    success: true
    exit_code: 0
    ----- stdout -----

    ----- stderr -----
    Using Python 3.12.[X] environment at: [VENV]/
    Resolved 4 packages in [TIME]
    Prepared 1 package in [TIME]
    Uninstalled 1 package in [TIME]
    Installed 1 package in [TIME]
     ~ example==0.0.0 (from file://[TEMP_DIR]/editable)
    "###
    );

    // Modify the `pyproject.toml` file (but not in a meaningful way).
    pyproject_toml.write_str(
        r#"[project]
        name = "example"
        version = "0.0.0"
        dependencies = ["anyio==4.0.0"]
        requires-python = ">=3.8"

        [tool.uv]
        cache-keys = [{ file = "requirements.txt" }, "constraints.txt"]
"#,
    )?;

    // Installing again should be a no-op, since `pyproject.toml` was not included as a cache key.
    uv_snapshot!(context.filters(), context.pip_install()
        .arg("example @ .")
        .current_dir(editable_dir.path()), @r###"
    success: true
    exit_code: 0
    ----- stdout -----

    ----- stderr -----
    Using Python 3.12.[X] environment at: [VENV]/
    Audited 1 package in [TIME]
    "###
    );

    // Modify the `pyproject.toml` to use a glob.
    pyproject_toml.write_str(
        r#"[project]
        name = "example"
        version = "0.0.0"
        dependencies = ["anyio==4.0.0"]
        requires-python = ">=3.8"

        [tool.uv]
        cache-keys = [{ file = "**/*.txt" }]
"#,
    )?;

    // Write a new file.
    editable_dir
        .child("resources")
        .child("data.txt")
        .write_str("data")?;

    // Installing again should update the package.
    uv_snapshot!(context.filters(), context.pip_install()
        .arg("example @ .")
        .current_dir(editable_dir.path()), @r###"
    success: true
    exit_code: 0
    ----- stdout -----

    ----- stderr -----
    Using Python 3.12.[X] environment at: [VENV]/
    Resolved 4 packages in [TIME]
    Prepared 1 package in [TIME]
    Uninstalled 1 package in [TIME]
    Installed 1 package in [TIME]
     ~ example==0.0.0 (from file://[TEMP_DIR]/editable)
    "###
    );

    // Write a new file in the current directory.
    editable_dir.child("data.txt").write_str("data")?;

    // Installing again should update the package.
    uv_snapshot!(context.filters(), context.pip_install()
        .arg("example @ .")
        .current_dir(editable_dir.path()), @r###"
    success: true
    exit_code: 0
    ----- stdout -----

    ----- stderr -----
    Using Python 3.12.[X] environment at: [VENV]/
    Resolved 4 packages in [TIME]
    Prepared 1 package in [TIME]
    Uninstalled 1 package in [TIME]
    Installed 1 package in [TIME]
     ~ example==0.0.0 (from file://[TEMP_DIR]/editable)
    "###
    );

    Ok(())
}

#[test]
fn invalidate_path_on_commit() -> Result<()> {
    let context = TestContext::new("3.12");

    // Create a local package.
    let editable_dir = context.temp_dir.child("editable");
    editable_dir.create_dir_all()?;

    let pyproject_toml = editable_dir.child("pyproject.toml");
    pyproject_toml.write_str(
        r#"
        [project]
        name = "example"
        version = "0.0.0"
        dependencies = ["anyio==4.0.0"]
        requires-python = ">=3.8"

        [tool.uv]
        cache-keys = [{ git = true }]
        "#,
    )?;

    // Create a Git repository.
    context
        .temp_dir
        .child(".git")
        .child("HEAD")
        .write_str("ref: refs/heads/main")?;
    context
        .temp_dir
        .child(".git")
        .child("refs")
        .child("heads")
        .child("main")
        .write_str("1b6638fdb424e993d8354e75c55a3e524050c857")?;

    uv_snapshot!(context.filters(), context.pip_install()
        .arg("example @ .")
        .current_dir(editable_dir.path()), @r###"
    success: true
    exit_code: 0
    ----- stdout -----

    ----- stderr -----
    Using Python 3.12.[X] environment at: [VENV]/
    Resolved 4 packages in [TIME]
    Prepared 4 packages in [TIME]
    Installed 4 packages in [TIME]
     + anyio==4.0.0
     + example==0.0.0 (from file://[TEMP_DIR]/editable)
     + idna==3.6
     + sniffio==1.3.1
    "###
    );

    // Installing again should be a no-op.
    uv_snapshot!(context.filters(), context.pip_install()
        .arg("example @ .")
        .current_dir(editable_dir.path()), @r###"
    success: true
    exit_code: 0
    ----- stdout -----

    ----- stderr -----
    Using Python 3.12.[X] environment at: [VENV]/
    Audited 1 package in [TIME]
    "###
    );

    // Change the current commit.
    context
        .temp_dir
        .child(".git")
        .child("refs")
        .child("heads")
        .child("main")
        .write_str("a1a42cbd10d83bafd8600ba81f72bbef6c579385")?;

    // Installing again should update the package.
    uv_snapshot!(context.filters(), context.pip_install()
        .arg("example @ .")
        .current_dir(editable_dir.path()), @r###"
    success: true
    exit_code: 0
    ----- stdout -----

    ----- stderr -----
    Using Python 3.12.[X] environment at: [VENV]/
    Resolved 4 packages in [TIME]
    Prepared 1 package in [TIME]
    Uninstalled 1 package in [TIME]
    Installed 1 package in [TIME]
     ~ example==0.0.0 (from file://[TEMP_DIR]/editable)
    "###
    );

    Ok(())
}

#[test]
fn invalidate_path_on_env_var() -> Result<()> {
    let context = TestContext::new("3.12");

    // Create a local package.
    context.temp_dir.child("pyproject.toml").write_str(
        r#"[project]
        name = "example"
        version = "0.0.0"
        dependencies = ["anyio==4.0.0"]
        requires-python = ">=3.8"

        [tool.uv]
        cache-keys = [{ env = "FOO" }]
"#,
    )?;

    // Install the package.
    uv_snapshot!(context.filters(), context.pip_install()
        .arg(".")
        .env_remove("FOO"), @r###"
    success: true
    exit_code: 0
    ----- stdout -----

    ----- stderr -----
    Resolved 4 packages in [TIME]
    Prepared 4 packages in [TIME]
    Installed 4 packages in [TIME]
     + anyio==4.0.0
     + example==0.0.0 (from file://[TEMP_DIR]/)
     + idna==3.6
     + sniffio==1.3.1
    "###
    );

    // Installing again should be a no-op.
    uv_snapshot!(context.filters(), context.pip_install()
        .arg(".")
        .env_remove("FOO"), @r###"
    success: true
    exit_code: 0
    ----- stdout -----

    ----- stderr -----
    Audited 1 package in [TIME]
    "###
    );

    // Installing again should update the package.
    uv_snapshot!(context.filters(), context.pip_install()
        .arg(".")
        .env("FOO", "BAR"), @r###"
    success: true
    exit_code: 0
    ----- stdout -----

    ----- stderr -----
    Resolved 4 packages in [TIME]
    Prepared 1 package in [TIME]
    Uninstalled 1 package in [TIME]
    Installed 1 package in [TIME]
     ~ example==0.0.0 (from file://[TEMP_DIR]/)
    "###
    );

    Ok(())
}

/// Install from a direct path (wheel) with changed versions in the file name.
#[test]
fn path_name_version_change() {
    let context = TestContext::new("3.12");

    uv_snapshot!(context.filters(), context.pip_install()
        .arg(context.workspace_root.join("scripts/links/ok-1.0.0-py3-none-any.whl")), @r###"
    success: true
    exit_code: 0
    ----- stdout -----

    ----- stderr -----
    Resolved 1 package in [TIME]
    Prepared 1 package in [TIME]
    Installed 1 package in [TIME]
     + ok==1.0.0 (from file://[WORKSPACE]/scripts/links/ok-1.0.0-py3-none-any.whl)
    "###
    );

    // Installing the same path again should be a no-op
    uv_snapshot!(context.filters(), context.pip_install()
        .arg(context.workspace_root.join("scripts/links/ok-1.0.0-py3-none-any.whl")), @r###"
    success: true
    exit_code: 0
    ----- stdout -----

    ----- stderr -----
    Audited 1 package in [TIME]
    "###
    );

    // Installing a new path should succeed
    uv_snapshot!(context.filters(), context.pip_install()
        .arg(context.workspace_root.join("scripts/links/ok-2.0.0-py3-none-any.whl")), @r###"
    success: true
    exit_code: 0
    ----- stdout -----

    ----- stderr -----
    Resolved 1 package in [TIME]
    Prepared 1 package in [TIME]
    Uninstalled 1 package in [TIME]
    Installed 1 package in [TIME]
     - ok==1.0.0 (from file://[WORKSPACE]/scripts/links/ok-1.0.0-py3-none-any.whl)
     + ok==2.0.0 (from file://[WORKSPACE]/scripts/links/ok-2.0.0-py3-none-any.whl)
    "###
    );

    // Installing a new path should succeed regardless of which version is "newer"
    uv_snapshot!(context.filters(), context.pip_install()
        .arg(context.workspace_root.join("scripts/links/ok-1.0.0-py3-none-any.whl")), @r###"
    success: true
    exit_code: 0
    ----- stdout -----

    ----- stderr -----
    Resolved 1 package in [TIME]
    Uninstalled 1 package in [TIME]
    Installed 1 package in [TIME]
     - ok==2.0.0 (from file://[WORKSPACE]/scripts/links/ok-2.0.0-py3-none-any.whl)
     + ok==1.0.0 (from file://[WORKSPACE]/scripts/links/ok-1.0.0-py3-none-any.whl)
    "###
    );
}

/// Install from a direct path (wheel) with the same name at a different path.
#[test]
fn path_changes_with_same_name() -> Result<()> {
    let context = TestContext::new("3.12");

    let wheel = context
        .workspace_root
        .join("scripts/links/ok-1.0.0-py3-none-any.whl");

    let one = context.temp_dir.child("one");
    one.create_dir_all()?;
    let one_wheel = one.child(wheel.file_name().unwrap());

    let two = context.temp_dir.child("two");
    two.create_dir_all()?;
    let two_wheel = two.child(wheel.file_name().unwrap());

    fs_err::copy(&wheel, &one_wheel)?;
    fs_err::copy(&wheel, &two_wheel)?;

    uv_snapshot!(context.filters(), context.pip_install()
        .arg(one_wheel.as_os_str()), @r###"
    success: true
    exit_code: 0
    ----- stdout -----

    ----- stderr -----
    Resolved 1 package in [TIME]
    Prepared 1 package in [TIME]
    Installed 1 package in [TIME]
     + ok==1.0.0 (from file://[TEMP_DIR]/one/ok-1.0.0-py3-none-any.whl)
    "###
    );

    uv_snapshot!(context.filters(), context.pip_install()
        .arg(two_wheel.as_os_str()), @r###"
    success: true
    exit_code: 0
    ----- stdout -----

    ----- stderr -----
    Resolved 1 package in [TIME]
    Prepared 1 package in [TIME]
    Uninstalled 1 package in [TIME]
    Installed 1 package in [TIME]
     - ok==1.0.0 (from file://[TEMP_DIR]/one/ok-1.0.0-py3-none-any.whl)
     + ok==1.0.0 (from file://[TEMP_DIR]/two/ok-1.0.0-py3-none-any.whl)
    "###
    );

    Ok(())
}

/// Ignore a URL dependency with a non-matching marker.
#[test]
fn editable_url_with_marker() -> Result<()> {
    let context = TestContext::new("3.12");

    let editable_dir = context.temp_dir.child("editable");
    editable_dir.create_dir_all()?;
    let pyproject_toml = editable_dir.child("pyproject.toml");
    pyproject_toml.write_str(
        r#"
[project]
name = "example"
version = "0.1.0"
dependencies = [
  "anyio==4.0.0; python_version >= '3.11'",
  "anyio @ https://files.pythonhosted.org/packages/2d/b8/7333d87d5f03247215d86a86362fd3e324111788c6cdd8d2e6196a6ba833/anyio-4.2.0.tar.gz ; python_version < '3.11'"
]
requires-python = ">=3.11,<3.13"
"#,
    )?;

    uv_snapshot!(context.filters(), context.pip_install()
        .arg("--editable")
        .arg(editable_dir.path()), @r###"
    success: true
    exit_code: 0
    ----- stdout -----

    ----- stderr -----
    Resolved 4 packages in [TIME]
    Prepared 4 packages in [TIME]
    Installed 4 packages in [TIME]
     + anyio==4.0.0
     + example==0.1.0 (from file://[TEMP_DIR]/editable)
     + idna==3.6
     + sniffio==1.3.1
    "###
    );

    Ok(())
}

/// Raise an error when an editable's `Requires-Python` constraint is not met.
#[test]
fn requires_python_editable() -> Result<()> {
    let context = TestContext::new("3.12");

    // Create an editable package with a `Requires-Python` constraint that is not met.
    let editable_dir = context.temp_dir.child("editable");
    editable_dir.create_dir_all()?;
    let pyproject_toml = editable_dir.child("pyproject.toml");
    pyproject_toml.write_str(
        r#"[project]
name = "example"
version = "0.0.0"
dependencies = [
  "anyio==4.0.0"
]
requires-python = ">=3.13"
"#,
    )?;

    uv_snapshot!(context.filters(), context.pip_install()
        .arg("--editable")
        .arg(editable_dir.path()), @r"
    success: false
    exit_code: 1
    ----- stdout -----

    ----- stderr -----
      × No solution found when resolving dependencies:
      ╰─▶ Because the current Python version (3.12.[X]) does not satisfy Python>=3.13 and example==0.0.0 depends on Python>=3.13, we can conclude that example==0.0.0 cannot be used.
          And because only example==0.0.0 is available and you require example, we can conclude that your requirements are unsatisfiable.
    See [UV_LOG_DIR]/pip_install.log for detailed logs
    "
    );

    Ok(())
}

/// Install with `--no-build-isolation`, to disable isolation during PEP 517 builds.
#[test]
fn no_build_isolation() -> Result<()> {
    let context = TestContext::new("3.12");
    let requirements_in = context.temp_dir.child("requirements.in");
    requirements_in.write_str("anyio @ https://files.pythonhosted.org/packages/db/4d/3970183622f0330d3c23d9b8a5f52e365e50381fd484d08e3285104333d3/anyio-4.3.0.tar.gz")?;

    // We expect the build to fail, because `setuptools` is not installed.
    let filters = std::iter::once((r"exit code: 1", "exit status: 1"))
        .chain(context.filters())
        .collect::<Vec<_>>();
    uv_snapshot!(filters, context.pip_install()
        .arg("-r")
        .arg("requirements.in")
        .arg("--no-build-isolation"), @r#"
    success: false
    exit_code: 1
    ----- stdout -----

    ----- stderr -----
      × Failed to build `anyio @ https://files.pythonhosted.org/packages/db/4d/3970183622f0330d3c23d9b8a5f52e365e50381fd484d08e3285104333d3/anyio-4.3.0.tar.gz`
      ├─▶ The build backend returned an error
      ╰─▶ Call to `setuptools.build_meta.prepare_metadata_for_build_wheel` failed (exit status: 1)

          [stderr]
          Traceback (most recent call last):
            File "<string>", line 8, in <module>
          ModuleNotFoundError: No module named 'setuptools'

          hint: This usually indicates a problem with the package or the build environment.
    See [UV_LOG_DIR]/pip_install.log for detailed logs
    "#
    );

    // Install `setuptools` and `wheel`.
    uv_snapshot!(context.pip_install()
        .arg("setuptools")
        .arg("wheel"), @r###"
    success: true
    exit_code: 0
    ----- stdout -----

    ----- stderr -----
    Resolved 2 packages in [TIME]
    Prepared 2 packages in [TIME]
    Installed 2 packages in [TIME]
     + setuptools==69.2.0
     + wheel==0.43.0
    "###);

    // We expect the build to succeed, since `setuptools` is now installed.
    uv_snapshot!(context.pip_install()
        .arg("-r")
        .arg("requirements.in")
        .arg("--no-build-isolation"), @r###"
    success: true
    exit_code: 0
    ----- stdout -----

    ----- stderr -----
    Resolved 3 packages in [TIME]
    Prepared 3 packages in [TIME]
    Installed 3 packages in [TIME]
     + anyio==0.0.0 (from https://files.pythonhosted.org/packages/db/4d/3970183622f0330d3c23d9b8a5f52e365e50381fd484d08e3285104333d3/anyio-4.3.0.tar.gz)
     + idna==3.6
     + sniffio==1.3.1
    "###
    );

    Ok(())
}

/// Ensure that `UV_NO_BUILD_ISOLATION` env var does the same as the `--no-build-isolation` flag
#[test]
fn respect_no_build_isolation_env_var() -> Result<()> {
    let context = TestContext::new("3.12");
    let requirements_in = context.temp_dir.child("requirements.in");
    requirements_in.write_str("anyio @ https://files.pythonhosted.org/packages/db/4d/3970183622f0330d3c23d9b8a5f52e365e50381fd484d08e3285104333d3/anyio-4.3.0.tar.gz")?;

    // We expect the build to fail, because `setuptools` is not installed.
    let filters = std::iter::once((r"exit code: 1", "exit status: 1"))
        .chain(context.filters())
        .collect::<Vec<_>>();
    uv_snapshot!(filters, context.pip_install()
        .arg("-r")
        .arg("requirements.in")
        .env(EnvVars::UV_NO_BUILD_ISOLATION, "yes"), @r#"
    success: false
    exit_code: 1
    ----- stdout -----

    ----- stderr -----
      × Failed to build `anyio @ https://files.pythonhosted.org/packages/db/4d/3970183622f0330d3c23d9b8a5f52e365e50381fd484d08e3285104333d3/anyio-4.3.0.tar.gz`
      ├─▶ The build backend returned an error
      ╰─▶ Call to `setuptools.build_meta.prepare_metadata_for_build_wheel` failed (exit status: 1)

          [stderr]
          Traceback (most recent call last):
            File "<string>", line 8, in <module>
          ModuleNotFoundError: No module named 'setuptools'

          hint: This usually indicates a problem with the package or the build environment.
    See [UV_LOG_DIR]/pip_install.log for detailed logs
    "#
    );

    // Install `setuptools` and `wheel`.
    uv_snapshot!(context.pip_install()
        .arg("setuptools")
        .arg("wheel"), @r###"
    success: true
    exit_code: 0
    ----- stdout -----

    ----- stderr -----
    Resolved 2 packages in [TIME]
    Prepared 2 packages in [TIME]
    Installed 2 packages in [TIME]
     + setuptools==69.2.0
     + wheel==0.43.0
    "###);

    // We expect the build to succeed, since `setuptools` is now installed.
    uv_snapshot!(context.pip_install()
        .arg("-r")
        .arg("requirements.in")
        .env(EnvVars::UV_NO_BUILD_ISOLATION, "yes"), @r###"
    success: true
    exit_code: 0
    ----- stdout -----

    ----- stderr -----
    Resolved 3 packages in [TIME]
    Prepared 3 packages in [TIME]
    Installed 3 packages in [TIME]
     + anyio==0.0.0 (from https://files.pythonhosted.org/packages/db/4d/3970183622f0330d3c23d9b8a5f52e365e50381fd484d08e3285104333d3/anyio-4.3.0.tar.gz)
     + idna==3.6
     + sniffio==1.3.1
    "###
    );

    Ok(())
}

/// This tests that uv can read UTF-16LE encoded requirements.txt files.
///
/// Ref: <https://github.com/astral-sh/uv/issues/2276>
#[test]
fn install_utf16le_requirements() -> Result<()> {
    let context = TestContext::new("3.12").with_exclude_newer("2025-01-01T00:00:00Z");
    let requirements_txt = context.temp_dir.child("requirements.txt");
    requirements_txt.write_binary(&utf8_to_utf16_with_bom_le("tomli<=2.0.1"))?;

    uv_snapshot!(context.pip_install()
        .arg("-r")
        .arg("requirements.txt"), @r###"
    success: true
    exit_code: 0
    ----- stdout -----

    ----- stderr -----
    Resolved 1 package in [TIME]
    Prepared 1 package in [TIME]
    Installed 1 package in [TIME]
     + tomli==2.0.1
    "###
    );
    Ok(())
}

/// This tests that uv can read UTF-16BE encoded requirements.txt files.
///
/// Ref: <https://github.com/astral-sh/uv/issues/2276>
#[test]
fn install_utf16be_requirements() -> Result<()> {
    let context = TestContext::new("3.12").with_exclude_newer("2025-01-01T00:00:00Z");
    let requirements_txt = context.temp_dir.child("requirements.txt");
    requirements_txt.write_binary(&utf8_to_utf16_with_bom_be("tomli<=2.0.1"))?;

    uv_snapshot!(context.pip_install()
        .arg("-r")
        .arg("requirements.txt"), @r###"
    success: true
    exit_code: 0
    ----- stdout -----

    ----- stderr -----
    Resolved 1 package in [TIME]
    Prepared 1 package in [TIME]
    Installed 1 package in [TIME]
     + tomli==2.0.1
    "###
    );
    Ok(())
}

fn utf8_to_utf16_with_bom_le(s: &str) -> Vec<u8> {
    use byteorder::ByteOrder;

    let mut u16s = vec![0xFEFF];
    u16s.extend(s.encode_utf16());
    let mut u8s = vec![0; u16s.len() * 2];
    byteorder::LittleEndian::write_u16_into(&u16s, &mut u8s);
    u8s
}

fn utf8_to_utf16_with_bom_be(s: &str) -> Vec<u8> {
    use byteorder::ByteOrder;

    let mut u16s = vec![0xFEFF];
    u16s.extend(s.encode_utf16());
    let mut u8s = vec![0; u16s.len() * 2];
    byteorder::BigEndian::write_u16_into(&u16s, &mut u8s);
    u8s
}

#[test]
fn dry_run_install() -> std::result::Result<(), Box<dyn std::error::Error>> {
    let context = TestContext::new("3.12");
    let requirements_txt = context.temp_dir.child("requirements.txt");
    requirements_txt.write_str("httpx==0.25.1")?;

    uv_snapshot!(context.pip_install()
        .arg("-r")
        .arg("requirements.txt")
        .arg("--dry-run")
        .arg("--strict"), @r###"
    success: true
    exit_code: 0
    ----- stdout -----

    ----- stderr -----
    Resolved 7 packages in [TIME]
    Would download 7 packages
    Would install 7 packages
     + anyio==4.3.0
     + certifi==2024.2.2
     + h11==0.14.0
     + httpcore==1.0.4
     + httpx==0.25.1
     + idna==3.6
     + sniffio==1.3.1
    "###
    );

    Ok(())
}

#[test]
fn dry_run_install_url_dependency() -> std::result::Result<(), Box<dyn std::error::Error>> {
    let context = TestContext::new("3.12");
    let requirements_txt = context.temp_dir.child("requirements.txt");
    requirements_txt.write_str("anyio @ https://files.pythonhosted.org/packages/2d/b8/7333d87d5f03247215d86a86362fd3e324111788c6cdd8d2e6196a6ba833/anyio-4.2.0.tar.gz")?;

    uv_snapshot!(context.pip_install()
        .arg("-r")
        .arg("requirements.txt")
        .arg("--dry-run")
        .arg("--strict"), @r###"
    success: true
    exit_code: 0
    ----- stdout -----

    ----- stderr -----
    Resolved 3 packages in [TIME]
    Would download 3 packages
    Would install 3 packages
     + anyio @ https://files.pythonhosted.org/packages/2d/b8/7333d87d5f03247215d86a86362fd3e324111788c6cdd8d2e6196a6ba833/anyio-4.2.0.tar.gz
     + idna==3.6
     + sniffio==1.3.1
    "###
    );

    Ok(())
}

#[test]
fn dry_run_uninstall_url_dependency() -> std::result::Result<(), Box<dyn std::error::Error>> {
    let context = TestContext::new("3.12");
    let requirements_txt = context.temp_dir.child("requirements.txt");
    requirements_txt.write_str("anyio @ https://files.pythonhosted.org/packages/2d/b8/7333d87d5f03247215d86a86362fd3e324111788c6cdd8d2e6196a6ba833/anyio-4.2.0.tar.gz")?;

    // Install the URL dependency
    uv_snapshot!(context.pip_install()
        .arg("-r")
        .arg("requirements.txt")
        .arg("--strict"), @r###"
    success: true
    exit_code: 0
    ----- stdout -----

    ----- stderr -----
    Resolved 3 packages in [TIME]
    Prepared 3 packages in [TIME]
    Installed 3 packages in [TIME]
     + anyio==4.2.0 (from https://files.pythonhosted.org/packages/2d/b8/7333d87d5f03247215d86a86362fd3e324111788c6cdd8d2e6196a6ba833/anyio-4.2.0.tar.gz)
     + idna==3.6
     + sniffio==1.3.1
    "###
    );

    // Then switch to a registry dependency
    requirements_txt.write_str("anyio")?;
    uv_snapshot!(context.pip_install()
        .arg("-r")
        .arg("requirements.txt")
        .arg("--upgrade-package")
        .arg("anyio")
        .arg("--dry-run")
        .arg("--strict"), @r###"
    success: true
    exit_code: 0
    ----- stdout -----

    ----- stderr -----
    Resolved 3 packages in [TIME]
    Would download 1 package
    Would uninstall 1 package
    Would install 1 package
     - anyio==4.2.0 (from https://files.pythonhosted.org/packages/2d/b8/7333d87d5f03247215d86a86362fd3e324111788c6cdd8d2e6196a6ba833/anyio-4.2.0.tar.gz)
     + anyio==4.3.0
    "###
    );

    Ok(())
}

#[test]
fn dry_run_install_already_installed() -> std::result::Result<(), Box<dyn std::error::Error>> {
    let context = TestContext::new("3.12");
    let requirements_txt = context.temp_dir.child("requirements.txt");
    requirements_txt.write_str("httpx==0.25.1")?;

    // Install the package
    uv_snapshot!(context.pip_install()
        .arg("-r")
        .arg("requirements.txt")
        .arg("--strict"), @r###"
    success: true
    exit_code: 0
    ----- stdout -----

    ----- stderr -----
    Resolved 7 packages in [TIME]
    Prepared 7 packages in [TIME]
    Installed 7 packages in [TIME]
     + anyio==4.3.0
     + certifi==2024.2.2
     + h11==0.14.0
     + httpcore==1.0.4
     + httpx==0.25.1
     + idna==3.6
     + sniffio==1.3.1
    "###
    );

    // Install again with dry run enabled
    uv_snapshot!(context.pip_install()
        .arg("-r")
        .arg("requirements.txt")
        .arg("--dry-run")
        .arg("--strict"), @r###"
    success: true
    exit_code: 0
    ----- stdout -----

    ----- stderr -----
    Audited 1 package in [TIME]
    Would make no changes
    "###
    );

    Ok(())
}

#[test]
fn dry_run_install_transitive_dependency_already_installed(
) -> std::result::Result<(), Box<dyn std::error::Error>> {
    let context = TestContext::new("3.12");

    let requirements_txt = context.temp_dir.child("requirements.txt");
    requirements_txt.write_str("httpcore==1.0.2")?;

    // Install a dependency of httpx
    uv_snapshot!(context.pip_install()
        .arg("-r")
        .arg("requirements.txt")
        .arg("--strict"), @r###"
    success: true
    exit_code: 0
    ----- stdout -----

    ----- stderr -----
    Resolved 3 packages in [TIME]
    Prepared 3 packages in [TIME]
    Installed 3 packages in [TIME]
     + certifi==2024.2.2
     + h11==0.14.0
     + httpcore==1.0.2
    "###
    );

    // Install it httpx with dry run enabled
    requirements_txt.write_str("httpx==0.25.1")?;
    uv_snapshot!(context.pip_install()
        .arg("-r")
        .arg("requirements.txt")
        .arg("--dry-run")
        .arg("--strict"), @r###"
    success: true
    exit_code: 0
    ----- stdout -----

    ----- stderr -----
    Resolved 7 packages in [TIME]
    Would download 4 packages
    Would install 4 packages
     + anyio==4.3.0
     + httpx==0.25.1
     + idna==3.6
     + sniffio==1.3.1
    "###
    );

    Ok(())
}

#[test]
fn dry_run_install_then_upgrade() -> std::result::Result<(), Box<dyn std::error::Error>> {
    let context = TestContext::new("3.12");
    let requirements_txt = context.temp_dir.child("requirements.txt");
    requirements_txt.write_str("httpx==0.25.0")?;

    // Install the package
    uv_snapshot!(context.pip_install()
        .arg("-r")
        .arg("requirements.txt")
        .arg("--strict"), @r###"
    success: true
    exit_code: 0
    ----- stdout -----

    ----- stderr -----
    Resolved 7 packages in [TIME]
    Prepared 7 packages in [TIME]
    Installed 7 packages in [TIME]
     + anyio==4.3.0
     + certifi==2024.2.2
     + h11==0.14.0
     + httpcore==0.18.0
     + httpx==0.25.0
     + idna==3.6
     + sniffio==1.3.1
    "###
    );

    // Bump the version and install with dry run enabled
    requirements_txt.write_str("httpx==0.25.1")?;
    uv_snapshot!(context.pip_install()
        .arg("-r")
        .arg("requirements.txt")
        .arg("--dry-run"), @r###"
    success: true
    exit_code: 0
    ----- stdout -----

    ----- stderr -----
    Resolved 7 packages in [TIME]
    Would download 1 package
    Would uninstall 1 package
    Would install 1 package
     - httpx==0.25.0
     + httpx==0.25.1
    "###
    );

    Ok(())
}

/// Raise an error when a direct URL's `Requires-Python` constraint is not met.
#[test]
fn requires_python_direct_url() -> Result<()> {
    let context = TestContext::new("3.12");

    // Create an editable package with a `Requires-Python` constraint that is not met.
    let editable_dir = context.temp_dir.child("editable");
    editable_dir.create_dir_all()?;
    let pyproject_toml = editable_dir.child("pyproject.toml");
    pyproject_toml.write_str(
        r#"[project]
name = "example"
version = "0.0.0"
dependencies = [
  "anyio==4.0.0"
]
requires-python = ">=3.13"
"#,
    )?;

    uv_snapshot!(context.filters(), context.pip_install()
        .arg(format!("example @ {}", editable_dir.path().display())), @r"
    success: false
    exit_code: 1
    ----- stdout -----

    ----- stderr -----
      × No solution found when resolving dependencies:
      ╰─▶ Because the current Python version (3.12.[X]) does not satisfy Python>=3.13 and example==0.0.0 depends on Python>=3.13, we can conclude that example==0.0.0 cannot be used.
          And because only example==0.0.0 is available and you require example, we can conclude that your requirements are unsatisfiable.
    See [UV_LOG_DIR]/pip_install.log for detailed logs
    "
    );

    Ok(())
}

/// Install a package from an index that requires authentication
#[test]
fn install_package_basic_auth_from_url() {
    let context = TestContext::new("3.12");

    uv_snapshot!(context.pip_install()
        .arg("anyio")
        .arg("--index-url")
        .arg("https://public:heron@pypi-proxy.fly.dev/basic-auth/simple")
        .arg("--strict"), @r###"
    success: true
    exit_code: 0
    ----- stdout -----

    ----- stderr -----
    Resolved 3 packages in [TIME]
    Prepared 3 packages in [TIME]
    Installed 3 packages in [TIME]
     + anyio==4.3.0
     + idna==3.6
     + sniffio==1.3.1
    "###
    );

    context.assert_command("import anyio").success();
}

/// Install a package from an index that requires authentication
#[test]
fn install_package_basic_auth_from_netrc_default() -> Result<()> {
    let context = TestContext::new("3.12");
    let netrc = context.temp_dir.child(".netrc");
    netrc.write_str("default login public password heron")?;

    uv_snapshot!(context.pip_install()
        .arg("anyio")
        .arg("--index-url")
        .arg("https://pypi-proxy.fly.dev/basic-auth/simple")
        .env(EnvVars::NETRC, netrc.to_str().unwrap())
        .arg("--strict"), @r###"
    success: true
    exit_code: 0
    ----- stdout -----

    ----- stderr -----
    Resolved 3 packages in [TIME]
    Prepared 3 packages in [TIME]
    Installed 3 packages in [TIME]
     + anyio==4.3.0
     + idna==3.6
     + sniffio==1.3.1
    "###
    );

    context.assert_command("import anyio").success();

    Ok(())
}

/// Install a package from an index that requires authentication
#[test]
fn install_package_basic_auth_from_netrc() -> Result<()> {
    let context = TestContext::new("3.12");
    let netrc = context.temp_dir.child(".netrc");
    netrc.write_str("machine pypi-proxy.fly.dev login public password heron")?;

    uv_snapshot!(context.pip_install()
        .arg("anyio")
        .arg("--index-url")
        .arg("https://pypi-proxy.fly.dev/basic-auth/simple")
        .env(EnvVars::NETRC, netrc.to_str().unwrap())
        .arg("--strict"), @r###"
    success: true
    exit_code: 0
    ----- stdout -----

    ----- stderr -----
    Resolved 3 packages in [TIME]
    Prepared 3 packages in [TIME]
    Installed 3 packages in [TIME]
     + anyio==4.3.0
     + idna==3.6
     + sniffio==1.3.1
    "###
    );

    context.assert_command("import anyio").success();

    Ok(())
}

/// Install a package from an index that requires authentication
/// Define the `--index-url` in the requirements file
#[test]
fn install_package_basic_auth_from_netrc_index_in_requirements() -> Result<()> {
    let context = TestContext::new("3.12");
    let netrc = context.temp_dir.child(".netrc");
    netrc.write_str("machine pypi-proxy.fly.dev login public password heron")?;

    let requirements = context.temp_dir.child("requirements.txt");
    requirements.write_str(
        r"
anyio
--index-url https://pypi-proxy.fly.dev/basic-auth/simple
    ",
    )?;

    uv_snapshot!(context.pip_install()
        .arg("-r")
        .arg("requirements.txt")
        .env(EnvVars::NETRC, netrc.to_str().unwrap())
        .arg("--strict"), @r###"
    success: true
    exit_code: 0
    ----- stdout -----

    ----- stderr -----
    Resolved 3 packages in [TIME]
    Prepared 3 packages in [TIME]
    Installed 3 packages in [TIME]
     + anyio==4.3.0
     + idna==3.6
     + sniffio==1.3.1
    "###
    );

    context.assert_command("import anyio").success();

    Ok(())
}

/// Install a package from an index that provides relative links
#[test]
fn install_index_with_relative_links() {
    let context = TestContext::new("3.12");

    uv_snapshot!(context.pip_install()
        .arg("anyio")
        .arg("--index-url")
        .arg("https://pypi-proxy.fly.dev/relative/simple")
        .arg("--strict"), @r###"
    success: true
    exit_code: 0
    ----- stdout -----

    ----- stderr -----
    Resolved 3 packages in [TIME]
    Prepared 3 packages in [TIME]
    Installed 3 packages in [TIME]
     + anyio==4.3.0
     + idna==3.6
     + sniffio==1.3.1
    "###
    );

    context.assert_command("import anyio").success();
}

/// Install a package from an index that requires authentication from the keyring.
#[test]
fn install_package_basic_auth_from_keyring() {
    let context = TestContext::new("3.12");

    // Install our keyring plugin
    context
        .pip_install()
        .arg(
            context
                .workspace_root
                .join("scripts")
                .join("packages")
                .join("keyring_test_plugin"),
        )
        .assert()
        .success();

    uv_snapshot!(context.pip_install()
        .arg("anyio")
        .arg("--index-url")
        .arg("https://public@pypi-proxy.fly.dev/basic-auth/simple")
        .arg("--keyring-provider")
        .arg("subprocess")
        .arg("--strict")
        .env(EnvVars::KEYRING_TEST_CREDENTIALS, r#"{"pypi-proxy.fly.dev": {"public": "heron"}}"#)
        .env(EnvVars::PATH, venv_bin_path(&context.venv)), @r###"
    success: true
    exit_code: 0
    ----- stdout -----

    ----- stderr -----
    Request for public@https://pypi-proxy.fly.dev/basic-auth/simple/anyio/
    Request for public@pypi-proxy.fly.dev
    Resolved 3 packages in [TIME]
    Prepared 3 packages in [TIME]
    Installed 3 packages in [TIME]
     + anyio==4.3.0
     + idna==3.6
     + sniffio==1.3.1
    "###
    );

    context.assert_command("import anyio").success();
}

/// Install a package from an index that requires authentication
/// but the keyring has the wrong password
#[test]
fn install_package_basic_auth_from_keyring_wrong_password() {
    let context = TestContext::new("3.12");

    // Install our keyring plugin
    context
        .pip_install()
        .arg(
            context
                .workspace_root
                .join("scripts")
                .join("packages")
                .join("keyring_test_plugin"),
        )
        .assert()
        .success();

    uv_snapshot!(context.filters(), context.pip_install()
        .arg("anyio")
        .arg("--index-url")
        .arg("https://public@pypi-proxy.fly.dev/basic-auth/simple")
        .arg("--keyring-provider")
        .arg("subprocess")
        .arg("--strict")
        .env(EnvVars::KEYRING_TEST_CREDENTIALS, r#"{"pypi-proxy.fly.dev": {"public": "foobar"}}"#)
        .env(EnvVars::PATH, venv_bin_path(&context.venv)), @r"
    success: false
    exit_code: 1
    ----- stdout -----

    ----- stderr -----
    Request for public@https://pypi-proxy.fly.dev/basic-auth/simple/anyio/
    Request for public@pypi-proxy.fly.dev
      × No solution found when resolving dependencies:
      ╰─▶ Because anyio was not found in the package registry and you require anyio, we can conclude that your requirements are unsatisfiable.

          hint: An index URL (https://pypi-proxy.fly.dev/basic-auth/simple) could not be queried due to a lack of valid authentication credentials (401 Unauthorized).
    See [UV_LOG_DIR]/pip_install.log for detailed logs
    "
    );
}

/// Install a package from an index that requires authentication
/// but the keyring has the wrong username
#[test]
fn install_package_basic_auth_from_keyring_wrong_username() {
    let context = TestContext::new("3.12");

    // Install our keyring plugin
    context
        .pip_install()
        .arg(
            context
                .workspace_root
                .join("scripts")
                .join("packages")
                .join("keyring_test_plugin"),
        )
        .assert()
        .success();

    uv_snapshot!(context.filters(), context.pip_install()
        .arg("anyio")
        .arg("--index-url")
        .arg("https://public@pypi-proxy.fly.dev/basic-auth/simple")
        .arg("--keyring-provider")
        .arg("subprocess")
        .arg("--strict")
        .env(EnvVars::KEYRING_TEST_CREDENTIALS, r#"{"pypi-proxy.fly.dev": {"other": "heron"}}"#)
        .env(EnvVars::PATH, venv_bin_path(&context.venv)), @r"
    success: false
    exit_code: 1
    ----- stdout -----

    ----- stderr -----
    Request for public@https://pypi-proxy.fly.dev/basic-auth/simple/anyio/
    Request for public@pypi-proxy.fly.dev
      × No solution found when resolving dependencies:
      ╰─▶ Because anyio was not found in the package registry and you require anyio, we can conclude that your requirements are unsatisfiable.

          hint: An index URL (https://pypi-proxy.fly.dev/basic-auth/simple) could not be queried due to a lack of valid authentication credentials (401 Unauthorized).
    See [UV_LOG_DIR]/pip_install.log for detailed logs
    "
    );
}

/// Install a package from an index that provides relative links and requires authentication
#[test]
fn install_index_with_relative_links_authenticated() {
    let context = TestContext::new("3.12");

    uv_snapshot!(context.pip_install()
        .arg("anyio")
        .arg("--index-url")
        .arg("https://public:heron@pypi-proxy.fly.dev/basic-auth/relative/simple")
        .arg("--strict"), @r###"
    success: true
    exit_code: 0
    ----- stdout -----

    ----- stderr -----
    Resolved 3 packages in [TIME]
    Prepared 3 packages in [TIME]
    Installed 3 packages in [TIME]
     + anyio==4.3.0
     + idna==3.6
     + sniffio==1.3.1
    "###
    );

    context.assert_command("import anyio").success();
}

/// The modified time of `site-packages` should change on package installation.
#[cfg(unix)]
#[test]
fn install_site_packages_mtime_updated() -> Result<()> {
    use std::os::unix::fs::MetadataExt;

    let context = TestContext::new("3.12");

    let site_packages = context.site_packages();

    // `mtime` is only second-resolution so we include the nanoseconds as well
    let metadata = site_packages.metadata()?;
    let pre_mtime = metadata.mtime();
    let pre_mtime_ns = metadata.mtime_nsec();

    // Install a package.
    uv_snapshot!(context.pip_install()
        .arg("anyio")
        .arg("--strict"), @r###"
    success: true
    exit_code: 0
    ----- stdout -----

    ----- stderr -----
    Resolved 3 packages in [TIME]
    Prepared 3 packages in [TIME]
    Installed 3 packages in [TIME]
     + anyio==4.3.0
     + idna==3.6
     + sniffio==1.3.1
    "###
    );

    let metadata = site_packages.metadata()?;
    let post_mtime = metadata.mtime();
    let post_mtime_ns = metadata.mtime_nsec();

    assert!(
        (post_mtime, post_mtime_ns) > (pre_mtime, pre_mtime_ns),
        "Expected newer mtime than {pre_mtime}.{pre_mtime_ns} but got {post_mtime}.{post_mtime_ns}"
    );

    Ok(())
}

/// We had a bug where maturin would walk up to the top level gitignore of the cache with a `*`
/// entry (because we want to ignore the entire cache from outside), ignoring all python source
/// files.
#[test]
fn deptry_gitignore() {
    let context = TestContext::new("3.12");

    let source_dist_dir = context
        .workspace_root
        .join("scripts/packages/deptry_reproducer");

    uv_snapshot!(context.filters(), context.pip_install()
        .arg(format!("deptry_reproducer @ {}", source_dist_dir.join("deptry_reproducer-0.1.0.tar.gz").simplified_display()))
        .arg("--strict")
        .current_dir(source_dist_dir), @r###"
    success: true
    exit_code: 0
    ----- stdout -----

    ----- stderr -----
    Using Python 3.12.[X] environment at: [VENV]/
    Resolved 3 packages in [TIME]
    Prepared 3 packages in [TIME]
    Installed 3 packages in [TIME]
     + cffi==1.16.0
     + deptry-reproducer==0.1.0 (from file://[WORKSPACE]/scripts/packages/deptry_reproducer/deptry_reproducer-0.1.0.tar.gz)
     + pycparser==2.21
    "###
    );

    // Check that we packed the python source files
    context
        .assert_command("import deptry_reproducer.foo")
        .success();
}

/// Reinstall an installed package with `--no-index`
#[test]
fn reinstall_no_index() {
    let context = TestContext::new("3.12");

    // Install anyio
    uv_snapshot!(context.pip_install()
        .arg("anyio")
        .arg("--strict"), @r###"
    success: true
    exit_code: 0
    ----- stdout -----

    ----- stderr -----
    Resolved 3 packages in [TIME]
    Prepared 3 packages in [TIME]
    Installed 3 packages in [TIME]
     + anyio==4.3.0
     + idna==3.6
     + sniffio==1.3.1
    "###
    );

    // Install anyio again
    uv_snapshot!(context.filters(), context.pip_install()
        .arg("anyio")
        .arg("--no-index")
        .arg("--strict"), @r###"
    success: true
    exit_code: 0
    ----- stdout -----

    ----- stderr -----
    Audited 1 package in [TIME]
    "###
    );

    // Reinstall
    // We should not consider the already installed package as a source and
    // should attempt to pull from the index
    uv_snapshot!(context.filters(), context.pip_install()
        .arg("anyio")
        .arg("--no-index")
        .arg("--reinstall")
        .arg("--strict"), @r"
    success: false
    exit_code: 1
    ----- stdout -----

    ----- stderr -----
      × No solution found when resolving dependencies:
      ╰─▶ Because anyio was not found in the provided package locations and you require anyio, we can conclude that your requirements are unsatisfiable.

          hint: Packages were unavailable because index lookups were disabled and no additional package locations were provided (try: `--find-links <uri>`)
    See [UV_LOG_DIR]/pip_install.log for detailed logs
    "
    );
}

#[test]
fn already_installed_remote_dependencies() {
    let context = TestContext::new("3.12");

    // Install anyio's dependencies.
    uv_snapshot!(context.pip_install()
        .arg("idna")
        .arg("sniffio")
        .arg("--strict"), @r###"
    success: true
    exit_code: 0
    ----- stdout -----

    ----- stderr -----
    Resolved 2 packages in [TIME]
    Prepared 2 packages in [TIME]
    Installed 2 packages in [TIME]
     + idna==3.6
     + sniffio==1.3.1
    "###
    );

    // Install anyio.
    uv_snapshot!(context.pip_install()
        .arg("anyio")
        .arg("--strict"), @r###"
    success: true
    exit_code: 0
    ----- stdout -----

    ----- stderr -----
    Resolved 3 packages in [TIME]
    Prepared 1 package in [TIME]
    Installed 1 package in [TIME]
     + anyio==4.3.0
    "###
    );
}

/// Install an editable package that depends on a previously installed editable package.
#[test]
fn already_installed_dependent_editable() {
    let context = TestContext::new("3.12");
    let root_path = context
        .workspace_root
        .join("scripts/packages/dependent_locals");

    // Install the first editable
    uv_snapshot!(context.filters(), context.pip_install()
        .arg("-e")
        .arg(root_path.join("first_local")), @r###"
    success: true
    exit_code: 0
    ----- stdout -----

    ----- stderr -----
    Resolved 1 package in [TIME]
    Prepared 1 package in [TIME]
    Installed 1 package in [TIME]
     + first-local==0.1.0 (from file://[WORKSPACE]/scripts/packages/dependent_locals/first_local)
    "###
    );

    // Install the second editable which depends on the first editable
    // The already installed first editable package should satisfy the requirement
    uv_snapshot!(context.filters(), context.pip_install()
        .arg("-e")
        .arg(root_path.join("second_local"))
        // Disable the index to guard this test against dependency confusion attacks
        .arg("--no-index")
        .arg("--find-links")
        .arg(build_vendor_links_url()), @r###"
    success: true
    exit_code: 0
    ----- stdout -----

    ----- stderr -----
    Resolved 2 packages in [TIME]
    Prepared 1 package in [TIME]
    Installed 1 package in [TIME]
     + second-local==0.1.0 (from file://[WORKSPACE]/scripts/packages/dependent_locals/second_local)
    "###
    );

    // Request install of the first editable by full path again
    // We should audit the installed package
    uv_snapshot!(context.filters(), context.pip_install()
        .arg("-e")
        .arg(root_path.join("first_local")), @r###"
    success: true
    exit_code: 0
    ----- stdout -----

    ----- stderr -----
    Audited 1 package in [TIME]
    "###
    );

    // Request reinstallation of the first package during install of the second
    // It's not available on an index and the user has not specified the path so we fail.
    uv_snapshot!(context.filters(), context.pip_install()
        .arg("-e")
        .arg(root_path.join("second_local"))
        .arg("--reinstall-package")
        .arg("first-local")
        // Disable the index to guard this test against dependency confusion attacks
        .arg("--no-index")
        .arg("--find-links")
        .arg(build_vendor_links_url()), @r"
    success: false
    exit_code: 1
    ----- stdout -----

    ----- stderr -----
      × No solution found when resolving dependencies:
      ╰─▶ Because first-local was not found in the provided package locations and second-local==0.1.0 depends on first-local, we can conclude that second-local==0.1.0 cannot be used.
          And because only second-local==0.1.0 is available and you require second-local, we can conclude that your requirements are unsatisfiable.
    See [UV_LOG_DIR]/pip_install.log for detailed logs
    "
    );

    // Request reinstallation of the first package
    // We include it in the install command with a full path so we should succeed
    uv_snapshot!(context.filters(), context.pip_install()
        .arg("-e")
        .arg(root_path.join("first_local"))
        .arg("--reinstall-package")
        .arg("first-local"), @r###"
    success: true
    exit_code: 0
    ----- stdout -----

    ----- stderr -----
    Resolved 1 package in [TIME]
    Prepared 1 package in [TIME]
    Uninstalled 1 package in [TIME]
    Installed 1 package in [TIME]
     ~ first-local==0.1.0 (from file://[WORKSPACE]/scripts/packages/dependent_locals/first_local)
    "###
    );
}

/// Install a local package that depends on a previously installed local package.
#[test]
fn already_installed_local_path_dependent() {
    let context = TestContext::new("3.12");
    let root_path = context
        .workspace_root
        .join("scripts/packages/dependent_locals");

    // Install the first local
    uv_snapshot!(context.filters(), context.pip_install()
        .arg(root_path.join("first_local")), @r###"
    success: true
    exit_code: 0
    ----- stdout -----

    ----- stderr -----
    Resolved 1 package in [TIME]
    Prepared 1 package in [TIME]
    Installed 1 package in [TIME]
     + first-local==0.1.0 (from file://[WORKSPACE]/scripts/packages/dependent_locals/first_local)
    "###
    );

    // Install the second local which depends on the first local
    // The already installed first local package should satisfy the requirement
    uv_snapshot!(context.filters(), context.pip_install()
        .arg(root_path.join("second_local"))
        // Disable the index to guard this test against dependency confusion attacks
        .arg("--no-index")
        .arg("--find-links")
        .arg(build_vendor_links_url()), @r###"
    success: true
    exit_code: 0
    ----- stdout -----

    ----- stderr -----
    Resolved 2 packages in [TIME]
    Prepared 1 package in [TIME]
    Installed 1 package in [TIME]
     + second-local==0.1.0 (from file://[WORKSPACE]/scripts/packages/dependent_locals/second_local)
    "###
    );

    // Request install of the first local by full path again
    // We should audit the installed package
    uv_snapshot!(context.filters(), context.pip_install()
        .arg(root_path.join("first_local")), @r###"
    success: true
    exit_code: 0
    ----- stdout -----

    ----- stderr -----
    Audited 1 package in [TIME]
    "###
    );

    // Request reinstallation of the first package during install of the second
    // It's not available on an index and the user has not specified the path so we fail
    uv_snapshot!(context.filters(), context.pip_install()
        .arg(root_path.join("second_local"))
        .arg("--reinstall-package")
        .arg("first-local")
        // Disable the index to guard this test against dependency confusion attacks
        .arg("--no-index")
        .arg("--find-links")
        .arg(build_vendor_links_url()), @r"
    success: false
    exit_code: 1
    ----- stdout -----

    ----- stderr -----
      × No solution found when resolving dependencies:
      ╰─▶ Because first-local was not found in the provided package locations and second-local==0.1.0 depends on first-local, we can conclude that second-local==0.1.0 cannot be used.
          And because only second-local==0.1.0 is available and you require second-local, we can conclude that your requirements are unsatisfiable.
    See [UV_LOG_DIR]/pip_install.log for detailed logs
    "
    );

    // Request reinstallation of the first package
    // We include it in the install command with a full path so we succeed
    uv_snapshot!(context.filters(), context.pip_install()
        .arg(root_path.join("second_local"))
        .arg(root_path.join("first_local"))
        .arg("--reinstall-package")
        .arg("first-local"), @r###"
    success: true
    exit_code: 0
    ----- stdout -----

    ----- stderr -----
    Resolved 2 packages in [TIME]
    Prepared 1 package in [TIME]
    Uninstalled 1 package in [TIME]
    Installed 1 package in [TIME]
     ~ first-local==0.1.0 (from file://[WORKSPACE]/scripts/packages/dependent_locals/first_local)
    "###
    );

    // Request upgrade of the first package
    // It's not available on an index and the user has not specified the path so we fail
    uv_snapshot!(context.filters(), context.pip_install()
        .arg(root_path.join("second_local"))
        .arg("--upgrade-package")
        .arg("first-local")
        // Disable the index to guard this test against dependency confusion attacks
        .arg("--no-index")
        .arg("--find-links")
        .arg(build_vendor_links_url()), @r###"
    success: true
    exit_code: 0
    ----- stdout -----

    ----- stderr -----
    Resolved 2 packages in [TIME]
    Audited 2 packages in [TIME]
    "###
    );

    // Request upgrade of the first package
    // A full path is specified and there's nothing to upgrade to so we should just audit
    uv_snapshot!(context.filters(), context.pip_install()
        .arg(root_path.join("first_local"))
        .arg(root_path.join("second_local"))
        .arg("--upgrade-package")
        .arg("first-local")
        // Disable the index to guard this test against dependency confusion attacks
        .arg("--no-index")
        .arg("--find-links")
        .arg(build_vendor_links_url()), @r###"
    success: true
    exit_code: 0
    ----- stdout -----

    ----- stderr -----
    Resolved 2 packages in [TIME]
    Audited 2 packages in [TIME]
    "###
    );
}

/// A local version of a package shadowing a remote package is installed.
#[test]
fn already_installed_local_version_of_remote_package() {
    let context = TestContext::new("3.12");
    let root_path = context.workspace_root.join("scripts/packages");

    // Install the local anyio first
    uv_snapshot!(context.filters(), context.pip_install()
        .arg(root_path.join("anyio_local")), @r###"
    success: true
    exit_code: 0
    ----- stdout -----

    ----- stderr -----
    Resolved 1 package in [TIME]
    Prepared 1 package in [TIME]
    Installed 1 package in [TIME]
     + anyio==4.3.0+foo (from file://[WORKSPACE]/scripts/packages/anyio_local)
    "###
    );

    // Install again without specifying a local path — this should not pull from the index
    uv_snapshot!(context.filters(), context.pip_install()
        .arg("anyio"), @r###"
    success: true
    exit_code: 0
    ----- stdout -----

    ----- stderr -----
    Audited 1 package in [TIME]
    "###
    );

    // Request install with a different version
    //
    // We should attempt to pull from the index since the installed version does not match
    // but we disable it here to preserve this dependency for future tests
    uv_snapshot!(context.filters(), context.pip_install()
        .arg("anyio==4.2.0")
        .arg("--no-index"), @r"
    success: false
    exit_code: 1
    ----- stdout -----

    ----- stderr -----
      × No solution found when resolving dependencies:
      ╰─▶ Because anyio was not found in the provided package locations and you require anyio==4.2.0, we can conclude that your requirements are unsatisfiable.

          hint: Packages were unavailable because index lookups were disabled and no additional package locations were provided (try: `--find-links <uri>`)
    See [UV_LOG_DIR]/pip_install.log for detailed logs
    "
    );

    // Request reinstallation with the local version segment — this should fail since it is not available
    // in the index and the path was not provided
    uv_snapshot!(context.filters(), context.pip_install()
        .arg("anyio==4.3.0+foo")
        .arg("--reinstall"), @r"
    success: false
    exit_code: 1
    ----- stdout -----

    ----- stderr -----
      × No solution found when resolving dependencies:
      ╰─▶ Because there is no version of anyio==4.3.0+foo and you require anyio==4.3.0+foo, we can conclude that your requirements are unsatisfiable.
    See [UV_LOG_DIR]/pip_install.log for detailed logs
    "
    );

    // Request reinstall with the full path, this should reinstall from the path and not pull from
    // the index (or rebuild).
    uv_snapshot!(context.filters(), context.pip_install()
        .arg(root_path.join("anyio_local"))
        .arg("--reinstall")
        .arg("anyio"), @r###"
    success: true
    exit_code: 0
    ----- stdout -----

    ----- stderr -----
    Resolved 1 package in [TIME]
    Prepared 1 package in [TIME]
    Uninstalled 1 package in [TIME]
    Installed 1 package in [TIME]
     ~ anyio==4.3.0+foo (from file://[WORKSPACE]/scripts/packages/anyio_local)
    "###
    );

    // Request reinstallation with just the name, this should pull from the index
    // and replace the path dependency
    uv_snapshot!(context.filters(), context.pip_install()
        .arg("anyio")
        .arg("--reinstall"), @r###"
    success: true
    exit_code: 0
    ----- stdout -----

    ----- stderr -----
    Resolved 3 packages in [TIME]
    Prepared 3 packages in [TIME]
    Uninstalled 1 package in [TIME]
    Installed 3 packages in [TIME]
     - anyio==4.3.0+foo (from file://[WORKSPACE]/scripts/packages/anyio_local)
     + anyio==4.3.0
     + idna==3.6
     + sniffio==1.3.1
    "###
    );

    // Install the local anyio again so we can test upgrades
    uv_snapshot!(context.filters(), context.pip_install()
        .arg(root_path.join("anyio_local")), @r###"
    success: true
    exit_code: 0
    ----- stdout -----

    ----- stderr -----
    Resolved 1 package in [TIME]
    Uninstalled 1 package in [TIME]
    Installed 1 package in [TIME]
     - anyio==4.3.0
     + anyio==4.3.0+foo (from file://[WORKSPACE]/scripts/packages/anyio_local)
    "###
    );

    // Request upgrade with just the name
    // We shouldn't pull from the index because the local version is "newer"
    uv_snapshot!(context.filters(), context.pip_install()
        .arg("anyio")
        .arg("--upgrade"), @r###"
    success: true
    exit_code: 0
    ----- stdout -----

    ----- stderr -----
    Resolved 1 package in [TIME]
    Audited 1 package in [TIME]
    "###
    );

    // Install something that depends on anyio
    // We shouldn't overwrite our local version with the remote anyio here
    uv_snapshot!(context.filters(), context.pip_install()
        .arg("httpx"), @r###"
    success: true
    exit_code: 0
    ----- stdout -----

    ----- stderr -----
    Resolved 7 packages in [TIME]
    Prepared 4 packages in [TIME]
    Installed 4 packages in [TIME]
     + certifi==2024.2.2
     + h11==0.14.0
     + httpcore==1.0.4
     + httpx==0.27.0
    "###
    );
}

/// Install a package with multiple installed distributions in a virtual environment.
#[test]
#[cfg(unix)]
fn already_installed_multiple_versions() -> Result<()> {
    fn prepare(context: &TestContext) -> Result<()> {
        use uv_fs::copy_dir_all;

        // Install into the base environment
        context.pip_install().arg("anyio==3.7.0").assert().success();

        // Install another version into another environment
        let context_duplicate = TestContext::new("3.12");
        context_duplicate
            .pip_install()
            .arg("anyio==4.0.0")
            .assert()
            .success();

        // Copy the second version into the first environment
        copy_dir_all(
            context_duplicate
                .site_packages()
                .join("anyio-4.0.0.dist-info"),
            context.site_packages().join("anyio-4.0.0.dist-info"),
        )?;

        Ok(())
    }

    let context = TestContext::new("3.12");

    prepare(&context)?;

    // Request the second anyio version again
    // Should remove both previous versions and reinstall the second one
    uv_snapshot!(context.filters(), context.pip_install().arg("anyio==4.0.0"), @r###"
    success: true
    exit_code: 0
    ----- stdout -----

    ----- stderr -----
    Resolved 3 packages in [TIME]
    Prepared 1 package in [TIME]
    Uninstalled 2 packages in [TIME]
    Installed 1 package in [TIME]
     - anyio==3.7.0
     ~ anyio==4.0.0
    "###
    );

    // Reset the test context
    prepare(&context)?;

    // Request the anyio without a version specifier
    // This is loosely a regression test for the ordering of the installation preferences
    // from existing site-packages
    uv_snapshot!(context.filters(), context.pip_install().arg("anyio"), @r###"
    success: true
    exit_code: 0
    ----- stdout -----

    ----- stderr -----
    Resolved 3 packages in [TIME]
    Prepared 1 package in [TIME]
    Uninstalled 2 packages in [TIME]
    Installed 1 package in [TIME]
     - anyio==3.7.0
     - anyio==4.0.0
     + anyio==4.3.0
    "###
    );

    Ok(())
}

/// Install a package from a remote URL
#[test]
#[cfg(feature = "git")]
fn already_installed_remote_url() {
    let context = TestContext::new("3.8");

    // First, install from the remote URL
    uv_snapshot!(context.filters(), context.pip_install().arg("uv-public-pypackage @ git+https://github.com/astral-test/uv-public-pypackage"), @r###"
    success: true
    exit_code: 0
    ----- stdout -----

    ----- stderr -----
    Resolved 1 package in [TIME]
    Prepared 1 package in [TIME]
    Installed 1 package in [TIME]
     + uv-public-pypackage==0.1.0 (from git+https://github.com/astral-test/uv-public-pypackage@b270df1a2fb5d012294e9aaf05e7e0bab1e6a389)
    "###);

    context.assert_installed("uv_public_pypackage", "0.1.0");

    // Request installation again with a different URL, but the same _canonical_ URL. We should
    // resolve the package (since we installed a specific commit, but are now requesting the default
    // branch), but not reinstall the package.
    uv_snapshot!(context.filters(), context.pip_install().arg("uv-public-pypackage @ git+https://github.com/astral-test/uv-public-pypackage.git"), @r###"
    success: true
    exit_code: 0
    ----- stdout -----

    ----- stderr -----
    Resolved 1 package in [TIME]
    Audited 1 package in [TIME]
    "###);

    // Request installation again with a different URL, but the same _canonical_ URL and the same
    // commit. We should neither resolve nor reinstall the package, since it's already installed
    // at this precise commit.
    uv_snapshot!(context.filters(), context.pip_install().arg("uv-public-pypackage @ git+https://github.com/astral-test/uv-public-pypackage.git@b270df1a2fb5d012294e9aaf05e7e0bab1e6a389"), @r###"
    success: true
    exit_code: 0
    ----- stdout -----

    ----- stderr -----
    Resolved 1 package in [TIME]
    Audited 1 package in [TIME]
    "###);

    // Request installation again with just the name
    // We should just audit the URL package since it fulfills this requirement
    uv_snapshot!(
        context.pip_install().arg("uv-public-pypackage"), @r###"
    success: true
    exit_code: 0
    ----- stdout -----

    ----- stderr -----
    Audited 1 package in [TIME]
    "###);

    // Request reinstallation
    // We should fail since the URL was not provided
    uv_snapshot!(context.filters(),
        context.pip_install()
        .arg("uv-public-pypackage")
        .arg("--no-index")
        .arg("--reinstall"), @r"
    success: false
    exit_code: 1
    ----- stdout -----

    ----- stderr -----
      × No solution found when resolving dependencies:
      ╰─▶ Because uv-public-pypackage was not found in the provided package locations and you require uv-public-pypackage, we can conclude that your requirements are unsatisfiable.

          hint: Packages were unavailable because index lookups were disabled and no additional package locations were provided (try: `--find-links <uri>`)
    See [UV_LOG_DIR]/pip_install.log for detailed logs
    ");

    // Request installation again with just the full URL
    // We should just audit the existing package
    uv_snapshot!(
        context.pip_install().arg("uv-public-pypackage @ git+https://github.com/astral-test/uv-public-pypackage"), @r###"
    success: true
    exit_code: 0
    ----- stdout -----

    ----- stderr -----
    Resolved 1 package in [TIME]
    Audited 1 package in [TIME]
    "###);

    // Request reinstallation with the full URL
    // We should reinstall successfully
    uv_snapshot!(
        context.pip_install()
        .arg("uv-public-pypackage @ git+https://github.com/astral-test/uv-public-pypackage")
        .arg("--reinstall"), @r###"
    success: true
    exit_code: 0
    ----- stdout -----

    ----- stderr -----
    Resolved 1 package in [TIME]
    Prepared 1 package in [TIME]
    Uninstalled 1 package in [TIME]
    Installed 1 package in [TIME]
     ~ uv-public-pypackage==0.1.0 (from git+https://github.com/astral-test/uv-public-pypackage@b270df1a2fb5d012294e9aaf05e7e0bab1e6a389)
    "###);

    // Request installation again with a different version
    // We should attempt to pull from the index since the local version does not match
    uv_snapshot!(context.filters(), 
        context.pip_install().arg("uv-public-pypackage==0.2.0").arg("--no-index"), @r"
    success: false
    exit_code: 1
    ----- stdout -----

    ----- stderr -----
      × No solution found when resolving dependencies:
      ╰─▶ Because uv-public-pypackage was not found in the provided package locations and you require uv-public-pypackage==0.2.0, we can conclude that your requirements are unsatisfiable.

          hint: Packages were unavailable because index lookups were disabled and no additional package locations were provided (try: `--find-links <uri>`)
    See [UV_LOG_DIR]/pip_install.log for detailed logs
    ");
}

/// Sync using `--find-links` with a local directory.
#[test]
fn find_links() {
    let context = TestContext::new("3.12");

    uv_snapshot!(context.filters(), context.pip_install()
        .arg("tqdm")
        .arg("--find-links")
        .arg(context.workspace_root.join("scripts/links/")), @r###"
    success: true
    exit_code: 0
    ----- stdout -----

    ----- stderr -----
    Resolved 1 package in [TIME]
    Prepared 1 package in [TIME]
    Installed 1 package in [TIME]
     + tqdm==1000.0.0
    "###
    );
}

/// Sync using `--find-links` with a local directory, with wheels disabled.
#[test]
fn find_links_no_binary() {
    let context = TestContext::new("3.12");

    uv_snapshot!(context.filters(), context.pip_install()
        .arg("tqdm")
        .arg("--no-binary")
        .arg(":all:")
        .arg("--find-links")
        .arg(context.workspace_root.join("scripts/links/")), @r###"
    success: true
    exit_code: 0
    ----- stdout -----

    ----- stderr -----
    Resolved 1 package in [TIME]
    Prepared 1 package in [TIME]
    Installed 1 package in [TIME]
     + tqdm==999.0.0
    "###
    );
}

/// Provide valid hashes for all dependencies with `--require-hashes`.
#[test]
fn require_hashes() -> Result<()> {
    let context = TestContext::new("3.12");

    // Write to a requirements file.
    let requirements_txt = context.temp_dir.child("requirements.txt");
    requirements_txt.write_str(indoc::indoc! {r"
        anyio==4.0.0 \
            --hash=sha256:cfdb2b588b9fc25ede96d8db56ed50848b0b649dca3dd1df0b11f683bb9e0b5f \
            --hash=sha256:f7ed51751b2c2add651e5747c891b47e26d2a21be5d32d9311dfe9692f3e5d7a
        idna==3.6 \
            --hash=sha256:9ecdbbd083b06798ae1e86adcbfe8ab1479cf864e4ee30fe4e46a003d12491ca \
            --hash=sha256:c05567e9c24a6b9faaa835c4821bad0590fbb9d5779e7caa6e1cc4978e7eb24f
            # via anyio
        sniffio==1.3.1 \
            --hash=sha256:2f6da418d1f1e0fddd844478f41680e794e6051915791a034ff65e5f100525a2 \
            --hash=sha256:f4324edc670a0f49750a81b895f35c3adb843cca46f0530f79fc1babb23789dc
            # via anyio
    "})?;

    uv_snapshot!(context.pip_install()
        .arg("-r")
        .arg("requirements.txt")
        .arg("--require-hashes"), @r###"
    success: true
    exit_code: 0
    ----- stdout -----

    ----- stderr -----
    Resolved 3 packages in [TIME]
    Prepared 3 packages in [TIME]
    Installed 3 packages in [TIME]
     + anyio==4.0.0
     + idna==3.6
     + sniffio==1.3.1
    "###
    );

    Ok(())
}

/// Omit hashes for dependencies with `--require-hashes`, which is allowed with `--no-deps`.
#[test]
fn require_hashes_no_deps() -> Result<()> {
    let context = TestContext::new("3.12");

    // Write to a requirements file.
    let requirements_txt = context.temp_dir.child("requirements.txt");
    requirements_txt.write_str(indoc::indoc! {r"
        anyio==4.0.0 \
            --hash=sha256:cfdb2b588b9fc25ede96d8db56ed50848b0b649dca3dd1df0b11f683bb9e0b5f \
            --hash=sha256:f7ed51751b2c2add651e5747c891b47e26d2a21be5d32d9311dfe9692f3e5d7a
    "})?;

    uv_snapshot!(context.pip_install()
        .arg("-r")
        .arg("requirements.txt")
        .arg("--no-deps")
        .arg("--require-hashes"), @r###"
    success: true
    exit_code: 0
    ----- stdout -----

    ----- stderr -----
    Resolved 1 package in [TIME]
    Prepared 1 package in [TIME]
    Installed 1 package in [TIME]
     + anyio==4.0.0
    "###
    );

    Ok(())
}

/// Provide the wrong hash with `--require-hashes`.
#[test]
fn require_hashes_mismatch() -> Result<()> {
    let context = TestContext::new("3.12");

    // Write to a requirements file.
    let requirements_txt = context.temp_dir.child("requirements.txt");
    requirements_txt.write_str(indoc::indoc! {r"
        anyio==4.0.0 \
            --hash=sha256:afdb2b588b9fc25ede96d8db56ed50848b0b649dca3dd1df0b11f683bb9e0b5f \
            --hash=sha256:a7ed51751b2c2add651e5747c891b47e26d2a21be5d32d9311dfe9692f3e5d7a
        idna==3.6 \
            --hash=sha256:9ecdbbd083b06798ae1e86adcbfe8ab1479cf864e4ee30fe4e46a003d12491ca \
            --hash=sha256:c05567e9c24a6b9faaa835c4821bad0590fbb9d5779e7caa6e1cc4978e7eb24f
            # via anyio
        sniffio==1.3.1 \
            --hash=sha256:2f6da418d1f1e0fddd844478f41680e794e6051915791a034ff65e5f100525a2 \
            --hash=sha256:f4324edc670a0f49750a81b895f35c3adb843cca46f0530f79fc1babb23789dc
            # via anyio
    "})?;

    // Raise an error.
    uv_snapshot!(context.filters(), context.pip_install()
        .arg("-r")
        .arg("requirements.txt")
        .arg("--require-hashes"), @r"
    success: false
    exit_code: 1
    ----- stdout -----

    ----- stderr -----
    Resolved 3 packages in [TIME]
      × Failed to download `anyio==4.0.0`
      ╰─▶ Hash mismatch for `anyio==4.0.0`

          Expected:
            sha256:afdb2b588b9fc25ede96d8db56ed50848b0b649dca3dd1df0b11f683bb9e0b5f
            sha256:a7ed51751b2c2add651e5747c891b47e26d2a21be5d32d9311dfe9692f3e5d7a

          Computed:
            sha256:cfdb2b588b9fc25ede96d8db56ed50848b0b649dca3dd1df0b11f683bb9e0b5f
    See [UV_LOG_DIR]/pip_install.log for detailed logs
    "
    );

    Ok(())
}

/// Omit a transitive dependency in `--require-hashes`.
#[test]
fn require_hashes_missing_dependency() -> Result<()> {
    let context = TestContext::new("3.12");

    // Write to a requirements file.
    let requirements_txt = context.temp_dir.child("requirements.txt");
    requirements_txt.write_str(
        "werkzeug==3.0.0 --hash=sha256:cbb2600f7eabe51dbc0502f58be0b3e1b96b893b05695ea2b35b43d4de2d9962",
    )?;

    // Install without error when `--require-hashes` is omitted.
    uv_snapshot!(context.filters(), context.pip_install()
        .arg("-r")
        .arg("requirements.txt")
        .arg("--require-hashes"), @r"
    success: false
    exit_code: 2
    ----- stdout -----

    ----- stderr -----
    error: In `--require-hashes` mode, all requirements must be pinned upfront with `==`, but found: `markupsafe`
    See [UV_LOG_DIR]/pip_install.log for detailed logs
    "
    );

    Ok(())
}

/// We disallow `--require-hashes` for editables' dependencies.
#[test]
fn require_hashes_editable() -> Result<()> {
    let context = TestContext::new("3.12");

    let requirements_txt = context.temp_dir.child("requirements.txt");
    requirements_txt.write_str(&indoc::formatdoc! {r"
        -e file://{workspace_root}/scripts/packages/black_editable[d]
        ",
        workspace_root = context.workspace_root.simplified_display(),
    })?;

    // Install the editable packages.
    uv_snapshot!(context.filters(), context.pip_install()
        .arg("-r")
        .arg(requirements_txt.path())
        .arg("--require-hashes"), @r"
    success: false
    exit_code: 2
    ----- stdout -----

    ----- stderr -----
    error: In `--require-hashes` mode, all requirements must have a hash, but none were provided for: file://[WORKSPACE]/scripts/packages/black_editable[d]
    See [UV_LOG_DIR]/pip_install.log for detailed logs
    "
    );

    Ok(())
}

/// If a hash is only included as a constraint, that's good enough for `--require-hashes`.
#[test]
fn require_hashes_constraint() -> Result<()> {
    let context = TestContext::new("3.12");

    // Include the hash in the constraint file.
    let requirements_txt = context.temp_dir.child("requirements.txt");
    requirements_txt.write_str("anyio==4.0.0")?;

    let constraints_txt = context.temp_dir.child("constraints.txt");
    constraints_txt.write_str("anyio==4.0.0 --hash=sha256:cfdb2b588b9fc25ede96d8db56ed50848b0b649dca3dd1df0b11f683bb9e0b5f")?;

    // Install the editable packages.
    uv_snapshot!(context.pip_install()
        .arg("-r")
        .arg(requirements_txt.path())
        .arg("--no-deps")
        .arg("--require-hashes")
        .arg("-c")
        .arg(constraints_txt.path()), @r###"
    success: true
    exit_code: 0
    ----- stdout -----

    ----- stderr -----
    Resolved 1 package in [TIME]
    Prepared 1 package in [TIME]
    Installed 1 package in [TIME]
     + anyio==4.0.0
    "###
    );

    // Include the hash in the requirements file, but pin the version in the constraint file.
    let context = TestContext::new("3.12");

    let requirements_txt = context.temp_dir.child("requirements.txt");
    requirements_txt.write_str(
        "anyio --hash=sha256:cfdb2b588b9fc25ede96d8db56ed50848b0b649dca3dd1df0b11f683bb9e0b5f",
    )?;

    let constraints_txt = context.temp_dir.child("constraints.txt");
    constraints_txt.write_str("anyio==4.0.0")?;

    // Install the editable packages.
    uv_snapshot!(context.filters(), context.pip_install()
        .arg("-r")
        .arg(requirements_txt.path())
        .arg("--no-deps")
        .arg("--require-hashes")
        .arg("-c")
        .arg(constraints_txt.path()), @r"
    success: false
    exit_code: 2
    ----- stdout -----

    ----- stderr -----
    error: In `--require-hashes` mode, all requirements must have their versions pinned with `==`, but found: anyio
    See [UV_LOG_DIR]/pip_install.log for detailed logs
    "
    );

    // Include an empty intersection. This should fail.
    let context = TestContext::new("3.12");

    let requirements_txt = context.temp_dir.child("requirements.txt");
    requirements_txt.write_str(
        "anyio==4.0.0 --hash=sha256:afdb2b588b9fc25ede96d8db56ed50848b0b649dca3dd1df0b11f683bb9e0b5f",
    )?;

    let constraints_txt = context.temp_dir.child("constraints.txt");
    constraints_txt.write_str("anyio==4.0.0 --hash=sha256:cfdb2b588b9fc25ede96d8db56ed50848b0b649dca3dd1df0b11f683bb9e0b5f")?;

    // Install the editable packages.
    uv_snapshot!(context.filters(), context.pip_install()
        .arg("-r")
        .arg(requirements_txt.path())
        .arg("--no-deps")
        .arg("--require-hashes")
        .arg("-c")
        .arg(constraints_txt.path()), @r"
    success: false
    exit_code: 2
    ----- stdout -----

    ----- stderr -----
    error: In `--require-hashes` mode, all requirements must have a hash, but there were no overlapping hashes between the requirements and constraints for: anyio==4.0.0
    See [UV_LOG_DIR]/pip_install.log for detailed logs
    "
    );

    // Include the right hash in both files.
    let context = TestContext::new("3.12");

    let requirements_txt = context.temp_dir.child("requirements.txt");
    requirements_txt.write_str(
        "anyio==4.0.0 --hash=sha256:cfdb2b588b9fc25ede96d8db56ed50848b0b649dca3dd1df0b11f683bb9e0b5f",
    )?;

    let constraints_txt = context.temp_dir.child("constraints.txt");
    constraints_txt.write_str("anyio==4.0.0 --hash=sha256:cfdb2b588b9fc25ede96d8db56ed50848b0b649dca3dd1df0b11f683bb9e0b5f")?;

    // Install the editable packages.
    uv_snapshot!(context.pip_install()
        .arg("-r")
        .arg(requirements_txt.path())
        .arg("--no-deps")
        .arg("--require-hashes")
        .arg("-c")
        .arg(constraints_txt.path()), @r###"
    success: true
    exit_code: 0
    ----- stdout -----

    ----- stderr -----
    Resolved 1 package in [TIME]
    Prepared 1 package in [TIME]
    Installed 1 package in [TIME]
     + anyio==4.0.0
    "###
    );

    // Include the right hash in both files, along with an irrelevant, wrong hash.
    let context = TestContext::new("3.12");

    let requirements_txt = context.temp_dir.child("requirements.txt");
    requirements_txt.write_str(
        "anyio==4.0.0 --hash=sha256:cfdb2b588b9fc25ede96d8db56ed50848b0b649dca3dd1df0b11f683bb9e0b5f",
    )?;

    let constraints_txt = context.temp_dir.child("constraints.txt");
    constraints_txt.write_str("anyio==4.0.0 --hash=sha256:cfdb2b588b9fc25ede96d8db56ed50848b0b649dca3dd1df0b11f683bb9e0b5f --hash=sha256:afdb2b588b9fc25ede96d8db56ed50848b0b649dca3dd1df0b11f683bb9e0b5f")?;

    // Install the editable packages.
    uv_snapshot!(context.pip_install()
        .arg("-r")
        .arg(requirements_txt.path())
        .arg("--no-deps")
        .arg("--require-hashes")
        .arg("-c")
        .arg(constraints_txt.path()), @r###"
    success: true
    exit_code: 0
    ----- stdout -----

    ----- stderr -----
    Resolved 1 package in [TIME]
    Prepared 1 package in [TIME]
    Installed 1 package in [TIME]
     + anyio==4.0.0
    "###
    );

    Ok(())
}

/// We allow `--require-hashes` for unnamed URL dependencies.
#[test]
fn require_hashes_unnamed() -> Result<()> {
    let context = TestContext::new("3.12");

    let requirements_txt = context.temp_dir.child("requirements.txt");
    requirements_txt
        .write_str(indoc::indoc! {r"
            https://files.pythonhosted.org/packages/36/55/ad4de788d84a630656ece71059665e01ca793c04294c463fd84132f40fe6/anyio-4.0.0-py3-none-any.whl --hash=sha256:cfdb2b588b9fc25ede96d8db56ed50848b0b649dca3dd1df0b11f683bb9e0b5f
            idna==3.6 \
                --hash=sha256:9ecdbbd083b06798ae1e86adcbfe8ab1479cf864e4ee30fe4e46a003d12491ca \
                --hash=sha256:c05567e9c24a6b9faaa835c4821bad0590fbb9d5779e7caa6e1cc4978e7eb24f
                # via anyio
            sniffio==1.3.1 \
                --hash=sha256:2f6da418d1f1e0fddd844478f41680e794e6051915791a034ff65e5f100525a2 \
                --hash=sha256:f4324edc670a0f49750a81b895f35c3adb843cca46f0530f79fc1babb23789dc
                # via anyio
        "})?;

    uv_snapshot!(context.pip_install()
        .arg("-r")
        .arg("requirements.txt")
        .arg("--require-hashes"), @r###"
    success: true
    exit_code: 0
    ----- stdout -----

    ----- stderr -----
    Resolved 3 packages in [TIME]
    Prepared 3 packages in [TIME]
    Installed 3 packages in [TIME]
     + anyio==4.0.0 (from https://files.pythonhosted.org/packages/36/55/ad4de788d84a630656ece71059665e01ca793c04294c463fd84132f40fe6/anyio-4.0.0-py3-none-any.whl)
     + idna==3.6
     + sniffio==1.3.1
    "###
    );

    Ok(())
}

/// We allow `--require-hashes` for unnamed URL dependencies. In this case, the unnamed URL is
/// a repeat of a registered package.
#[test]
fn require_hashes_unnamed_repeated() -> Result<()> {
    let context = TestContext::new("3.12");

    // Re-run, but duplicate `anyio`.
    let requirements_txt = context.temp_dir.child("requirements.txt");
    requirements_txt
        .write_str(indoc::indoc! {r"
            anyio==4.0.0 \
                --hash=sha256:cfdb2b588b9fc25ede96d8db56ed50848b0b649dca3dd1df0b11f683bb9e0b5f \
                --hash=sha256:f7ed51751b2c2add651e5747c891b47e26d2a21be5d32d9311dfe9692f3e5d7a
            https://files.pythonhosted.org/packages/36/55/ad4de788d84a630656ece71059665e01ca793c04294c463fd84132f40fe6/anyio-4.0.0-py3-none-any.whl --hash=sha256:cfdb2b588b9fc25ede96d8db56ed50848b0b649dca3dd1df0b11f683bb9e0b5f
            idna==3.6 \
                --hash=sha256:9ecdbbd083b06798ae1e86adcbfe8ab1479cf864e4ee30fe4e46a003d12491ca \
                --hash=sha256:c05567e9c24a6b9faaa835c4821bad0590fbb9d5779e7caa6e1cc4978e7eb24f
                # via anyio
            sniffio==1.3.1 \
                --hash=sha256:2f6da418d1f1e0fddd844478f41680e794e6051915791a034ff65e5f100525a2 \
                --hash=sha256:f4324edc670a0f49750a81b895f35c3adb843cca46f0530f79fc1babb23789dc
                # via anyio
        "})?;

    uv_snapshot!(context.pip_install()
        .arg("-r")
        .arg("requirements.txt")
        .arg("--require-hashes"), @r###"
    success: true
    exit_code: 0
    ----- stdout -----

    ----- stderr -----
    Resolved 3 packages in [TIME]
    Prepared 3 packages in [TIME]
    Installed 3 packages in [TIME]
     + anyio==4.0.0 (from https://files.pythonhosted.org/packages/36/55/ad4de788d84a630656ece71059665e01ca793c04294c463fd84132f40fe6/anyio-4.0.0-py3-none-any.whl)
     + idna==3.6
     + sniffio==1.3.1
    "###
    );

    Ok(())
}

/// If a hash is only included as a override, that's not good enough for `--require-hashes`.
///
/// TODO(charlie): This _should_ be allowed. It's a bug.
#[test]
fn require_hashes_override() -> Result<()> {
    let context = TestContext::new("3.12");

    // Include the hash in the override file.
    let requirements_txt = context.temp_dir.child("requirements.txt");
    requirements_txt.write_str("anyio==4.0.0")?;

    let overrides_txt = context.temp_dir.child("overrides.txt");
    overrides_txt.write_str("anyio==4.0.0 --hash=sha256:cfdb2b588b9fc25ede96d8db56ed50848b0b649dca3dd1df0b11f683bb9e0b5f")?;

    // Install the editable packages.
    uv_snapshot!(context.filters(), context.pip_install()
        .arg("-r")
        .arg(requirements_txt.path())
        .arg("--require-hashes")
        .arg("--override")
        .arg(overrides_txt.path()), @r"
    success: false
    exit_code: 2
    ----- stdout -----

    ----- stderr -----
    error: In `--require-hashes` mode, all requirements must have a hash, but none were provided for: anyio==4.0.0
    See [UV_LOG_DIR]/pip_install.log for detailed logs
    "
    );

    // Include the hash in the requirements file, but pin the version in the override file.
    let requirements_txt = context.temp_dir.child("requirements.txt");
    requirements_txt.write_str(
        "anyio --hash=sha256:cfdb2b588b9fc25ede96d8db56ed50848b0b649dca3dd1df0b11f683bb9e0b5f",
    )?;

    let overrides_txt = context.temp_dir.child("overrides.txt");
    overrides_txt.write_str("anyio==4.0.0")?;

    // Install the editable packages.
    uv_snapshot!(context.filters(), context.pip_install()
        .arg("-r")
        .arg(requirements_txt.path())
        .arg("--require-hashes")
        .arg("--override")
        .arg(overrides_txt.path()), @r"
    success: false
    exit_code: 2
    ----- stdout -----

    ----- stderr -----
    error: In `--require-hashes` mode, all requirements must have their versions pinned with `==`, but found: anyio
    See [UV_LOG_DIR]/pip_install.log for detailed logs
    "
    );

    Ok(())
}

/// Provide valid hashes for all dependencies with `--require-hashes` with accompanying markers.
/// Critically, one package (`requests`) depends on another (`urllib3`).
#[test]
fn require_hashes_marker() -> Result<()> {
    let context = TestContext::new("3.12").with_exclude_newer("2025-01-01T00:00:00Z");

    // Write to a requirements file.
    let requirements_txt = context.temp_dir.child("requirements.txt");
    requirements_txt.write_str(indoc::indoc! {r"
        certifi==2024.12.14 ; python_version >= '3.8' \
            --hash=sha256:1275f7a45be9464efc1173084eaa30f866fe2e47d389406136d332ed4967ec56 \
            --hash=sha256:b650d30f370c2b724812bee08008be0c4163b163ddaec3f2546c1caf65f191db
        charset-normalizer==3.4.1 ; python_version >= '3.8' \
            --hash=sha256:0167ddc8ab6508fe81860a57dd472b2ef4060e8d378f0cc555707126830f2537 \
            --hash=sha256:01732659ba9b5b873fc117534143e4feefecf3b2078b0a6a2e925271bb6f4cfa \
            --hash=sha256:01ad647cdd609225c5350561d084b42ddf732f4eeefe6e678765636791e78b9a \
            --hash=sha256:04432ad9479fa40ec0f387795ddad4437a2b50417c69fa275e212933519ff294 \
            --hash=sha256:0907f11d019260cdc3f94fbdb23ff9125f6b5d1039b76003b5b0ac9d6a6c9d5b \
            --hash=sha256:0924e81d3d5e70f8126529951dac65c1010cdf117bb75eb02dd12339b57749dd \
            --hash=sha256:09b26ae6b1abf0d27570633b2b078a2a20419c99d66fb2823173d73f188ce601 \
            --hash=sha256:09b5e6733cbd160dcc09589227187e242a30a49ca5cefa5a7edd3f9d19ed53fd \
            --hash=sha256:0af291f4fe114be0280cdd29d533696a77b5b49cfde5467176ecab32353395c4 \
            --hash=sha256:0f55e69f030f7163dffe9fd0752b32f070566451afe180f99dbeeb81f511ad8d \
            --hash=sha256:1a2bc9f351a75ef49d664206d51f8e5ede9da246602dc2d2726837620ea034b2 \
            --hash=sha256:22e14b5d70560b8dd51ec22863f370d1e595ac3d024cb8ad7d308b4cd95f8313 \
            --hash=sha256:234ac59ea147c59ee4da87a0c0f098e9c8d169f4dc2a159ef720f1a61bbe27cd \
            --hash=sha256:2369eea1ee4a7610a860d88f268eb39b95cb588acd7235e02fd5a5601773d4fa \
            --hash=sha256:237bdbe6159cff53b4f24f397d43c6336c6b0b42affbe857970cefbb620911c8 \
            --hash=sha256:28bf57629c75e810b6ae989f03c0828d64d6b26a5e205535585f96093e405ed1 \
            --hash=sha256:2967f74ad52c3b98de4c3b32e1a44e32975e008a9cd2a8cc8966d6a5218c5cb2 \
            --hash=sha256:2a75d49014d118e4198bcee5ee0a6f25856b29b12dbf7cd012791f8a6cc5c496 \
            --hash=sha256:2bdfe3ac2e1bbe5b59a1a63721eb3b95fc9b6817ae4a46debbb4e11f6232428d \
            --hash=sha256:2d074908e1aecee37a7635990b2c6d504cd4766c7bc9fc86d63f9c09af3fa11b \
            --hash=sha256:2fb9bd477fdea8684f78791a6de97a953c51831ee2981f8e4f583ff3b9d9687e \
            --hash=sha256:311f30128d7d333eebd7896965bfcfbd0065f1716ec92bd5638d7748eb6f936a \
            --hash=sha256:329ce159e82018d646c7ac45b01a430369d526569ec08516081727a20e9e4af4 \
            --hash=sha256:345b0426edd4e18138d6528aed636de7a9ed169b4aaf9d61a8c19e39d26838ca \
            --hash=sha256:363e2f92b0f0174b2f8238240a1a30142e3db7b957a5dd5689b0e75fb717cc78 \
            --hash=sha256:3a3bd0dcd373514dcec91c411ddb9632c0d7d92aed7093b8c3bbb6d69ca74408 \
            --hash=sha256:3bed14e9c89dcb10e8f3a29f9ccac4955aebe93c71ae803af79265c9ca5644c5 \
            --hash=sha256:44251f18cd68a75b56585dd00dae26183e102cd5e0f9f1466e6df5da2ed64ea3 \
            --hash=sha256:44ecbf16649486d4aebafeaa7ec4c9fed8b88101f4dd612dcaf65d5e815f837f \
            --hash=sha256:4532bff1b8421fd0a320463030c7520f56a79c9024a4e88f01c537316019005a \
            --hash=sha256:49402233c892a461407c512a19435d1ce275543138294f7ef013f0b63d5d3765 \
            --hash=sha256:4c0907b1928a36d5a998d72d64d8eaa7244989f7aaaf947500d3a800c83a3fd6 \
            --hash=sha256:4d86f7aff21ee58f26dcf5ae81a9addbd914115cdebcbb2217e4f0ed8982e146 \
            --hash=sha256:5777ee0881f9499ed0f71cc82cf873d9a0ca8af166dfa0af8ec4e675b7df48e6 \
            --hash=sha256:5df196eb874dae23dcfb968c83d4f8fdccb333330fe1fc278ac5ceeb101003a9 \
            --hash=sha256:619a609aa74ae43d90ed2e89bdd784765de0a25ca761b93e196d938b8fd1dbbd \
            --hash=sha256:6e27f48bcd0957c6d4cb9d6fa6b61d192d0b13d5ef563e5f2ae35feafc0d179c \
            --hash=sha256:6ff8a4a60c227ad87030d76e99cd1698345d4491638dfa6673027c48b3cd395f \
            --hash=sha256:73d94b58ec7fecbc7366247d3b0b10a21681004153238750bb67bd9012414545 \
            --hash=sha256:7461baadb4dc00fd9e0acbe254e3d7d2112e7f92ced2adc96e54ef6501c5f176 \
            --hash=sha256:75832c08354f595c760a804588b9357d34ec00ba1c940c15e31e96d902093770 \
            --hash=sha256:7709f51f5f7c853f0fb938bcd3bc59cdfdc5203635ffd18bf354f6967ea0f824 \
            --hash=sha256:78baa6d91634dfb69ec52a463534bc0df05dbd546209b79a3880a34487f4b84f \
            --hash=sha256:7974a0b5ecd505609e3b19742b60cee7aa2aa2fb3151bc917e6e2646d7667dcf \
            --hash=sha256:7a4f97a081603d2050bfaffdefa5b02a9ec823f8348a572e39032caa8404a487 \
            --hash=sha256:7b1bef6280950ee6c177b326508f86cad7ad4dff12454483b51d8b7d673a2c5d \
            --hash=sha256:7d053096f67cd1241601111b698f5cad775f97ab25d81567d3f59219b5f1adbd \
            --hash=sha256:804a4d582ba6e5b747c625bf1255e6b1507465494a40a2130978bda7b932c90b \
            --hash=sha256:807f52c1f798eef6cf26beb819eeb8819b1622ddfeef9d0977a8502d4db6d534 \
            --hash=sha256:80ed5e856eb7f30115aaf94e4a08114ccc8813e6ed1b5efa74f9f82e8509858f \
            --hash=sha256:8417cb1f36cc0bc7eaba8ccb0e04d55f0ee52df06df3ad55259b9a323555fc8b \
            --hash=sha256:8436c508b408b82d87dc5f62496973a1805cd46727c34440b0d29d8a2f50a6c9 \
            --hash=sha256:89149166622f4db9b4b6a449256291dc87a99ee53151c74cbd82a53c8c2f6ccd \
            --hash=sha256:8bfa33f4f2672964266e940dd22a195989ba31669bd84629f05fab3ef4e2d125 \
            --hash=sha256:8c60ca7339acd497a55b0ea5d506b2a2612afb2826560416f6894e8b5770d4a9 \
            --hash=sha256:91b36a978b5ae0ee86c394f5a54d6ef44db1de0815eb43de826d41d21e4af3de \
            --hash=sha256:955f8851919303c92343d2f66165294848d57e9bba6cf6e3625485a70a038d11 \
            --hash=sha256:97f68b8d6831127e4787ad15e6757232e14e12060bec17091b85eb1486b91d8d \
            --hash=sha256:9b23ca7ef998bc739bf6ffc077c2116917eabcc901f88da1b9856b210ef63f35 \
            --hash=sha256:9f0b8b1c6d84c8034a44893aba5e767bf9c7a211e313a9605d9c617d7083829f \
            --hash=sha256:aabfa34badd18f1da5ec1bc2715cadc8dca465868a4e73a0173466b688f29dda \
            --hash=sha256:ab36c8eb7e454e34e60eb55ca5d241a5d18b2c6244f6827a30e451c42410b5f7 \
            --hash=sha256:b010a7a4fd316c3c484d482922d13044979e78d1861f0e0650423144c616a46a \
            --hash=sha256:b1ac5992a838106edb89654e0aebfc24f5848ae2547d22c2c3f66454daa11971 \
            --hash=sha256:b7b2d86dd06bfc2ade3312a83a5c364c7ec2e3498f8734282c6c3d4b07b346b8 \
            --hash=sha256:b97e690a2118911e39b4042088092771b4ae3fc3aa86518f84b8cf6888dbdb41 \
            --hash=sha256:bc2722592d8998c870fa4e290c2eec2c1569b87fe58618e67d38b4665dfa680d \
            --hash=sha256:c0429126cf75e16c4f0ad00ee0eae4242dc652290f940152ca8c75c3a4b6ee8f \
            --hash=sha256:c30197aa96e8eed02200a83fba2657b4c3acd0f0aa4bdc9f6c1af8e8962e0757 \
            --hash=sha256:c4c3e6da02df6fa1410a7680bd3f63d4f710232d3139089536310d027950696a \
            --hash=sha256:c75cb2a3e389853835e84a2d8fb2b81a10645b503eca9bcb98df6b5a43eb8886 \
            --hash=sha256:c96836c97b1238e9c9e3fe90844c947d5afbf4f4c92762679acfe19927d81d77 \
            --hash=sha256:d7f50a1f8c450f3925cb367d011448c39239bb3eb4117c36a6d354794de4ce76 \
            --hash=sha256:d973f03c0cb71c5ed99037b870f2be986c3c05e63622c017ea9816881d2dd247 \
            --hash=sha256:d98b1668f06378c6dbefec3b92299716b931cd4e6061f3c875a71ced1780ab85 \
            --hash=sha256:d9c3cdf5390dcd29aa8056d13e8e99526cda0305acc038b96b30352aff5ff2bb \
            --hash=sha256:dad3e487649f498dd991eeb901125411559b22e8d7ab25d3aeb1af367df5efd7 \
            --hash=sha256:dccbe65bd2f7f7ec22c4ff99ed56faa1e9f785482b9bbd7c717e26fd723a1d1e \
            --hash=sha256:dd78cfcda14a1ef52584dbb008f7ac81c1328c0f58184bf9a84c49c605002da6 \
            --hash=sha256:e218488cd232553829be0664c2292d3af2eeeb94b32bea483cf79ac6a694e037 \
            --hash=sha256:e358e64305fe12299a08e08978f51fc21fac060dcfcddd95453eabe5b93ed0e1 \
            --hash=sha256:ea0d8d539afa5eb2728aa1932a988a9a7af94f18582ffae4bc10b3fbdad0626e \
            --hash=sha256:eab677309cdb30d047996b36d34caeda1dc91149e4fdca0b1a039b3f79d9a807 \
            --hash=sha256:eb8178fe3dba6450a3e024e95ac49ed3400e506fd4e9e5c32d30adda88cbd407 \
            --hash=sha256:ecddf25bee22fe4fe3737a399d0d177d72bc22be6913acfab364b40bce1ba83c \
            --hash=sha256:eea6ee1db730b3483adf394ea72f808b6e18cf3cb6454b4d86e04fa8c4327a12 \
            --hash=sha256:f08ff5e948271dc7e18a35641d2f11a4cd8dfd5634f55228b691e62b37125eb3 \
            --hash=sha256:f30bf9fd9be89ecb2360c7d94a711f00c09b976258846efe40db3d05828e8089 \
            --hash=sha256:fa88b843d6e211393a37219e6a1c1df99d35e8fd90446f1118f4216e307e48cd \
            --hash=sha256:fc54db6c8593ef7d4b2a331b58653356cf04f67c960f584edb7c3d8c97e8f39e \
            --hash=sha256:fd4ec41f914fa74ad1b8304bbc634b3de73d2a0889bd32076342a573e0779e00 \
            --hash=sha256:ffc9202a29ab3920fa812879e95a9e78b2465fd10be7fcbd042899695d75e616
        idna==3.10 ; python_version >= '3.8' \
            --hash=sha256:12f65c9b470abda6dc35cf8e63cc574b1c52b11df2c86030af0ac09b01b13ea9 \
            --hash=sha256:946d195a0d259cbba61165e88e65941f16e9b36ea6ddb97f00452bae8b1287d3
        requests==2.32.3 ; python_version >= '3.8' \
            --hash=sha256:55365417734eb18255590a9ff9eb97e9e1da868d4ccd6402399eaf68af20a760 \
            --hash=sha256:70761cfe03c773ceb22aa2f671b4757976145175cdfca038c02654d061d6dcc6
        urllib3==2.2.3 ; python_version >= '3.8' \
            --hash=sha256:ca899ca043dcb1bafa3e262d73aa25c465bfb49e0bd9dd5d59f1d0acba2f8fac \
            --hash=sha256:e7d814a81dad81e6caf2ec9fdedb284ecc9c73076b62654547cc64ccdcae26e9
    "})?;

    uv_snapshot!(context.pip_install()
        .arg("-r")
        .arg("requirements.txt")
        .arg("--require-hashes"), @r###"
    success: true
    exit_code: 0
    ----- stdout -----

    ----- stderr -----
    Resolved 5 packages in [TIME]
    Prepared 5 packages in [TIME]
    Installed 5 packages in [TIME]
     + certifi==2024.12.14
     + charset-normalizer==3.4.1
     + idna==3.10
     + requests==2.32.3
     + urllib3==2.2.3
    "###
    );

    Ok(())
}

/// Provide valid hashes for all dependencies with `--require-hashes`.
#[test]
fn verify_hashes() -> Result<()> {
    let context = TestContext::new("3.12");

    // Write to a requirements file.
    let requirements_txt = context.temp_dir.child("requirements.txt");
    requirements_txt.write_str(indoc::indoc! {r"
        anyio==4.0.0 \
            --hash=sha256:cfdb2b588b9fc25ede96d8db56ed50848b0b649dca3dd1df0b11f683bb9e0b5f \
            --hash=sha256:f7ed51751b2c2add651e5747c891b47e26d2a21be5d32d9311dfe9692f3e5d7a
        idna==3.6 \
            --hash=sha256:9ecdbbd083b06798ae1e86adcbfe8ab1479cf864e4ee30fe4e46a003d12491ca \
            --hash=sha256:c05567e9c24a6b9faaa835c4821bad0590fbb9d5779e7caa6e1cc4978e7eb24f
            # via anyio
        sniffio==1.3.1 \
            --hash=sha256:2f6da418d1f1e0fddd844478f41680e794e6051915791a034ff65e5f100525a2 \
            --hash=sha256:f4324edc670a0f49750a81b895f35c3adb843cca46f0530f79fc1babb23789dc
            # via anyio
    "})?;

    uv_snapshot!(context.pip_install()
        .arg("-r")
        .arg("requirements.txt")
        .arg("--verify-hashes"), @r###"
    success: true
    exit_code: 0
    ----- stdout -----

    ----- stderr -----
    Resolved 3 packages in [TIME]
    Prepared 3 packages in [TIME]
    Installed 3 packages in [TIME]
     + anyio==4.0.0
     + idna==3.6
     + sniffio==1.3.1
    "###
    );

    Ok(())
}

/// Omit a pinned version with `--verify-hashes`.
#[test]
fn verify_hashes_missing_version() -> Result<()> {
    let context = TestContext::new("3.12");

    // Write to a requirements file.
    let requirements_txt = context.temp_dir.child("requirements.txt");
    requirements_txt.write_str(indoc::indoc! {r"
        anyio \
            --hash=sha256:afdb2b588b9fc25ede96d8db56ed50848b0b649dca3dd1df0b11f683bb9e0b5f \
            --hash=sha256:a7ed51751b2c2add651e5747c891b47e26d2a21be5d32d9311dfe9692f3e5d7a
        idna==3.6 \
            --hash=sha256:9ecdbbd083b06798ae1e86adcbfe8ab1479cf864e4ee30fe4e46a003d12491ca \
            --hash=sha256:c05567e9c24a6b9faaa835c4821bad0590fbb9d5779e7caa6e1cc4978e7eb24f
            # via anyio
        sniffio==1.3.1 \
            --hash=sha256:2f6da418d1f1e0fddd844478f41680e794e6051915791a034ff65e5f100525a2 \
            --hash=sha256:f4324edc670a0f49750a81b895f35c3adb843cca46f0530f79fc1babb23789dc
            # via anyio
    "})?;

    uv_snapshot!(context.pip_install()
        .arg("-r")
        .arg("requirements.txt")
        .arg("--verify-hashes"), @r###"
    success: true
    exit_code: 0
    ----- stdout -----

    ----- stderr -----
    Resolved 3 packages in [TIME]
    Prepared 3 packages in [TIME]
    Installed 3 packages in [TIME]
     + anyio==4.3.0
     + idna==3.6
     + sniffio==1.3.1
    "###
    );

    Ok(())
}

/// Provide the wrong hash with `--verify-hashes`.
#[test]
fn verify_hashes_mismatch() -> Result<()> {
    let context = TestContext::new("3.12");

    let requirements_txt = context.temp_dir.child("requirements.txt");
    requirements_txt.write_str(indoc::indoc! {r"
        idna==3.6 \
            --hash=sha256:2f6da418d1f1e0fddd844478f41680e794e6051915791a034ff65e5f100525a2 \
            --hash=sha256:f4324edc670a0f49750a81b895f35c3adb843cca46f0530f79fc1babb23789dc
    "})?;

    // Raise an error.
    uv_snapshot!(context.filters(), context.pip_install()
        .arg("--no-deps")
        .arg("-r")
        .arg("requirements.txt")
        .arg("--verify-hashes"), @r"
    success: false
    exit_code: 1
    ----- stdout -----

    ----- stderr -----
    Resolved 1 package in [TIME]
      × Failed to download `idna==3.6`
      ╰─▶ Hash mismatch for `idna==3.6`

          Expected:
            sha256:2f6da418d1f1e0fddd844478f41680e794e6051915791a034ff65e5f100525a2
            sha256:f4324edc670a0f49750a81b895f35c3adb843cca46f0530f79fc1babb23789dc

          Computed:
            sha256:c05567e9c24a6b9faaa835c4821bad0590fbb9d5779e7caa6e1cc4978e7eb24f
    See [UV_LOG_DIR]/pip_install.log for detailed logs
    "
    );

    uv_snapshot!(context.pip_install()
        .arg("--no-deps")
        .arg("-r")
        .arg("requirements.txt")
        .arg("--no-verify-hashes"), @r###"
    success: true
    exit_code: 0
    ----- stdout -----

    ----- stderr -----
    Resolved 1 package in [TIME]
    Installed 1 package in [TIME]
     + idna==3.6
    "###
    );

    Ok(())
}

/// Provide the correct hash with `--verify-hashes`.
#[test]
fn verify_hashes_match() -> Result<()> {
    let context = TestContext::new("3.12");

    let requirements_txt = context.temp_dir.child("requirements.txt");
    requirements_txt.write_str(indoc::indoc! {r"
        idna==3.6 \
            --hash=sha256:9ecdbbd083b06798ae1e86adcbfe8ab1479cf864e4ee30fe4e46a003d12491ca \
            --hash=sha256:c05567e9c24a6b9faaa835c4821bad0590fbb9d5779e7caa6e1cc4978e7eb24f
    "})?;

    uv_snapshot!(context.pip_install()
        .arg("--no-deps")
        .arg("-r")
        .arg("requirements.txt"), @r###"
    success: true
    exit_code: 0
    ----- stdout -----

    ----- stderr -----
    Resolved 1 package in [TIME]
    Prepared 1 package in [TIME]
    Installed 1 package in [TIME]
     + idna==3.6
    "###
    );

    Ok(())
}

/// Omit a transitive dependency in `--verify-hashes`. This is allowed.
#[test]
fn verify_hashes_omit_dependency() -> Result<()> {
    let context = TestContext::new("3.12");

    // Write to a requirements file.
    let requirements_txt = context.temp_dir.child("requirements.txt");
    requirements_txt.write_str(
        "anyio==4.0.0 --hash=sha256:cfdb2b588b9fc25ede96d8db56ed50848b0b649dca3dd1df0b11f683bb9e0b5f",
    )?;

    // Install without error when `--require-hashes` is omitted.
    uv_snapshot!(context.pip_install()
        .arg("-r")
        .arg("requirements.txt")
        .arg("--verify-hashes"), @r###"
    success: true
    exit_code: 0
    ----- stdout -----

    ----- stderr -----
    Resolved 3 packages in [TIME]
    Prepared 3 packages in [TIME]
    Installed 3 packages in [TIME]
     + anyio==4.0.0
     + idna==3.6
     + sniffio==1.3.1
    "###
    );

    Ok(())
}

/// We allow `--verify-hashes` for editable dependencies.
#[test]
fn verify_hashes_editable() -> Result<()> {
    let context = TestContext::new("3.12");

    let requirements_txt = context.temp_dir.child("requirements.txt");
    requirements_txt.write_str(&indoc::formatdoc! {r"
        -e file://{workspace_root}/scripts/packages/black_editable[d]
        ",
        workspace_root = context.workspace_root.simplified_display(),
    })?;

    // Install the editable packages.
    uv_snapshot!(context.filters(), context.pip_install()
        .arg("-r")
        .arg(requirements_txt.path())
        .arg("--verify-hashes"), @r###"
    success: true
    exit_code: 0
    ----- stdout -----

    ----- stderr -----
    Resolved 8 packages in [TIME]
    Prepared 8 packages in [TIME]
    Installed 8 packages in [TIME]
     + aiohttp==3.9.3
     + aiosignal==1.3.1
     + attrs==23.2.0
     + black==0.1.0 (from file://[WORKSPACE]/scripts/packages/black_editable)
     + frozenlist==1.4.1
     + idna==3.6
     + multidict==6.0.5
     + yarl==1.9.4
    "###
    );

    Ok(())
}

/// Allow arguments within a `requirements.txt` file to be quoted or unquoted, as in the CLI.
#[test]
fn double_quoted_arguments() -> Result<()> {
    let context = TestContext::new("3.12");

    let constraints_in = context.temp_dir.child("constraints.in");
    constraints_in.write_str(indoc::indoc! {r"
        iniconfig==1.0.0
    "})?;

    let requirements_in = context.temp_dir.child("requirements.in");
    requirements_in.write_str(indoc::indoc! {r#"
       --constraint "./constraints.in"

        iniconfig
    "#})?;

    uv_snapshot!(context.pip_install()
        .arg("-r")
        .arg("requirements.in"), @r###"
    success: true
    exit_code: 0
    ----- stdout -----

    ----- stderr -----
    Resolved 1 package in [TIME]
    Prepared 1 package in [TIME]
    Installed 1 package in [TIME]
     + iniconfig==1.0.0
    "###
    );

    Ok(())
}

/// Allow arguments within a `requirements.txt` file to be quoted or unquoted, as in the CLI.
#[test]
fn single_quoted_arguments() -> Result<()> {
    let context = TestContext::new("3.12");

    let constraints_in = context.temp_dir.child("constraints.in");
    constraints_in.write_str(indoc::indoc! {r"
        iniconfig==1.0.0
    "})?;

    let requirements_in = context.temp_dir.child("requirements.in");
    requirements_in.write_str(indoc::indoc! {r"
       --constraint './constraints.in'

        iniconfig
    "})?;

    uv_snapshot!(context.pip_install()
        .arg("-r")
        .arg("requirements.in"), @r###"
    success: true
    exit_code: 0
    ----- stdout -----

    ----- stderr -----
    Resolved 1 package in [TIME]
    Prepared 1 package in [TIME]
    Installed 1 package in [TIME]
     + iniconfig==1.0.0
    "###
    );

    Ok(())
}

/// Allow arguments within a `requirements.txt` file to be quoted or unquoted, as in the CLI.
#[test]
fn unquoted_arguments() -> Result<()> {
    let context = TestContext::new("3.12");

    let constraints_in = context.temp_dir.child("constraints.in");
    constraints_in.write_str(indoc::indoc! {r"
        iniconfig==1.0.0
    "})?;

    let requirements_in = context.temp_dir.child("requirements.in");
    requirements_in.write_str(indoc::indoc! {r"
       --constraint ./constraints.in

        iniconfig
    "})?;

    uv_snapshot!(context.pip_install()
        .arg("-r")
        .arg("requirements.in"), @r###"
    success: true
    exit_code: 0
    ----- stdout -----

    ----- stderr -----
    Resolved 1 package in [TIME]
    Prepared 1 package in [TIME]
    Installed 1 package in [TIME]
     + iniconfig==1.0.0
    "###
    );

    Ok(())
}

/// Allow arguments within a `requirements.txt` file to be quoted or unquoted, as in the CLI.
#[test]
fn concatenated_quoted_arguments() -> Result<()> {
    let context = TestContext::new("3.12");

    let constraints_in = context.temp_dir.child("constraints.in");
    constraints_in.write_str(indoc::indoc! {r"
        iniconfig==1.0.0
    "})?;

    let requirements_in = context.temp_dir.child("requirements.in");
    requirements_in.write_str(indoc::indoc! {r#"
       --constraint "./constr""aints.in"

        iniconfig
    "#})?;

    uv_snapshot!(context.pip_install()
        .arg("-r")
        .arg("requirements.in"), @r###"
    success: true
    exit_code: 0
    ----- stdout -----

    ----- stderr -----
    Resolved 1 package in [TIME]
    Prepared 1 package in [TIME]
    Installed 1 package in [TIME]
     + iniconfig==1.0.0
    "###
    );

    Ok(())
}

#[test]
#[cfg(feature = "git")]
fn tool_uv_sources() -> Result<()> {
    let context = TestContext::new("3.12");
    // Use a subdir to test path normalization.
    let require_path = "some_dir/pyproject.toml";
    let pyproject_toml = context.temp_dir.child(require_path);
    pyproject_toml.write_str(indoc! {r#"
        [project]
        name = "foo"
        version = "0.0.0"
        dependencies = [
          "tqdm>4,<=5",
          "packaging @ git+https://github.com/pypa/packaging@32deafe8668a2130a3366b98154914d188f3718e",
          "poetry_editable",
          "urllib3 @ https://files.pythonhosted.org/packages/a2/73/a68704750a7679d0b6d3ad7aa8d4da8e14e151ae82e6fee774e6e0d05ec8/urllib3-2.2.1-py3-none-any.whl",
          # Windows consistency
          "colorama>0.4,<5",
        ]

        [project.optional-dependencies]
        utils = [
            "charset-normalizer==3.4.0"
        ]
        dont_install_me = [
            "broken @ https://example.org/does/not/exist.tar.gz"
        ]

        [tool.uv.sources]
        tqdm = { url = "https://files.pythonhosted.org/packages/a5/d6/502a859bac4ad5e274255576cd3e15ca273cdb91731bc39fb840dd422ee9/tqdm-4.66.0-py3-none-any.whl" }
        charset-normalizer = { git = "https://github.com/jawah/charset_normalizer", rev = "ffdf7f5f08beb0ceb92dc0637e97382ba27cecfa" }
        poetry_editable = { path = "../poetry_editable", editable = true }
    "#})?;

    let project_root = fs_err::canonicalize(std::env::current_dir()?.join("../.."))?;
    fs_err::create_dir_all(context.temp_dir.join("poetry_editable/poetry_editable"))?;
    fs_err::copy(
        project_root.join("scripts/packages/poetry_editable/pyproject.toml"),
        context.temp_dir.join("poetry_editable/pyproject.toml"),
    )?;
    fs_err::copy(
        project_root.join("scripts/packages/poetry_editable/poetry_editable/__init__.py"),
        context
            .temp_dir
            .join("poetry_editable/poetry_editable/__init__.py"),
    )?;

    // Install the editable packages.
    uv_snapshot!(context.filters(), windows_filters=false, context.pip_install()
        .arg("-r")
        .arg(require_path)
        .arg("--extra")
        .arg("utils"), @r###"
    success: true
    exit_code: 0
    ----- stdout -----

    ----- stderr -----
    Resolved 9 packages in [TIME]
    Prepared 9 packages in [TIME]
    Installed 9 packages in [TIME]
     + anyio==4.3.0
     + charset-normalizer==3.4.1 (from git+https://github.com/jawah/charset_normalizer@ffdf7f5f08beb0ceb92dc0637e97382ba27cecfa)
     + colorama==0.4.6
     + idna==3.6
     + packaging==24.1.dev0 (from git+https://github.com/pypa/packaging@32deafe8668a2130a3366b98154914d188f3718e)
     + poetry-editable==0.1.0 (from file://[TEMP_DIR]/poetry_editable)
     + sniffio==1.3.1
     + tqdm==4.66.0 (from https://files.pythonhosted.org/packages/a5/d6/502a859bac4ad5e274255576cd3e15ca273cdb91731bc39fb840dd422ee9/tqdm-4.66.0-py3-none-any.whl)
     + urllib3==2.2.1 (from https://files.pythonhosted.org/packages/a2/73/a68704750a7679d0b6d3ad7aa8d4da8e14e151ae82e6fee774e6e0d05ec8/urllib3-2.2.1-py3-none-any.whl)
    "###
    );

    // Re-install the editable packages.
    uv_snapshot!(context.filters(), windows_filters=false, context.pip_install()
        .arg("-r")
        .arg(require_path)
        .arg("--extra")
        .arg("utils"), @r###"
    success: true
    exit_code: 0
    ----- stdout -----

    ----- stderr -----
    Resolved 9 packages in [TIME]
    Audited 9 packages in [TIME]
    "###
    );
    Ok(())
}

#[test]
fn tool_uv_sources_is_in_preview() -> Result<()> {
    let context = TestContext::new("3.12");
    let pyproject_toml = context.temp_dir.child("pyproject.toml");
    pyproject_toml.write_str(indoc! {r#"
        [project]
        name = "foo"
        version = "0.0.0"
        dependencies = [
          "iniconfig>1,<=2",
        ]

        [tool.uv.sources]
        iniconfig = { url = "https://files.pythonhosted.org/packages/ef/a6/62565a6e1cf69e10f5727360368e451d4b7f58beeac6173dc9db836a5b46/iniconfig-2.0.0-py3-none-any.whl" }
    "#})?;

    // Install the editable packages.
    uv_snapshot!(context.filters(), context.pip_install()
        .arg("-r")
        .arg("pyproject.toml"), @r###"
    success: true
    exit_code: 0
    ----- stdout -----

    ----- stderr -----
    Resolved 1 package in [TIME]
    Prepared 1 package in [TIME]
    Installed 1 package in [TIME]
     + iniconfig==2.0.0 (from https://files.pythonhosted.org/packages/ef/a6/62565a6e1cf69e10f5727360368e451d4b7f58beeac6173dc9db836a5b46/iniconfig-2.0.0-py3-none-any.whl)
    "###
    );

    Ok(())
}

/// Allow transitive URLs via recursive extras.
#[test]
fn recursive_extra_transitive_url() -> Result<()> {
    let context = TestContext::new("3.12");

    let pyproject_toml = context.temp_dir.child("pyproject.toml");
    pyproject_toml.write_str(indoc! {r#"
        [project]
        name = "project"
        version = "0.0.0"
        dependencies = []

        [project.optional-dependencies]
        all = [
            "project[docs]",
        ]
        docs = [
            "iniconfig @ https://files.pythonhosted.org/packages/ef/a6/62565a6e1cf69e10f5727360368e451d4b7f58beeac6173dc9db836a5b46/iniconfig-2.0.0-py3-none-any.whl",
        ]
    "#})?;

    uv_snapshot!(context.filters(), context.pip_install()
        .arg(".[all]"), @r###"
    success: true
    exit_code: 0
    ----- stdout -----

    ----- stderr -----
    Resolved 2 packages in [TIME]
    Prepared 2 packages in [TIME]
    Installed 2 packages in [TIME]
     + iniconfig==2.0.0 (from https://files.pythonhosted.org/packages/ef/a6/62565a6e1cf69e10f5727360368e451d4b7f58beeac6173dc9db836a5b46/iniconfig-2.0.0-py3-none-any.whl)
     + project==0.0.0 (from file://[TEMP_DIR]/)
    "###);

    Ok(())
}

/// If a package is requested as both editable and non-editable, always install it as editable.
#[test]
fn prefer_editable() -> Result<()> {
    let context = TestContext::new("3.12");

    uv_snapshot!(context.filters(), context.pip_install()
        .arg("-e")
        .arg(context.workspace_root.join("scripts/packages/black_editable"))
        .arg(context.workspace_root.join("scripts/packages/black_editable")), @r###"
    success: true
    exit_code: 0
    ----- stdout -----

    ----- stderr -----
    Resolved 1 package in [TIME]
    Prepared 1 package in [TIME]
    Installed 1 package in [TIME]
     + black==0.1.0 (from file://[WORKSPACE]/scripts/packages/black_editable)
    "###
    );

    // Validate that `black.pth` was created.
    let path = context.site_packages().join("black.pth");
    assert!(path.is_file());

    let context = TestContext::new("3.12");

    let requirements_txt = context.temp_dir.child("requirements.txt");
    requirements_txt.write_str(&format!(
        "black @ file://{}/scripts/packages/black_editable",
        context.workspace_root.simplified_display()
    ))?;

    uv_snapshot!(context.filters(), context.pip_install()
        .arg("-e")
        .arg(context.workspace_root.join("scripts/packages/black_editable"))
        .arg("-r")
        .arg("requirements.txt"), @r###"
    success: true
    exit_code: 0
    ----- stdout -----

    ----- stderr -----
    Resolved 1 package in [TIME]
    Prepared 1 package in [TIME]
    Installed 1 package in [TIME]
     + black==0.1.0 (from file://[WORKSPACE]/scripts/packages/black_editable)
    "###
    );

    // Validate that `black.pth` was created.
    let path = context.site_packages().join("black.pth");
    assert!(path.is_file());

    Ok(())
}

/// Resolve against a local directory laid out as a PEP 503-compatible index.
#[test]
fn local_index_absolute() -> Result<()> {
    let context = TestContext::new("3.12");

    let root = context.temp_dir.child("simple-html");
    fs_err::create_dir_all(&root)?;

    let tqdm = root.child("tqdm");
    fs_err::create_dir_all(&tqdm)?;

    let index = tqdm.child("index.html");
    index.write_str(&indoc::formatdoc! {r#"
        <!DOCTYPE html>
        <html>
          <head>
            <meta name="pypi:repository-version" content="1.1" />
          </head>
          <body>
            <h1>Links for tqdm</h1>
            <a
              href="{}/tqdm-1000.0.0-py3-none-any.whl"
              data-requires-python=">=3.8"
            >
              tqdm-1000.0.0-py3-none-any.whl
            </a>
          </body>
        </html>
    "#, Url::from_directory_path(context.workspace_root.join("scripts/links/")).unwrap().as_str()})?;

    uv_snapshot!(context.filters(), context.pip_install()
        .env_remove(EnvVars::UV_EXCLUDE_NEWER)
        .arg("tqdm")
        .arg("--index-url")
        .arg(Url::from_directory_path(root).unwrap().as_str()), @r###"
    success: true
    exit_code: 0
    ----- stdout -----

    ----- stderr -----
    Resolved 1 package in [TIME]
    Prepared 1 package in [TIME]
    Installed 1 package in [TIME]
     + tqdm==1000.0.0
    "###
    );

    Ok(())
}

/// Resolve against a local directory laid out as a PEP 503-compatible index, provided via a
/// relative path on the CLI.
#[test]
fn local_index_relative() -> Result<()> {
    let context = TestContext::new("3.12");

    let root = context.temp_dir.child("simple-html");
    fs_err::create_dir_all(&root)?;

    let tqdm = root.child("tqdm");
    fs_err::create_dir_all(&tqdm)?;

    let index = tqdm.child("index.html");
    index.write_str(&indoc::formatdoc! {r#"
        <!DOCTYPE html>
        <html>
          <head>
            <meta name="pypi:repository-version" content="1.1" />
          </head>
          <body>
            <h1>Links for tqdm</h1>
            <a
              href="{}/tqdm-1000.0.0-py3-none-any.whl"
              data-requires-python=">=3.8"
            >
              tqdm-1000.0.0-py3-none-any.whl
            </a>
          </body>
        </html>
    "#, Url::from_directory_path(context.workspace_root.join("scripts/links/")).unwrap().as_str()})?;

    uv_snapshot!(context.filters(), context.pip_install()
        .env_remove(EnvVars::UV_EXCLUDE_NEWER)
        .arg("tqdm")
        .arg("--index-url")
        .arg("./simple-html"), @r###"
    success: true
    exit_code: 0
    ----- stdout -----

    ----- stderr -----
    Resolved 1 package in [TIME]
    Prepared 1 package in [TIME]
    Installed 1 package in [TIME]
     + tqdm==1000.0.0
    "###
    );

    Ok(())
}

/// Resolve against a local directory laid out as a PEP 503-compatible index, provided via a
/// `requirements.txt` file.
#[test]
fn local_index_requirements_txt_absolute() -> Result<()> {
    let context = TestContext::new("3.12");

    let root = context.temp_dir.child("simple-html");
    fs_err::create_dir_all(&root)?;

    let tqdm = root.child("tqdm");
    fs_err::create_dir_all(&tqdm)?;

    let index = tqdm.child("index.html");
    index.write_str(&indoc::formatdoc! {r#"
        <!DOCTYPE html>
        <html>
          <head>
            <meta name="pypi:repository-version" content="1.1" />
          </head>
          <body>
            <h1>Links for tqdm</h1>
            <a
              href="{}/tqdm-1000.0.0-py3-none-any.whl"
              data-requires-python=">=3.8"
            >
              tqdm-1000.0.0-py3-none-any.whl
            </a>
          </body>
        </html>
    "#, Url::from_directory_path(context.workspace_root.join("scripts/links/")).unwrap().as_str()})?;

    let requirements_txt = context.temp_dir.child("requirements.txt");
    requirements_txt.write_str(&indoc::formatdoc! {r"
        --index-url {}
        tqdm
    ", Url::from_directory_path(root).unwrap().as_str()})?;

    uv_snapshot!(context.filters(), context.pip_install()
        .env_remove(EnvVars::UV_EXCLUDE_NEWER)
        .arg("-r")
        .arg("requirements.txt"), @r###"
    success: true
    exit_code: 0
    ----- stdout -----

    ----- stderr -----
    Resolved 1 package in [TIME]
    Prepared 1 package in [TIME]
    Installed 1 package in [TIME]
     + tqdm==1000.0.0
    "###
    );

    Ok(())
}

/// Resolve against a local directory laid out as a PEP 503-compatible index, provided via a
/// relative path in a `requirements.txt` file.
#[test]
fn local_index_requirements_txt_relative() -> Result<()> {
    let context = TestContext::new("3.12");

    let root = context.temp_dir.child("simple-html");
    fs_err::create_dir_all(&root)?;

    let tqdm = root.child("tqdm");
    fs_err::create_dir_all(&tqdm)?;

    let index = tqdm.child("index.html");
    index.write_str(&indoc::formatdoc! {r#"
        <!DOCTYPE html>
        <html>
          <head>
            <meta name="pypi:repository-version" content="1.1" />
          </head>
          <body>
            <h1>Links for tqdm</h1>
            <a
              href="{}/tqdm-1000.0.0-py3-none-any.whl"
              data-requires-python=">=3.8"
            >
              tqdm-1000.0.0-py3-none-any.whl
            </a>
          </body>
        </html>
    "#, Url::from_directory_path(context.workspace_root.join("scripts/links/")).unwrap().as_str()})?;

    let requirements_txt = context.temp_dir.child("requirements.txt");
    requirements_txt.write_str(
        r"
        --index-url ./simple-html
        tqdm
    ",
    )?;

    uv_snapshot!(context.filters(), context.pip_install()
        .env_remove(EnvVars::UV_EXCLUDE_NEWER)
        .arg("-r")
        .arg("requirements.txt"), @r###"
    success: true
    exit_code: 0
    ----- stdout -----

    ----- stderr -----
    Resolved 1 package in [TIME]
    Prepared 1 package in [TIME]
    Installed 1 package in [TIME]
     + tqdm==1000.0.0
    "###
    );

    Ok(())
}

/// Resolve against a local directory laid out as a PEP 503-compatible index, falling back to
/// the default index.
#[test]
fn local_index_fallback() -> Result<()> {
    let context = TestContext::new("3.12");

    let root = context.temp_dir.child("simple-html");
    fs_err::create_dir_all(&root)?;

    let tqdm = root.child("tqdm");
    fs_err::create_dir_all(&tqdm)?;

    let index = tqdm.child("index.html");
    index.write_str(
        r#"
        <!DOCTYPE html>
        <html>
          <head>
            <meta name="pypi:repository-version" content="1.1" />
          </head>
          <body>
            <h1>Links for tqdm</h1>
          </body>
        </html>
    "#,
    )?;

    uv_snapshot!(context.filters(), context.pip_install()
        .arg("iniconfig")
        .arg("--extra-index-url")
        .arg(Url::from_directory_path(root).unwrap().as_str()), @r###"
    success: true
    exit_code: 0
    ----- stdout -----

    ----- stderr -----
    Resolved 1 package in [TIME]
    Prepared 1 package in [TIME]
    Installed 1 package in [TIME]
     + iniconfig==2.0.0
    "###
    );

    Ok(())
}

#[test]
fn accept_existing_prerelease() -> Result<()> {
    let context = TestContext::new("3.12").with_filtered_counts();
    let requirements_txt = context.temp_dir.child("requirements.txt");
    requirements_txt.write_str("Flask==2.0.0rc1")?;

    // Install a pre-release version of `flask`.
    uv_snapshot!(context.filters(), context.pip_install().arg("Flask==2.0.0rc1"), @r###"
    success: true
    exit_code: 0
    ----- stdout -----

    ----- stderr -----
    Resolved [N] packages in [TIME]
    Prepared [N] packages in [TIME]
    Installed [N] packages in [TIME]
     + click==8.1.7
     + flask==2.0.0rc1
     + itsdangerous==2.1.2
     + jinja2==3.1.3
     + markupsafe==2.1.5
     + werkzeug==3.0.1
    "###
    );

    // Install `flask-login`, without enabling pre-releases. The existing version of `flask` should
    // still be accepted.
    uv_snapshot!(context.filters(), context.pip_install().arg("flask-login==0.6.0"), @r###"
    success: true
    exit_code: 0
    ----- stdout -----

    ----- stderr -----
    Resolved [N] packages in [TIME]
    Prepared [N] packages in [TIME]
    Installed [N] packages in [TIME]
     + flask-login==0.6.0
    "###
    );

    Ok(())
}

/// Allow `pip install` of an unmanaged project.
#[test]
fn unmanaged() -> Result<()> {
    let context = TestContext::new("3.12");
    let pyproject_toml = context.temp_dir.child("pyproject.toml");
    pyproject_toml.write_str(
        r#"[project]
    name = "example"
    version = "0.0.0"
    dependencies = [
      "anyio==3.7.0"
    ]

    [tool.uv]
    managed = false
    "#,
    )?;

    uv_snapshot!(context.filters(), context.pip_install().arg("."), @r###"
    success: true
    exit_code: 0
    ----- stdout -----

    ----- stderr -----
    Resolved 4 packages in [TIME]
    Prepared 4 packages in [TIME]
    Installed 4 packages in [TIME]
     + anyio==3.7.0
     + example==0.0.0 (from file://[TEMP_DIR]/)
     + idna==3.6
     + sniffio==1.3.1
    "###
    );

    Ok(())
}

#[test]
fn install_relocatable() -> Result<()> {
    let context = TestContext::new("3.12");

    // Remake the venv as relocatable
    context
        .venv()
        .arg(context.venv.as_os_str())
        .arg("--python")
        .arg("3.12")
        .arg("--relocatable")
        .assert()
        .success();

    // Install a package with a hello-world console script entrypoint.
    // (we use black_editable because it's convenient, but we don't actually install it as editable)
    context
        .pip_install()
        .arg(
            context
                .workspace_root
                .join("scripts/packages/black_editable"),
        )
        .assert()
        .success();

    // Script should run correctly in-situ.
    let script_path = if cfg!(windows) {
        context.venv.child(r"Scripts\black.exe")
    } else {
        context.venv.child("bin/black")
    };
    Command::new(script_path.as_os_str())
        .assert()
        .success()
        .stdout(predicate::str::contains("Hello world!"));

    // Relocate the venv, and see if it still works.
    let new_venv_path = context.venv.with_file_name("relocated");
    fs::rename(context.venv, new_venv_path.clone())?;

    let script_path = if cfg!(windows) {
        new_venv_path.join(r"Scripts\black.exe")
    } else {
        new_venv_path.join("bin/black")
    };
    Command::new(script_path.as_os_str())
        .assert()
        .success()
        .stdout(predicate::str::contains("Hello world!"));

    // Relocatable entrypoint should still be usable even if symlinked.
    // Only testable on POSIX since symlinks require elevated privilege on Windows
    #[cfg(unix)]
    {
        let script_symlink_path = context.temp_dir.join("black");
        std::os::unix::fs::symlink(script_path, script_symlink_path.clone())?;
        Command::new(script_symlink_path.as_os_str())
            .assert()
            .success()
            .stdout(predicate::str::contains("Hello world!"));
    }

    Ok(())
}

/// Install requesting Python 3.12 when the virtual environment uses 3.11
#[test]
fn install_incompatible_python_version() {
    let context = TestContext::new_with_versions(&["3.11", "3.12"]);

    // Initialize the virtual environment with 3.11
    context.reset_venv();

    // Request Python 3.12; which should fail
    uv_snapshot!(context.filters(), context.pip_install().arg("-p").arg("3.12")
        .arg("anyio"), @r"
    success: false
    exit_code: 2
    ----- stdout -----

    ----- stderr -----
    error: No virtual environment found for Python 3.12; run `uv venv` to create an environment, or pass `--system` to install into a non-virtual environment
    See [UV_LOG_DIR]/pip_install.log for detailed logs
    "
    );
}

/// Install requesting Python 3.12 when the virtual environment uses 3.11, but there's also
/// a broken interpreter in the PATH.
#[test]
#[cfg(unix)]
fn install_incompatible_python_version_interpreter_broken_in_path() -> Result<()> {
    use std::os::unix::fs::PermissionsExt;

    let context = TestContext::new_with_versions(&["3.11", "3.12"]);

    // Initialize the virtual environment with 3.11
    context.reset_venv();

    // Create a "broken" Python executable in the test context `bin`
    let contents = r"#!/bin/sh
    echo 'error: intentionally broken python executable' >&2
    exit 1";
    let python = context
        .bin_dir
        .join(format!("python3{}", std::env::consts::EXE_SUFFIX));
    fs_err::write(&python, contents)?;

    let mut perms = fs_err::metadata(&python)?.permissions();
    perms.set_mode(0o755);
    fs_err::set_permissions(&python, perms)?;

    // Put the broken interpreter _before_ the other interpreters in the PATH
    let path = std::env::join_paths(
        std::iter::once(context.bin_dir.to_path_buf())
            .chain(std::env::split_paths(&context.python_path())),
    )
    .unwrap();

    // Request Python 3.12, which should fail since the virtual environment does not have a matching
    // version.
    // Since the broken interpreter is at the front of the PATH, this query error should be raised
    uv_snapshot!(context.filters(), context.pip_install()
        .arg("-p").arg("3.12")
        .arg("anyio")
        // In tests, we ignore `PATH` during Python discovery so we need to add the context `bin`
        .env("UV_TEST_PYTHON_PATH", path.as_os_str()), @r"
    success: false
    exit_code: 2
    ----- stdout -----

    ----- stderr -----
    error: Failed to inspect Python interpreter from first executable in the search path at `[BIN]/python3`
      Caused by: Querying Python at `[BIN]/python3` failed with exit status exit status: 1

    [stderr]
    error: intentionally broken python executable
    See [UV_LOG_DIR]/pip_install.log for detailed logs
    "
    );

    // Put the broken interpreter _after_ the other interpreters in the PATH
    let path = std::env::join_paths(
        std::env::split_paths(&context.python_path())
            .chain(std::iter::once(context.bin_dir.to_path_buf())),
    )
    .unwrap();

    // Since the broken interpreter is not at the front of the PATH, the query error should not be
    // raised
    uv_snapshot!(context.filters(), context.pip_install()
        .arg("-p").arg("3.12")
        .arg("anyio")
        // In tests, we ignore `PATH` during Python discovery so we need to add the context `bin`
        .env("UV_TEST_PYTHON_PATH", path.as_os_str()), @r"
    success: false
    exit_code: 2
    ----- stdout -----

    ----- stderr -----
    error: No virtual environment found for Python 3.12; run `uv venv` to create an environment, or pass `--system` to install into a non-virtual environment
    See [UV_LOG_DIR]/pip_install.log for detailed logs
    "
    );

    Ok(())
}

/// Include a `build_constraints.txt` file with an incompatible constraint.
#[test]
fn incompatible_build_constraint() -> Result<()> {
    let context = TestContext::new("3.8");

    let constraints_txt = context.temp_dir.child("build_constraints.txt");
    constraints_txt.write_str("setuptools==1")?;

    uv_snapshot!(context.filters(), context.pip_install()
        .arg("requests==1.2")
        .arg("--build-constraint")
        .arg("build_constraints.txt"), @r"
    success: false
    exit_code: 1
    ----- stdout -----

    ----- stderr -----
      × Failed to download and build `requests==1.2.0`
      ├─▶ Failed to resolve requirements from `setup.py` build
      ├─▶ No solution found when resolving: `setuptools>=40.8.0`
      ╰─▶ Because you require setuptools>=40.8.0 and setuptools==1, we can conclude that your requirements are unsatisfiable.
    See [UV_LOG_DIR]/pip_install.log for detailed logs
    "
    );

    Ok(())
}

/// Include a `build_constraints.txt` file with a compatible constraint.
#[test]
fn compatible_build_constraint() -> Result<()> {
    let context = TestContext::new("3.8");

    let constraints_txt = context.temp_dir.child("build_constraints.txt");
    constraints_txt.write_str("setuptools>=40")?;

    uv_snapshot!(context.pip_install()
        .arg("requests==1.2")
        .arg("--build-constraint")
        .arg("build_constraints.txt"), @r###"
    success: true
    exit_code: 0
    ----- stdout -----

    ----- stderr -----
    Resolved 1 package in [TIME]
    Prepared 1 package in [TIME]
    Installed 1 package in [TIME]
     + requests==1.2.0
    "###
    );

    Ok(())
}

/// Include `build-constraint-dependencies` in pyproject.toml with an incompatible constraint.
#[test]
fn incompatible_build_constraint_in_pyproject_toml() -> Result<()> {
    let context = TestContext::new("3.8");

    let pyproject_toml = context.temp_dir.child("pyproject.toml");
    pyproject_toml.write_str(
        r#"[tool.uv]
build-constraint-dependencies = [
    "setuptools==1",
]
"#,
    )?;

    uv_snapshot!(context.filters(), context.pip_install()
        .arg("requests==1.2"), @r"
    success: false
    exit_code: 1
    ----- stdout -----

    ----- stderr -----
      × Failed to download and build `requests==1.2.0`
      ├─▶ Failed to resolve requirements from `setup.py` build
      ├─▶ No solution found when resolving: `setuptools>=40.8.0`
      ╰─▶ Because you require setuptools>=40.8.0 and setuptools==1, we can conclude that your requirements are unsatisfiable.
    See [UV_LOG_DIR]/pip_install.log for detailed logs
    "
    );

    Ok(())
}

/// Include a `build_constraints.txt` file with a compatible constraint.
#[test]
fn compatible_build_constraint_in_pyproject_toml() -> Result<()> {
    let context = TestContext::new("3.8");

    let pyproject_toml = context.temp_dir.child("pyproject.toml");
    pyproject_toml.write_str(
        r#"[tool.uv]
build-constraint-dependencies = [
    "setuptools==40.8.0",
]
"#,
    )?;

    uv_snapshot!(context.pip_install()
        .arg("requests==1.2"), @r###"
    success: true
    exit_code: 0
    ----- stdout -----

    ----- stderr -----
    Resolved 1 package in [TIME]
    Prepared 1 package in [TIME]
    Installed 1 package in [TIME]
     + requests==1.2.0
    "###
    );

    Ok(())
}

/// Merge `build_constraints.txt` with `build-constraint-dependencies` in pyproject.toml with an incompatible constraint.
#[test]
fn incompatible_build_constraint_merged_with_pyproject_toml() -> Result<()> {
    let context = TestContext::new("3.8");

    // Incompatible setuptools version in pyproject.toml, compatible in build_constraints.txt.
    let constraints_txt = context.temp_dir.child("build_constraints.txt");
    constraints_txt.write_str("setuptools>=40")?;
    let pyproject_toml = context.temp_dir.child("pyproject.toml");
    pyproject_toml.write_str(
        r#"[tool.uv]
build-constraint-dependencies = [
    "setuptools==1",
]
"#,
    )?;

    uv_snapshot!(context.filters(), context.pip_install()
        .arg("requests==1.2")
        .arg("--build-constraint")
        .arg("build_constraints.txt"), @r"
    success: false
    exit_code: 1
    ----- stdout -----

    ----- stderr -----
      × Failed to download and build `requests==1.2.0`
      ├─▶ Failed to resolve requirements from `setup.py` build
      ├─▶ No solution found when resolving: `setuptools>=40.8.0`
      ╰─▶ Because you require setuptools>=40 and setuptools==1, we can conclude that your requirements are unsatisfiable.
    See [UV_LOG_DIR]/pip_install.log for detailed logs
    "
    );

    // Compatible setuptools version in pyproject.toml, incompatible in build_constraints.txt.
    let constraints_txt = context.temp_dir.child("build_constraints.txt");
    constraints_txt.write_str("setuptools==1")?;
    let pyproject_toml = context.temp_dir.child("pyproject.toml");
    pyproject_toml.write_str(
        r#"[tool.uv]
build-constraint-dependencies = [
    "setuptools>=40",
]
"#,
    )?;

    uv_snapshot!(context.filters(), context.pip_install()
        .arg("requests==1.2")
        .arg("--build-constraint")
        .arg("build_constraints.txt"), @r"
    success: false
    exit_code: 1
    ----- stdout -----

    ----- stderr -----
      × Failed to download and build `requests==1.2.0`
      ├─▶ Failed to resolve requirements from `setup.py` build
      ├─▶ No solution found when resolving: `setuptools>=40.8.0`
      ╰─▶ Because you require setuptools==1 and setuptools>=40, we can conclude that your requirements are unsatisfiable.
    See [UV_LOG_DIR]/pip_install.log for detailed logs
    "
    );

    Ok(())
}

/// Merge `build_constraints.txt` with `build-constraint-dependencies` in pyproject.toml with a compatible constraint.
#[test]
fn compatible_build_constraint_merged_with_pyproject_toml() -> Result<()> {
    let context = TestContext::new("3.8");

    let constraints_txt = context.temp_dir.child("build_constraints.txt");
    constraints_txt.write_str("setuptools>=40")?;
    let pyproject_toml = context.temp_dir.child("pyproject.toml");
    pyproject_toml.write_str(
        r#"[tool.uv]
build-constraint-dependencies = [
    "setuptools>=1",
]
"#,
    )?;

    uv_snapshot!(context.pip_install()
        .arg("requests==1.2")
        .arg("--build-constraint")
        .arg("build_constraints.txt"), @r###"
    success: true
    exit_code: 0
    ----- stdout -----

    ----- stderr -----
    Resolved 1 package in [TIME]
    Prepared 1 package in [TIME]
    Installed 1 package in [TIME]
     + requests==1.2.0
    "###
    );
    Ok(())
}

#[test]
fn install_build_isolation_package() -> Result<()> {
    let context = TestContext::new("3.12");

    // Create an package.
    let package = context.temp_dir.child("project");
    package.create_dir_all()?;
    let pyproject_toml = package.child("pyproject.toml");

    pyproject_toml.write_str(
        r#"
        [project]
        name = "project"
        version = "0.1.0"
        requires-python = ">=3.12"
        dependencies = [
            "iniconfig @ https://files.pythonhosted.org/packages/d7/4b/cbd8e699e64a6f16ca3a8220661b5f83792b3017d0f79807cb8708d33913/iniconfig-2.0.0.tar.gz",
        ]
        [build-system]
        requires = [
          "setuptools >= 40.9.0",
        ]
        build-backend = "setuptools.build_meta"
        "#,
    )?;

    // Running `uv pip install` should fail for iniconfig.
    let filters = std::iter::once((r"exit code: 1", "exit status: 1"))
        .chain(context.filters())
        .collect::<Vec<_>>();
    uv_snapshot!(filters, context.pip_install()
        .arg("--no-build-isolation-package")
        .arg("iniconfig")
        .arg(package.path()), @r#"
    success: false
    exit_code: 1
    ----- stdout -----

    ----- stderr -----
      × Failed to build `iniconfig @ https://files.pythonhosted.org/packages/d7/4b/cbd8e699e64a6f16ca3a8220661b5f83792b3017d0f79807cb8708d33913/iniconfig-2.0.0.tar.gz`
      ├─▶ The build backend returned an error
      ╰─▶ Call to `hatchling.build.prepare_metadata_for_build_wheel` failed (exit status: 1)

          [stderr]
          Traceback (most recent call last):
            File "<string>", line 8, in <module>
          ModuleNotFoundError: No module named 'hatchling'

          hint: This usually indicates a problem with the package or the build environment.
    See [UV_LOG_DIR]/pip_install.log for detailed logs
    "#
    );

    // Install `hatchinling`, `hatch-vs` for iniconfig
    uv_snapshot!(context.filters(), context.pip_install().arg("hatchling").arg("hatch-vcs"), @r###"
    success: true
    exit_code: 0
    ----- stdout -----

    ----- stderr -----
    Resolved 9 packages in [TIME]
    Prepared 9 packages in [TIME]
    Installed 9 packages in [TIME]
     + hatch-vcs==0.4.0
     + hatchling==1.22.4
     + packaging==24.0
     + pathspec==0.12.1
     + pluggy==1.4.0
     + setuptools==69.2.0
     + setuptools-scm==8.0.4
     + trove-classifiers==2024.3.3
     + typing-extensions==4.10.0
    "###);

    // Running `uv pip install` should succeed.
    uv_snapshot!(context.filters(), context.pip_install()
        .arg("--no-build-isolation-package")
        .arg("iniconfig")
        .arg(package.path()), @r###"
    success: true
    exit_code: 0
    ----- stdout -----

    ----- stderr -----
    Resolved 2 packages in [TIME]
    Prepared 2 packages in [TIME]
    Installed 2 packages in [TIME]
     + iniconfig==2.0.0 (from https://files.pythonhosted.org/packages/d7/4b/cbd8e699e64a6f16ca3a8220661b5f83792b3017d0f79807cb8708d33913/iniconfig-2.0.0.tar.gz)
     + project==0.1.0 (from file://[TEMP_DIR]/project)
    "###);

    Ok(())
}

/// Install a package with an unsupported extension.
#[test]
fn invalid_extension() {
    let context = TestContext::new("3.8");

    uv_snapshot!(context.filters(), context.pip_install()
        .arg("ruff @ https://files.pythonhosted.org/packages/f7/69/96766da2cdb5605e6a31ef2734aff0be17901cefb385b885c2ab88896d76/ruff-0.5.6.tar.baz")
        , @r"
    success: false
    exit_code: 2
    ----- stdout -----

    ----- stderr -----
    error: Failed to parse: `ruff @ https://files.pythonhosted.org/packages/f7/69/96766da2cdb5605e6a31ef2734aff0be17901cefb385b885c2ab88896d76/ruff-0.5.6.tar.baz`
      Caused by: Expected direct URL (`https://files.pythonhosted.org/packages/f7/69/96766da2cdb5605e6a31ef2734aff0be17901cefb385b885c2ab88896d76/ruff-0.5.6.tar.baz`) to end in a supported file extension: `.whl`, `.tar.gz`, `.zip`, `.tar.bz2`, `.tar.lz`, `.tar.lzma`, `.tar.xz`, `.tar.zst`, `.tar`, `.tbz`, `.tgz`, `.tlz`, or `.txz`
    ruff @ https://files.pythonhosted.org/packages/f7/69/96766da2cdb5605e6a31ef2734aff0be17901cefb385b885c2ab88896d76/ruff-0.5.6.tar.baz
           ^^^^^^^^^^^^^^^^^^^^^^^^^^^^^^^^^^^^^^^^^^^^^^^^^^^^^^^^^^^^^^^^^^^^^^^^^^^^^^^^^^^^^^^^^^^^^^^^^^^^^^^^^^^^^^^^^^^^^^^^^^^^^
    See [UV_LOG_DIR]/pip_install.log for detailed logs
    ");
}

/// Install a package without unsupported extension.
#[test]
fn no_extension() {
    let context = TestContext::new("3.8");

    uv_snapshot!(context.filters(), context.pip_install()
        .arg("ruff @ https://files.pythonhosted.org/packages/f7/69/96766da2cdb5605e6a31ef2734aff0be17901cefb385b885c2ab88896d76/ruff-0.5.6")
        , @r"
    success: false
    exit_code: 2
    ----- stdout -----

    ----- stderr -----
    error: Failed to parse: `ruff @ https://files.pythonhosted.org/packages/f7/69/96766da2cdb5605e6a31ef2734aff0be17901cefb385b885c2ab88896d76/ruff-0.5.6`
      Caused by: Expected direct URL (`https://files.pythonhosted.org/packages/f7/69/96766da2cdb5605e6a31ef2734aff0be17901cefb385b885c2ab88896d76/ruff-0.5.6`) to end in a supported file extension: `.whl`, `.tar.gz`, `.zip`, `.tar.bz2`, `.tar.lz`, `.tar.lzma`, `.tar.xz`, `.tar.zst`, `.tar`, `.tbz`, `.tgz`, `.tlz`, or `.txz`
    ruff @ https://files.pythonhosted.org/packages/f7/69/96766da2cdb5605e6a31ef2734aff0be17901cefb385b885c2ab88896d76/ruff-0.5.6
           ^^^^^^^^^^^^^^^^^^^^^^^^^^^^^^^^^^^^^^^^^^^^^^^^^^^^^^^^^^^^^^^^^^^^^^^^^^^^^^^^^^^^^^^^^^^^^^^^^^^^^^^^^^^^^^^^^^^^^
    See [UV_LOG_DIR]/pip_install.log for detailed logs
    ");
}

/// Regression test for: <https://github.com/astral-sh/uv/pull/6646>
#[test]
fn switch_platform() -> Result<()> {
    let context = TestContext::new("3.12");

    let requirements_txt = context.temp_dir.child("requirements.txt");
    requirements_txt.write_str("iniconfig ; python_version == '3.12'")?;

    // Install `iniconfig`.
    uv_snapshot!(context.pip_install()
        .arg("-r")
        .arg("requirements.txt"), @r###"
    success: true
    exit_code: 0
    ----- stdout -----

    ----- stderr -----
    Resolved 1 package in [TIME]
    Prepared 1 package in [TIME]
    Installed 1 package in [TIME]
     + iniconfig==2.0.0
    "###);

    requirements_txt
        .write_str("iniconfig ; python_version == '3.12'\nanyio ; python_version < '3.12'")?;

    // Add `anyio`, though it's only installed because of `--python-version`.
    uv_snapshot!(context.pip_install()
        .arg("-r")
        .arg("requirements.txt")
        .arg("--python-version")
        .arg("3.11"), @r###"
    success: true
    exit_code: 0
    ----- stdout -----

    ----- stderr -----
    Resolved 3 packages in [TIME]
    Prepared 3 packages in [TIME]
    Installed 3 packages in [TIME]
     + anyio==4.3.0
     + idna==3.6
     + sniffio==1.3.1
    "###);

    Ok(())
}

/// See: <https://github.com/astral-sh/uv/pull/6714>
#[test]
#[cfg(feature = "slow-tests")]
fn stale_egg_info() -> Result<()> {
    let context = TestContext::new("3.12");

    // Create a project with dynamic metadata (version).
    let pyproject_toml = context.temp_dir.child("pyproject.toml");
    pyproject_toml.write_str(indoc! {r#"
        [project]
        name = "project"
        dynamic = ["version"]

        dependencies = ["iniconfig"]
        "#
    })?;

    uv_snapshot!(context.filters(), context.pip_install()
        .arg("-e")
        .arg("."), @r###"
    success: true
    exit_code: 0
    ----- stdout -----

    ----- stderr -----
    Resolved 2 packages in [TIME]
    Prepared 2 packages in [TIME]
    Installed 2 packages in [TIME]
     + iniconfig==2.0.0
     + project==0.0.0 (from file://[TEMP_DIR]/)
    "###
    );

    // Ensure that `.egg-info` exists.
    let egg_info = context.temp_dir.child("project.egg-info");
    egg_info.assert(predicates::path::is_dir());

    // Change the metadata.
    pyproject_toml.write_str(indoc! {r#"
        [project]
        name = "project"
        dynamic = ["version"]

        dependencies = ["anyio"]
        "#
    })?;

    // Reinstall. Ensure that the metadata is updated.
    uv_snapshot!(context.filters(), context.pip_install()
        .arg("-e")
        .arg("."), @r###"
    success: true
    exit_code: 0
    ----- stdout -----

    ----- stderr -----
    Resolved 4 packages in [TIME]
    Prepared 4 packages in [TIME]
    Uninstalled 1 package in [TIME]
    Installed 4 packages in [TIME]
     + anyio==4.3.0
     + idna==3.6
     ~ project==0.0.0 (from file://[TEMP_DIR]/)
     + sniffio==1.3.1
    "###
    );

    Ok(())
}

/// `suds-community` has an incorrect layout whereby the wheel includes `suds_community.egg-info` at
/// the top-level. We're then under the impression that `suds` is installed twice, but when we go to
/// uninstall the second "version", we can't find the `egg-info` directory.
#[test]
fn missing_top_level() {
    let context = TestContext::new("3.12");

    uv_snapshot!(context.filters(), context.pip_install()
        .arg("suds-community==0.8.5"), @r###"
    success: true
    exit_code: 0
    ----- stdout -----

    ----- stderr -----
    Resolved 1 package in [TIME]
    Prepared 1 package in [TIME]
    Installed 1 package in [TIME]
     + suds-community==0.8.5
    "###
    );

    uv_snapshot!(context.filters(), context.pip_install()
        .arg("suds-community==0.8.5"), @r###"
    success: true
    exit_code: 0
    ----- stdout -----

    ----- stderr -----
    Resolved 1 package in [TIME]
    warning: Failed to uninstall package at [SITE_PACKAGES]/suds_community.egg-info due to missing `top-level.txt` file. Installation may result in an incomplete environment.
    Uninstalled 2 packages in [TIME]
    Installed 1 package in [TIME]
     ~ suds-community==0.8.5
    "###
    );
}

/// Show a dedicated error when the user attempts to install `sklearn`.
#[test]
fn sklearn() {
    let context = TestContext::new("3.12");

    let filters = std::iter::once((r"exit code: 1", "exit status: 1"))
        .chain(context.filters())
        .collect::<Vec<_>>();
    uv_snapshot!(filters, context.pip_install().arg("sklearn"), @r"
    success: false
    exit_code: 1
    ----- stdout -----

    ----- stderr -----
      × Failed to build `sklearn==0.0.post12`
      ├─▶ The build backend returned an error
      ╰─▶ Call to `setuptools.build_meta:__legacy__.build_wheel` failed (exit status: 1)

          [stderr]
          The 'sklearn' PyPI package is deprecated, use 'scikit-learn'
          rather than 'sklearn' for pip commands.

          Here is how to fix this error in the main use cases:
          - use 'pip install scikit-learn' rather than 'pip install sklearn'
          - replace 'sklearn' by 'scikit-learn' in your pip requirements files
            (requirements.txt, setup.py, setup.cfg, Pipfile, etc ...)
          - if the 'sklearn' package is used by one of your dependencies,
            it would be great if you take some time to track which package uses
            'sklearn' instead of 'scikit-learn' and report it to their issue tracker
          - as a last resort, set the environment variable
            SKLEARN_ALLOW_DEPRECATED_SKLEARN_PACKAGE_INSTALL=True to avoid this error

          More information is available at
          https://github.com/scikit-learn/sklearn-pypi-package

          hint: This usually indicates a problem with the package or the build environment.
      help: `sklearn` is often confused for `scikit-learn` Did you mean to install `scikit-learn` instead?
    See [UV_LOG_DIR]/pip_install.log for detailed logs
    "
    );
}

#[test]
fn resolve_derivation_chain() -> Result<()> {
    let context = TestContext::new("3.12");

    let pyproject_toml = context.temp_dir.child("pyproject.toml");
    pyproject_toml.write_str(indoc! {r#"
        [project]
        name = "project"
        version = "0.1.0"
        requires-python = ">=3.12"
        dependencies = ["wsgiref"]
        "#
    })?;

    let filters = context
        .filters()
        .into_iter()
        .chain([
            (r"exit code: 1", "exit status: 1"),
            (r"/.*/src", "/[TMP]/src"),
        ])
        .collect::<Vec<_>>();

    uv_snapshot!(filters, context.pip_install()
        .arg("-e")
        .arg("."), @r#"
    success: false
    exit_code: 1
    ----- stdout -----

    ----- stderr -----
      × Failed to build `wsgiref==0.1.2`
      ├─▶ The build backend returned an error
      ╰─▶ Call to `setuptools.build_meta:__legacy__.build_wheel` failed (exit status: 1)

          [stderr]
          Traceback (most recent call last):
            File "<string>", line 14, in <module>
            File "[CACHE_DIR]/builds-v0/[TMP]/build_meta.py", line 325, in get_requires_for_build_wheel
              return self._get_build_requires(config_settings, requirements=['wheel'])
                     ^^^^^^^^^^^^^^^^^^^^^^^^^^^^^^^^^^^^^^^^^^^^^^^^^^^^^^^^^^^^^^^^^
            File "[CACHE_DIR]/builds-v0/[TMP]/build_meta.py", line 295, in _get_build_requires
              self.run_setup()
            File "[CACHE_DIR]/builds-v0/[TMP]/build_meta.py", line 487, in run_setup
              super().run_setup(setup_script=setup_script)
            File "[CACHE_DIR]/builds-v0/[TMP]/build_meta.py", line 311, in run_setup
              exec(code, locals())
            File "<string>", line 5, in <module>
            File "[CACHE_DIR]/[TMP]/src/ez_setup/__init__.py", line 170
              print "Setuptools version",version,"or greater has been installed."
              ^^^^^^^^^^^^^^^^^^^^^^^^^^^^^^^^^^^^^^^^^^^^^^^^^^^^^^^^^^^^^^^^^^^
          SyntaxError: Missing parentheses in call to 'print'. Did you mean print(...)?

          hint: This usually indicates a problem with the package or the build environment.
      help: `wsgiref` (v0.1.2) was included because `project` (v0.1.0) depends on `wsgiref`
    See [UV_LOG_DIR]/pip_install.log for detailed logs
    "#
    );

    Ok(())
}

/// Ensure that `UV_NO_INSTALLER_METADATA` env var is respected.
#[test]
fn respect_no_installer_metadata_env_var() {
    let context = TestContext::new("3.12");

    // Install urllib3.
    uv_snapshot!(context.pip_install()
        .arg("urllib3==2.2.1")
        .arg("--strict")
        .env(EnvVars::UV_NO_INSTALLER_METADATA, "1"), @r###"
    success: true
    exit_code: 0
    ----- stdout -----

    ----- stderr -----
    Resolved 1 package in [TIME]
    Prepared 1 package in [TIME]
    Installed 1 package in [TIME]
     + urllib3==2.2.1
    "###
    );

    context.assert_command("import urllib3").success();

    // Assert INSTALLER file was _not_ created.
    let installer_file = context
        .site_packages()
        .join("urllib3-2.2.3.dist-info")
        .join("INSTALLER");
    assert!(!installer_file.exists());
}

/// Check that we error if a source dist lies about its built wheel version.
#[test]
fn test_dynamic_version_sdist_wrong_version() -> Result<()> {
    let context = TestContext::new("3.12");

    // Write a source dist that has a version in its name, a dynamic version in pyproject.toml,
    // but reports the wrong version when built.
    let pyproject_toml = r#"
    [project]
    name = "foo"
    requires-python = ">=3.9"
    dependencies = []
    dynamic = ["version"]
    "#;

    let setup_py = indoc! {r#"
    from setuptools import setup

    setup(name="foo", version="10.11.12")
    "#};

    let source_dist = context.temp_dir.child("foo-1.2.3.tar.gz");
    // Flush the file after we're done.
    {
        let file = File::create(source_dist.path())?;
        let enc = GzEncoder::new(file, flate2::Compression::default());
        let mut tar = tar::Builder::new(enc);

        for (path, contents) in [
            ("foo-1.2.3/pyproject.toml", pyproject_toml),
            ("foo-1.2.3/setup.py", setup_py),
        ] {
            let mut header = tar::Header::new_gnu();
            header.set_size(contents.len() as u64);
            header.set_mode(0o644);
            header.set_cksum();
            tar.append_data(&mut header, path, Cursor::new(contents))?;
        }
        tar.finish()?;
    }

    uv_snapshot!(context.filters(), context
        .pip_install()
        .arg(source_dist.path()), @r"
    success: false
    exit_code: 1
    ----- stdout -----

    ----- stderr -----
    Resolved 1 package in [TIME]
      × Failed to build `foo @ file://[TEMP_DIR]/foo-1.2.3.tar.gz`
      ╰─▶ Package metadata version `10.11.12` does not match given version `1.2.3`
    See [UV_LOG_DIR]/pip_install.log for detailed logs
    "
    );

    Ok(())
}

/// Install a package with multiple wheels at the same version, differing only in the build tag. We
/// should choose the wheel with the highest build tag.
#[test]
fn build_tag() {
    let context = TestContext::new("3.12");

    uv_snapshot!(context.filters(), context.pip_install()
        .arg("build-tag")
        .arg("--find-links")
        .arg(context.workspace_root.join("scripts/links/")), @r###"
    success: true
    exit_code: 0
    ----- stdout -----

    ----- stderr -----
    Resolved 1 package in [TIME]
    Prepared 1 package in [TIME]
    Installed 1 package in [TIME]
     + build-tag==1.0.0
    "###
    );

    // Ensure that we choose the highest build tag (5).
    uv_snapshot!(Command::new(venv_to_interpreter(&context.venv))
        .arg("-B")
        .arg("-c")
        .arg("import build_tag; build_tag.main()")
        .current_dir(&context.temp_dir), @r###"
    success: true
    exit_code: 0
    ----- stdout -----
    5

    ----- stderr -----
    "###);
}

#[test]
fn missing_git_prefix() -> Result<()> {
    let context = TestContext::new("3.12");
    let requirements_txt = context.temp_dir.child("requirements.txt");
    requirements_txt.touch()?;

    uv_snapshot!(context.filters(), context.pip_install()
        .arg("workspace-in-root-test @ https://github.com/astral-sh/workspace-in-root-test"), @r"
    success: false
    exit_code: 2
    ----- stdout -----

    ----- stderr -----
    error: Failed to parse: `workspace-in-root-test @ https://github.com/astral-sh/workspace-in-root-test`
      Caused by: Direct URL (`https://github.com/astral-sh/workspace-in-root-test`) references a Git repository, but is missing the `git+` prefix (e.g., `git+https://github.com/astral-sh/workspace-in-root-test`)
    workspace-in-root-test @ https://github.com/astral-sh/workspace-in-root-test
                             ^^^^^^^^^^^^^^^^^^^^^^^^^^^^^^^^^^^^^^^^^^^^^^^^^^^
    See [UV_LOG_DIR]/pip_install.log for detailed logs
    "
    );

    Ok(())
}

#[test]
#[cfg(feature = "git")]
fn missing_subdirectory_git() -> Result<()> {
    let context = TestContext::new("3.12");
    let requirements_txt = context.temp_dir.child("requirements.txt");
    requirements_txt.touch()?;

    uv_snapshot!(context.filters(), context.pip_install()
        .arg("workspace-in-root-test @ git+https://github.com/astral-sh/workspace-in-root-test#subdirectory=missing"), @r"
    success: false
    exit_code: 1
    ----- stdout -----

    ----- stderr -----
      × Failed to download and build `workspace-in-root-test @ git+https://github.com/astral-sh/workspace-in-root-test#subdirectory=missing`
      ╰─▶ The source distribution `git+https://github.com/astral-sh/workspace-in-root-test#subdirectory=missing` has no subdirectory `missing`
    See [UV_LOG_DIR]/pip_install.log for detailed logs
    "
    );

    Ok(())
}

#[test]
fn missing_subdirectory_url() -> Result<()> {
    let context = TestContext::new("3.12");
    let requirements_txt = context.temp_dir.child("requirements.txt");
    requirements_txt.touch()?;

    uv_snapshot!(context.filters(), context.pip_install()
        .arg("source-distribution @ https://files.pythonhosted.org/packages/1f/e5/5b016c945d745f8b108e759d428341488a6aee8f51f07c6c4e33498bb91f/source_distribution-0.0.3.tar.gz#subdirectory=missing"), @r"
    success: false
    exit_code: 1
    ----- stdout -----

    ----- stderr -----
      × Failed to download and build `source-distribution @ https://files.pythonhosted.org/packages/1f/e5/5b016c945d745f8b108e759d428341488a6aee8f51f07c6c4e33498bb91f/source_distribution-0.0.3.tar.gz#subdirectory=missing`
      ╰─▶ The source distribution `https://files.pythonhosted.org/packages/1f/e5/5b016c945d745f8b108e759d428341488a6aee8f51f07c6c4e33498bb91f/source_distribution-0.0.3.tar.gz#subdirectory=missing` has no subdirectory `missing`
    See [UV_LOG_DIR]/pip_install.log for detailed logs
    "
    );

    Ok(())
}

#[test]
fn static_metadata_pyproject_toml() -> Result<()> {
    let context = TestContext::new("3.12");

    context.temp_dir.child("pyproject.toml").write_str(
        r#"
        [project]
        name = "example"
        version = "0.0.0"
        dependencies = [
          "anyio==3.7.0"
        ]

        [[tool.uv.dependency-metadata]]
        name = "anyio"
        version = "3.7.0"
        requires-dist = ["typing-extensions"]
        "#,
    )?;

    uv_snapshot!(context.filters(), context.pip_install()
        .arg("-r")
        .arg("pyproject.toml"), @r###"
    success: true
    exit_code: 0
    ----- stdout -----

    ----- stderr -----
    Resolved 2 packages in [TIME]
    Prepared 2 packages in [TIME]
    Installed 2 packages in [TIME]
     + anyio==3.7.0
     + typing-extensions==4.10.0
    "###
    );

    Ok(())
}

#[test]
fn static_metadata_source_tree() -> Result<()> {
    let context = TestContext::new("3.12");

    context.temp_dir.child("pyproject.toml").write_str(
        r#"
        [project]
        name = "example"
        version = "0.0.0"
        dependencies = [
          "anyio==3.7.0"
        ]

        [[tool.uv.dependency-metadata]]
        name = "anyio"
        version = "3.7.0"
        requires-dist = ["typing-extensions"]
        "#,
    )?;

    uv_snapshot!(context.filters(), context.pip_install()
        .arg("-e")
        .arg("."), @r###"
    success: true
    exit_code: 0
    ----- stdout -----

    ----- stderr -----
    Resolved 3 packages in [TIME]
    Prepared 3 packages in [TIME]
    Installed 3 packages in [TIME]
     + anyio==3.7.0
     + example==0.0.0 (from file://[TEMP_DIR]/)
     + typing-extensions==4.10.0
    "###
    );

    Ok(())
}

/// Regression test for: <https://github.com/astral-sh/uv/issues/10239#issuecomment-2565663046>
#[test]
fn static_metadata_already_installed() -> Result<()> {
    let context = TestContext::new("3.12");

    context.temp_dir.child("pyproject.toml").write_str(
        r#"
        [project]
        name = "example"
        version = "0.0.0"
        dependencies = [
          "anyio==3.7.0"
        ]

        [[tool.uv.dependency-metadata]]
        name = "anyio"
        version = "3.7.0"
        requires-dist = ["typing-extensions"]
        "#,
    )?;

    uv_snapshot!(context.filters(), context.pip_install()
        .arg("-r")
        .arg("pyproject.toml"), @r###"
    success: true
    exit_code: 0
    ----- stdout -----

    ----- stderr -----
    Resolved 2 packages in [TIME]
    Prepared 2 packages in [TIME]
    Installed 2 packages in [TIME]
     + anyio==3.7.0
     + typing-extensions==4.10.0
    "###
    );

    uv_snapshot!(context.filters(), context.pip_install()
        .arg("-e")
        .arg("."), @r###"
    success: true
    exit_code: 0
    ----- stdout -----

    ----- stderr -----
    Resolved 3 packages in [TIME]
    Prepared 1 package in [TIME]
    Installed 1 package in [TIME]
     + example==0.0.0 (from file://[TEMP_DIR]/)
    "###
    );

    Ok(())
}

/// `circular-one` depends on `circular-two` as a build dependency, but `circular-two` depends on
/// `circular-one` was a runtime dependency.
#[test]
fn cyclic_build_dependency() {
    let context = TestContext::new("3.13").with_exclude_newer("2025-01-02T00:00:00Z");

    // Installing with `--no-binary circular-one` should fail, since we'll end up in a recursive
    // build.
    uv_snapshot!(context.filters(), context.pip_install()
        .arg("circular-one")
        .arg("--extra-index-url")
        .arg("https://test.pypi.org/simple")
        .arg("--index-strategy")
        .arg("unsafe-best-match")
        .arg("--no-binary")
        .arg("circular-one"), @r"
    success: false
    exit_code: 1
    ----- stdout -----

    ----- stderr -----
    Resolved 1 package in [TIME]
      × Failed to download and build `circular-one==0.2.0`
      ├─▶ Failed to install requirements from `build-system.requires`
      ╰─▶ Cyclic build dependency detected for `circular-one`
    See [UV_LOG_DIR]/pip_install.log for detailed logs
    "
    );

    // Installing without `--no-binary circular-one` should succeed, since we can use the wheel.
    uv_snapshot!(context.filters(), context.pip_install()
        .arg("circular-one")
        .arg("--extra-index-url")
        .arg("https://test.pypi.org/simple")
        .arg("--index-strategy")
        .arg("unsafe-best-match"), @r###"
    success: true
    exit_code: 0
    ----- stdout -----

    ----- stderr -----
    Resolved 1 package in [TIME]
    Prepared 1 package in [TIME]
    Installed 1 package in [TIME]
     + circular-one==0.2.0
    "###
    );
}

#[test]
#[cfg(feature = "git")]
fn direct_url_json_git_default() -> Result<()> {
    let context = TestContext::new("3.12");
    let requirements_txt = context.temp_dir.child("requirements.txt");
    requirements_txt.write_str(
        "uv-public-pypackage @ git+https://github.com/astral-test/uv-public-pypackage",
    )?;

    uv_snapshot!(context.pip_install()
        .arg("-r")
        .arg("requirements.txt")
        .arg("--strict"), @r###"
    success: true
    exit_code: 0
    ----- stdout -----

    ----- stderr -----
    Resolved 1 package in [TIME]
    Prepared 1 package in [TIME]
    Installed 1 package in [TIME]
     + uv-public-pypackage==0.1.0 (from git+https://github.com/astral-test/uv-public-pypackage@b270df1a2fb5d012294e9aaf05e7e0bab1e6a389)
    "###
    );

    let direct_url = context.venv.child(if cfg!(windows) {
        "Lib\\site-packages\\uv_public_pypackage-0.1.0.dist-info\\direct_url.json"
    } else {
        "lib/python3.12/site-packages/uv_public_pypackage-0.1.0.dist-info/direct_url.json"
    });
    direct_url.assert(predicates::path::is_file());

    let direct_url_content = fs_err::read_to_string(direct_url.path())?;
    insta::assert_snapshot!(direct_url_content, @r###"{"url":"https://github.com/astral-test/uv-public-pypackage","vcs_info":{"vcs":"git","commit_id":"b270df1a2fb5d012294e9aaf05e7e0bab1e6a389"}}"###);

    Ok(())
}

#[test]
#[cfg(feature = "git")]
fn direct_url_json_git_tag() -> Result<()> {
    let context = TestContext::new("3.12");
    let requirements_txt = context.temp_dir.child("requirements.txt");
    requirements_txt.write_str(
        "uv-public-pypackage @ git+https://github.com/astral-test/uv-public-pypackage@0.0.1",
    )?;

    uv_snapshot!(context.pip_install()
        .arg("-r")
        .arg("requirements.txt")
        .arg("--strict"), @r###"
    success: true
    exit_code: 0
    ----- stdout -----

    ----- stderr -----
    Resolved 1 package in [TIME]
    Prepared 1 package in [TIME]
    Installed 1 package in [TIME]
     + uv-public-pypackage==0.1.0 (from git+https://github.com/astral-test/uv-public-pypackage@0dacfd662c64cb4ceb16e6cf65a157a8b715b979)
    "###
    );

    let direct_url = context.venv.child(if cfg!(windows) {
        "Lib\\site-packages\\uv_public_pypackage-0.1.0.dist-info\\direct_url.json"
    } else {
        "lib/python3.12/site-packages/uv_public_pypackage-0.1.0.dist-info/direct_url.json"
    });
    direct_url.assert(predicates::path::is_file());

    let direct_url_content = fs_err::read_to_string(direct_url.path())?;
    insta::assert_snapshot!(direct_url_content, @r###"{"url":"https://github.com/astral-test/uv-public-pypackage","vcs_info":{"vcs":"git","commit_id":"0dacfd662c64cb4ceb16e6cf65a157a8b715b979","requested_revision":"0.0.1"}}"###);

    Ok(())
}

#[test]
fn direct_url_json_direct_url() -> Result<()> {
    let context = TestContext::new("3.12");
    let requirements_txt = context.temp_dir.child("requirements.txt");
    requirements_txt.write_str(
    "source-distribution @ https://files.pythonhosted.org/packages/1f/e5/5b016c945d745f8b108e759d428341488a6aee8f51f07c6c4e33498bb91f/source_distribution-0.0.3.tar.gz",
    )?;

    uv_snapshot!(context.pip_install()
        .arg("-r")
        .arg("requirements.txt")
        .arg("--strict"), @r###"
    success: true
    exit_code: 0
    ----- stdout -----

    ----- stderr -----
    Resolved 1 package in [TIME]
    Prepared 1 package in [TIME]
    Installed 1 package in [TIME]
     + source-distribution==0.0.3 (from https://files.pythonhosted.org/packages/1f/e5/5b016c945d745f8b108e759d428341488a6aee8f51f07c6c4e33498bb91f/source_distribution-0.0.3.tar.gz)
    "###
    );

    let direct_url = context.venv.child(if cfg!(windows) {
        "Lib\\site-packages\\source_distribution-0.0.3.dist-info\\direct_url.json"
    } else {
        "lib/python3.12/site-packages/source_distribution-0.0.3.dist-info/direct_url.json"
    });
    direct_url.assert(predicates::path::is_file());

    let direct_url_content = fs_err::read_to_string(direct_url.path())?;
    insta::assert_snapshot!(direct_url_content, @r###"{"url":"https://files.pythonhosted.org/packages/1f/e5/5b016c945d745f8b108e759d428341488a6aee8f51f07c6c4e33498bb91f/source_distribution-0.0.3.tar.gz","archive_info":{}}"###);

    Ok(())
}

/// Regression test that we don't discover workspaces with `--no-sources`.
///
/// We have a workspace dependency shadowing a PyPI package and using this package's version to
/// check that by default we respect workspace package, but with `--no-sources`, we ignore them.
#[test]
fn no_sources_workspace_discovery() -> Result<()> {
    let context = TestContext::new("3.12");
    context.temp_dir.child("pyproject.toml").write_str(indoc! {
        r#"
        [project]
        name = "foo"
        version = "1.0.0"
        dependencies = ["anyio"]

        [build-system]
        requires = ["hatchling"]
        build-backend = "hatchling.build"

        [tool.uv.sources]
        anyio = { workspace = true }

        [tool.uv.workspace]
        members = ["anyio"]
        "#
    })?;
    context
        .temp_dir
        .child("src")
        .child("foo")
        .child("__init__.py")
        .touch()?;

    let anyio = context.temp_dir.child("anyio");
    anyio.child("pyproject.toml").write_str(indoc! {
        r#"
        [project]
        name = "anyio"
        version = "2.0.0"

        [build-system]
        requires = ["hatchling"]
        build-backend = "hatchling.build"
        "#
    })?;
    anyio
        .child("src")
        .child("anyio")
        .child("__init__.py")
        .touch()?;

    uv_snapshot!(context.filters(), context.pip_install()
        .arg("."), @r###"
    success: true
    exit_code: 0
    ----- stdout -----

    ----- stderr -----
    Resolved 2 packages in [TIME]
    Prepared 2 packages in [TIME]
    Installed 2 packages in [TIME]
     + anyio==2.0.0 (from file://[TEMP_DIR]/anyio)
     + foo==1.0.0 (from file://[TEMP_DIR]/)
    "###
    );

    uv_snapshot!(context.filters(), context.pip_install()
        .arg("--upgrade")
        .arg("--no-sources")
        .arg("."), @r###"
    success: true
    exit_code: 0
    ----- stdout -----

    ----- stderr -----
    Resolved 4 packages in [TIME]
    Prepared 3 packages in [TIME]
    Uninstalled 1 package in [TIME]
    Installed 3 packages in [TIME]
     - anyio==2.0.0 (from file://[TEMP_DIR]/anyio)
     + anyio==4.3.0
     + idna==3.6
     + sniffio==1.3.1
    "###
    );

    // Reverse direction: Check that we switch back to the workspace package with `--upgrade`.
    uv_snapshot!(context.filters(), context.pip_install()
        .arg("--upgrade")
        .arg("."), @r###"
    success: true
    exit_code: 0
    ----- stdout -----

    ----- stderr -----
    Resolved 2 packages in [TIME]
    Prepared 1 package in [TIME]
    Uninstalled 1 package in [TIME]
    Installed 1 package in [TIME]
     - anyio==4.3.0
     + anyio==2.0.0 (from file://[TEMP_DIR]/anyio)
    "###
    );

    Ok(())
}

#[test]
fn unsupported_git_scheme() {
    let context = TestContext::new("3.12");
    uv_snapshot!(context.filters(), context.pip_install()
        .arg("git+fantasy://foo"), @r"
    success: false
    exit_code: 2
    ----- stdout -----

    ----- stderr -----
    error: Failed to parse: `git+fantasy://foo`
      Caused by: Unsupported Git URL scheme `fantasy:` in `fantasy://foo` (expected one of `https:`, `ssh:`, or `file:`)
    git+fantasy://foo
    ^^^^^^^^^^^^^^^^^
    See [UV_LOG_DIR]/pip_install.log for detailed logs
    "
    );
}<|MERGE_RESOLUTION|>--- conflicted
+++ resolved
@@ -2120,11 +2120,8 @@
           remote: Support for password authentication was removed on August 13, 2021.
           remote: Please see https://docs.github.com/get-started/getting-started-with-git/about-remote-repositories#cloning-with-https-urls for information on currently recommended modes of authentication.
           fatal: Authentication failed for 'https://github.com/astral-test/uv-private-pypackage/'
-<<<<<<< HEAD
 
     See [UV_LOG_DIR]/pip_install.log for detailed logs
-=======
->>>>>>> b180fe99
     ");
 }
 
