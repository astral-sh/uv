use std::io::Cursor;
use std::process::Command;

use anyhow::Result;
use assert_cmd::prelude::*;
use assert_fs::prelude::*;
use flate2::write::GzEncoder;
use fs_err as fs;
use fs_err::File;
use indoc::indoc;
use predicates::prelude::predicate;
use url::Url;

use crate::common::{
    self, build_vendor_links_url, decode_token, get_bin, uv_snapshot, venv_bin_path,
    venv_to_interpreter, TestContext,
};
use uv_fs::Simplified;
use uv_static::EnvVars;

#[test]
fn missing_requirements_txt() {
    let context = TestContext::new("3.12");
    let requirements_txt = context.temp_dir.child("requirements.txt");

    uv_snapshot!(context.filters(), context.pip_install()
        .arg("-r")
        .arg("requirements.txt")
        .arg("--strict"), @r"
    success: false
    exit_code: 2
    ----- stdout -----

    ----- stderr -----
    error: File not found: `requirements.txt`
    See [UV_LOG_DIR]/pip_install.log for detailed logs
    "
    );

    requirements_txt.assert(predicates::path::missing());
}

#[test]
fn empty_requirements_txt() -> Result<()> {
    let context = TestContext::new("3.12");
    let requirements_txt = context.temp_dir.child("requirements.txt");
    requirements_txt.touch()?;

    uv_snapshot!(context.pip_install()
        .arg("-r")
        .arg("requirements.txt")
        .arg("--strict"), @r###"
    success: true
    exit_code: 0
    ----- stdout -----

    ----- stderr -----
    warning: Requirements file `requirements.txt` does not contain any dependencies
    Audited in [TIME]
    "###
    );

    Ok(())
}

#[test]
fn missing_pyproject_toml() {
    let context = TestContext::new("3.12");

    uv_snapshot!(context.filters(), context.pip_install()
        .arg("-r")
        .arg("pyproject.toml"), @r"
    success: false
    exit_code: 2
    ----- stdout -----

    ----- stderr -----
    error: File not found: `pyproject.toml`
    See [UV_LOG_DIR]/pip_install.log for detailed logs
    "
    );
}

#[test]
fn missing_find_links() -> Result<()> {
    let context = TestContext::new("3.12");
    let requirements_txt = context.temp_dir.child("requirements.txt");
    requirements_txt.write_str("flask")?;

    let error = regex::escape("The system cannot find the path specified. (os error 3)");
    let filters = context
        .filters()
        .into_iter()
        .chain(std::iter::once((
            error.as_str(),
            "No such file or directory (os error 2)",
        )))
        .collect::<Vec<_>>();

    uv_snapshot!(filters, context.pip_install()
        .arg("-r")
        .arg("requirements.txt")
        .arg("--find-links")
        .arg("./missing")
        .arg("--strict"), @r"
    success: false
    exit_code: 2
    ----- stdout -----

    ----- stderr -----
    error: Failed to read `--find-links` directory: [TEMP_DIR]/missing
      Caused by: No such file or directory (os error 2)
    See [UV_LOG_DIR]/pip_install.log for detailed logs
    "
    );

    Ok(())
}

#[test]
fn invalid_pyproject_toml_syntax() -> Result<()> {
    let context = TestContext::new("3.12");
    let pyproject_toml = context.temp_dir.child("pyproject.toml");
    pyproject_toml.write_str("123 - 456")?;

    uv_snapshot!(context.filters(), context.pip_install()
        .arg("-r")
        .arg("pyproject.toml"), @r"
    success: false
    exit_code: 2
    ----- stdout -----

    ----- stderr -----
    warning: Failed to parse `pyproject.toml` during settings discovery:
      TOML parse error at line 1, column 5
        |
      1 | 123 - 456
        |     ^
      expected `.`, `=`

    error: Failed to parse: `pyproject.toml`
      Caused by: TOML parse error at line 1, column 5
      |
    1 | 123 - 456
      |     ^
    expected `.`, `=`
    See [UV_LOG_DIR]/pip_install.log for detailed logs
    "
    );

    Ok(())
}

#[test]
fn invalid_pyproject_toml_project_schema() -> Result<()> {
    let context = TestContext::new("3.12");
    let pyproject_toml = context.temp_dir.child("pyproject.toml");
    pyproject_toml.write_str("[project]")?;

    uv_snapshot!(context.filters(), context.pip_install()
        .arg("-r")
        .arg("pyproject.toml"), @r"
    success: false
    exit_code: 2
    ----- stdout -----

    ----- stderr -----
    error: Failed to parse: `pyproject.toml`
      Caused by: TOML parse error at line 1, column 1
      |
    1 | [project]
      | ^^^^^^^^^
    `pyproject.toml` is using the `[project]` table, but the required `project.name` field is not set
    See [UV_LOG_DIR]/pip_install.log for detailed logs
    "
    );

    Ok(())
}

#[test]
fn invalid_pyproject_toml_option_schema() -> Result<()> {
    let context = TestContext::new("3.12");
    let pyproject_toml = context.temp_dir.child("pyproject.toml");
    pyproject_toml.write_str(indoc! {r"
        [tool.uv]
        index-url = true
    "})?;

    uv_snapshot!(context.pip_install()
        .arg("iniconfig"), @r###"
    success: true
    exit_code: 0
    ----- stdout -----

    ----- stderr -----
    warning: Failed to parse `pyproject.toml` during settings discovery:
      TOML parse error at line 2, column 13
        |
      2 | index-url = true
        |             ^^^^
      invalid type: boolean `true`, expected a string

    Resolved 1 package in [TIME]
    Prepared 1 package in [TIME]
    Installed 1 package in [TIME]
     + iniconfig==2.0.0
    "###
    );

    Ok(())
}

#[test]
fn invalid_pyproject_toml_option_unknown_field() -> Result<()> {
    let context = TestContext::new("3.12");
    let pyproject_toml = context.temp_dir.child("pyproject.toml");
    pyproject_toml.write_str(indoc! {r#"
        [tool.uv]
        unknown = "field"

        [build-system]
        requires = ["setuptools"]
        build-backend = "setuptools.build_meta"
    "#})?;

    let mut filters = context.filters();
    filters.push((
        "expected one of `required-version`, `native-tls`, .*",
        "expected one of `required-version`, `native-tls`, [...]",
    ));

    uv_snapshot!(filters, context.pip_install()
        .arg("-r")
        .arg("pyproject.toml"), @r###"
    success: true
    exit_code: 0
    ----- stdout -----

    ----- stderr -----
    warning: Failed to parse `pyproject.toml` during settings discovery:
      TOML parse error at line 2, column 1
        |
      2 | unknown = "field"
        | ^^^^^^^
      unknown field `unknown`, expected one of `required-version`, `native-tls`, [...]

    Resolved in [TIME]
    Audited in [TIME]
    "###
    );

    Ok(())
}

#[test]
fn invalid_uv_toml_option_disallowed() -> Result<()> {
    let context = TestContext::new("3.12");
    let uv_toml = context.temp_dir.child("uv.toml");
    uv_toml.write_str(indoc! {r"
        managed = true
    "})?;

    uv_snapshot!(context.filters(), context.pip_install()
        .arg("iniconfig"), @r"
    success: false
    exit_code: 2
    ----- stdout -----

    ----- stderr -----
    error: Failed to parse: `uv.toml`. The `managed` field is not allowed in a `uv.toml` file. `managed` is only applicable in the context of a project, and should be placed in a `pyproject.toml` file instead.
    See [UV_LOG_DIR]/pip_install.log for detailed logs
    "
    );

    Ok(())
}

/// For indirect, non-user controlled pyproject.toml, we don't enforce correctness.
///
/// If we fail to extract the PEP 621 metadata, we fall back to treating it as a source
/// tree, as there are some cases where the `pyproject.toml` may not be a valid PEP
/// 621 file, but might still resolve under PEP 517. (If the source tree doesn't
/// resolve under PEP 517, we'll catch that later.)
///
/// For example, Hatch's "Context formatting" API is not compliant with PEP 621, as
/// it expects dynamic processing by the build backend for the static metadata
/// fields. See: <https://hatch.pypa.io/latest/config/context/>
#[test]
fn invalid_pyproject_toml_requirement_indirect() -> Result<()> {
    let context = TestContext::new("3.12");
    let pyproject_toml = context.temp_dir.child("path_dep/pyproject.toml");
    pyproject_toml.write_str(
        r#"[project]
name = "project"
version = "0.1.0"
dependencies = ["flask==1.0.x"]
"#,
    )?;
    let requirements_txt = context.temp_dir.child("requirements.txt");
    requirements_txt.write_str("./path_dep")?;

    let filters = std::iter::once((r"exit code: 1", "exit status: 1"))
        .chain(context.filters())
        .collect::<Vec<_>>();
    uv_snapshot!(filters, context.pip_install()
        .arg("-r")
        .arg("requirements.txt"), @r##"
    success: false
    exit_code: 1
    ----- stdout -----

    ----- stderr -----
      × Failed to build `project @ file://[TEMP_DIR]/path_dep`
      ├─▶ The build backend returned an error
      ╰─▶ Call to `setuptools.build_meta:__legacy__.build_wheel` failed (exit status: 1)

          [stdout]
          configuration error: `project.dependencies[0]` must be pep508
          DESCRIPTION:
              Project dependency specification according to PEP 508

          GIVEN VALUE:
              "flask==1.0.x"

          OFFENDING RULE: 'format'

          DEFINITION:
              {
                  "$id": "#/definitions/dependency",
                  "title": "Dependency",
                  "type": "string",
                  "format": "pep508"
              }

          [stderr]
          Traceback (most recent call last):
            File "<string>", line 14, in <module>
            File "[CACHE_DIR]/builds-v0/[TMP]/build_meta.py", line 325, in get_requires_for_build_wheel
              return self._get_build_requires(config_settings, requirements=['wheel'])
                     ^^^^^^^^^^^^^^^^^^^^^^^^^^^^^^^^^^^^^^^^^^^^^^^^^^^^^^^^^^^^^^^^^
            File "[CACHE_DIR]/builds-v0/[TMP]/build_meta.py", line 295, in _get_build_requires
              self.run_setup()
            File "[CACHE_DIR]/builds-v0/[TMP]/build_meta.py", line 487, in run_setup
              super().run_setup(setup_script=setup_script)
            File "[CACHE_DIR]/builds-v0/[TMP]/build_meta.py", line 311, in run_setup
              exec(code, locals())
            File "<string>", line 1, in <module>
            File "[CACHE_DIR]/builds-v0/[TMP]/__init__.py", line 104, in setup
              return distutils.core.setup(**attrs)
                     ^^^^^^^^^^^^^^^^^^^^^^^^^^^^^
            File "[CACHE_DIR]/builds-v0/[TMP]/core.py", line 159, in setup
              dist.parse_config_files()
            File "[CACHE_DIR]/builds-v0/[TMP]/_virtualenv.py", line 20, in parse_config_files
              result = old_parse_config_files(self, *args, **kwargs)
                       ^^^^^^^^^^^^^^^^^^^^^^^^^^^^^^^^^^^^^^^^^^^^^
            File "[CACHE_DIR]/builds-v0/[TMP]/dist.py", line 631, in parse_config_files
              pyprojecttoml.apply_configuration(self, filename, ignore_option_errors)
            File "[CACHE_DIR]/builds-v0/[TMP]/pyprojecttoml.py", line 68, in apply_configuration
              config = read_configuration(filepath, True, ignore_option_errors, dist)
                       ^^^^^^^^^^^^^^^^^^^^^^^^^^^^^^^^^^^^^^^^^^^^^^^^^^^^^^^^^^^^^^
            File "[CACHE_DIR]/builds-v0/[TMP]/pyprojecttoml.py", line 129, in read_configuration
              validate(subset, filepath)
            File "[CACHE_DIR]/builds-v0/[TMP]/pyprojecttoml.py", line 57, in validate
              raise ValueError(f"{error}/n{summary}") from None
          ValueError: invalid pyproject.toml config: `project.dependencies[0]`.
          configuration error: `project.dependencies[0]` must be pep508

          hint: This usually indicates a problem with the package or the build environment.
    See [UV_LOG_DIR]/pip_install.log for detailed logs
    "##
    );

    Ok(())
}

#[test]
fn missing_pip() {
    uv_snapshot!(Command::new(get_bin()).arg("install"), @r###"
    success: false
    exit_code: 2
    ----- stdout -----

    ----- stderr -----
    error: unrecognized subcommand 'install'

      tip: a similar subcommand exists: 'uv pip install'

    Usage: uv [OPTIONS] <COMMAND>

    For more information, try '--help'.
    "###);
}

#[test]
fn no_solution() {
    let context = TestContext::new("3.12");

    uv_snapshot!(context.filters(), context.pip_install()
        .arg("flask>=3.0.2")
        .arg("WerkZeug<1.0.0")
        .arg("--strict"), @r"
    success: false
    exit_code: 1
    ----- stdout -----

    ----- stderr -----
      × No solution found when resolving dependencies:
      ╰─▶ Because only flask<=3.0.2 is available and flask==3.0.2 depends on werkzeug>=3.0.0, we can conclude that flask>=3.0.2 depends on werkzeug>=3.0.0.
          And because you require flask>=3.0.2 and werkzeug<1.0.0, we can conclude that your requirements are unsatisfiable.
    See [UV_LOG_DIR]/pip_install.log for detailed logs
    ");
}

/// Install a package from the command line into a virtual environment.
#[test]
fn install_package() {
    let context = TestContext::new("3.12");

    // Install Flask.
    uv_snapshot!(context.pip_install()
        .arg("Flask")
        .arg("--strict"), @r###"
    success: true
    exit_code: 0
    ----- stdout -----

    ----- stderr -----
    Resolved 7 packages in [TIME]
    Prepared 7 packages in [TIME]
    Installed 7 packages in [TIME]
     + blinker==1.7.0
     + click==8.1.7
     + flask==3.0.2
     + itsdangerous==2.1.2
     + jinja2==3.1.3
     + markupsafe==2.1.5
     + werkzeug==3.0.1
    "###
    );

    context.assert_command("import flask").success();
}

/// Install a package from a `requirements.txt` into a virtual environment.
#[test]
fn install_requirements_txt() -> Result<()> {
    let context = TestContext::new("3.12");

    // Install Flask.
    let requirements_txt = context.temp_dir.child("requirements.txt");
    requirements_txt.write_str("Flask")?;

    uv_snapshot!(context.pip_install()
        .arg("-r")
        .arg("requirements.txt")
        .arg("--strict"), @r###"
    success: true
    exit_code: 0
    ----- stdout -----

    ----- stderr -----
    Resolved 7 packages in [TIME]
    Prepared 7 packages in [TIME]
    Installed 7 packages in [TIME]
     + blinker==1.7.0
     + click==8.1.7
     + flask==3.0.2
     + itsdangerous==2.1.2
     + jinja2==3.1.3
     + markupsafe==2.1.5
     + werkzeug==3.0.1
    "###
    );

    context.assert_command("import flask").success();

    // Install Jinja2 (which should already be installed, but shouldn't remove other packages).
    let requirements_txt = context.temp_dir.child("requirements.txt");
    requirements_txt.write_str("Jinja2")?;

    uv_snapshot!(context.pip_install()
        .arg("-r")
        .arg("requirements.txt")
        .arg("--strict"), @r###"
    success: true
    exit_code: 0
    ----- stdout -----

    ----- stderr -----
    Audited 1 package in [TIME]
    "###
    );

    context.assert_command("import flask").success();

    Ok(())
}

/// Warn (but don't fail) when unsupported flags are set in the `requirements.txt`.
#[test]
fn install_unsupported_flag() -> Result<()> {
    let context = TestContext::new("3.12");

    let requirements_txt = context.temp_dir.child("requirements.txt");
    requirements_txt.write_str(indoc! {r"
        --pre
        --prefer-binary :all:
        iniconfig
    "})?;

    uv_snapshot!(context.pip_install()
        .arg("-r")
        .arg("requirements.txt")
        .arg("--strict"), @r###"
    success: true
    exit_code: 0
    ----- stdout -----

    ----- stderr -----
    warning: Ignoring unsupported option in `requirements.txt`: `--pre` (hint: pass `--pre` on the command line instead)
    warning: Ignoring unsupported option in `requirements.txt`: `--prefer-binary`
    Resolved 1 package in [TIME]
    Prepared 1 package in [TIME]
    Installed 1 package in [TIME]
     + iniconfig==2.0.0
    "###
    );

    Ok(())
}

/// Install a requirements file with pins that conflict
///
/// This is likely to occur in the real world when compiled on one platform then installed on another.
#[test]
fn install_requirements_txt_conflicting_pins() -> Result<()> {
    let context = TestContext::new("3.12");

    let requirements_txt = context.temp_dir.child("requirements.txt");

    // We pin `click` to a conflicting requirement
    requirements_txt.write_str(
        r"
blinker==1.7.0
click==7.0.0
flask==3.0.2
itsdangerous==2.1.2
jinja2==3.1.3
markupsafe==2.1.5
werkzeug==3.0.1
",
    )?;

    uv_snapshot!(context.filters(), context.pip_install()
        .arg("-r")
        .arg("requirements.txt")
        .arg("--strict"), @r"
    success: false
    exit_code: 1
    ----- stdout -----

    ----- stderr -----
      × No solution found when resolving dependencies:
      ╰─▶ Because flask==3.0.2 depends on click>=8.1.3 and you require click==7.0.0, we can conclude that your requirements and flask==3.0.2 are incompatible.
          And because you require flask==3.0.2, we can conclude that your requirements are unsatisfiable.
    See [UV_LOG_DIR]/pip_install.log for detailed logs
    "
    );

    Ok(())
}

/// Install a `pyproject.toml` file with a `poetry` section.
#[test]
fn install_pyproject_toml_poetry() -> Result<()> {
    let context = TestContext::new("3.12");
    let pyproject_toml = context.temp_dir.child("pyproject.toml");
    pyproject_toml.write_str(
        r#"[tool.poetry]
name = "poetry-editable"
version = "0.1.0"
description = ""
authors = ["Astral Software Inc. <hey@astral.sh>"]

[tool.poetry.dependencies]
python = "^3.10"
anyio = "^3"
iniconfig = { version = "*", optional = true }

[tool.poetry.extras]
test = ["iniconfig"]

[build-system]
requires = ["poetry-core"]
build-backend = "poetry.core.masonry.api"
"#,
    )?;

    uv_snapshot!(context.pip_install()
            .arg("-r")
            .arg("pyproject.toml")
            .arg("--extra")
            .arg("test"), @r###"
    success: true
    exit_code: 0
    ----- stdout -----

    ----- stderr -----
    Resolved 4 packages in [TIME]
    Prepared 4 packages in [TIME]
    Installed 4 packages in [TIME]
     + anyio==3.7.1
     + idna==3.6
     + iniconfig==2.0.0
     + sniffio==1.3.1
    "###
    );

    Ok(())
}

/// Respect installed versions when resolving.
#[test]
fn respect_installed_and_reinstall() -> Result<()> {
    let context = TestContext::new("3.12");

    // Install Flask.
    let requirements_txt = context.temp_dir.child("requirements.txt");
    requirements_txt.write_str("Flask==2.3.2")?;

    uv_snapshot!(context.pip_install()
        .arg("-r")
        .arg("requirements.txt")
        .arg("--strict"), @r###"
    success: true
    exit_code: 0
    ----- stdout -----

    ----- stderr -----
    Resolved 7 packages in [TIME]
    Prepared 7 packages in [TIME]
    Installed 7 packages in [TIME]
     + blinker==1.7.0
     + click==8.1.7
     + flask==2.3.2
     + itsdangerous==2.1.2
     + jinja2==3.1.3
     + markupsafe==2.1.5
     + werkzeug==3.0.1
    "###
    );

    context.assert_command("import flask").success();

    // Re-install Flask. We should respect the existing version.
    let requirements_txt = context.temp_dir.child("requirements.txt");
    requirements_txt.write_str("Flask")?;

    uv_snapshot!(context.pip_install()
        .arg("-r")
        .arg("requirements.txt")
        .arg("--strict"), @r###"
    success: true
    exit_code: 0
    ----- stdout -----

    ----- stderr -----
    Audited 1 package in [TIME]
    "###
    );

    context.assert_command("import flask").success();

    // Install a newer version of Flask. We should upgrade it.
    let requirements_txt = context.temp_dir.child("requirements.txt");
    requirements_txt.write_str("Flask==2.3.3")?;

    let context = context.with_filtered_counts();
    uv_snapshot!(context.filters(), context.pip_install()
        .arg("-r")
        .arg("requirements.txt")
        .arg("--strict"), @r###"
    success: true
    exit_code: 0
    ----- stdout -----

    ----- stderr -----
    Resolved [N] packages in [TIME]
    Prepared [N] packages in [TIME]
    Uninstalled [N] packages in [TIME]
    Installed [N] packages in [TIME]
     - flask==2.3.2
     + flask==2.3.3
    "###
    );

    // Re-install Flask. We should upgrade it.
    let requirements_txt = context.temp_dir.child("requirements.txt");
    requirements_txt.write_str("Flask")?;

    uv_snapshot!(context.filters(), context.pip_install()
        .arg("-r")
        .arg("requirements.txt")
        .arg("--reinstall-package")
        .arg("Flask")
        .arg("--strict"), @r###"
    success: true
    exit_code: 0
    ----- stdout -----

    ----- stderr -----
    Resolved [N] packages in [TIME]
    Prepared [N] packages in [TIME]
    Uninstalled [N] packages in [TIME]
    Installed [N] packages in [TIME]
     - flask==2.3.3
     + flask==3.0.2
    "###
    );

    // Re-install Flask. We should install even though the version is current
    let requirements_txt = context.temp_dir.child("requirements.txt");
    requirements_txt.write_str("Flask")?;

    uv_snapshot!(context.filters(), context.pip_install()
        .arg("-r")
        .arg("requirements.txt")
        .arg("--reinstall-package")
        .arg("Flask")
        .arg("--strict"), @r###"
    success: true
    exit_code: 0
    ----- stdout -----

    ----- stderr -----
    Resolved [N] packages in [TIME]
    Prepared [N] packages in [TIME]
    Uninstalled [N] packages in [TIME]
    Installed [N] packages in [TIME]
     ~ flask==3.0.2
    "###
    );

    Ok(())
}

/// Respect installed versions when resolving.
#[test]
fn reinstall_extras() -> Result<()> {
    let context = TestContext::new("3.12");

    // Install httpx.
    let requirements_txt = context.temp_dir.child("requirements.txt");
    requirements_txt.write_str("httpx")?;

    uv_snapshot!(context.pip_install()
        .arg("-r")
        .arg("requirements.txt")
        .arg("--strict"), @r###"
    success: true
    exit_code: 0
    ----- stdout -----

    ----- stderr -----
    Resolved 7 packages in [TIME]
    Prepared 7 packages in [TIME]
    Installed 7 packages in [TIME]
     + anyio==4.3.0
     + certifi==2024.2.2
     + h11==0.14.0
     + httpcore==1.0.4
     + httpx==0.27.0
     + idna==3.6
     + sniffio==1.3.1
    "###
    );

    context.assert_command("import httpx").success();

    // Re-install httpx, with an extra.
    let requirements_txt = context.temp_dir.child("requirements.txt");
    requirements_txt.write_str("httpx[http2]")?;

    uv_snapshot!(context.pip_install()
        .arg("-r")
        .arg("requirements.txt")
        .arg("--strict"), @r###"
    success: true
    exit_code: 0
    ----- stdout -----

    ----- stderr -----
    Resolved 10 packages in [TIME]
    Prepared 3 packages in [TIME]
    Installed 3 packages in [TIME]
     + h2==4.1.0
     + hpack==4.0.0
     + hyperframe==6.0.1
    "###
    );

    context.assert_command("import httpx").success();

    Ok(())
}

/// Warn, but don't fail, when uninstalling incomplete packages.
#[test]
fn reinstall_incomplete() -> Result<()> {
    let context = TestContext::new("3.12");

    // Install anyio.
    let requirements_txt = context.temp_dir.child("requirements.txt");
    requirements_txt.write_str("anyio==3.7.0")?;

    uv_snapshot!(context.pip_install()
        .arg("-r")
        .arg("requirements.txt"), @r###"
    success: true
    exit_code: 0
    ----- stdout -----

    ----- stderr -----
    Resolved 3 packages in [TIME]
    Prepared 3 packages in [TIME]
    Installed 3 packages in [TIME]
     + anyio==3.7.0
     + idna==3.6
     + sniffio==1.3.1
    "###
    );

    // Manually remove the `RECORD` file.
    fs_err::remove_file(context.site_packages().join("anyio-3.7.0.dist-info/RECORD"))?;

    // Re-install anyio.
    let requirements_txt = context.temp_dir.child("requirements.txt");
    requirements_txt.write_str("anyio==4.0.0")?;

    uv_snapshot!(context.filters(), context.pip_install()
        .arg("-r")
        .arg("requirements.txt"), @r###"
    success: true
    exit_code: 0
    ----- stdout -----

    ----- stderr -----
    Resolved 3 packages in [TIME]
    Prepared 1 package in [TIME]
    warning: Failed to uninstall package at [SITE_PACKAGES]/anyio-3.7.0.dist-info due to missing `RECORD` file. Installation may result in an incomplete environment.
    Uninstalled 1 package in [TIME]
    Installed 1 package in [TIME]
     - anyio==3.7.0
     + anyio==4.0.0
    "###
    );

    Ok(())
}

#[test]
fn exact_install_removes_extraneous_packages() -> Result<()> {
    let context = TestContext::new("3.12").with_filtered_counts();
    // Install anyio
    let requirements_txt = context.temp_dir.child("requirements.txt");
    requirements_txt.write_str("anyio==3.7.0")?;

    uv_snapshot!(context.filters(), context.pip_install()
        .arg("--exact")
        .arg("-r")
        .arg("requirements.txt"), @r###"
    success: true
    exit_code: 0
    ----- stdout -----

    ----- stderr -----
    Resolved [N] packages in [TIME]
    Prepared [N] packages in [TIME]
    Installed [N] packages in [TIME]
     + anyio==3.7.0
     + idna==3.6
     + sniffio==1.3.1
    "###
    );

    // Install flask
    uv_snapshot!(context.filters(), context.pip_install()
        .arg("flask"), @r###"
    success: true
    exit_code: 0
    ----- stdout -----

    ----- stderr -----
    Resolved [N] packages in [TIME]
    Prepared [N] packages in [TIME]
    Installed [N] packages in [TIME]
     + blinker==1.7.0
     + click==8.1.7
     + flask==3.0.2
     + itsdangerous==2.1.2
     + jinja2==3.1.3
     + markupsafe==2.1.5
     + werkzeug==3.0.1
    "###
    );

    // Install requirements file with exact flag removes flask and flask dependencies.
    uv_snapshot!(context.filters(), context.pip_install()
        .arg("--exact")
        .arg("-r")
        .arg("requirements.txt"), @r###"
    success: true
    exit_code: 0
    ----- stdout -----

    ----- stderr -----
    Resolved [N] packages in [TIME]
    Uninstalled [N] packages in [TIME]
     - blinker==1.7.0
     - click==8.1.7
     - flask==3.0.2
     - itsdangerous==2.1.2
     - jinja2==3.1.3
     - markupsafe==2.1.5
     - werkzeug==3.0.1
    "###
    );

    // Install flask again
    uv_snapshot!(context.filters(), context.pip_install()
        .arg("flask"), @r###"
    success: true
    exit_code: 0
    ----- stdout -----

    ----- stderr -----
    Resolved [N] packages in [TIME]
    Installed [N] packages in [TIME]
     + blinker==1.7.0
     + click==8.1.7
     + flask==3.0.2
     + itsdangerous==2.1.2
     + jinja2==3.1.3
     + markupsafe==2.1.5
     + werkzeug==3.0.1
    "###
    );

    requirements_txt.write_str(indoc! {r"
        anyio==3.7.0
        flit_core<4.0.0
        "
    })?;

    // Install requirements file with exact flag installs flit_core and removes flask and flask dependencies.
    uv_snapshot!(context.filters(), context.pip_install()
        .arg("--exact")
        .arg("-r")
        .arg("requirements.txt"), @r###"
    success: true
    exit_code: 0
    ----- stdout -----

    ----- stderr -----
    Resolved [N] packages in [TIME]
    Prepared [N] packages in [TIME]
    Uninstalled [N] packages in [TIME]
    Installed [N] packages in [TIME]
     - blinker==1.7.0
     - click==8.1.7
     - flask==3.0.2
     + flit-core==3.9.0
     - itsdangerous==2.1.2
     - jinja2==3.1.3
     - markupsafe==2.1.5
     - werkzeug==3.0.1
    "###
    );

    Ok(())
}

/// Like `pip`, we (unfortunately) allow incompatible environments.
#[test]
fn allow_incompatibilities() -> Result<()> {
    let context = TestContext::new("3.12");

    // Install Flask, which relies on `Werkzeug>=3.0.0`.
    let requirements_txt = context.temp_dir.child("requirements.txt");
    requirements_txt.write_str("Flask")?;

    uv_snapshot!(context.pip_install()
        .arg("-r")
        .arg("requirements.txt")
        .arg("--strict"), @r###"
    success: true
    exit_code: 0
    ----- stdout -----

    ----- stderr -----
    Resolved 7 packages in [TIME]
    Prepared 7 packages in [TIME]
    Installed 7 packages in [TIME]
     + blinker==1.7.0
     + click==8.1.7
     + flask==3.0.2
     + itsdangerous==2.1.2
     + jinja2==3.1.3
     + markupsafe==2.1.5
     + werkzeug==3.0.1
    "###
    );

    context.assert_command("import flask").success();

    // Install an incompatible version of Jinja2.
    let requirements_txt = context.temp_dir.child("requirements.txt");
    requirements_txt.write_str("jinja2==2.11.3")?;

    uv_snapshot!(context.pip_install()
        .arg("-r")
        .arg("requirements.txt")
        .arg("--strict"), @r###"
    success: true
    exit_code: 0
    ----- stdout -----

    ----- stderr -----
    Resolved 2 packages in [TIME]
    Prepared 1 package in [TIME]
    Uninstalled 1 package in [TIME]
    Installed 1 package in [TIME]
     - jinja2==3.1.3
     + jinja2==2.11.3
    warning: The package `flask` requires `jinja2>=3.1.2`, but `2.11.3` is installed
    "###
    );

    // This no longer works, since we have an incompatible version of Jinja2.
    context.assert_command("import flask").failure();

    Ok(())
}

#[test]
fn install_extras() -> Result<()> {
    let context = TestContext::new("3.12");

    // Request extras for an editable path
    uv_snapshot!(context.filters(), context.pip_install()
        .arg("--all-extras")
        .arg("-e")
        .arg(context.workspace_root.join("scripts/packages/poetry_editable")), @r"
    success: false
    exit_code: 2
    ----- stdout -----

    ----- stderr -----
    error: Requesting extras requires a `pyproject.toml`, `setup.cfg`, or `setup.py` file. Use `<dir>[extra]` syntax or `-r <file>` instead.
    See [UV_LOG_DIR]/pip_install.log for detailed logs
    "
    );

    // Request extras for a source tree
    uv_snapshot!(context.filters(), context.pip_install()
        .arg("--all-extras")
        .arg(context.workspace_root.join("scripts/packages/poetry_editable")), @r"
    success: false
    exit_code: 2
    ----- stdout -----

    ----- stderr -----
    error: Requesting extras requires a `pyproject.toml`, `setup.cfg`, or `setup.py` file. Use `package[extra]` syntax instead.
    See [UV_LOG_DIR]/pip_install.log for detailed logs
    "
    );

    let requirements_txt = context.temp_dir.child("requirements.txt");
    requirements_txt.write_str("anyio==3.7.0")?;

    // Request extras for a requirements file
    uv_snapshot!(context.filters(), context.pip_install()
        .arg("--all-extras")
        .arg("-r").arg("requirements.txt"), @r"
    success: false
    exit_code: 2
    ----- stdout -----

    ----- stderr -----
    error: Requesting extras requires a `pyproject.toml`, `setup.cfg`, or `setup.py` file. Use `package[extra]` syntax instead.
    See [UV_LOG_DIR]/pip_install.log for detailed logs
    "
    );

    let pyproject_toml = context.temp_dir.child("pyproject.toml");
    pyproject_toml.write_str(
        r#"
[project]
name = "project"
version = "0.1.0"
dependencies = ["anyio==3.7.0"]
"#,
    )?;

    uv_snapshot!(context.filters(), context.pip_install()
        .arg("--all-extras")
        .arg("-r").arg("pyproject.toml"), @r###"
    success: true
    exit_code: 0
    ----- stdout -----

    ----- stderr -----
    Resolved 3 packages in [TIME]
    Prepared 3 packages in [TIME]
    Installed 3 packages in [TIME]
     + anyio==3.7.0
     + idna==3.6
     + sniffio==1.3.1
    "###
    );

    Ok(())
}

#[test]
fn install_editable() {
    let context = TestContext::new("3.12");

    // Install the editable package.
    uv_snapshot!(context.filters(), context.pip_install()
        .arg("-e")
        .arg(context.workspace_root.join("scripts/packages/poetry_editable")), @r###"
    success: true
    exit_code: 0
    ----- stdout -----

    ----- stderr -----
    Resolved 4 packages in [TIME]
    Prepared 4 packages in [TIME]
    Installed 4 packages in [TIME]
     + anyio==4.3.0
     + idna==3.6
     + poetry-editable==0.1.0 (from file://[WORKSPACE]/scripts/packages/poetry_editable)
     + sniffio==1.3.1
    "###
    );

    // Install it again (no-op).
    uv_snapshot!(context.filters(), context.pip_install()
        .arg("-e")
        .arg(context.workspace_root.join("scripts/packages/poetry_editable")), @r###"
    success: true
    exit_code: 0
    ----- stdout -----

    ----- stderr -----
    Audited 1 package in [TIME]
    "###
    );

    // Add another, non-editable dependency.
    uv_snapshot!(context.filters(), context.pip_install()
        .arg("-e")
        .arg(context.workspace_root.join("scripts/packages/poetry_editable"))
        .arg("black"), @r###"
    success: true
    exit_code: 0
    ----- stdout -----

    ----- stderr -----
    Resolved 10 packages in [TIME]
    Prepared 6 packages in [TIME]
    Installed 6 packages in [TIME]
     + black==24.3.0
     + click==8.1.7
     + mypy-extensions==1.0.0
     + packaging==24.0
     + pathspec==0.12.1
     + platformdirs==4.2.0
    "###
    );
}

#[test]
fn install_editable_and_registry() {
    let context = TestContext::new("3.12");

    // Install the registry-based version of Black.
    uv_snapshot!(context.filters(), context.pip_install()
        .arg("black"), @r###"
    success: true
    exit_code: 0
    ----- stdout -----

    ----- stderr -----
    Resolved 6 packages in [TIME]
    Prepared 6 packages in [TIME]
    Installed 6 packages in [TIME]
     + black==24.3.0
     + click==8.1.7
     + mypy-extensions==1.0.0
     + packaging==24.0
     + pathspec==0.12.1
     + platformdirs==4.2.0
    "###
    );

    // Install the editable version of Black. This should remove the registry-based version.
    uv_snapshot!(context.filters(), context.pip_install()
        .arg("-e")
        .arg(context.workspace_root.join("scripts/packages/black_editable")), @r###"
    success: true
    exit_code: 0
    ----- stdout -----

    ----- stderr -----
    Resolved 1 package in [TIME]
    Prepared 1 package in [TIME]
    Uninstalled 1 package in [TIME]
    Installed 1 package in [TIME]
     - black==24.3.0
     + black==0.1.0 (from file://[WORKSPACE]/scripts/packages/black_editable)
    "###
    );

    // Re-install the registry-based version of Black. This should be a no-op, since we have a
    // version of Black installed (the editable version) that satisfies the requirements.
    uv_snapshot!(context.filters(), context.pip_install()
        .arg("black")
        .arg("--strict"), @r###"
    success: true
    exit_code: 0
    ----- stdout -----

    ----- stderr -----
    Audited 1 package in [TIME]
    "###
    );

    let context = context.with_filtered_counts();
    // Re-install Black at a specific version. This should replace the editable version.
    uv_snapshot!(context.filters(), context.pip_install()
        .arg("black==23.10.0"), @r###"
    success: true
    exit_code: 0
    ----- stdout -----

    ----- stderr -----
    Resolved [N] packages in [TIME]
    Prepared [N] packages in [TIME]
    Uninstalled [N] packages in [TIME]
    Installed [N] packages in [TIME]
     - black==0.1.0 (from file://[WORKSPACE]/scripts/packages/black_editable)
     + black==23.10.0
    "###
    );
}

#[test]
fn install_editable_no_binary() {
    let context = TestContext::new("3.12");

    // Install the editable package with no-binary enabled
    uv_snapshot!(context.filters(), context.pip_install()
        .arg("-e")
        .arg(context.workspace_root.join("scripts/packages/black_editable"))
        .arg("--no-binary")
        .arg(":all:"), @r###"
    success: true
    exit_code: 0
    ----- stdout -----

    ----- stderr -----
    Resolved 1 package in [TIME]
    Prepared 1 package in [TIME]
    Installed 1 package in [TIME]
     + black==0.1.0 (from file://[WORKSPACE]/scripts/packages/black_editable)
    "###
    );
}

#[test]
fn install_editable_compatible_constraint() -> Result<()> {
    let context = TestContext::new("3.12");

    let constraints_txt = context.temp_dir.child("constraints.txt");
    constraints_txt.write_str("black==0.1.0")?;

    // Install the editable package with a compatible constraint.
    uv_snapshot!(context.filters(), context.pip_install()
        .arg("-e")
        .arg(context.workspace_root.join("scripts/packages/black_editable"))
        .arg("--constraint")
        .arg("constraints.txt"), @r###"
    success: true
    exit_code: 0
    ----- stdout -----

    ----- stderr -----
    Resolved 1 package in [TIME]
    Prepared 1 package in [TIME]
    Installed 1 package in [TIME]
     + black==0.1.0 (from file://[WORKSPACE]/scripts/packages/black_editable)
    "###
    );

    Ok(())
}

#[test]
fn install_editable_incompatible_constraint_version() -> Result<()> {
    let context = TestContext::new("3.12");

    let constraints_txt = context.temp_dir.child("constraints.txt");
    constraints_txt.write_str("black>0.1.0")?;

    // Install the editable package with an incompatible constraint.
    uv_snapshot!(context.filters(), context.pip_install()
        .arg("-e")
        .arg(context.workspace_root.join("scripts/packages/black_editable"))
        .arg("--constraint")
        .arg("constraints.txt"), @r"
    success: false
    exit_code: 1
    ----- stdout -----

    ----- stderr -----
      × No solution found when resolving dependencies:
      ╰─▶ Because only black<=0.1.0 is available and you require black>0.1.0, we can conclude that your requirements are unsatisfiable.
    See [UV_LOG_DIR]/pip_install.log for detailed logs
    "
    );

    Ok(())
}

#[test]
fn install_editable_incompatible_constraint_url() -> Result<()> {
    let context = TestContext::new("3.12");

    let constraints_txt = context.temp_dir.child("constraints.txt");
    constraints_txt.write_str("black @ https://files.pythonhosted.org/packages/0f/89/294c9a6b6c75a08da55e9d05321d0707e9418735e3062b12ef0f54c33474/black-24.4.2-py3-none-any.whl")?;

    // Install the editable package with an incompatible constraint.
    uv_snapshot!(context.filters(), context.pip_install()
        .arg("-e")
        .arg(context.workspace_root.join("scripts/packages/black_editable"))
        .arg("--constraint")
        .arg("constraints.txt"), @r"
    success: false
    exit_code: 2
    ----- stdout -----

    ----- stderr -----
    error: Requirements contain conflicting URLs for package `black`:
    - [WORKSPACE]/scripts/packages/black_editable
    - https://files.pythonhosted.org/packages/0f/89/294c9a6b6c75a08da55e9d05321d0707e9418735e3062b12ef0f54c33474/black-24.4.2-py3-none-any.whl
    See [UV_LOG_DIR]/pip_install.log for detailed logs
    "
    );

    Ok(())
}

#[test]
fn install_editable_pep_508_requirements_txt() -> Result<()> {
    let context = TestContext::new("3.12");

    let requirements_txt = context.temp_dir.child("requirements.txt");
    requirements_txt.write_str(&indoc::formatdoc! {r"
        -e black[d] @ file://{workspace_root}/scripts/packages/black_editable
        ",
        workspace_root = context.workspace_root.simplified_display(),
    })?;

    uv_snapshot!(context.filters(), context.pip_install()
        .arg("-r")
        .arg("requirements.txt"), @r###"
    success: true
    exit_code: 0
    ----- stdout -----

    ----- stderr -----
    Resolved 8 packages in [TIME]
    Prepared 8 packages in [TIME]
    Installed 8 packages in [TIME]
     + aiohttp==3.9.3
     + aiosignal==1.3.1
     + attrs==23.2.0
     + black==0.1.0 (from file://[WORKSPACE]/scripts/packages/black_editable)
     + frozenlist==1.4.1
     + idna==3.6
     + multidict==6.0.5
     + yarl==1.9.4
    "###
    );

    requirements_txt.write_str(&indoc::formatdoc! {r"
        --editable black[d] @ file://{workspace_root}/scripts/packages/black_editable
        ",
        workspace_root = context.workspace_root.simplified_display(),
    })?;

    uv_snapshot!(context.filters(), context.pip_install()
        .arg("-r")
        .arg("requirements.txt"), @r###"
    success: true
    exit_code: 0
    ----- stdout -----

    ----- stderr -----
    Audited 1 package in [TIME]
    "###
    );

    requirements_txt.write_str(&indoc::formatdoc! {r"
        --editable=black[d] @ file://{workspace_root}/scripts/packages/black_editable
        ",
        workspace_root = context.workspace_root.simplified_display(),
    })?;

    uv_snapshot!(context.filters(), context.pip_install()
        .arg("-r")
        .arg("requirements.txt"), @r###"
    success: true
    exit_code: 0
    ----- stdout -----

    ----- stderr -----
    Audited 1 package in [TIME]
    "###
    );

    requirements_txt.write_str(&indoc::formatdoc! {r"
        --editable= black[d] @ file://{workspace_root}/scripts/packages/black_editable
        ",
        workspace_root = context.workspace_root.simplified_display(),
    })?;

    uv_snapshot!(context.filters(), context.pip_install()
        .arg("-r")
        .arg("requirements.txt"), @r###"
    success: true
    exit_code: 0
    ----- stdout -----

    ----- stderr -----
    Audited 1 package in [TIME]
    "###
    );

    Ok(())
}

#[test]
fn install_editable_pep_508_cli() {
    let context = TestContext::new("3.12");

    uv_snapshot!(context.filters(), context.pip_install()
        .arg("-e")
        .arg(format!("black[d] @ file://{workspace_root}/scripts/packages/black_editable", workspace_root = context.workspace_root.simplified_display())), @r###"
    success: true
    exit_code: 0
    ----- stdout -----

    ----- stderr -----
    Resolved 8 packages in [TIME]
    Prepared 8 packages in [TIME]
    Installed 8 packages in [TIME]
     + aiohttp==3.9.3
     + aiosignal==1.3.1
     + attrs==23.2.0
     + black==0.1.0 (from file://[WORKSPACE]/scripts/packages/black_editable)
     + frozenlist==1.4.1
     + idna==3.6
     + multidict==6.0.5
     + yarl==1.9.4
    "###
    );
}

#[test]
fn install_editable_bare_cli() {
    let context = TestContext::new("3.12");

    let packages_dir = context.workspace_root.join("scripts/packages");

    uv_snapshot!(context.filters(), context.pip_install()
        .arg("-e")
        .arg("black_editable")
        .current_dir(&packages_dir), @r###"
    success: true
    exit_code: 0
    ----- stdout -----

    ----- stderr -----
    Using Python 3.12.[X] environment at: [VENV]/
    Resolved 1 package in [TIME]
    Prepared 1 package in [TIME]
    Installed 1 package in [TIME]
     + black==0.1.0 (from file://[WORKSPACE]/scripts/packages/black_editable)
    "###
    );
}

#[test]
fn install_editable_bare_requirements_txt() -> Result<()> {
    let context = TestContext::new("3.12");

    let requirements_txt = context.temp_dir.child("requirements.txt");
    requirements_txt.write_str("-e black_editable")?;

    let packages_dir = context.workspace_root.join("scripts/packages");

    uv_snapshot!(context.filters(), context.pip_install()
        .arg("-r")
        .arg(requirements_txt.path())
        .current_dir(&packages_dir), @r###"
    success: true
    exit_code: 0
    ----- stdout -----

    ----- stderr -----
    Using Python 3.12.[X] environment at: [VENV]/
    Resolved 1 package in [TIME]
    Prepared 1 package in [TIME]
    Installed 1 package in [TIME]
     + black==0.1.0 (from file://[WORKSPACE]/scripts/packages/black_editable)
    "###
    );

    Ok(())
}

#[test]
fn invalid_editable_no_url() -> Result<()> {
    let context = TestContext::new("3.12");

    let requirements_txt = context.temp_dir.child("requirements.txt");
    requirements_txt.write_str("-e black==0.1.0")?;

    uv_snapshot!(context.filters(), context.pip_install()
        .arg("-r")
        .arg("requirements.txt"), @r"
    success: false
    exit_code: 2
    ----- stdout -----

    ----- stderr -----
    error: Unsupported editable requirement in `requirements.txt`
      Caused by: Editable `black` must refer to a local directory, not a versioned package
    See [UV_LOG_DIR]/pip_install.log for detailed logs
    "
    );

    Ok(())
}

#[test]
fn invalid_editable_unnamed_https_url() -> Result<()> {
    let context = TestContext::new("3.12");

    let requirements_txt = context.temp_dir.child("requirements.txt");
    requirements_txt.write_str("-e https://files.pythonhosted.org/packages/0f/89/294c9a6b6c75a08da55e9d05321d0707e9418735e3062b12ef0f54c33474/black-24.4.2-py3-none-any.whl")?;

    uv_snapshot!(context.filters(), context.pip_install()
        .arg("-r")
        .arg("requirements.txt"), @r"
    success: false
    exit_code: 2
    ----- stdout -----

    ----- stderr -----
    error: Unsupported editable requirement in `requirements.txt`
      Caused by: Editable must refer to a local directory, not an HTTPS URL: `https://files.pythonhosted.org/packages/0f/89/294c9a6b6c75a08da55e9d05321d0707e9418735e3062b12ef0f54c33474/black-24.4.2-py3-none-any.whl`
    See [UV_LOG_DIR]/pip_install.log for detailed logs
    "
    );

    Ok(())
}

#[test]
fn invalid_editable_named_https_url() -> Result<()> {
    let context = TestContext::new("3.12");

    let requirements_txt = context.temp_dir.child("requirements.txt");
    requirements_txt.write_str("-e black @ https://files.pythonhosted.org/packages/0f/89/294c9a6b6c75a08da55e9d05321d0707e9418735e3062b12ef0f54c33474/black-24.4.2-py3-none-any.whl")?;

    uv_snapshot!(context.filters(), context.pip_install()
        .arg("-r")
        .arg("requirements.txt"), @r"
    success: false
    exit_code: 2
    ----- stdout -----

    ----- stderr -----
    error: Unsupported editable requirement in `requirements.txt`
      Caused by: Editable `black` must refer to a local directory, not an HTTPS URL: `https://files.pythonhosted.org/packages/0f/89/294c9a6b6c75a08da55e9d05321d0707e9418735e3062b12ef0f54c33474/black-24.4.2-py3-none-any.whl`
    See [UV_LOG_DIR]/pip_install.log for detailed logs
    "
    );

    Ok(())
}

/// Install a source distribution that uses the `flit` build system, along with `flit`
/// at the top-level, along with `--reinstall` to force a re-download after resolution, to ensure
/// that the `flit` install and the source distribution build don't conflict.
#[test]
fn reinstall_build_system() -> Result<()> {
    let context = TestContext::new("3.12");

    let requirements_txt = context.temp_dir.child("requirements.txt");
    requirements_txt.write_str(indoc! {r"
        flit_core<4.0.0
        flask @ https://files.pythonhosted.org/packages/d8/09/c1a7354d3925a3c6c8cfdebf4245bae67d633ffda1ba415add06ffc839c5/flask-3.0.0.tar.gz
        "
    })?;

    uv_snapshot!(context.pip_install()
        .arg("--reinstall")
        .arg("-r")
        .arg("requirements.txt")
        .arg("--strict"), @r###"
    success: true
    exit_code: 0
    ----- stdout -----

    ----- stderr -----
    Resolved 8 packages in [TIME]
    Prepared 8 packages in [TIME]
    Installed 8 packages in [TIME]
     + blinker==1.7.0
     + click==8.1.7
     + flask==3.0.0 (from https://files.pythonhosted.org/packages/d8/09/c1a7354d3925a3c6c8cfdebf4245bae67d633ffda1ba415add06ffc839c5/flask-3.0.0.tar.gz)
     + flit-core==3.9.0
     + itsdangerous==2.1.2
     + jinja2==3.1.3
     + markupsafe==2.1.5
     + werkzeug==3.0.1
    "###
    );

    Ok(())
}

/// Install a package without using the remote index
#[test]
fn install_no_index() {
    let context = TestContext::new("3.12");

    uv_snapshot!(context.filters(), context.pip_install()
        .arg("Flask")
        .arg("--no-index"), @r"
    success: false
    exit_code: 1
    ----- stdout -----

    ----- stderr -----
      × No solution found when resolving dependencies:
      ╰─▶ Because flask was not found in the provided package locations and you require flask, we can conclude that your requirements are unsatisfiable.

          hint: Packages were unavailable because index lookups were disabled and no additional package locations were provided (try: `--find-links <uri>`)
    See [UV_LOG_DIR]/pip_install.log for detailed logs
    "
    );

    context.assert_command("import flask").failure();
}

/// Install a package without using the remote index
/// Covers a case where the user requests a version which should be included in the error
#[test]
fn install_no_index_version() {
    let context = TestContext::new("3.12");

    uv_snapshot!(context.filters(), context.pip_install()
        .arg("Flask==3.0.0")
        .arg("--no-index"), @r"
    success: false
    exit_code: 1
    ----- stdout -----

    ----- stderr -----
      × No solution found when resolving dependencies:
      ╰─▶ Because flask was not found in the provided package locations and you require flask==3.0.0, we can conclude that your requirements are unsatisfiable.

          hint: Packages were unavailable because index lookups were disabled and no additional package locations were provided (try: `--find-links <uri>`)
    See [UV_LOG_DIR]/pip_install.log for detailed logs
    "
    );

    context.assert_command("import flask").failure();
}

/// Install a package via --extra-index-url.
///
/// This is a regression test where previously uv would consult test.pypi.org
/// first, and if the package was found there, uv would not look at any other
/// indexes. We fixed this by flipping the priority order of indexes so that
/// test.pypi.org becomes the fallback (in this example) and the extra indexes
/// (regular PyPI) are checked first.
///
/// (Neither approach matches `pip`'s behavior, which considers versions of
/// each package from all indexes. uv stops at the first index it finds a
/// package in.)
///
/// Ref: <https://github.com/astral-sh/uv/issues/1600>
#[test]
fn install_extra_index_url_has_priority() {
    let context = TestContext::new("3.12").with_exclude_newer("2024-03-09T00:00:00Z");

    uv_snapshot!(context.pip_install()
        .arg("--index-url")
        .arg("https://test.pypi.org/simple")
        .arg("--extra-index-url")
        .arg("https://pypi.org/simple")
        // This tests what we want because BOTH of the following
        // are true: `black` is on pypi.org and test.pypi.org, AND
        // `black==24.2.0` is on pypi.org and NOT test.pypi.org. So
        // this would previously check for `black` on test.pypi.org,
        // find it, but then not find a compatible version. After
        // the fix, uv will check pypi.org first since it is given
        // priority via --extra-index-url.
        .arg("black==24.2.0")
        .arg("--no-deps"), @r###"
    success: true
    exit_code: 0
    ----- stdout -----

    ----- stderr -----
    Resolved 1 package in [TIME]
    Prepared 1 package in [TIME]
    Installed 1 package in [TIME]
     + black==24.2.0
    "###
    );

    context.assert_command("import flask").failure();
}

/// Install a package from a public GitHub repository
#[test]
#[cfg(feature = "git")]
fn install_git_public_https() {
    let context = TestContext::new("3.8");

    uv_snapshot!(
        context
        .pip_install()
        .arg("uv-public-pypackage @ git+https://github.com/astral-test/uv-public-pypackage"),
        @r###"
    success: true
    exit_code: 0
    ----- stdout -----

    ----- stderr -----
    Resolved 1 package in [TIME]
    Prepared 1 package in [TIME]
    Installed 1 package in [TIME]
     + uv-public-pypackage==0.1.0 (from git+https://github.com/astral-test/uv-public-pypackage@b270df1a2fb5d012294e9aaf05e7e0bab1e6a389)
    "###);

    context.assert_installed("uv_public_pypackage", "0.1.0");
}

/// Install a package from a public GitHub repository, omitting the `git+` prefix
#[test]
#[cfg(feature = "git")]
fn install_implicit_git_public_https() {
    let context = TestContext::new("3.8");

    uv_snapshot!(
        context
        .pip_install()
        .arg("uv-public-pypackage @ https://github.com/astral-test/uv-public-pypackage.git"),
        @r###"
    success: true
    exit_code: 0
    ----- stdout -----

    ----- stderr -----
    Resolved 1 package in [TIME]
    Prepared 1 package in [TIME]
    Installed 1 package in [TIME]
     + uv-public-pypackage==0.1.0 (from git+https://github.com/astral-test/uv-public-pypackage.git@b270df1a2fb5d012294e9aaf05e7e0bab1e6a389)
    "###);

    context.assert_installed("uv_public_pypackage", "0.1.0");
}

/// Install and update a package from a public GitHub repository
#[test]
#[cfg(feature = "git")]
fn update_ref_git_public_https() {
    let context = TestContext::new("3.8");

    uv_snapshot!(
        context
        .pip_install()
        .arg("uv-public-pypackage @ git+https://github.com/astral-test/uv-public-pypackage@0dacfd662c64cb4ceb16e6cf65a157a8b715b979"),
        @r###"
    success: true
    exit_code: 0
    ----- stdout -----

    ----- stderr -----
    Resolved 1 package in [TIME]
    Prepared 1 package in [TIME]
    Installed 1 package in [TIME]
     + uv-public-pypackage==0.1.0 (from git+https://github.com/astral-test/uv-public-pypackage@0dacfd662c64cb4ceb16e6cf65a157a8b715b979)
    "###);

    context.assert_installed("uv_public_pypackage", "0.1.0");

    // Update to a newer commit.
    uv_snapshot!(
        context
        .pip_install()
        .arg("uv-public-pypackage @ git+https://github.com/astral-test/uv-public-pypackage@b270df1a2fb5d012294e9aaf05e7e0bab1e6a389")
        .arg("--refresh"),
        @r###"
    success: true
    exit_code: 0
    ----- stdout -----

    ----- stderr -----
    Resolved 1 package in [TIME]
    Prepared 1 package in [TIME]
    Uninstalled 1 package in [TIME]
    Installed 1 package in [TIME]
     - uv-public-pypackage==0.1.0 (from git+https://github.com/astral-test/uv-public-pypackage@0dacfd662c64cb4ceb16e6cf65a157a8b715b979)
     + uv-public-pypackage==0.1.0 (from git+https://github.com/astral-test/uv-public-pypackage@b270df1a2fb5d012294e9aaf05e7e0bab1e6a389)
    "###);

    context.assert_installed("uv_public_pypackage", "0.1.0");
}

/// Install a package from a public GitHub repository at a ref that does not exist
#[test]
#[cfg(feature = "git")]
fn install_git_public_https_missing_branch_or_tag() {
    let context = TestContext::new("3.8");

    let mut filters = context.filters();
    // Windows does not style the command the same as Unix, so we must omit it from the snapshot
    filters.push(("`.*/git(.exe)? fetch .*`", "`git fetch [...]`"));
    filters.push(("exit status", "exit code"));

    uv_snapshot!(filters, context.pip_install()
        // 2.0.0 does not exist
        .arg("uv-public-pypackage @ git+https://github.com/astral-test/uv-public-pypackage@2.0.0"), @r"
    success: false
    exit_code: 1
    ----- stdout -----

    ----- stderr -----
      × Failed to download and build `uv-public-pypackage @ git+https://github.com/astral-test/uv-public-pypackage@2.0.0`
      ├─▶ Git operation failed
      ├─▶ failed to clone into: [CACHE_DIR]/git-v0/db/8dab139913c4b566
      ├─▶ failed to fetch branch or tag `2.0.0`
      ╰─▶ process didn't exit successfully: `git fetch [...]` (exit code: 128)
          --- stderr
          fatal: couldn't find remote ref refs/tags/2.0.0

    See [UV_LOG_DIR]/pip_install.log for detailed logs
    ");
}

/// Install a package from a public GitHub repository at a ref that does not exist
#[test]
#[cfg(feature = "git")]
fn install_git_public_https_missing_commit() {
    let context = TestContext::new("3.8");

    let mut filters = context.filters();
    // Windows does not style the command the same as Unix, so we must omit it from the snapshot
    filters.push(("`.*/git(.exe)? rev-parse .*`", "`git rev-parse [...]`"));
    filters.push(("exit status", "exit code"));

    // There are flakes on Windows where this irrelevant error is appended
    filters.push((
        "fatal: unable to write response end packet: Broken pipe\n",
        "",
    ));

    uv_snapshot!(filters, context.pip_install()
        // 2.0.0 does not exist
        .arg("uv-public-pypackage @ git+https://github.com/astral-test/uv-public-pypackage@79a935a7a1a0ad6d0bdf72dce0e16cb0a24a1b3b")
        , @r"
    success: false
    exit_code: 1
    ----- stdout -----

    ----- stderr -----
      × Failed to download and build `uv-public-pypackage @ git+https://github.com/astral-test/uv-public-pypackage@79a935a7a1a0ad6d0bdf72dce0e16cb0a24a1b3b`
      ├─▶ Git operation failed
      ├─▶ failed to find branch, tag, or commit `79a935a7a1a0ad6d0bdf72dce0e16cb0a24a1b3b`
      ╰─▶ process didn't exit successfully: `git rev-parse [...]` (exit code: 128)
          --- stdout
          79a935a7a1a0ad6d0bdf72dce0e16cb0a24a1b3b^0

          --- stderr
          fatal: ambiguous argument '79a935a7a1a0ad6d0bdf72dce0e16cb0a24a1b3b^0': unknown revision or path not in the working tree.
          Use '--' to separate paths from revisions, like this:
          'git <command> [<revision>...] -- [<file>...]'

    See [UV_LOG_DIR]/pip_install.log for detailed logs
    ");
}

/// Install a package from a private GitHub repository using a PAT
#[test]
#[cfg(all(not(windows), feature = "git"))]
fn install_git_private_https_pat() {
    use crate::common::decode_token;

    let context = TestContext::new("3.8");
    let token = decode_token(common::READ_ONLY_GITHUB_TOKEN);

    let filters: Vec<_> = [(token.as_str(), "***")]
        .into_iter()
        .chain(context.filters())
        .collect();

    let package = format!(
        "uv-private-pypackage@ git+https://{token}@github.com/astral-test/uv-private-pypackage"
    );

    uv_snapshot!(filters, context.pip_install().arg(package)
        , @r###"
    success: true
    exit_code: 0
    ----- stdout -----

    ----- stderr -----
    Resolved 1 package in [TIME]
    Prepared 1 package in [TIME]
    Installed 1 package in [TIME]
     + uv-private-pypackage==0.1.0 (from git+https://***@github.com/astral-test/uv-private-pypackage@d780faf0ac91257d4d5a4f0c5a0e4509608c0071)
    "###);

    context.assert_installed("uv_private_pypackage", "0.1.0");
}

/// Install a package from a private GitHub repository using a PAT
/// Include a public GitHub repository too, to ensure that the authentication is not erroneously copied over.
#[test]
#[cfg(all(not(windows), feature = "git"))]
fn install_git_private_https_pat_mixed_with_public() {
    let context = TestContext::new("3.8");
    let token = decode_token(common::READ_ONLY_GITHUB_TOKEN);

    let filters: Vec<_> = [(token.as_str(), "***")]
        .into_iter()
        .chain(context.filters())
        .collect();

    let package = format!(
        "uv-private-pypackage @ git+https://{token}@github.com/astral-test/uv-private-pypackage"
    );

    uv_snapshot!(filters, context.pip_install().arg(package).arg("uv-public-pypackage @ git+https://github.com/astral-test/uv-public-pypackage"),
    @r###"
    success: true
    exit_code: 0
    ----- stdout -----

    ----- stderr -----
    Resolved 2 packages in [TIME]
    Prepared 2 packages in [TIME]
    Installed 2 packages in [TIME]
     + uv-private-pypackage==0.1.0 (from git+https://***@github.com/astral-test/uv-private-pypackage@d780faf0ac91257d4d5a4f0c5a0e4509608c0071)
     + uv-public-pypackage==0.1.0 (from git+https://github.com/astral-test/uv-public-pypackage@b270df1a2fb5d012294e9aaf05e7e0bab1e6a389)
    "###);

    context.assert_installed("uv_private_pypackage", "0.1.0");
}

/// Install packages from multiple private GitHub repositories with separate PATS
#[test]
#[cfg(all(not(windows), feature = "git"))]
fn install_git_private_https_multiple_pat() {
    let context = TestContext::new("3.8");
    let token_1 = decode_token(common::READ_ONLY_GITHUB_TOKEN);
    let token_2 = decode_token(common::READ_ONLY_GITHUB_TOKEN_2);

    let filters: Vec<_> = [(token_1.as_str(), "***_1"), (token_2.as_str(), "***_2")]
        .into_iter()
        .chain(context.filters())
        .collect();

    let package_1 = format!(
        "uv-private-pypackage @ git+https://{token_1}@github.com/astral-test/uv-private-pypackage"
    );
    let package_2 = format!(
        "uv-private-pypackage-2 @ git+https://{token_2}@github.com/astral-test/uv-private-pypackage-2"
    );

    uv_snapshot!(filters, context.pip_install().arg(package_1).arg(package_2)
        , @r###"
    success: true
    exit_code: 0
    ----- stdout -----

    ----- stderr -----
    Resolved 2 packages in [TIME]
    Prepared 2 packages in [TIME]
    Installed 2 packages in [TIME]
     + uv-private-pypackage==0.1.0 (from git+https://***_1@github.com/astral-test/uv-private-pypackage@d780faf0ac91257d4d5a4f0c5a0e4509608c0071)
     + uv-private-pypackage-2==0.1.0 (from git+https://***_2@github.com/astral-test/uv-private-pypackage-2@45c0bec7365710f09b1f4dbca61c86dde9537e4e)
    "###);

    context.assert_installed("uv_private_pypackage", "0.1.0");
}

/// Install a package from a private GitHub repository at a specific commit using a PAT
#[test]
#[cfg(feature = "git")]
fn install_git_private_https_pat_at_ref() {
    let context = TestContext::new("3.8");
    let token = decode_token(common::READ_ONLY_GITHUB_TOKEN);

    let mut filters: Vec<_> = [(token.as_str(), "***")]
        .into_iter()
        .chain(context.filters())
        .collect();

    filters.push((r"git\+https://", ""));

    // A user is _required_ on Windows
    let user = if cfg!(windows) {
        filters.push((r"git:", ""));
        "git:"
    } else {
        ""
    };

    let package = format!("uv-private-pypackage @ git+https://{user}{token}@github.com/astral-test/uv-private-pypackage@6c09ce9ae81f50670a60abd7d95f30dd416d00ac");
    uv_snapshot!(filters, context.pip_install()
        .arg(package), @r###"
    success: true
    exit_code: 0
    ----- stdout -----

    ----- stderr -----
    Resolved 1 package in [TIME]
    Prepared 1 package in [TIME]
    Installed 1 package in [TIME]
     + uv-private-pypackage==0.1.0 (from ***@github.com/astral-test/uv-private-pypackage@6c09ce9ae81f50670a60abd7d95f30dd416d00ac)
    "###);

    context.assert_installed("uv_private_pypackage", "0.1.0");
}

/// Install a package from a private GitHub repository using a PAT and username
/// An arbitrary username is supported when using a PAT.
///
/// TODO(charlie): This test modifies the user's keyring.
/// See: <https://github.com/astral-sh/uv/issues/1980>.
#[test]
#[cfg(feature = "git")]
#[ignore]
fn install_git_private_https_pat_and_username() {
    let context = TestContext::new("3.8");
    let token = decode_token(common::READ_ONLY_GITHUB_TOKEN);
    let user = "astral-test-bot";

    let filters: Vec<_> = [(token.as_str(), "***")]
        .into_iter()
        .chain(context.filters())
        .collect();

    uv_snapshot!(filters, context.pip_install().arg(format!("uv-private-pypackage @ git+https://{user}:{token}@github.com/astral-test/uv-private-pypackage"))
        , @r###"
    success: true
    exit_code: 0
    ----- stdout -----

    ----- stderr -----
    Resolved 1 package in [TIME]
    Prepared 1 package in [TIME]
    Installed 1 package in [TIME]
     + uv-private-pypackage==0.1.0 (from git+https://astral-test-bot:***@github.com/astral-test/uv-private-pypackage@6c09ce9ae81f50670a60abd7d95f30dd416d00ac)
    "###);

    context.assert_installed("uv_private_pypackage", "0.1.0");
}

/// Install a package from a private GitHub repository using a PAT
#[test]
#[cfg(all(not(windows), feature = "git"))]
fn install_git_private_https_pat_not_authorized() {
    let context = TestContext::new("3.8");

    // A revoked token
    let token = "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";

    let mut filters = context.filters();
    filters.insert(0, (token, "***"));
    filters.push(("`.*/git fetch (.*)`", "`git fetch $1`"));

    // We provide a username otherwise (since the token is invalid), the git cli will prompt for a password
    // and hang the test
    uv_snapshot!(filters, context.pip_install()
        .arg(format!("uv-private-pypackage @ git+https://git:{token}@github.com/astral-test/uv-private-pypackage"))
        , @r"
    success: false
    exit_code: 1
    ----- stdout -----

    ----- stderr -----
      × Failed to download and build `uv-private-pypackage @ git+https://git:***@github.com/astral-test/uv-private-pypackage`
      ├─▶ Git operation failed
      ├─▶ failed to clone into: [CACHE_DIR]/git-v0/db/8401f5508e3e612d
      ╰─▶ process didn't exit successfully: `git fetch --force --update-head-ok 'https://git:***@github.com/astral-test/uv-private-pypackage' '+HEAD:refs/remotes/origin/HEAD'` (exit status: 128)
          --- stderr
          remote: Invalid username or password.
          fatal: Authentication failed for 'https://github.com/astral-test/uv-private-pypackage/'
<<<<<<< HEAD
=======

    See [UV_LOG_DIR]/pip_install.log for detailed logs
>>>>>>> b675504c
    ");
}

/// Install a package from a private GitHub repository using a PAT
/// Does not use `git`, instead installs a distribution artifact.
/// Include a public GitHub repository too, to ensure that the authentication is not erroneously copied over.
#[test]
#[cfg(not(windows))]
fn install_github_artifact_private_https_pat_mixed_with_public() {
    let context = TestContext::new("3.8");
    let token = decode_token(common::READ_ONLY_GITHUB_TOKEN);

    let filters: Vec<_> = [(token.as_str(), "***")]
        .into_iter()
        .chain(context.filters())
        .collect();

    let private_package = format!(
        "uv-private-pypackage @ https://{token}@raw.githubusercontent.com/astral-test/uv-private-pypackage/main/dist/uv_private_pypackage-0.1.0-py3-none-any.whl"
    );
    let public_package = "uv-public-pypackage @ https://raw.githubusercontent.com/astral-test/uv-public-pypackage/main/dist/uv_public_pypackage-0.1.0-py3-none-any.whl";

    uv_snapshot!(filters, context.pip_install().arg(private_package).arg(public_package),
    @r###"
    success: true
    exit_code: 0
    ----- stdout -----

    ----- stderr -----
    Resolved 2 packages in [TIME]
    Prepared 2 packages in [TIME]
    Installed 2 packages in [TIME]
     + uv-private-pypackage==0.1.0 (from https://***@raw.githubusercontent.com/astral-test/uv-private-pypackage/main/dist/uv_private_pypackage-0.1.0-py3-none-any.whl)
     + uv-public-pypackage==0.1.0 (from https://raw.githubusercontent.com/astral-test/uv-public-pypackage/main/dist/uv_public_pypackage-0.1.0-py3-none-any.whl)
    "###);

    context.assert_installed("uv_private_pypackage", "0.1.0");
}

/// Install packages from multiple private GitHub repositories with separate PATS
/// Does not use `git`, instead installs a distribution artifact.
#[test]
#[cfg(not(windows))]
fn install_github_artifact_private_https_multiple_pat() {
    let context = TestContext::new("3.8");
    let token_1 = decode_token(common::READ_ONLY_GITHUB_TOKEN);
    let token_2 = decode_token(common::READ_ONLY_GITHUB_TOKEN_2);

    let filters: Vec<_> = [(token_1.as_str(), "***_1"), (token_2.as_str(), "***_2")]
        .into_iter()
        .chain(context.filters())
        .collect();

    let package_1 = format!(
        "uv-private-pypackage @ https://astral-test-bot:{token_1}@raw.githubusercontent.com/astral-test/uv-private-pypackage/main/dist/uv_private_pypackage-0.1.0-py3-none-any.whl"
    );
    let package_2 = format!(
        "uv-private-pypackage-2 @ https://astral-test-bot:{token_2}@raw.githubusercontent.com/astral-test/uv-private-pypackage-2/main/dist/uv_private_pypackage_2-0.1.0-py3-none-any.whl"
    );

    uv_snapshot!(filters, context.pip_install().arg(package_1).arg(package_2)
        , @r###"
    success: true
    exit_code: 0
    ----- stdout -----

    ----- stderr -----
    Resolved 2 packages in [TIME]
    Prepared 2 packages in [TIME]
    Installed 2 packages in [TIME]
     + uv-private-pypackage==0.1.0 (from https://astral-test-bot:***_1@raw.githubusercontent.com/astral-test/uv-private-pypackage/main/dist/uv_private_pypackage-0.1.0-py3-none-any.whl)
     + uv-private-pypackage-2==0.1.0 (from https://astral-test-bot:***_2@raw.githubusercontent.com/astral-test/uv-private-pypackage-2/main/dist/uv_private_pypackage_2-0.1.0-py3-none-any.whl)
    "###);

    context.assert_installed("uv_private_pypackage", "0.1.0");
}

/// Install a package without using pre-built wheels.
#[test]
fn reinstall_no_binary() {
    let context = TestContext::new("3.12");

    // The first installation should use a pre-built wheel
    let mut command = context.pip_install();
    command.arg("anyio").arg("--strict");
    uv_snapshot!(
        command,
        @r###"
    success: true
    exit_code: 0
    ----- stdout -----

    ----- stderr -----
    Resolved 3 packages in [TIME]
    Prepared 3 packages in [TIME]
    Installed 3 packages in [TIME]
     + anyio==4.3.0
     + idna==3.6
     + sniffio==1.3.1
    "###
    );

    context.assert_command("import anyio").success();

    // Running installation again with `--no-binary` should be a no-op
    // The first installation should use a pre-built wheel
    let mut command = context.pip_install();
    command
        .arg("anyio")
        .arg("--no-binary")
        .arg(":all:")
        .arg("--strict");
    uv_snapshot!(command, @r###"
    success: true
    exit_code: 0
    ----- stdout -----

    ----- stderr -----
    Audited 1 package in [TIME]
    "###
    );

    context.assert_command("import anyio").success();

    // With `--reinstall`, `--no-binary` should have an affect
    let context = context.with_filtered_counts();
    let mut command = context.pip_install();
    command
        .arg("anyio")
        .arg("--no-binary")
        .arg(":all:")
        .arg("--reinstall-package")
        .arg("anyio")
        .arg("--strict");
    uv_snapshot!(context.filters(), command, @r###"
    success: true
    exit_code: 0
    ----- stdout -----

    ----- stderr -----
    Resolved [N] packages in [TIME]
    Prepared [N] packages in [TIME]
    Uninstalled [N] packages in [TIME]
    Installed [N] packages in [TIME]
     ~ anyio==4.3.0
    "###
    );

    context.assert_command("import anyio").success();
}

/// Overlapping usage of `--no-binary` and `--only-binary`
#[test]
fn install_no_binary_overrides_only_binary_all() {
    let context = TestContext::new("3.12");

    // The specific `--no-binary` should override the less specific `--only-binary`
    let mut command = context.pip_install();
    command
        .arg("anyio")
        .arg("--only-binary")
        .arg(":all:")
        .arg("--no-binary")
        .arg("idna")
        .arg("--strict");
    uv_snapshot!(
        command,
        @r###"
    success: true
    exit_code: 0
    ----- stdout -----

    ----- stderr -----
    Resolved 3 packages in [TIME]
    Prepared 3 packages in [TIME]
    Installed 3 packages in [TIME]
     + anyio==4.3.0
     + idna==3.6
     + sniffio==1.3.1
    "###
    );

    context.assert_command("import anyio").success();
}

/// Disable binaries with an environment variable
/// TODO(zanieb): This is not yet implemented
#[test]
fn install_no_binary_env() {
    let context = TestContext::new("3.12");

    let mut command = context.pip_install();
    command.arg("anyio").env("UV_NO_BINARY", "1");
    uv_snapshot!(
        command,
        @r###"
    success: true
    exit_code: 0
    ----- stdout -----

    ----- stderr -----
    Resolved 3 packages in [TIME]
    Prepared 3 packages in [TIME]
    Installed 3 packages in [TIME]
     + anyio==4.3.0
     + idna==3.6
     + sniffio==1.3.1
    "###
    );

    let mut command = context.pip_install();
    command
        .arg("anyio")
        .arg("--reinstall")
        .env("UV_NO_BINARY", "anyio");
    uv_snapshot!(
        command,
        @r###"
    success: true
    exit_code: 0
    ----- stdout -----

    ----- stderr -----
    Resolved 3 packages in [TIME]
    Prepared 3 packages in [TIME]
    Uninstalled 3 packages in [TIME]
    Installed 3 packages in [TIME]
     ~ anyio==4.3.0
     ~ idna==3.6
     ~ sniffio==1.3.1
    "###
    );

    context.assert_command("import anyio").success();

    let mut command = context.pip_install();
    command
        .arg("anyio")
        .arg("--reinstall")
        .arg("idna")
        .env("UV_NO_BINARY_PACKAGE", "idna");
    uv_snapshot!(
        command,
        @r###"
    success: true
    exit_code: 0
    ----- stdout -----

    ----- stderr -----
    Resolved 3 packages in [TIME]
    Prepared 3 packages in [TIME]
    Uninstalled 3 packages in [TIME]
    Installed 3 packages in [TIME]
     ~ anyio==4.3.0
     ~ idna==3.6
     ~ sniffio==1.3.1
    "###
    );

    context.assert_command("import idna").success();
}

/// Overlapping usage of `--no-binary` and `--only-binary`
#[test]
fn install_only_binary_overrides_no_binary_all() {
    let context = TestContext::new("3.12");

    // The specific `--only-binary` should override the less specific `--no-binary`
    let mut command = context.pip_install();
    command
        .arg("anyio")
        .arg("--no-binary")
        .arg(":all:")
        .arg("--only-binary")
        .arg("idna")
        .arg("--strict");
    uv_snapshot!(
        command,
        @r###"
    success: true
    exit_code: 0
    ----- stdout -----

    ----- stderr -----
    Resolved 3 packages in [TIME]
    Prepared 3 packages in [TIME]
    Installed 3 packages in [TIME]
     + anyio==4.3.0
     + idna==3.6
     + sniffio==1.3.1
    "###
    );

    context.assert_command("import anyio").success();
}

/// Overlapping usage of `--no-binary` and `--only-binary`
// TODO(zanieb): We should have a better error message here
#[test]
fn install_only_binary_all_and_no_binary_all() {
    let context = TestContext::new("3.12");

    // With both as `:all:` we can't install
    let mut command = context.pip_install();
    command
        .arg("anyio")
        .arg("--no-binary")
        .arg(":all:")
        .arg("--only-binary")
        .arg(":all:")
        .arg("--strict");
    uv_snapshot!(context.filters(),
        command,
        @r"
    success: false
    exit_code: 1
    ----- stdout -----

    ----- stderr -----
      × No solution found when resolving dependencies:
      ╰─▶ Because all versions of anyio have no usable wheels and you require anyio, we can conclude that your requirements are unsatisfiable.

          hint: Pre-releases are available for `anyio` in the requested range (e.g., 4.0.0rc1), but pre-releases weren't enabled (try: `--prerelease=allow`)

          hint: Wheels are required for `anyio` because building from source is disabled for all packages (i.e., with `--no-build`)
    See [UV_LOG_DIR]/pip_install.log for detailed logs
    "
    );

    context.assert_command("import anyio").failure();
}

/// Binary dependencies in the cache should be reused when the user provides `--no-build`.
#[test]
fn install_no_binary_cache() {
    let context = TestContext::new("3.12");

    // Install a binary distribution.
    uv_snapshot!(
        context.pip_install().arg("idna"),
        @r###"
    success: true
    exit_code: 0
    ----- stdout -----

    ----- stderr -----
    Resolved 1 package in [TIME]
    Prepared 1 package in [TIME]
    Installed 1 package in [TIME]
     + idna==3.6
    "###
    );

    // Re-create the virtual environment.
    context.venv().assert().success();

    // Re-install. The distribution should be installed from the cache.
    uv_snapshot!(
        context.pip_install().arg("idna"),
        @r###"
    success: true
    exit_code: 0
    ----- stdout -----

    ----- stderr -----
    Resolved 1 package in [TIME]
    Installed 1 package in [TIME]
     + idna==3.6
    "###
    );

    // Re-create the virtual environment.
    context.venv().assert().success();

    // Install with `--no-binary`. The distribution should be built from source, despite a binary
    // distribution being available in the cache.
    uv_snapshot!(
        context.pip_install().arg("idna").arg("--no-binary").arg(":all:"),
        @r###"
    success: true
    exit_code: 0
    ----- stdout -----

    ----- stderr -----
    Resolved 1 package in [TIME]
    Prepared 1 package in [TIME]
    Installed 1 package in [TIME]
     + idna==3.6
    "###
    );
}

/// Respect `--only-binary` flags in `requirements.txt`
#[test]
fn only_binary_requirements_txt() {
    let context = TestContext::new("3.12");

    let requirements_txt = context.temp_dir.child("requirements.txt");
    requirements_txt
        .write_str(indoc! {r"
        django_allauth==0.51.0
        --only-binary django_allauth
        "
        })
        .unwrap();

    uv_snapshot!(context.filters(), context.pip_install()
        .arg("-r")
        .arg("requirements.txt")
        .arg("--strict"), @r"
    success: false
    exit_code: 1
    ----- stdout -----

    ----- stderr -----
      × No solution found when resolving dependencies:
      ╰─▶ Because django-allauth==0.51.0 has no usable wheels and you require django-allauth==0.51.0, we can conclude that your requirements are unsatisfiable.

          hint: Wheels are required for `django-allauth` because building from source is disabled for `django-allauth` (i.e., with `--no-build-package django-allauth`)
    See [UV_LOG_DIR]/pip_install.log for detailed logs
    "
    );
}

/// `--only-binary` does not apply to editable requirements
#[test]
fn only_binary_editable() {
    let context = TestContext::new("3.12");

    // Install the editable package.
    uv_snapshot!(context.filters(), context.pip_install()
        .arg("--only-binary")
        .arg(":all:")
        .arg("-e")
        .arg(context.workspace_root.join("scripts/packages/anyio_local")), @r###"
    success: true
    exit_code: 0
    ----- stdout -----

    ----- stderr -----
    Resolved 1 package in [TIME]
    Prepared 1 package in [TIME]
    Installed 1 package in [TIME]
     + anyio==4.3.0+foo (from file://[WORKSPACE]/scripts/packages/anyio_local)
    "###
    );
}

/// `--only-binary` does not apply to editable requirements that depend on each other
#[test]
fn only_binary_dependent_editables() {
    let context = TestContext::new("3.12");
    let root_path = context
        .workspace_root
        .join("scripts/packages/dependent_locals");

    // Install the editable package.
    uv_snapshot!(context.filters(), context.pip_install()
        .arg("--only-binary")
        .arg(":all:")
        .arg("-e")
        .arg(root_path.join("first_local"))
        .arg("-e")
        .arg(root_path.join("second_local")), @r###"
    success: true
    exit_code: 0
    ----- stdout -----

    ----- stderr -----
    Resolved 2 packages in [TIME]
    Prepared 2 packages in [TIME]
    Installed 2 packages in [TIME]
     + first-local==0.1.0 (from file://[WORKSPACE]/scripts/packages/dependent_locals/first_local)
     + second-local==0.1.0 (from file://[WORKSPACE]/scripts/packages/dependent_locals/second_local)
    "###
    );
}

/// `--only-binary` does not apply to editable requirements, with a `setup.py` config
#[test]
fn only_binary_editable_setup_py() {
    let context = TestContext::new("3.12");

    // Install the editable package.
    uv_snapshot!(context.filters(), context.pip_install()
        .arg("--only-binary")
        .arg(":all:")
        .arg("-e")
        .arg(context.workspace_root.join("scripts/packages/setup_py_editable")), @r###"
    success: true
    exit_code: 0
    ----- stdout -----

    ----- stderr -----
    Resolved 8 packages in [TIME]
    Prepared 8 packages in [TIME]
    Installed 8 packages in [TIME]
     + anyio==4.3.0
     + certifi==2024.2.2
     + h11==0.14.0
     + httpcore==1.0.4
     + httpx==0.27.0
     + idna==3.6
     + setup-py-editable==0.0.1 (from file://[WORKSPACE]/scripts/packages/setup_py_editable)
     + sniffio==1.3.1
    "###
    );
}

/// We should not recommend `--prerelease=allow` in source distribution build failures, since we
/// don't propagate the `--prerelease` flag to the source distribution build regardless.
#[test]
fn no_prerelease_hint_source_builds() -> Result<()> {
    let context = TestContext::new("3.12").with_exclude_newer("2018-10-08");

    let pyproject_toml = context.temp_dir.child("pyproject.toml");
    pyproject_toml.write_str(indoc! {r#"
        [project]
        name = "project"
        version = "0.1.0"
        requires-python = ">=3.12"
        dependencies = []

        [build-system]
        requires = ["setuptools>=40.8.0"]
        build-backend = "setuptools.build_meta"
    "#})?;

    uv_snapshot!(context.filters(), context.pip_install().arg("."), @r"
    success: false
    exit_code: 1
    ----- stdout -----

    ----- stderr -----
    Resolved 1 package in [TIME]
      × Failed to build `project @ file://[TEMP_DIR]/`
      ├─▶ Failed to resolve requirements from `setup.py` build
      ├─▶ No solution found when resolving: `setuptools>=40.8.0`
      ╰─▶ Because only setuptools<40.8.0 is available and you require setuptools>=40.8.0, we can conclude that your requirements are unsatisfiable.
    See [UV_LOG_DIR]/pip_install.log for detailed logs
    "
    );

    Ok(())
}

#[test]
fn cache_priority() {
    let context = TestContext::new("3.12");

    // Install a specific `idna` version.
    uv_snapshot!(
        context.pip_install().arg("idna==3.6"),
        @r###"
    success: true
    exit_code: 0
    ----- stdout -----

    ----- stderr -----
    Resolved 1 package in [TIME]
    Prepared 1 package in [TIME]
    Installed 1 package in [TIME]
     + idna==3.6
    "###
    );

    // Install a lower `idna` version.
    uv_snapshot!(
        context.pip_install().arg("idna==3.0"),
        @r###"
    success: true
    exit_code: 0
    ----- stdout -----

    ----- stderr -----
    Resolved 1 package in [TIME]
    Prepared 1 package in [TIME]
    Uninstalled 1 package in [TIME]
    Installed 1 package in [TIME]
     - idna==3.6
     + idna==3.0
    "###
    );

    // Re-create the virtual environment.
    context.venv().assert().success();

    // Install `idna` without a version specifier.
    uv_snapshot!(
        context.pip_install().arg("idna"),
        @r###"
    success: true
    exit_code: 0
    ----- stdout -----

    ----- stderr -----
    Resolved 1 package in [TIME]
    Installed 1 package in [TIME]
     + idna==3.6
    "###
    );
}

/// Install a package into a virtual environment, and ensuring that the executable permissions
/// are retained.
///
/// This test uses the default link semantics. (On macOS, this is `clone`.)
#[test]
fn install_executable() {
    let context = TestContext::new("3.12");

    uv_snapshot!(context.pip_install()
        .arg("pylint==3.0.0"), @r###"
    success: true
    exit_code: 0
    ----- stdout -----

    ----- stderr -----
    Resolved 7 packages in [TIME]
    Prepared 7 packages in [TIME]
    Installed 7 packages in [TIME]
     + astroid==3.0.3
     + dill==0.3.8
     + isort==5.13.2
     + mccabe==0.7.0
     + platformdirs==4.2.0
     + pylint==3.0.0
     + tomlkit==0.12.4
    "###
    );

    // Verify that `pylint` is executable.
    let executable = context
        .venv
        .join(if cfg!(windows) { "Scripts" } else { "bin" })
        .join(format!("pylint{}", std::env::consts::EXE_SUFFIX));
    Command::new(executable).arg("--version").assert().success();
}

/// Install a package into a virtual environment using copy semantics, and ensure that the
/// executable permissions are retained.
#[test]
fn install_executable_copy() {
    let context = TestContext::new("3.12");

    uv_snapshot!(context.pip_install()
        .arg("pylint==3.0.0")
        .arg("--link-mode")
        .arg("copy"), @r###"
    success: true
    exit_code: 0
    ----- stdout -----

    ----- stderr -----
    Resolved 7 packages in [TIME]
    Prepared 7 packages in [TIME]
    Installed 7 packages in [TIME]
     + astroid==3.0.3
     + dill==0.3.8
     + isort==5.13.2
     + mccabe==0.7.0
     + platformdirs==4.2.0
     + pylint==3.0.0
     + tomlkit==0.12.4
    "###
    );

    // Verify that `pylint` is executable.
    let executable = context
        .venv
        .join(if cfg!(windows) { "Scripts" } else { "bin" })
        .join(format!("pylint{}", std::env::consts::EXE_SUFFIX));
    Command::new(executable).arg("--version").assert().success();
}

/// Install a package into a virtual environment using hardlink semantics, and ensure that the
/// executable permissions are retained.
#[test]
fn install_executable_hardlink() {
    let context = TestContext::new("3.12");

    uv_snapshot!(context.pip_install()
        .arg("pylint==3.0.0")
        .arg("--link-mode")
        .arg("hardlink"), @r###"
    success: true
    exit_code: 0
    ----- stdout -----

    ----- stderr -----
    Resolved 7 packages in [TIME]
    Prepared 7 packages in [TIME]
    Installed 7 packages in [TIME]
     + astroid==3.0.3
     + dill==0.3.8
     + isort==5.13.2
     + mccabe==0.7.0
     + platformdirs==4.2.0
     + pylint==3.0.0
     + tomlkit==0.12.4
    "###
    );

    // Verify that `pylint` is executable.
    let executable = context
        .venv
        .join(if cfg!(windows) { "Scripts" } else { "bin" })
        .join(format!("pylint{}", std::env::consts::EXE_SUFFIX));
    Command::new(executable).arg("--version").assert().success();
}

/// Install a package from the command line into a virtual environment, ignoring its dependencies.
#[test]
fn no_deps() {
    let context = TestContext::new("3.12");

    // Install Flask.
    uv_snapshot!(context.pip_install()
        .arg("Flask")
        .arg("--no-deps")
        .arg("--strict"), @r###"
    success: true
    exit_code: 0
    ----- stdout -----

    ----- stderr -----
    Resolved 1 package in [TIME]
    Prepared 1 package in [TIME]
    Installed 1 package in [TIME]
     + flask==3.0.2
    warning: The package `flask` requires `werkzeug>=3.0.0`, but it's not installed
    warning: The package `flask` requires `jinja2>=3.1.2`, but it's not installed
    warning: The package `flask` requires `itsdangerous>=2.1.2`, but it's not installed
    warning: The package `flask` requires `click>=8.1.3`, but it's not installed
    warning: The package `flask` requires `blinker>=1.6.2`, but it's not installed
    "###
    );

    context.assert_command("import flask").failure();
}

/// Install an editable package from the command line into a virtual environment, ignoring its
/// dependencies.
#[test]
fn no_deps_editable() {
    let context = TestContext::new("3.12");

    // Install the editable version of Black. This should remove the registry-based version.
    uv_snapshot!(context.filters(), context.pip_install()
        .arg("--no-deps")
        .arg("-e")
        .arg(context.workspace_root.join("scripts/packages/black_editable[dev]")), @r###"
    success: true
    exit_code: 0
    ----- stdout -----

    ----- stderr -----
    Resolved 1 package in [TIME]
    Prepared 1 package in [TIME]
    Installed 1 package in [TIME]
     + black==0.1.0 (from file://[WORKSPACE]/scripts/packages/black_editable)
    "###
    );

    context.assert_command("import black").success();
    context.assert_command("import aiohttp").failure();
}

/// Avoid downgrading already-installed packages when `--upgrade` is provided.
#[test]
fn install_no_downgrade() -> Result<()> {
    let context = TestContext::new("3.12");

    // Create a local package named `idna`.
    let idna = context.temp_dir.child("idna");
    idna.child("pyproject.toml").write_str(indoc! {r#"
        [project]
        name = "idna"
        version = "1000"
        requires-python = ">=3.12"
        dependencies = []

        [build-system]
        requires = ["setuptools>=42"]
        build-backend = "setuptools.build_meta"
    "#})?;

    // Install the local `idna`.
    uv_snapshot!(context.filters(), context.pip_install()
        .arg("./idna"), @r###"
    success: true
    exit_code: 0
    ----- stdout -----

    ----- stderr -----
    Resolved 1 package in [TIME]
    Prepared 1 package in [TIME]
    Installed 1 package in [TIME]
     + idna==1000 (from file://[TEMP_DIR]/idna)
    "###
    );

    // Install `anyio`, which depends on `idna`.
    uv_snapshot!(context.filters(), context.pip_install()
        .arg("anyio"), @r###"
    success: true
    exit_code: 0
    ----- stdout -----

    ----- stderr -----
    Resolved 3 packages in [TIME]
    Prepared 2 packages in [TIME]
    Installed 2 packages in [TIME]
     + anyio==4.3.0
     + sniffio==1.3.1
    "###
    );

    // Install `anyio` with `--upgrade`, which should retain the local `idna`.
    uv_snapshot!(context.filters(), context.pip_install()
        .arg("-U")
        .arg("anyio"), @r###"
    success: true
    exit_code: 0
    ----- stdout -----

    ----- stderr -----
    Resolved 3 packages in [TIME]
    Audited 3 packages in [TIME]
    "###
    );

    // Install `anyio` with `--reinstall`, which should downgrade `idna`.
    uv_snapshot!(context.filters(), context.pip_install()
        .arg("--reinstall")
        .arg("anyio"), @r###"
    success: true
    exit_code: 0
    ----- stdout -----

    ----- stderr -----
    Resolved 3 packages in [TIME]
    Prepared 3 packages in [TIME]
    Uninstalled 3 packages in [TIME]
    Installed 3 packages in [TIME]
     ~ anyio==4.3.0
     - idna==1000 (from file://[TEMP_DIR]/idna)
     + idna==3.6
     ~ sniffio==1.3.1
    "###
    );

    Ok(())
}

/// Upgrade a package.
#[test]
fn install_upgrade() {
    let context = TestContext::new("3.12");

    // Install an old version of anyio and httpcore.
    uv_snapshot!(context.pip_install()
        .arg("anyio==3.6.2")
        .arg("httpcore==0.16.3")
        .arg("--strict"), @r###"
    success: true
    exit_code: 0
    ----- stdout -----

    ----- stderr -----
    Resolved 6 packages in [TIME]
    Prepared 6 packages in [TIME]
    Installed 6 packages in [TIME]
     + anyio==3.6.2
     + certifi==2024.2.2
     + h11==0.14.0
     + httpcore==0.16.3
     + idna==3.6
     + sniffio==1.3.1
    "###
    );

    context.assert_command("import anyio").success();

    // Upgrade anyio.
    uv_snapshot!(context.pip_install()
        .arg("anyio")
        .arg("--upgrade-package")
        .arg("anyio"), @r###"
    success: true
    exit_code: 0
    ----- stdout -----

    ----- stderr -----
    Resolved 3 packages in [TIME]
    Prepared 1 package in [TIME]
    Uninstalled 1 package in [TIME]
    Installed 1 package in [TIME]
     - anyio==3.6.2
     + anyio==4.3.0
    "###
    );

    // Upgrade anyio again, should not reinstall.
    uv_snapshot!(context.pip_install()
        .arg("anyio")
        .arg("--upgrade-package")
        .arg("anyio"), @r###"
    success: true
    exit_code: 0
    ----- stdout -----

    ----- stderr -----
    Resolved 3 packages in [TIME]
    Audited 3 packages in [TIME]
    "###
    );

    // Install httpcore, request anyio upgrade should not reinstall
    uv_snapshot!(context.pip_install()
        .arg("httpcore")
        .arg("--upgrade-package")
        .arg("anyio"), @r###"
    success: true
    exit_code: 0
    ----- stdout -----

    ----- stderr -----
    Resolved 6 packages in [TIME]
    Audited 6 packages in [TIME]
    "###
    );

    // Upgrade httpcore with global flag
    uv_snapshot!(context.pip_install()
        .arg("httpcore")
        .arg("--upgrade"), @r###"
    success: true
    exit_code: 0
    ----- stdout -----

    ----- stderr -----
    Resolved 3 packages in [TIME]
    Prepared 1 package in [TIME]
    Uninstalled 1 package in [TIME]
    Installed 1 package in [TIME]
     - httpcore==0.16.3
     + httpcore==1.0.4
    "###
    );
}

/// Install a package from a `requirements.txt` file, with a `constraints.txt` file.
#[test]
fn install_constraints_txt() -> Result<()> {
    let context = TestContext::new("3.12");
    let requirements_txt = context.temp_dir.child("requirements.txt");
    requirements_txt.write_str("anyio==3.7.0")?;

    let constraints_txt = context.temp_dir.child("constraints.txt");
    constraints_txt.write_str("idna<3.4")?;

    uv_snapshot!(context.pip_install()
            .arg("-r")
            .arg("requirements.txt")
            .arg("--constraint")
            .arg("constraints.txt"), @r###"
    success: true
    exit_code: 0
    ----- stdout -----

    ----- stderr -----
    Resolved 3 packages in [TIME]
    Prepared 3 packages in [TIME]
    Installed 3 packages in [TIME]
     + anyio==3.7.0
     + idna==3.3
     + sniffio==1.3.1
    "###
    );

    Ok(())
}

/// Check that `tool.uv.constraint-dependencies` in `pyproject.toml` is respected.
#[test]
fn install_constraints_from_pyproject() -> Result<()> {
    let context = TestContext::new("3.12");
    let pyproject_toml = context.temp_dir.child("pyproject.toml");
    pyproject_toml.write_str(
        r#"[project]
    name = "example"
    version = "0.0.0"
    dependencies = [
      "anyio==3.7.0"
    ]

    [tool.uv]
    constraint-dependencies = [
      "idna<3.4"
    ]
    "#,
    )?;

    uv_snapshot!(context.pip_install()
            .arg("-r")
            .arg("pyproject.toml"), @r###"
    success: true
    exit_code: 0
    ----- stdout -----

    ----- stderr -----
    Resolved 3 packages in [TIME]
    Prepared 3 packages in [TIME]
    Installed 3 packages in [TIME]
     + anyio==3.7.0
     + idna==3.3
     + sniffio==1.3.1
    "###
    );

    Ok(())
}

/// Install a package from a `requirements.txt` file, with an inline constraint.
#[test]
fn install_constraints_inline() -> Result<()> {
    let context = TestContext::new("3.12");
    let requirementstxt = context.temp_dir.child("requirements.txt");
    requirementstxt.write_str("anyio==3.7.0\n-c constraints.txt")?;

    let constraints_txt = context.temp_dir.child("constraints.txt");
    constraints_txt.write_str("idna<3.4")?;

    uv_snapshot!(context.pip_install()
            .arg("-r")
            .arg("requirements.txt"), @r###"
    success: true
    exit_code: 0
    ----- stdout -----

    ----- stderr -----
    Resolved 3 packages in [TIME]
    Prepared 3 packages in [TIME]
    Installed 3 packages in [TIME]
     + anyio==3.7.0
     + idna==3.3
     + sniffio==1.3.1
    "###
    );

    Ok(())
}

/// Install a package from a `constraints.txt` file on a remote http server.
#[test]
fn install_constraints_remote() {
    let context = TestContext::new("3.12");

    uv_snapshot!(context.pip_install()
            .arg("-c")
            .arg("https://raw.githubusercontent.com/apache/airflow/constraints-2-6/constraints-3.11.txt")
            .arg("typing_extensions>=4.0"), @r###"
    success: true
    exit_code: 0
    ----- stdout -----

    ----- stderr -----
    Resolved 1 package in [TIME]
    Prepared 1 package in [TIME]
    Installed 1 package in [TIME]
     + typing-extensions==4.7.1
    "###
    ); // would yield typing-extensions==4.8.2 without constraint file
}

/// Install a package from a `requirements.txt` file, with an inline constraint, which points
/// to a remote http server.
#[test]
fn install_constraints_inline_remote() -> Result<()> {
    let context = TestContext::new("3.12");
    let requirementstxt = context.temp_dir.child("requirements.txt");
    requirementstxt.write_str("typing-extensions>=4.0\n-c https://raw.githubusercontent.com/apache/airflow/constraints-2-6/constraints-3.11.txt")?;

    uv_snapshot!(context.pip_install()
            .arg("-r")
            .arg("requirements.txt"), @r###"
    success: true
    exit_code: 0
    ----- stdout -----

    ----- stderr -----
    Resolved 1 package in [TIME]
    Prepared 1 package in [TIME]
    Installed 1 package in [TIME]
     + typing-extensions==4.7.1
    "### // would yield typing-extensions==4.8.2 without constraint file
    );

    Ok(())
}

/// Constrain a package that's included via an extra.
#[test]
fn install_constraints_extra() -> Result<()> {
    let context = TestContext::new("3.12");

    let requirements_txt = context.temp_dir.child("requirements.txt");
    requirements_txt.write_str("flask[dotenv]")?;

    let constraints_txt = context.temp_dir.child("constraints.txt");
    constraints_txt.write_str("python-dotenv==1.0.0")?;

    uv_snapshot!(context.pip_install()
        .arg("-r")
        .arg("requirements.txt")
        .arg("-c")
        .arg("constraints.txt"), @r###"
    success: true
    exit_code: 0
    ----- stdout -----

    ----- stderr -----
    Resolved 8 packages in [TIME]
    Prepared 8 packages in [TIME]
    Installed 8 packages in [TIME]
     + blinker==1.7.0
     + click==8.1.7
     + flask==3.0.2
     + itsdangerous==2.1.2
     + jinja2==3.1.3
     + markupsafe==2.1.5
     + python-dotenv==1.0.0
     + werkzeug==3.0.1
    "###
    );

    Ok(())
}

#[test]
fn install_constraints_respects_offline_mode() {
    let context = TestContext::new("3.12");

    uv_snapshot!(context.filters(), context.pip_install()
            .arg("--offline")
            .arg("-r")
            .arg("http://example.com/requirements.txt"), @r"
    success: false
    exit_code: 2
    ----- stdout -----

    ----- stderr -----
    error: Network connectivity is disabled, but a remote requirements file was requested: http://example.com/requirements.txt
    See [UV_LOG_DIR]/pip_install.log for detailed logs
    "
    );
}

/// Tests that we can install `polars==0.14.0`, which has this odd dependency
/// requirement in its wheel metadata: `pyarrow>=4.0.*; extra == 'pyarrow'`.
///
/// The `>=4.0.*` is invalid, but is something we "fix" because it is out
/// of the control of the end user. However, our fix for this case ends up
/// stripping the quotes around `pyarrow` and thus produces an irrevocably
/// invalid dependency requirement.
///
/// See: <https://github.com/astral-sh/uv/issues/1477>
#[test]
fn install_pinned_polars_invalid_metadata() {
    let context = TestContext::new("3.12");

    // Install Flask.
    uv_snapshot!(context.pip_install()
        .arg("polars==0.14.0"),
        @r###"
    success: true
    exit_code: 0
    ----- stdout -----

    ----- stderr -----
    Resolved 1 package in [TIME]
    Prepared 1 package in [TIME]
    Installed 1 package in [TIME]
     + polars==0.14.0
    "###
    );

    context.assert_command("import polars").success();
}

/// Install a source distribution with `--resolution=lowest-direct`, to ensure that the build
/// requirements aren't resolved at their lowest compatible version.
#[test]
fn install_sdist_resolution_lowest() -> Result<()> {
    let context = TestContext::new("3.12");
    let requirements_in = context.temp_dir.child("requirements.in");
    requirements_in.write_str("anyio @ https://files.pythonhosted.org/packages/2d/b8/7333d87d5f03247215d86a86362fd3e324111788c6cdd8d2e6196a6ba833/anyio-4.2.0.tar.gz")?;

    uv_snapshot!(context.pip_install()
            .arg("-r")
            .arg("requirements.in")
            .arg("--resolution=lowest-direct"), @r###"
    success: true
    exit_code: 0
    ----- stdout -----

    ----- stderr -----
    Resolved 3 packages in [TIME]
    Prepared 3 packages in [TIME]
    Installed 3 packages in [TIME]
     + anyio==4.2.0 (from https://files.pythonhosted.org/packages/2d/b8/7333d87d5f03247215d86a86362fd3e324111788c6cdd8d2e6196a6ba833/anyio-4.2.0.tar.gz)
     + idna==3.6
     + sniffio==1.3.1
    "###
    );

    Ok(())
}

/// Tests that we can install a package from a zip file that has bunk
/// permissions.
///
/// See: <https://github.com/astral-sh/uv/issues/1453>
#[test]
fn direct_url_zip_file_bunk_permissions() -> Result<()> {
    let context = TestContext::new("3.12");
    let requirements_txt = context.temp_dir.child("requirements.txt");
    requirements_txt.write_str(
        "opensafely-pipeline @ https://github.com/opensafely-core/pipeline/archive/refs/tags/v2023.11.06.145820.zip",
    )?;

    uv_snapshot!(context.pip_install()
        .arg("-r")
        .arg("requirements.txt")
        .arg("--strict"), @r###"
    success: true
    exit_code: 0
    ----- stdout -----

    ----- stderr -----
    Resolved 6 packages in [TIME]
    Prepared 5 packages in [TIME]
    Installed 6 packages in [TIME]
     + distro==1.9.0
     + opensafely-pipeline==2023.11.6.145820 (from https://github.com/opensafely-core/pipeline/archive/refs/tags/v2023.11.06.145820.zip)
     + pydantic==1.10.14
     + ruyaml==0.91.0
     + setuptools==69.2.0
     + typing-extensions==4.10.0
    "###
    );

    Ok(())
}

#[test]
fn launcher() -> Result<()> {
    let context = TestContext::new("3.12");
    let project_root = fs_err::canonicalize(std::env::current_dir()?.join("../.."))?;

    let filters = [
        (r"(\d+m )?(\d+\.)?\d+(ms|s)", "[TIME]"),
        (
            r"simple-launcher==0\.1\.0 \(from .+\.whl\)",
            "simple_launcher.whl",
        ),
    ];

    uv_snapshot!(
        filters,
        context.pip_install()
        .arg(format!("simple_launcher@{}", project_root.join("scripts/links/simple_launcher-0.1.0-py3-none-any.whl").display()))
        .arg("--strict"), @r###"
    success: true
    exit_code: 0
    ----- stdout -----

    ----- stderr -----
    Resolved 1 package in [TIME]
    Prepared 1 package in [TIME]
    Installed 1 package in [TIME]
     + simple_launcher.whl
    "###
    );

    let bin_path = if cfg!(windows) { "Scripts" } else { "bin" };

    uv_snapshot!(Command::new(
        context.venv.join(bin_path).join("simple_launcher")
    ), @r###"
    success: true
    exit_code: 0
    ----- stdout -----
    Hi from the simple launcher!

    ----- stderr -----
    "###);

    Ok(())
}

#[test]
fn launcher_with_symlink() -> Result<()> {
    let context = TestContext::new("3.12");
    let project_root = fs_err::canonicalize(std::env::current_dir()?.join("../.."))?;

    let filters = [
        (r"(\d+m )?(\d+\.)?\d+(ms|s)", "[TIME]"),
        (
            r"simple-launcher==0\.1\.0 \(from .+\.whl\)",
            "simple_launcher.whl",
        ),
    ];

    uv_snapshot!(filters,
        context.pip_install()
            .arg(format!("simple_launcher@{}", project_root.join("scripts/links/simple_launcher-0.1.0-py3-none-any.whl").display()))
            .arg("--strict"),
        @r###"
    success: true
    exit_code: 0
    ----- stdout -----

    ----- stderr -----
    Resolved 1 package in [TIME]
    Prepared 1 package in [TIME]
    Installed 1 package in [TIME]
     + simple_launcher.whl
    "###
    );

    #[cfg(windows)]
    if let Err(error) = std::os::windows::fs::symlink_file(
        context.venv.join("Scripts\\simple_launcher.exe"),
        context.temp_dir.join("simple_launcher.exe"),
    ) {
        // Os { code: 1314, kind: Uncategorized, message: "A required privilege is not held by the client." }
        // where `Uncategorized` is unstable.
        if error.raw_os_error() == Some(1314) {
            return Ok(());
        }
        return Err(error.into());
    }

    #[cfg(unix)]
    std::os::unix::fs::symlink(
        context.venv.join("bin/simple_launcher"),
        context.temp_dir.join("simple_launcher"),
    )?;

    // Only support windows or linux
    #[cfg(not(any(windows, unix)))]
    return Ok(());

    uv_snapshot!(Command::new(
        context.temp_dir.join("simple_launcher")
    ), @r###"
    success: true
    exit_code: 0
    ----- stdout -----
    Hi from the simple launcher!

    ----- stderr -----
    "###);

    Ok(())
}

#[test]
fn config_settings_registry() {
    let context = TestContext::new("3.12");

    // Install with a `-C` flag. In this case, the flag has no impact on the build, but uv should
    // respect it anyway.
    uv_snapshot!(context.filters(), context.pip_install()
        .arg("iniconfig")
        .arg("--no-binary")
        .arg("iniconfig")
        .arg("-C=global-option=build_ext"), @r###"
    success: true
    exit_code: 0
    ----- stdout -----

    ----- stderr -----
    Resolved 1 package in [TIME]
    Prepared 1 package in [TIME]
    Installed 1 package in [TIME]
     + iniconfig==2.0.0
    "###
    );

    // Uninstall the package.
    uv_snapshot!(context.filters(), context.pip_uninstall()
        .arg("iniconfig"), @r###"
    success: true
    exit_code: 0
    ----- stdout -----

    ----- stderr -----
    Uninstalled 1 package in [TIME]
     - iniconfig==2.0.0
    "###);

    // Re-install the package, with the same flag. We should read from the cache.
    uv_snapshot!(context.filters(), context.pip_install()
        .arg("iniconfig")
        .arg("--no-binary")
        .arg("iniconfig")
        .arg("-C=global-option=build_ext"), @r###"
    success: true
    exit_code: 0
    ----- stdout -----

    ----- stderr -----
    Resolved 1 package in [TIME]
    Installed 1 package in [TIME]
     + iniconfig==2.0.0
    "###
    );

    // Uninstall the package.
    uv_snapshot!(context.filters(), context.pip_uninstall()
        .arg("iniconfig"), @r###"
    success: true
    exit_code: 0
    ----- stdout -----

    ----- stderr -----
    Uninstalled 1 package in [TIME]
     - iniconfig==2.0.0
    "###);

    // Re-install the package, without the flag. We should build it from source.
    uv_snapshot!(context.filters(), context.pip_install()
        .arg("iniconfig")
        .arg("--no-binary")
        .arg("iniconfig"), @r###"
    success: true
    exit_code: 0
    ----- stdout -----

    ----- stderr -----
    Resolved 1 package in [TIME]
    Prepared 1 package in [TIME]
    Installed 1 package in [TIME]
     + iniconfig==2.0.0
    "###
    );
}

#[test]
fn config_settings_path() {
    let context = TestContext::new("3.12");

    // Install the editable package.
    uv_snapshot!(context.filters(), context.pip_install()
        .arg("-e")
        .arg(context.workspace_root.join("scripts/packages/setuptools_editable")), @r###"
    success: true
    exit_code: 0
    ----- stdout -----

    ----- stderr -----
    Resolved 2 packages in [TIME]
    Prepared 2 packages in [TIME]
    Installed 2 packages in [TIME]
     + iniconfig==2.0.0
     + setuptools-editable==0.1.0 (from file://[WORKSPACE]/scripts/packages/setuptools_editable)
    "###
    );

    // When installed without `--editable_mode=compat`, the `finder.py` file should be present.
    let finder = context
        .site_packages()
        .join("__editable___setuptools_editable_0_1_0_finder.py");
    assert!(finder.exists());

    // Reinstalling with `--editable_mode=compat` should be a no-op; changes in build configuration
    // don't invalidate the environment.
    uv_snapshot!(context.filters(), context.pip_install()
        .arg("-e")
        .arg(context.workspace_root.join("scripts/packages/setuptools_editable"))
        .arg("-C")
        .arg("editable_mode=compat")
        , @r###"
    success: true
    exit_code: 0
    ----- stdout -----

    ----- stderr -----
    Audited 1 package in [TIME]
    "###
    );

    // Uninstall the package.
    uv_snapshot!(context.filters(), context.pip_uninstall()
        .arg("setuptools-editable"), @r###"
    success: true
    exit_code: 0
    ----- stdout -----

    ----- stderr -----
    Uninstalled 1 package in [TIME]
     - setuptools-editable==0.1.0 (from file://[WORKSPACE]/scripts/packages/setuptools_editable)
    "###);

    // Install the editable package with `--editable_mode=compat`. We should ignore the cached
    // build configuration and rebuild.
    uv_snapshot!(context.filters(), context.pip_install()
        .arg("-e")
        .arg(context.workspace_root.join("scripts/packages/setuptools_editable"))
        .arg("-C")
        .arg("editable_mode=compat")
        , @r###"
    success: true
    exit_code: 0
    ----- stdout -----

    ----- stderr -----
    Resolved 2 packages in [TIME]
    Prepared 1 package in [TIME]
    Installed 1 package in [TIME]
     + setuptools-editable==0.1.0 (from file://[WORKSPACE]/scripts/packages/setuptools_editable)
    "###
    );

    // When installed without `--editable_mode=compat`, the `finder.py` file should _not_ be present.
    let finder = context
        .site_packages()
        .join("__editable___setuptools_editable_0_1_0_finder.py");
    assert!(!finder.exists());
}

/// Reinstall a duplicate package in a virtual environment.
#[test]
fn reinstall_duplicate() -> Result<()> {
    use uv_fs::copy_dir_all;

    // Sync a version of `pip` into a virtual environment.
    let context1 = TestContext::new("3.12");
    let requirements_txt = context1.temp_dir.child("requirements.txt");
    requirements_txt.write_str("pip==21.3.1")?;

    // Run `pip sync`.
    context1
        .pip_install()
        .arg("-r")
        .arg(requirements_txt.path())
        .assert()
        .success();

    // Sync a different version of `pip` into a virtual environment.
    let context2 = TestContext::new("3.12");
    let requirements_txt = context2.temp_dir.child("requirements.txt");
    requirements_txt.write_str("pip==22.1.1")?;

    // Run `pip sync`.
    context2
        .pip_install()
        .arg("-r")
        .arg(requirements_txt.path())
        .assert()
        .success();

    // Copy the virtual environment to a new location.
    copy_dir_all(
        context2.site_packages().join("pip-22.1.1.dist-info"),
        context1.site_packages().join("pip-22.1.1.dist-info"),
    )?;

    // Run `pip install`.
    uv_snapshot!(context1.pip_install()
        .arg("pip")
        .arg("--reinstall"),
        @r###"
    success: true
    exit_code: 0
    ----- stdout -----

    ----- stderr -----
    Resolved 1 package in [TIME]
    Prepared 1 package in [TIME]
    Uninstalled 2 packages in [TIME]
    Installed 1 package in [TIME]
     - pip==21.3.1
     - pip==22.1.1
     + pip==24.0
    "###
    );

    Ok(())
}

/// Install a package that contains a symlink within the archive.
#[test]
fn install_symlink() {
    let context = TestContext::new("3.12");

    uv_snapshot!(context.pip_install()
        .arg("pgpdump==1.5")
        .arg("--strict"), @r###"
    success: true
    exit_code: 0
    ----- stdout -----

    ----- stderr -----
    Resolved 1 package in [TIME]
    Prepared 1 package in [TIME]
    Installed 1 package in [TIME]
     + pgpdump==1.5
    "###
    );

    context.assert_command("import pgpdump").success();

    uv_snapshot!(context
        .pip_uninstall()
        .arg("pgpdump"), @r###"
    success: true
    exit_code: 0
    ----- stdout -----

    ----- stderr -----
    Uninstalled 1 package in [TIME]
     - pgpdump==1.5
    "###
    );
}

#[test]
fn invalidate_editable_on_change() -> Result<()> {
    let context = TestContext::new("3.12");

    // Create an editable package.
    let editable_dir = context.temp_dir.child("editable");
    editable_dir.create_dir_all()?;
    let pyproject_toml = editable_dir.child("pyproject.toml");
    pyproject_toml.write_str(
        r#"[project]
name = "example"
version = "0.0.0"
dependencies = [
  "anyio==4.0.0"
]
requires-python = ">=3.8"
"#,
    )?;

    uv_snapshot!(context.filters(), context.pip_install()
        .arg("--editable")
        .arg(editable_dir.path()), @r###"
    success: true
    exit_code: 0
    ----- stdout -----

    ----- stderr -----
    Resolved 4 packages in [TIME]
    Prepared 4 packages in [TIME]
    Installed 4 packages in [TIME]
     + anyio==4.0.0
     + example==0.0.0 (from file://[TEMP_DIR]/editable)
     + idna==3.6
     + sniffio==1.3.1
    "###
    );

    // Installing again should be a no-op.
    uv_snapshot!(context.filters(), context.pip_install()
        .arg("--editable")
        .arg(editable_dir.path()), @r###"
    success: true
    exit_code: 0
    ----- stdout -----

    ----- stderr -----
    Audited 1 package in [TIME]
    "###
    );

    // Modify the editable package.
    pyproject_toml.write_str(
        r#"[project]
name = "example"
version = "0.0.0"
dependencies = [
  "anyio==3.7.1"
]
requires-python = ">=3.8"
"#,
    )?;

    // Installing again should update the package.
    uv_snapshot!(context.filters(), context.pip_install()
        .arg("--editable")
        .arg(editable_dir.path()), @r###"
    success: true
    exit_code: 0
    ----- stdout -----

    ----- stderr -----
    Resolved 4 packages in [TIME]
    Prepared 2 packages in [TIME]
    Uninstalled 2 packages in [TIME]
    Installed 2 packages in [TIME]
     - anyio==4.0.0
     + anyio==3.7.1
     ~ example==0.0.0 (from file://[TEMP_DIR]/editable)
    "###
    );

    Ok(())
}

#[test]
fn editable_dynamic() -> Result<()> {
    let context = TestContext::new("3.12");

    // Create an editable package with dynamic metadata.
    let editable_dir = context.temp_dir.child("editable");
    editable_dir.create_dir_all()?;
    let pyproject_toml = editable_dir.child("pyproject.toml");
    pyproject_toml.write_str(
        r#"
[project]
name = "example"
version = "0.1.0"
dynamic = ["dependencies"]
requires-python = ">=3.11,<3.13"

[tool.setuptools.dynamic]
dependencies = {file = ["requirements.txt"]}
"#,
    )?;

    let requirements_txt = editable_dir.child("requirements.txt");
    requirements_txt.write_str("anyio==4.0.0")?;

    uv_snapshot!(context.filters(), context.pip_install()
        .arg("--editable")
        .arg(editable_dir.path()), @r###"
    success: true
    exit_code: 0
    ----- stdout -----

    ----- stderr -----
    Resolved 4 packages in [TIME]
    Prepared 4 packages in [TIME]
    Installed 4 packages in [TIME]
     + anyio==4.0.0
     + example==0.1.0 (from file://[TEMP_DIR]/editable)
     + idna==3.6
     + sniffio==1.3.1
    "###
    );

    // Installing again should not re-install, as we don't special-case dynamic metadata.
    uv_snapshot!(context.filters(), context.pip_install()
        .arg("--editable")
        .arg(editable_dir.path()), @r###"
    success: true
    exit_code: 0
    ----- stdout -----

    ----- stderr -----
    Audited 1 package in [TIME]
    "###
    );

    Ok(())
}

#[test]
fn invalidate_path_on_change() -> Result<()> {
    let context = TestContext::new("3.12");

    // Create a local package.
    let editable_dir = context.temp_dir.child("editable");
    editable_dir.create_dir_all()?;
    let pyproject_toml = editable_dir.child("pyproject.toml");
    pyproject_toml.write_str(
        r#"[project]
name = "example"
version = "0.0.0"
dependencies = [
  "anyio==4.0.0"
]
requires-python = ">=3.8"
"#,
    )?;

    uv_snapshot!(context.filters(), context.pip_install()
        .arg("example @ .")
        .current_dir(editable_dir.path()), @r###"
    success: true
    exit_code: 0
    ----- stdout -----

    ----- stderr -----
    Using Python 3.12.[X] environment at: [VENV]/
    Resolved 4 packages in [TIME]
    Prepared 4 packages in [TIME]
    Installed 4 packages in [TIME]
     + anyio==4.0.0
     + example==0.0.0 (from file://[TEMP_DIR]/editable)
     + idna==3.6
     + sniffio==1.3.1
    "###
    );

    // Installing again should be a no-op.
    uv_snapshot!(context.filters(), context.pip_install()
        .arg("example @ .")
        .current_dir(editable_dir.path()), @r###"
    success: true
    exit_code: 0
    ----- stdout -----

    ----- stderr -----
    Using Python 3.12.[X] environment at: [VENV]/
    Audited 1 package in [TIME]
    "###
    );

    // Modify the package.
    pyproject_toml.write_str(
        r#"[project]
name = "example"
version = "0.0.0"
dependencies = [
  "anyio==3.7.1"
]
requires-python = ">=3.8"
"#,
    )?;

    // Installing again should update the package.
    uv_snapshot!(context.filters(), context.pip_install()
        .arg("example @ .")
        .current_dir(editable_dir.path()), @r###"
    success: true
    exit_code: 0
    ----- stdout -----

    ----- stderr -----
    Using Python 3.12.[X] environment at: [VENV]/
    Resolved 4 packages in [TIME]
    Prepared 2 packages in [TIME]
    Uninstalled 2 packages in [TIME]
    Installed 2 packages in [TIME]
     - anyio==4.0.0
     + anyio==3.7.1
     ~ example==0.0.0 (from file://[TEMP_DIR]/editable)
    "###
    );

    Ok(())
}

#[test]
fn invalidate_path_on_cache_key() -> Result<()> {
    let context = TestContext::new("3.12");

    // Create a local package.
    let editable_dir = context.temp_dir.child("editable");
    editable_dir.create_dir_all()?;
    let pyproject_toml = editable_dir.child("pyproject.toml");
    pyproject_toml.write_str(
        r#"[project]
        name = "example"
        version = "0.0.0"
        dependencies = ["anyio==4.0.0"]
        requires-python = ">=3.8"

        [tool.uv]
        cache-keys = ["constraints.txt", { file = "requirements.txt" }]
"#,
    )?;

    let requirements_txt = editable_dir.child("requirements.txt");
    requirements_txt.write_str("idna")?;

    let constraints_txt = editable_dir.child("constraints.txt");
    constraints_txt.write_str("idna<3.4")?;

    uv_snapshot!(context.filters(), context.pip_install()
        .arg("example @ .")
        .current_dir(editable_dir.path()), @r###"
    success: true
    exit_code: 0
    ----- stdout -----

    ----- stderr -----
    Using Python 3.12.[X] environment at: [VENV]/
    Resolved 4 packages in [TIME]
    Prepared 4 packages in [TIME]
    Installed 4 packages in [TIME]
     + anyio==4.0.0
     + example==0.0.0 (from file://[TEMP_DIR]/editable)
     + idna==3.6
     + sniffio==1.3.1
    "###
    );

    // Installing again should be a no-op.
    uv_snapshot!(context.filters(), context.pip_install()
        .arg("example @ .")
        .current_dir(editable_dir.path()), @r###"
    success: true
    exit_code: 0
    ----- stdout -----

    ----- stderr -----
    Using Python 3.12.[X] environment at: [VENV]/
    Audited 1 package in [TIME]
    "###
    );

    // Modify the constraints file.
    constraints_txt.write_str("idna<3.5")?;

    // Installing again should update the package.
    uv_snapshot!(context.filters(), context.pip_install()
        .arg("example @ .")
        .current_dir(editable_dir.path()), @r###"
    success: true
    exit_code: 0
    ----- stdout -----

    ----- stderr -----
    Using Python 3.12.[X] environment at: [VENV]/
    Resolved 4 packages in [TIME]
    Prepared 1 package in [TIME]
    Uninstalled 1 package in [TIME]
    Installed 1 package in [TIME]
     ~ example==0.0.0 (from file://[TEMP_DIR]/editable)
    "###
    );

    // Modify the requirements file.
    requirements_txt.write_str("flask")?;

    // Installing again should update the package.
    uv_snapshot!(context.filters(), context.pip_install()
        .arg("example @ .")
        .current_dir(editable_dir.path()), @r###"
    success: true
    exit_code: 0
    ----- stdout -----

    ----- stderr -----
    Using Python 3.12.[X] environment at: [VENV]/
    Resolved 4 packages in [TIME]
    Prepared 1 package in [TIME]
    Uninstalled 1 package in [TIME]
    Installed 1 package in [TIME]
     ~ example==0.0.0 (from file://[TEMP_DIR]/editable)
    "###
    );

    // Modify the `pyproject.toml` file (but not in a meaningful way).
    pyproject_toml.write_str(
        r#"[project]
        name = "example"
        version = "0.0.0"
        dependencies = ["anyio==4.0.0"]
        requires-python = ">=3.8"

        [tool.uv]
        cache-keys = [{ file = "requirements.txt" }, "constraints.txt"]
"#,
    )?;

    // Installing again should be a no-op, since `pyproject.toml` was not included as a cache key.
    uv_snapshot!(context.filters(), context.pip_install()
        .arg("example @ .")
        .current_dir(editable_dir.path()), @r###"
    success: true
    exit_code: 0
    ----- stdout -----

    ----- stderr -----
    Using Python 3.12.[X] environment at: [VENV]/
    Audited 1 package in [TIME]
    "###
    );

    // Modify the `pyproject.toml` to use a glob.
    pyproject_toml.write_str(
        r#"[project]
        name = "example"
        version = "0.0.0"
        dependencies = ["anyio==4.0.0"]
        requires-python = ">=3.8"

        [tool.uv]
        cache-keys = [{ file = "**/*.txt" }]
"#,
    )?;

    // Write a new file.
    editable_dir
        .child("resources")
        .child("data.txt")
        .write_str("data")?;

    // Installing again should update the package.
    uv_snapshot!(context.filters(), context.pip_install()
        .arg("example @ .")
        .current_dir(editable_dir.path()), @r###"
    success: true
    exit_code: 0
    ----- stdout -----

    ----- stderr -----
    Using Python 3.12.[X] environment at: [VENV]/
    Resolved 4 packages in [TIME]
    Prepared 1 package in [TIME]
    Uninstalled 1 package in [TIME]
    Installed 1 package in [TIME]
     ~ example==0.0.0 (from file://[TEMP_DIR]/editable)
    "###
    );

    // Write a new file in the current directory.
    editable_dir.child("data.txt").write_str("data")?;

    // Installing again should update the package.
    uv_snapshot!(context.filters(), context.pip_install()
        .arg("example @ .")
        .current_dir(editable_dir.path()), @r###"
    success: true
    exit_code: 0
    ----- stdout -----

    ----- stderr -----
    Using Python 3.12.[X] environment at: [VENV]/
    Resolved 4 packages in [TIME]
    Prepared 1 package in [TIME]
    Uninstalled 1 package in [TIME]
    Installed 1 package in [TIME]
     ~ example==0.0.0 (from file://[TEMP_DIR]/editable)
    "###
    );

    Ok(())
}

#[test]
fn invalidate_path_on_commit() -> Result<()> {
    let context = TestContext::new("3.12");

    // Create a local package.
    let editable_dir = context.temp_dir.child("editable");
    editable_dir.create_dir_all()?;

    let pyproject_toml = editable_dir.child("pyproject.toml");
    pyproject_toml.write_str(
        r#"
        [project]
        name = "example"
        version = "0.0.0"
        dependencies = ["anyio==4.0.0"]
        requires-python = ">=3.8"

        [tool.uv]
        cache-keys = [{ git = true }]
        "#,
    )?;

    // Create a Git repository.
    context
        .temp_dir
        .child(".git")
        .child("HEAD")
        .write_str("ref: refs/heads/main")?;
    context
        .temp_dir
        .child(".git")
        .child("refs")
        .child("heads")
        .child("main")
        .write_str("1b6638fdb424e993d8354e75c55a3e524050c857")?;

    uv_snapshot!(context.filters(), context.pip_install()
        .arg("example @ .")
        .current_dir(editable_dir.path()), @r###"
    success: true
    exit_code: 0
    ----- stdout -----

    ----- stderr -----
    Using Python 3.12.[X] environment at: [VENV]/
    Resolved 4 packages in [TIME]
    Prepared 4 packages in [TIME]
    Installed 4 packages in [TIME]
     + anyio==4.0.0
     + example==0.0.0 (from file://[TEMP_DIR]/editable)
     + idna==3.6
     + sniffio==1.3.1
    "###
    );

    // Installing again should be a no-op.
    uv_snapshot!(context.filters(), context.pip_install()
        .arg("example @ .")
        .current_dir(editable_dir.path()), @r###"
    success: true
    exit_code: 0
    ----- stdout -----

    ----- stderr -----
    Using Python 3.12.[X] environment at: [VENV]/
    Audited 1 package in [TIME]
    "###
    );

    // Change the current commit.
    context
        .temp_dir
        .child(".git")
        .child("refs")
        .child("heads")
        .child("main")
        .write_str("a1a42cbd10d83bafd8600ba81f72bbef6c579385")?;

    // Installing again should update the package.
    uv_snapshot!(context.filters(), context.pip_install()
        .arg("example @ .")
        .current_dir(editable_dir.path()), @r###"
    success: true
    exit_code: 0
    ----- stdout -----

    ----- stderr -----
    Using Python 3.12.[X] environment at: [VENV]/
    Resolved 4 packages in [TIME]
    Prepared 1 package in [TIME]
    Uninstalled 1 package in [TIME]
    Installed 1 package in [TIME]
     ~ example==0.0.0 (from file://[TEMP_DIR]/editable)
    "###
    );

    Ok(())
}

#[test]
fn invalidate_path_on_env_var() -> Result<()> {
    let context = TestContext::new("3.12");

    // Create a local package.
    context.temp_dir.child("pyproject.toml").write_str(
        r#"[project]
        name = "example"
        version = "0.0.0"
        dependencies = ["anyio==4.0.0"]
        requires-python = ">=3.8"

        [tool.uv]
        cache-keys = [{ env = "FOO" }]
"#,
    )?;

    // Install the package.
    uv_snapshot!(context.filters(), context.pip_install()
        .arg(".")
        .env_remove("FOO"), @r###"
    success: true
    exit_code: 0
    ----- stdout -----

    ----- stderr -----
    Resolved 4 packages in [TIME]
    Prepared 4 packages in [TIME]
    Installed 4 packages in [TIME]
     + anyio==4.0.0
     + example==0.0.0 (from file://[TEMP_DIR]/)
     + idna==3.6
     + sniffio==1.3.1
    "###
    );

    // Installing again should be a no-op.
    uv_snapshot!(context.filters(), context.pip_install()
        .arg(".")
        .env_remove("FOO"), @r###"
    success: true
    exit_code: 0
    ----- stdout -----

    ----- stderr -----
    Audited 1 package in [TIME]
    "###
    );

    // Installing again should update the package.
    uv_snapshot!(context.filters(), context.pip_install()
        .arg(".")
        .env("FOO", "BAR"), @r###"
    success: true
    exit_code: 0
    ----- stdout -----

    ----- stderr -----
    Resolved 4 packages in [TIME]
    Prepared 1 package in [TIME]
    Uninstalled 1 package in [TIME]
    Installed 1 package in [TIME]
     ~ example==0.0.0 (from file://[TEMP_DIR]/)
    "###
    );

    Ok(())
}

/// Install from a direct path (wheel) with changed versions in the file name.
#[test]
fn path_name_version_change() {
    let context = TestContext::new("3.12");

    uv_snapshot!(context.filters(), context.pip_install()
        .arg(context.workspace_root.join("scripts/links/ok-1.0.0-py3-none-any.whl")), @r###"
    success: true
    exit_code: 0
    ----- stdout -----

    ----- stderr -----
    Resolved 1 package in [TIME]
    Prepared 1 package in [TIME]
    Installed 1 package in [TIME]
     + ok==1.0.0 (from file://[WORKSPACE]/scripts/links/ok-1.0.0-py3-none-any.whl)
    "###
    );

    // Installing the same path again should be a no-op
    uv_snapshot!(context.filters(), context.pip_install()
        .arg(context.workspace_root.join("scripts/links/ok-1.0.0-py3-none-any.whl")), @r###"
    success: true
    exit_code: 0
    ----- stdout -----

    ----- stderr -----
    Audited 1 package in [TIME]
    "###
    );

    // Installing a new path should succeed
    uv_snapshot!(context.filters(), context.pip_install()
        .arg(context.workspace_root.join("scripts/links/ok-2.0.0-py3-none-any.whl")), @r###"
    success: true
    exit_code: 0
    ----- stdout -----

    ----- stderr -----
    Resolved 1 package in [TIME]
    Prepared 1 package in [TIME]
    Uninstalled 1 package in [TIME]
    Installed 1 package in [TIME]
     - ok==1.0.0 (from file://[WORKSPACE]/scripts/links/ok-1.0.0-py3-none-any.whl)
     + ok==2.0.0 (from file://[WORKSPACE]/scripts/links/ok-2.0.0-py3-none-any.whl)
    "###
    );

    // Installing a new path should succeed regardless of which version is "newer"
    uv_snapshot!(context.filters(), context.pip_install()
        .arg(context.workspace_root.join("scripts/links/ok-1.0.0-py3-none-any.whl")), @r###"
    success: true
    exit_code: 0
    ----- stdout -----

    ----- stderr -----
    Resolved 1 package in [TIME]
    Uninstalled 1 package in [TIME]
    Installed 1 package in [TIME]
     - ok==2.0.0 (from file://[WORKSPACE]/scripts/links/ok-2.0.0-py3-none-any.whl)
     + ok==1.0.0 (from file://[WORKSPACE]/scripts/links/ok-1.0.0-py3-none-any.whl)
    "###
    );
}

/// Install from a direct path (wheel) with the same name at a different path.
#[test]
fn path_changes_with_same_name() -> Result<()> {
    let context = TestContext::new("3.12");

    let wheel = context
        .workspace_root
        .join("scripts/links/ok-1.0.0-py3-none-any.whl");

    let one = context.temp_dir.child("one");
    one.create_dir_all()?;
    let one_wheel = one.child(wheel.file_name().unwrap());

    let two = context.temp_dir.child("two");
    two.create_dir_all()?;
    let two_wheel = two.child(wheel.file_name().unwrap());

    fs_err::copy(&wheel, &one_wheel)?;
    fs_err::copy(&wheel, &two_wheel)?;

    uv_snapshot!(context.filters(), context.pip_install()
        .arg(one_wheel.as_os_str()), @r###"
    success: true
    exit_code: 0
    ----- stdout -----

    ----- stderr -----
    Resolved 1 package in [TIME]
    Prepared 1 package in [TIME]
    Installed 1 package in [TIME]
     + ok==1.0.0 (from file://[TEMP_DIR]/one/ok-1.0.0-py3-none-any.whl)
    "###
    );

    uv_snapshot!(context.filters(), context.pip_install()
        .arg(two_wheel.as_os_str()), @r###"
    success: true
    exit_code: 0
    ----- stdout -----

    ----- stderr -----
    Resolved 1 package in [TIME]
    Prepared 1 package in [TIME]
    Uninstalled 1 package in [TIME]
    Installed 1 package in [TIME]
     - ok==1.0.0 (from file://[TEMP_DIR]/one/ok-1.0.0-py3-none-any.whl)
     + ok==1.0.0 (from file://[TEMP_DIR]/two/ok-1.0.0-py3-none-any.whl)
    "###
    );

    Ok(())
}

/// Ignore a URL dependency with a non-matching marker.
#[test]
fn editable_url_with_marker() -> Result<()> {
    let context = TestContext::new("3.12");

    let editable_dir = context.temp_dir.child("editable");
    editable_dir.create_dir_all()?;
    let pyproject_toml = editable_dir.child("pyproject.toml");
    pyproject_toml.write_str(
        r#"
[project]
name = "example"
version = "0.1.0"
dependencies = [
  "anyio==4.0.0; python_version >= '3.11'",
  "anyio @ https://files.pythonhosted.org/packages/2d/b8/7333d87d5f03247215d86a86362fd3e324111788c6cdd8d2e6196a6ba833/anyio-4.2.0.tar.gz ; python_version < '3.11'"
]
requires-python = ">=3.11,<3.13"
"#,
    )?;

    uv_snapshot!(context.filters(), context.pip_install()
        .arg("--editable")
        .arg(editable_dir.path()), @r###"
    success: true
    exit_code: 0
    ----- stdout -----

    ----- stderr -----
    Resolved 4 packages in [TIME]
    Prepared 4 packages in [TIME]
    Installed 4 packages in [TIME]
     + anyio==4.0.0
     + example==0.1.0 (from file://[TEMP_DIR]/editable)
     + idna==3.6
     + sniffio==1.3.1
    "###
    );

    Ok(())
}

/// Raise an error when an editable's `Requires-Python` constraint is not met.
#[test]
fn requires_python_editable() -> Result<()> {
    let context = TestContext::new("3.12");

    // Create an editable package with a `Requires-Python` constraint that is not met.
    let editable_dir = context.temp_dir.child("editable");
    editable_dir.create_dir_all()?;
    let pyproject_toml = editable_dir.child("pyproject.toml");
    pyproject_toml.write_str(
        r#"[project]
name = "example"
version = "0.0.0"
dependencies = [
  "anyio==4.0.0"
]
requires-python = ">=3.13"
"#,
    )?;

    uv_snapshot!(context.filters(), context.pip_install()
        .arg("--editable")
        .arg(editable_dir.path()), @r"
    success: false
    exit_code: 1
    ----- stdout -----

    ----- stderr -----
      × No solution found when resolving dependencies:
      ╰─▶ Because the current Python version (3.12.[X]) does not satisfy Python>=3.13 and example==0.0.0 depends on Python>=3.13, we can conclude that example==0.0.0 cannot be used.
          And because only example==0.0.0 is available and you require example, we can conclude that your requirements are unsatisfiable.
    See [UV_LOG_DIR]/pip_install.log for detailed logs
    "
    );

    Ok(())
}

/// Install with `--no-build-isolation`, to disable isolation during PEP 517 builds.
#[test]
fn no_build_isolation() -> Result<()> {
    let context = TestContext::new("3.12");
    let requirements_in = context.temp_dir.child("requirements.in");
    requirements_in.write_str("anyio @ https://files.pythonhosted.org/packages/db/4d/3970183622f0330d3c23d9b8a5f52e365e50381fd484d08e3285104333d3/anyio-4.3.0.tar.gz")?;

    // We expect the build to fail, because `setuptools` is not installed.
    let filters = std::iter::once((r"exit code: 1", "exit status: 1"))
        .chain(context.filters())
        .collect::<Vec<_>>();
    uv_snapshot!(filters, context.pip_install()
        .arg("-r")
        .arg("requirements.in")
        .arg("--no-build-isolation"), @r#"
    success: false
    exit_code: 1
    ----- stdout -----

    ----- stderr -----
      × Failed to build `anyio @ https://files.pythonhosted.org/packages/db/4d/3970183622f0330d3c23d9b8a5f52e365e50381fd484d08e3285104333d3/anyio-4.3.0.tar.gz`
      ├─▶ The build backend returned an error
      ╰─▶ Call to `setuptools.build_meta.prepare_metadata_for_build_wheel` failed (exit status: 1)

          [stderr]
          Traceback (most recent call last):
            File "<string>", line 8, in <module>
          ModuleNotFoundError: No module named 'setuptools'

          hint: This usually indicates a problem with the package or the build environment.
    See [UV_LOG_DIR]/pip_install.log for detailed logs
    "#
    );

    // Install `setuptools` and `wheel`.
    uv_snapshot!(context.pip_install()
        .arg("setuptools")
        .arg("wheel"), @r###"
    success: true
    exit_code: 0
    ----- stdout -----

    ----- stderr -----
    Resolved 2 packages in [TIME]
    Prepared 2 packages in [TIME]
    Installed 2 packages in [TIME]
     + setuptools==69.2.0
     + wheel==0.43.0
    "###);

    // We expect the build to succeed, since `setuptools` is now installed.
    uv_snapshot!(context.pip_install()
        .arg("-r")
        .arg("requirements.in")
        .arg("--no-build-isolation"), @r###"
    success: true
    exit_code: 0
    ----- stdout -----

    ----- stderr -----
    Resolved 3 packages in [TIME]
    Prepared 3 packages in [TIME]
    Installed 3 packages in [TIME]
     + anyio==0.0.0 (from https://files.pythonhosted.org/packages/db/4d/3970183622f0330d3c23d9b8a5f52e365e50381fd484d08e3285104333d3/anyio-4.3.0.tar.gz)
     + idna==3.6
     + sniffio==1.3.1
    "###
    );

    Ok(())
}

/// Ensure that `UV_NO_BUILD_ISOLATION` env var does the same as the `--no-build-isolation` flag
#[test]
fn respect_no_build_isolation_env_var() -> Result<()> {
    let context = TestContext::new("3.12");
    let requirements_in = context.temp_dir.child("requirements.in");
    requirements_in.write_str("anyio @ https://files.pythonhosted.org/packages/db/4d/3970183622f0330d3c23d9b8a5f52e365e50381fd484d08e3285104333d3/anyio-4.3.0.tar.gz")?;

    // We expect the build to fail, because `setuptools` is not installed.
    let filters = std::iter::once((r"exit code: 1", "exit status: 1"))
        .chain(context.filters())
        .collect::<Vec<_>>();
    uv_snapshot!(filters, context.pip_install()
        .arg("-r")
        .arg("requirements.in")
        .env(EnvVars::UV_NO_BUILD_ISOLATION, "yes"), @r#"
    success: false
    exit_code: 1
    ----- stdout -----

    ----- stderr -----
      × Failed to build `anyio @ https://files.pythonhosted.org/packages/db/4d/3970183622f0330d3c23d9b8a5f52e365e50381fd484d08e3285104333d3/anyio-4.3.0.tar.gz`
      ├─▶ The build backend returned an error
      ╰─▶ Call to `setuptools.build_meta.prepare_metadata_for_build_wheel` failed (exit status: 1)

          [stderr]
          Traceback (most recent call last):
            File "<string>", line 8, in <module>
          ModuleNotFoundError: No module named 'setuptools'

          hint: This usually indicates a problem with the package or the build environment.
    See [UV_LOG_DIR]/pip_install.log for detailed logs
    "#
    );

    // Install `setuptools` and `wheel`.
    uv_snapshot!(context.pip_install()
        .arg("setuptools")
        .arg("wheel"), @r###"
    success: true
    exit_code: 0
    ----- stdout -----

    ----- stderr -----
    Resolved 2 packages in [TIME]
    Prepared 2 packages in [TIME]
    Installed 2 packages in [TIME]
     + setuptools==69.2.0
     + wheel==0.43.0
    "###);

    // We expect the build to succeed, since `setuptools` is now installed.
    uv_snapshot!(context.pip_install()
        .arg("-r")
        .arg("requirements.in")
        .env(EnvVars::UV_NO_BUILD_ISOLATION, "yes"), @r###"
    success: true
    exit_code: 0
    ----- stdout -----

    ----- stderr -----
    Resolved 3 packages in [TIME]
    Prepared 3 packages in [TIME]
    Installed 3 packages in [TIME]
     + anyio==0.0.0 (from https://files.pythonhosted.org/packages/db/4d/3970183622f0330d3c23d9b8a5f52e365e50381fd484d08e3285104333d3/anyio-4.3.0.tar.gz)
     + idna==3.6
     + sniffio==1.3.1
    "###
    );

    Ok(())
}

/// This tests that uv can read UTF-16LE encoded requirements.txt files.
///
/// Ref: <https://github.com/astral-sh/uv/issues/2276>
#[test]
fn install_utf16le_requirements() -> Result<()> {
    let context = TestContext::new("3.12").with_exclude_newer("2025-01-01T00:00:00Z");
    let requirements_txt = context.temp_dir.child("requirements.txt");
    requirements_txt.write_binary(&utf8_to_utf16_with_bom_le("tomli<=2.0.1"))?;

    uv_snapshot!(context.pip_install()
        .arg("-r")
        .arg("requirements.txt"), @r###"
    success: true
    exit_code: 0
    ----- stdout -----

    ----- stderr -----
    Resolved 1 package in [TIME]
    Prepared 1 package in [TIME]
    Installed 1 package in [TIME]
     + tomli==2.0.1
    "###
    );
    Ok(())
}

/// This tests that uv can read UTF-16BE encoded requirements.txt files.
///
/// Ref: <https://github.com/astral-sh/uv/issues/2276>
#[test]
fn install_utf16be_requirements() -> Result<()> {
    let context = TestContext::new("3.12").with_exclude_newer("2025-01-01T00:00:00Z");
    let requirements_txt = context.temp_dir.child("requirements.txt");
    requirements_txt.write_binary(&utf8_to_utf16_with_bom_be("tomli<=2.0.1"))?;

    uv_snapshot!(context.pip_install()
        .arg("-r")
        .arg("requirements.txt"), @r###"
    success: true
    exit_code: 0
    ----- stdout -----

    ----- stderr -----
    Resolved 1 package in [TIME]
    Prepared 1 package in [TIME]
    Installed 1 package in [TIME]
     + tomli==2.0.1
    "###
    );
    Ok(())
}

fn utf8_to_utf16_with_bom_le(s: &str) -> Vec<u8> {
    use byteorder::ByteOrder;

    let mut u16s = vec![0xFEFF];
    u16s.extend(s.encode_utf16());
    let mut u8s = vec![0; u16s.len() * 2];
    byteorder::LittleEndian::write_u16_into(&u16s, &mut u8s);
    u8s
}

fn utf8_to_utf16_with_bom_be(s: &str) -> Vec<u8> {
    use byteorder::ByteOrder;

    let mut u16s = vec![0xFEFF];
    u16s.extend(s.encode_utf16());
    let mut u8s = vec![0; u16s.len() * 2];
    byteorder::BigEndian::write_u16_into(&u16s, &mut u8s);
    u8s
}

#[test]
fn dry_run_install() -> std::result::Result<(), Box<dyn std::error::Error>> {
    let context = TestContext::new("3.12");
    let requirements_txt = context.temp_dir.child("requirements.txt");
    requirements_txt.write_str("httpx==0.25.1")?;

    uv_snapshot!(context.pip_install()
        .arg("-r")
        .arg("requirements.txt")
        .arg("--dry-run")
        .arg("--strict"), @r###"
    success: true
    exit_code: 0
    ----- stdout -----

    ----- stderr -----
    Resolved 7 packages in [TIME]
    Would download 7 packages
    Would install 7 packages
     + anyio==4.3.0
     + certifi==2024.2.2
     + h11==0.14.0
     + httpcore==1.0.4
     + httpx==0.25.1
     + idna==3.6
     + sniffio==1.3.1
    "###
    );

    Ok(())
}

#[test]
fn dry_run_install_url_dependency() -> std::result::Result<(), Box<dyn std::error::Error>> {
    let context = TestContext::new("3.12");
    let requirements_txt = context.temp_dir.child("requirements.txt");
    requirements_txt.write_str("anyio @ https://files.pythonhosted.org/packages/2d/b8/7333d87d5f03247215d86a86362fd3e324111788c6cdd8d2e6196a6ba833/anyio-4.2.0.tar.gz")?;

    uv_snapshot!(context.pip_install()
        .arg("-r")
        .arg("requirements.txt")
        .arg("--dry-run")
        .arg("--strict"), @r###"
    success: true
    exit_code: 0
    ----- stdout -----

    ----- stderr -----
    Resolved 3 packages in [TIME]
    Would download 3 packages
    Would install 3 packages
     + anyio @ https://files.pythonhosted.org/packages/2d/b8/7333d87d5f03247215d86a86362fd3e324111788c6cdd8d2e6196a6ba833/anyio-4.2.0.tar.gz
     + idna==3.6
     + sniffio==1.3.1
    "###
    );

    Ok(())
}

#[test]
fn dry_run_uninstall_url_dependency() -> std::result::Result<(), Box<dyn std::error::Error>> {
    let context = TestContext::new("3.12");
    let requirements_txt = context.temp_dir.child("requirements.txt");
    requirements_txt.write_str("anyio @ https://files.pythonhosted.org/packages/2d/b8/7333d87d5f03247215d86a86362fd3e324111788c6cdd8d2e6196a6ba833/anyio-4.2.0.tar.gz")?;

    // Install the URL dependency
    uv_snapshot!(context.pip_install()
        .arg("-r")
        .arg("requirements.txt")
        .arg("--strict"), @r###"
    success: true
    exit_code: 0
    ----- stdout -----

    ----- stderr -----
    Resolved 3 packages in [TIME]
    Prepared 3 packages in [TIME]
    Installed 3 packages in [TIME]
     + anyio==4.2.0 (from https://files.pythonhosted.org/packages/2d/b8/7333d87d5f03247215d86a86362fd3e324111788c6cdd8d2e6196a6ba833/anyio-4.2.0.tar.gz)
     + idna==3.6
     + sniffio==1.3.1
    "###
    );

    // Then switch to a registry dependency
    requirements_txt.write_str("anyio")?;
    uv_snapshot!(context.pip_install()
        .arg("-r")
        .arg("requirements.txt")
        .arg("--upgrade-package")
        .arg("anyio")
        .arg("--dry-run")
        .arg("--strict"), @r###"
    success: true
    exit_code: 0
    ----- stdout -----

    ----- stderr -----
    Resolved 3 packages in [TIME]
    Would download 1 package
    Would uninstall 1 package
    Would install 1 package
     - anyio==4.2.0 (from https://files.pythonhosted.org/packages/2d/b8/7333d87d5f03247215d86a86362fd3e324111788c6cdd8d2e6196a6ba833/anyio-4.2.0.tar.gz)
     + anyio==4.3.0
    "###
    );

    Ok(())
}

#[test]
fn dry_run_install_already_installed() -> std::result::Result<(), Box<dyn std::error::Error>> {
    let context = TestContext::new("3.12");
    let requirements_txt = context.temp_dir.child("requirements.txt");
    requirements_txt.write_str("httpx==0.25.1")?;

    // Install the package
    uv_snapshot!(context.pip_install()
        .arg("-r")
        .arg("requirements.txt")
        .arg("--strict"), @r###"
    success: true
    exit_code: 0
    ----- stdout -----

    ----- stderr -----
    Resolved 7 packages in [TIME]
    Prepared 7 packages in [TIME]
    Installed 7 packages in [TIME]
     + anyio==4.3.0
     + certifi==2024.2.2
     + h11==0.14.0
     + httpcore==1.0.4
     + httpx==0.25.1
     + idna==3.6
     + sniffio==1.3.1
    "###
    );

    // Install again with dry run enabled
    uv_snapshot!(context.pip_install()
        .arg("-r")
        .arg("requirements.txt")
        .arg("--dry-run")
        .arg("--strict"), @r###"
    success: true
    exit_code: 0
    ----- stdout -----

    ----- stderr -----
    Audited 1 package in [TIME]
    Would make no changes
    "###
    );

    Ok(())
}

#[test]
fn dry_run_install_transitive_dependency_already_installed(
) -> std::result::Result<(), Box<dyn std::error::Error>> {
    let context = TestContext::new("3.12");

    let requirements_txt = context.temp_dir.child("requirements.txt");
    requirements_txt.write_str("httpcore==1.0.2")?;

    // Install a dependency of httpx
    uv_snapshot!(context.pip_install()
        .arg("-r")
        .arg("requirements.txt")
        .arg("--strict"), @r###"
    success: true
    exit_code: 0
    ----- stdout -----

    ----- stderr -----
    Resolved 3 packages in [TIME]
    Prepared 3 packages in [TIME]
    Installed 3 packages in [TIME]
     + certifi==2024.2.2
     + h11==0.14.0
     + httpcore==1.0.2
    "###
    );

    // Install it httpx with dry run enabled
    requirements_txt.write_str("httpx==0.25.1")?;
    uv_snapshot!(context.pip_install()
        .arg("-r")
        .arg("requirements.txt")
        .arg("--dry-run")
        .arg("--strict"), @r###"
    success: true
    exit_code: 0
    ----- stdout -----

    ----- stderr -----
    Resolved 7 packages in [TIME]
    Would download 4 packages
    Would install 4 packages
     + anyio==4.3.0
     + httpx==0.25.1
     + idna==3.6
     + sniffio==1.3.1
    "###
    );

    Ok(())
}

#[test]
fn dry_run_install_then_upgrade() -> std::result::Result<(), Box<dyn std::error::Error>> {
    let context = TestContext::new("3.12");
    let requirements_txt = context.temp_dir.child("requirements.txt");
    requirements_txt.write_str("httpx==0.25.0")?;

    // Install the package
    uv_snapshot!(context.pip_install()
        .arg("-r")
        .arg("requirements.txt")
        .arg("--strict"), @r###"
    success: true
    exit_code: 0
    ----- stdout -----

    ----- stderr -----
    Resolved 7 packages in [TIME]
    Prepared 7 packages in [TIME]
    Installed 7 packages in [TIME]
     + anyio==4.3.0
     + certifi==2024.2.2
     + h11==0.14.0
     + httpcore==0.18.0
     + httpx==0.25.0
     + idna==3.6
     + sniffio==1.3.1
    "###
    );

    // Bump the version and install with dry run enabled
    requirements_txt.write_str("httpx==0.25.1")?;
    uv_snapshot!(context.pip_install()
        .arg("-r")
        .arg("requirements.txt")
        .arg("--dry-run"), @r###"
    success: true
    exit_code: 0
    ----- stdout -----

    ----- stderr -----
    Resolved 7 packages in [TIME]
    Would download 1 package
    Would uninstall 1 package
    Would install 1 package
     - httpx==0.25.0
     + httpx==0.25.1
    "###
    );

    Ok(())
}

/// Raise an error when a direct URL's `Requires-Python` constraint is not met.
#[test]
fn requires_python_direct_url() -> Result<()> {
    let context = TestContext::new("3.12");

    // Create an editable package with a `Requires-Python` constraint that is not met.
    let editable_dir = context.temp_dir.child("editable");
    editable_dir.create_dir_all()?;
    let pyproject_toml = editable_dir.child("pyproject.toml");
    pyproject_toml.write_str(
        r#"[project]
name = "example"
version = "0.0.0"
dependencies = [
  "anyio==4.0.0"
]
requires-python = ">=3.13"
"#,
    )?;

    uv_snapshot!(context.filters(), context.pip_install()
        .arg(format!("example @ {}", editable_dir.path().display())), @r"
    success: false
    exit_code: 1
    ----- stdout -----

    ----- stderr -----
      × No solution found when resolving dependencies:
      ╰─▶ Because the current Python version (3.12.[X]) does not satisfy Python>=3.13 and example==0.0.0 depends on Python>=3.13, we can conclude that example==0.0.0 cannot be used.
          And because only example==0.0.0 is available and you require example, we can conclude that your requirements are unsatisfiable.
    See [UV_LOG_DIR]/pip_install.log for detailed logs
    "
    );

    Ok(())
}

/// Install a package from an index that requires authentication
#[test]
fn install_package_basic_auth_from_url() {
    let context = TestContext::new("3.12");

    uv_snapshot!(context.pip_install()
        .arg("anyio")
        .arg("--index-url")
        .arg("https://public:heron@pypi-proxy.fly.dev/basic-auth/simple")
        .arg("--strict"), @r###"
    success: true
    exit_code: 0
    ----- stdout -----

    ----- stderr -----
    Resolved 3 packages in [TIME]
    Prepared 3 packages in [TIME]
    Installed 3 packages in [TIME]
     + anyio==4.3.0
     + idna==3.6
     + sniffio==1.3.1
    "###
    );

    context.assert_command("import anyio").success();
}

/// Install a package from an index that requires authentication
#[test]
fn install_package_basic_auth_from_netrc_default() -> Result<()> {
    let context = TestContext::new("3.12");
    let netrc = context.temp_dir.child(".netrc");
    netrc.write_str("default login public password heron")?;

    uv_snapshot!(context.pip_install()
        .arg("anyio")
        .arg("--index-url")
        .arg("https://pypi-proxy.fly.dev/basic-auth/simple")
        .env(EnvVars::NETRC, netrc.to_str().unwrap())
        .arg("--strict"), @r###"
    success: true
    exit_code: 0
    ----- stdout -----

    ----- stderr -----
    Resolved 3 packages in [TIME]
    Prepared 3 packages in [TIME]
    Installed 3 packages in [TIME]
     + anyio==4.3.0
     + idna==3.6
     + sniffio==1.3.1
    "###
    );

    context.assert_command("import anyio").success();

    Ok(())
}

/// Install a package from an index that requires authentication
#[test]
fn install_package_basic_auth_from_netrc() -> Result<()> {
    let context = TestContext::new("3.12");
    let netrc = context.temp_dir.child(".netrc");
    netrc.write_str("machine pypi-proxy.fly.dev login public password heron")?;

    uv_snapshot!(context.pip_install()
        .arg("anyio")
        .arg("--index-url")
        .arg("https://pypi-proxy.fly.dev/basic-auth/simple")
        .env(EnvVars::NETRC, netrc.to_str().unwrap())
        .arg("--strict"), @r###"
    success: true
    exit_code: 0
    ----- stdout -----

    ----- stderr -----
    Resolved 3 packages in [TIME]
    Prepared 3 packages in [TIME]
    Installed 3 packages in [TIME]
     + anyio==4.3.0
     + idna==3.6
     + sniffio==1.3.1
    "###
    );

    context.assert_command("import anyio").success();

    Ok(())
}

/// Install a package from an index that requires authentication
/// Define the `--index-url` in the requirements file
#[test]
fn install_package_basic_auth_from_netrc_index_in_requirements() -> Result<()> {
    let context = TestContext::new("3.12");
    let netrc = context.temp_dir.child(".netrc");
    netrc.write_str("machine pypi-proxy.fly.dev login public password heron")?;

    let requirements = context.temp_dir.child("requirements.txt");
    requirements.write_str(
        r"
anyio
--index-url https://pypi-proxy.fly.dev/basic-auth/simple
    ",
    )?;

    uv_snapshot!(context.pip_install()
        .arg("-r")
        .arg("requirements.txt")
        .env(EnvVars::NETRC, netrc.to_str().unwrap())
        .arg("--strict"), @r###"
    success: true
    exit_code: 0
    ----- stdout -----

    ----- stderr -----
    Resolved 3 packages in [TIME]
    Prepared 3 packages in [TIME]
    Installed 3 packages in [TIME]
     + anyio==4.3.0
     + idna==3.6
     + sniffio==1.3.1
    "###
    );

    context.assert_command("import anyio").success();

    Ok(())
}

/// Install a package from an index that provides relative links
#[test]
fn install_index_with_relative_links() {
    let context = TestContext::new("3.12");

    uv_snapshot!(context.pip_install()
        .arg("anyio")
        .arg("--index-url")
        .arg("https://pypi-proxy.fly.dev/relative/simple")
        .arg("--strict"), @r###"
    success: true
    exit_code: 0
    ----- stdout -----

    ----- stderr -----
    Resolved 3 packages in [TIME]
    Prepared 3 packages in [TIME]
    Installed 3 packages in [TIME]
     + anyio==4.3.0
     + idna==3.6
     + sniffio==1.3.1
    "###
    );

    context.assert_command("import anyio").success();
}

/// Install a package from an index that requires authentication from the keyring.
#[test]
fn install_package_basic_auth_from_keyring() {
    let context = TestContext::new("3.12");

    // Install our keyring plugin
    context
        .pip_install()
        .arg(
            context
                .workspace_root
                .join("scripts")
                .join("packages")
                .join("keyring_test_plugin"),
        )
        .assert()
        .success();

    uv_snapshot!(context.pip_install()
        .arg("anyio")
        .arg("--index-url")
        .arg("https://public@pypi-proxy.fly.dev/basic-auth/simple")
        .arg("--keyring-provider")
        .arg("subprocess")
        .arg("--strict")
        .env(EnvVars::KEYRING_TEST_CREDENTIALS, r#"{"pypi-proxy.fly.dev": {"public": "heron"}}"#)
        .env(EnvVars::PATH, venv_bin_path(&context.venv)), @r###"
    success: true
    exit_code: 0
    ----- stdout -----

    ----- stderr -----
    Request for public@https://pypi-proxy.fly.dev/basic-auth/simple/anyio/
    Request for public@pypi-proxy.fly.dev
    Resolved 3 packages in [TIME]
    Prepared 3 packages in [TIME]
    Installed 3 packages in [TIME]
     + anyio==4.3.0
     + idna==3.6
     + sniffio==1.3.1
    "###
    );

    context.assert_command("import anyio").success();
}

/// Install a package from an index that requires authentication
/// but the keyring has the wrong password
#[test]
fn install_package_basic_auth_from_keyring_wrong_password() {
    let context = TestContext::new("3.12");

    // Install our keyring plugin
    context
        .pip_install()
        .arg(
            context
                .workspace_root
                .join("scripts")
                .join("packages")
                .join("keyring_test_plugin"),
        )
        .assert()
        .success();

    uv_snapshot!(context.filters(), context.pip_install()
        .arg("anyio")
        .arg("--index-url")
        .arg("https://public@pypi-proxy.fly.dev/basic-auth/simple")
        .arg("--keyring-provider")
        .arg("subprocess")
        .arg("--strict")
        .env(EnvVars::KEYRING_TEST_CREDENTIALS, r#"{"pypi-proxy.fly.dev": {"public": "foobar"}}"#)
        .env(EnvVars::PATH, venv_bin_path(&context.venv)), @r"
    success: false
    exit_code: 1
    ----- stdout -----

    ----- stderr -----
    Request for public@https://pypi-proxy.fly.dev/basic-auth/simple/anyio/
    Request for public@pypi-proxy.fly.dev
      × No solution found when resolving dependencies:
      ╰─▶ Because anyio was not found in the package registry and you require anyio, we can conclude that your requirements are unsatisfiable.

          hint: An index URL (https://pypi-proxy.fly.dev/basic-auth/simple) could not be queried due to a lack of valid authentication credentials (401 Unauthorized).
    See [UV_LOG_DIR]/pip_install.log for detailed logs
    "
    );
}

/// Install a package from an index that requires authentication
/// but the keyring has the wrong username
#[test]
fn install_package_basic_auth_from_keyring_wrong_username() {
    let context = TestContext::new("3.12");

    // Install our keyring plugin
    context
        .pip_install()
        .arg(
            context
                .workspace_root
                .join("scripts")
                .join("packages")
                .join("keyring_test_plugin"),
        )
        .assert()
        .success();

    uv_snapshot!(context.filters(), context.pip_install()
        .arg("anyio")
        .arg("--index-url")
        .arg("https://public@pypi-proxy.fly.dev/basic-auth/simple")
        .arg("--keyring-provider")
        .arg("subprocess")
        .arg("--strict")
        .env(EnvVars::KEYRING_TEST_CREDENTIALS, r#"{"pypi-proxy.fly.dev": {"other": "heron"}}"#)
        .env(EnvVars::PATH, venv_bin_path(&context.venv)), @r"
    success: false
    exit_code: 1
    ----- stdout -----

    ----- stderr -----
    Request for public@https://pypi-proxy.fly.dev/basic-auth/simple/anyio/
    Request for public@pypi-proxy.fly.dev
      × No solution found when resolving dependencies:
      ╰─▶ Because anyio was not found in the package registry and you require anyio, we can conclude that your requirements are unsatisfiable.

          hint: An index URL (https://pypi-proxy.fly.dev/basic-auth/simple) could not be queried due to a lack of valid authentication credentials (401 Unauthorized).
    See [UV_LOG_DIR]/pip_install.log for detailed logs
    "
    );
}

/// Install a package from an index that provides relative links and requires authentication
#[test]
fn install_index_with_relative_links_authenticated() {
    let context = TestContext::new("3.12");

    uv_snapshot!(context.pip_install()
        .arg("anyio")
        .arg("--index-url")
        .arg("https://public:heron@pypi-proxy.fly.dev/basic-auth/relative/simple")
        .arg("--strict"), @r###"
    success: true
    exit_code: 0
    ----- stdout -----

    ----- stderr -----
    Resolved 3 packages in [TIME]
    Prepared 3 packages in [TIME]
    Installed 3 packages in [TIME]
     + anyio==4.3.0
     + idna==3.6
     + sniffio==1.3.1
    "###
    );

    context.assert_command("import anyio").success();
}

/// The modified time of `site-packages` should change on package installation.
#[cfg(unix)]
#[test]
fn install_site_packages_mtime_updated() -> Result<()> {
    use std::os::unix::fs::MetadataExt;

    let context = TestContext::new("3.12");

    let site_packages = context.site_packages();

    // `mtime` is only second-resolution so we include the nanoseconds as well
    let metadata = site_packages.metadata()?;
    let pre_mtime = metadata.mtime();
    let pre_mtime_ns = metadata.mtime_nsec();

    // Install a package.
    uv_snapshot!(context.pip_install()
        .arg("anyio")
        .arg("--strict"), @r###"
    success: true
    exit_code: 0
    ----- stdout -----

    ----- stderr -----
    Resolved 3 packages in [TIME]
    Prepared 3 packages in [TIME]
    Installed 3 packages in [TIME]
     + anyio==4.3.0
     + idna==3.6
     + sniffio==1.3.1
    "###
    );

    let metadata = site_packages.metadata()?;
    let post_mtime = metadata.mtime();
    let post_mtime_ns = metadata.mtime_nsec();

    assert!(
        (post_mtime, post_mtime_ns) > (pre_mtime, pre_mtime_ns),
        "Expected newer mtime than {pre_mtime}.{pre_mtime_ns} but got {post_mtime}.{post_mtime_ns}"
    );

    Ok(())
}

/// We had a bug where maturin would walk up to the top level gitignore of the cache with a `*`
/// entry (because we want to ignore the entire cache from outside), ignoring all python source
/// files.
#[test]
fn deptry_gitignore() {
    let context = TestContext::new("3.12");

    let source_dist_dir = context
        .workspace_root
        .join("scripts/packages/deptry_reproducer");

    uv_snapshot!(context.filters(), context.pip_install()
        .arg(format!("deptry_reproducer @ {}", source_dist_dir.join("deptry_reproducer-0.1.0.tar.gz").simplified_display()))
        .arg("--strict")
        .current_dir(source_dist_dir), @r###"
    success: true
    exit_code: 0
    ----- stdout -----

    ----- stderr -----
    Using Python 3.12.[X] environment at: [VENV]/
    Resolved 3 packages in [TIME]
    Prepared 3 packages in [TIME]
    Installed 3 packages in [TIME]
     + cffi==1.16.0
     + deptry-reproducer==0.1.0 (from file://[WORKSPACE]/scripts/packages/deptry_reproducer/deptry_reproducer-0.1.0.tar.gz)
     + pycparser==2.21
    "###
    );

    // Check that we packed the python source files
    context
        .assert_command("import deptry_reproducer.foo")
        .success();
}

/// Reinstall an installed package with `--no-index`
#[test]
fn reinstall_no_index() {
    let context = TestContext::new("3.12");

    // Install anyio
    uv_snapshot!(context.pip_install()
        .arg("anyio")
        .arg("--strict"), @r###"
    success: true
    exit_code: 0
    ----- stdout -----

    ----- stderr -----
    Resolved 3 packages in [TIME]
    Prepared 3 packages in [TIME]
    Installed 3 packages in [TIME]
     + anyio==4.3.0
     + idna==3.6
     + sniffio==1.3.1
    "###
    );

    // Install anyio again
    uv_snapshot!(context.filters(), context.pip_install()
        .arg("anyio")
        .arg("--no-index")
        .arg("--strict"), @r###"
    success: true
    exit_code: 0
    ----- stdout -----

    ----- stderr -----
    Audited 1 package in [TIME]
    "###
    );

    // Reinstall
    // We should not consider the already installed package as a source and
    // should attempt to pull from the index
    uv_snapshot!(context.filters(), context.pip_install()
        .arg("anyio")
        .arg("--no-index")
        .arg("--reinstall")
        .arg("--strict"), @r"
    success: false
    exit_code: 1
    ----- stdout -----

    ----- stderr -----
      × No solution found when resolving dependencies:
      ╰─▶ Because anyio was not found in the provided package locations and you require anyio, we can conclude that your requirements are unsatisfiable.

          hint: Packages were unavailable because index lookups were disabled and no additional package locations were provided (try: `--find-links <uri>`)
    See [UV_LOG_DIR]/pip_install.log for detailed logs
    "
    );
}

#[test]
fn already_installed_remote_dependencies() {
    let context = TestContext::new("3.12");

    // Install anyio's dependencies.
    uv_snapshot!(context.pip_install()
        .arg("idna")
        .arg("sniffio")
        .arg("--strict"), @r###"
    success: true
    exit_code: 0
    ----- stdout -----

    ----- stderr -----
    Resolved 2 packages in [TIME]
    Prepared 2 packages in [TIME]
    Installed 2 packages in [TIME]
     + idna==3.6
     + sniffio==1.3.1
    "###
    );

    // Install anyio.
    uv_snapshot!(context.pip_install()
        .arg("anyio")
        .arg("--strict"), @r###"
    success: true
    exit_code: 0
    ----- stdout -----

    ----- stderr -----
    Resolved 3 packages in [TIME]
    Prepared 1 package in [TIME]
    Installed 1 package in [TIME]
     + anyio==4.3.0
    "###
    );
}

/// Install an editable package that depends on a previously installed editable package.
#[test]
fn already_installed_dependent_editable() {
    let context = TestContext::new("3.12");
    let root_path = context
        .workspace_root
        .join("scripts/packages/dependent_locals");

    // Install the first editable
    uv_snapshot!(context.filters(), context.pip_install()
        .arg("-e")
        .arg(root_path.join("first_local")), @r###"
    success: true
    exit_code: 0
    ----- stdout -----

    ----- stderr -----
    Resolved 1 package in [TIME]
    Prepared 1 package in [TIME]
    Installed 1 package in [TIME]
     + first-local==0.1.0 (from file://[WORKSPACE]/scripts/packages/dependent_locals/first_local)
    "###
    );

    // Install the second editable which depends on the first editable
    // The already installed first editable package should satisfy the requirement
    uv_snapshot!(context.filters(), context.pip_install()
        .arg("-e")
        .arg(root_path.join("second_local"))
        // Disable the index to guard this test against dependency confusion attacks
        .arg("--no-index")
        .arg("--find-links")
        .arg(build_vendor_links_url()), @r###"
    success: true
    exit_code: 0
    ----- stdout -----

    ----- stderr -----
    Resolved 2 packages in [TIME]
    Prepared 1 package in [TIME]
    Installed 1 package in [TIME]
     + second-local==0.1.0 (from file://[WORKSPACE]/scripts/packages/dependent_locals/second_local)
    "###
    );

    // Request install of the first editable by full path again
    // We should audit the installed package
    uv_snapshot!(context.filters(), context.pip_install()
        .arg("-e")
        .arg(root_path.join("first_local")), @r###"
    success: true
    exit_code: 0
    ----- stdout -----

    ----- stderr -----
    Audited 1 package in [TIME]
    "###
    );

    // Request reinstallation of the first package during install of the second
    // It's not available on an index and the user has not specified the path so we fail.
    uv_snapshot!(context.filters(), context.pip_install()
        .arg("-e")
        .arg(root_path.join("second_local"))
        .arg("--reinstall-package")
        .arg("first-local")
        // Disable the index to guard this test against dependency confusion attacks
        .arg("--no-index")
        .arg("--find-links")
        .arg(build_vendor_links_url()), @r"
    success: false
    exit_code: 1
    ----- stdout -----

    ----- stderr -----
      × No solution found when resolving dependencies:
      ╰─▶ Because first-local was not found in the provided package locations and second-local==0.1.0 depends on first-local, we can conclude that second-local==0.1.0 cannot be used.
          And because only second-local==0.1.0 is available and you require second-local, we can conclude that your requirements are unsatisfiable.
    See [UV_LOG_DIR]/pip_install.log for detailed logs
    "
    );

    // Request reinstallation of the first package
    // We include it in the install command with a full path so we should succeed
    uv_snapshot!(context.filters(), context.pip_install()
        .arg("-e")
        .arg(root_path.join("first_local"))
        .arg("--reinstall-package")
        .arg("first-local"), @r###"
    success: true
    exit_code: 0
    ----- stdout -----

    ----- stderr -----
    Resolved 1 package in [TIME]
    Prepared 1 package in [TIME]
    Uninstalled 1 package in [TIME]
    Installed 1 package in [TIME]
     ~ first-local==0.1.0 (from file://[WORKSPACE]/scripts/packages/dependent_locals/first_local)
    "###
    );
}

/// Install a local package that depends on a previously installed local package.
#[test]
fn already_installed_local_path_dependent() {
    let context = TestContext::new("3.12");
    let root_path = context
        .workspace_root
        .join("scripts/packages/dependent_locals");

    // Install the first local
    uv_snapshot!(context.filters(), context.pip_install()
        .arg(root_path.join("first_local")), @r###"
    success: true
    exit_code: 0
    ----- stdout -----

    ----- stderr -----
    Resolved 1 package in [TIME]
    Prepared 1 package in [TIME]
    Installed 1 package in [TIME]
     + first-local==0.1.0 (from file://[WORKSPACE]/scripts/packages/dependent_locals/first_local)
    "###
    );

    // Install the second local which depends on the first local
    // The already installed first local package should satisfy the requirement
    uv_snapshot!(context.filters(), context.pip_install()
        .arg(root_path.join("second_local"))
        // Disable the index to guard this test against dependency confusion attacks
        .arg("--no-index")
        .arg("--find-links")
        .arg(build_vendor_links_url()), @r###"
    success: true
    exit_code: 0
    ----- stdout -----

    ----- stderr -----
    Resolved 2 packages in [TIME]
    Prepared 1 package in [TIME]
    Installed 1 package in [TIME]
     + second-local==0.1.0 (from file://[WORKSPACE]/scripts/packages/dependent_locals/second_local)
    "###
    );

    // Request install of the first local by full path again
    // We should audit the installed package
    uv_snapshot!(context.filters(), context.pip_install()
        .arg(root_path.join("first_local")), @r###"
    success: true
    exit_code: 0
    ----- stdout -----

    ----- stderr -----
    Audited 1 package in [TIME]
    "###
    );

    // Request reinstallation of the first package during install of the second
    // It's not available on an index and the user has not specified the path so we fail
    uv_snapshot!(context.filters(), context.pip_install()
        .arg(root_path.join("second_local"))
        .arg("--reinstall-package")
        .arg("first-local")
        // Disable the index to guard this test against dependency confusion attacks
        .arg("--no-index")
        .arg("--find-links")
        .arg(build_vendor_links_url()), @r"
    success: false
    exit_code: 1
    ----- stdout -----

    ----- stderr -----
      × No solution found when resolving dependencies:
      ╰─▶ Because first-local was not found in the provided package locations and second-local==0.1.0 depends on first-local, we can conclude that second-local==0.1.0 cannot be used.
          And because only second-local==0.1.0 is available and you require second-local, we can conclude that your requirements are unsatisfiable.
    See [UV_LOG_DIR]/pip_install.log for detailed logs
    "
    );

    // Request reinstallation of the first package
    // We include it in the install command with a full path so we succeed
    uv_snapshot!(context.filters(), context.pip_install()
        .arg(root_path.join("second_local"))
        .arg(root_path.join("first_local"))
        .arg("--reinstall-package")
        .arg("first-local"), @r###"
    success: true
    exit_code: 0
    ----- stdout -----

    ----- stderr -----
    Resolved 2 packages in [TIME]
    Prepared 1 package in [TIME]
    Uninstalled 1 package in [TIME]
    Installed 1 package in [TIME]
     ~ first-local==0.1.0 (from file://[WORKSPACE]/scripts/packages/dependent_locals/first_local)
    "###
    );

    // Request upgrade of the first package
    // It's not available on an index and the user has not specified the path so we fail
    uv_snapshot!(context.filters(), context.pip_install()
        .arg(root_path.join("second_local"))
        .arg("--upgrade-package")
        .arg("first-local")
        // Disable the index to guard this test against dependency confusion attacks
        .arg("--no-index")
        .arg("--find-links")
        .arg(build_vendor_links_url()), @r###"
    success: true
    exit_code: 0
    ----- stdout -----

    ----- stderr -----
    Resolved 2 packages in [TIME]
    Audited 2 packages in [TIME]
    "###
    );

    // Request upgrade of the first package
    // A full path is specified and there's nothing to upgrade to so we should just audit
    uv_snapshot!(context.filters(), context.pip_install()
        .arg(root_path.join("first_local"))
        .arg(root_path.join("second_local"))
        .arg("--upgrade-package")
        .arg("first-local")
        // Disable the index to guard this test against dependency confusion attacks
        .arg("--no-index")
        .arg("--find-links")
        .arg(build_vendor_links_url()), @r###"
    success: true
    exit_code: 0
    ----- stdout -----

    ----- stderr -----
    Resolved 2 packages in [TIME]
    Audited 2 packages in [TIME]
    "###
    );
}

/// A local version of a package shadowing a remote package is installed.
#[test]
fn already_installed_local_version_of_remote_package() {
    let context = TestContext::new("3.12");
    let root_path = context.workspace_root.join("scripts/packages");

    // Install the local anyio first
    uv_snapshot!(context.filters(), context.pip_install()
        .arg(root_path.join("anyio_local")), @r###"
    success: true
    exit_code: 0
    ----- stdout -----

    ----- stderr -----
    Resolved 1 package in [TIME]
    Prepared 1 package in [TIME]
    Installed 1 package in [TIME]
     + anyio==4.3.0+foo (from file://[WORKSPACE]/scripts/packages/anyio_local)
    "###
    );

    // Install again without specifying a local path — this should not pull from the index
    uv_snapshot!(context.filters(), context.pip_install()
        .arg("anyio"), @r###"
    success: true
    exit_code: 0
    ----- stdout -----

    ----- stderr -----
    Audited 1 package in [TIME]
    "###
    );

    // Request install with a different version
    //
    // We should attempt to pull from the index since the installed version does not match
    // but we disable it here to preserve this dependency for future tests
    uv_snapshot!(context.filters(), context.pip_install()
        .arg("anyio==4.2.0")
        .arg("--no-index"), @r"
    success: false
    exit_code: 1
    ----- stdout -----

    ----- stderr -----
      × No solution found when resolving dependencies:
      ╰─▶ Because anyio was not found in the provided package locations and you require anyio==4.2.0, we can conclude that your requirements are unsatisfiable.

          hint: Packages were unavailable because index lookups were disabled and no additional package locations were provided (try: `--find-links <uri>`)
    See [UV_LOG_DIR]/pip_install.log for detailed logs
    "
    );

    // Request reinstallation with the local version segment — this should fail since it is not available
    // in the index and the path was not provided
    uv_snapshot!(context.filters(), context.pip_install()
        .arg("anyio==4.3.0+foo")
        .arg("--reinstall"), @r"
    success: false
    exit_code: 1
    ----- stdout -----

    ----- stderr -----
      × No solution found when resolving dependencies:
      ╰─▶ Because there is no version of anyio==4.3.0+foo and you require anyio==4.3.0+foo, we can conclude that your requirements are unsatisfiable.
    See [UV_LOG_DIR]/pip_install.log for detailed logs
    "
    );

    // Request reinstall with the full path, this should reinstall from the path and not pull from
    // the index (or rebuild).
    uv_snapshot!(context.filters(), context.pip_install()
        .arg(root_path.join("anyio_local"))
        .arg("--reinstall")
        .arg("anyio"), @r###"
    success: true
    exit_code: 0
    ----- stdout -----

    ----- stderr -----
    Resolved 1 package in [TIME]
    Prepared 1 package in [TIME]
    Uninstalled 1 package in [TIME]
    Installed 1 package in [TIME]
     ~ anyio==4.3.0+foo (from file://[WORKSPACE]/scripts/packages/anyio_local)
    "###
    );

    // Request reinstallation with just the name, this should pull from the index
    // and replace the path dependency
    uv_snapshot!(context.filters(), context.pip_install()
        .arg("anyio")
        .arg("--reinstall"), @r###"
    success: true
    exit_code: 0
    ----- stdout -----

    ----- stderr -----
    Resolved 3 packages in [TIME]
    Prepared 3 packages in [TIME]
    Uninstalled 1 package in [TIME]
    Installed 3 packages in [TIME]
     - anyio==4.3.0+foo (from file://[WORKSPACE]/scripts/packages/anyio_local)
     + anyio==4.3.0
     + idna==3.6
     + sniffio==1.3.1
    "###
    );

    // Install the local anyio again so we can test upgrades
    uv_snapshot!(context.filters(), context.pip_install()
        .arg(root_path.join("anyio_local")), @r###"
    success: true
    exit_code: 0
    ----- stdout -----

    ----- stderr -----
    Resolved 1 package in [TIME]
    Uninstalled 1 package in [TIME]
    Installed 1 package in [TIME]
     - anyio==4.3.0
     + anyio==4.3.0+foo (from file://[WORKSPACE]/scripts/packages/anyio_local)
    "###
    );

    // Request upgrade with just the name
    // We shouldn't pull from the index because the local version is "newer"
    uv_snapshot!(context.filters(), context.pip_install()
        .arg("anyio")
        .arg("--upgrade"), @r###"
    success: true
    exit_code: 0
    ----- stdout -----

    ----- stderr -----
    Resolved 1 package in [TIME]
    Audited 1 package in [TIME]
    "###
    );

    // Install something that depends on anyio
    // We shouldn't overwrite our local version with the remote anyio here
    uv_snapshot!(context.filters(), context.pip_install()
        .arg("httpx"), @r###"
    success: true
    exit_code: 0
    ----- stdout -----

    ----- stderr -----
    Resolved 7 packages in [TIME]
    Prepared 4 packages in [TIME]
    Installed 4 packages in [TIME]
     + certifi==2024.2.2
     + h11==0.14.0
     + httpcore==1.0.4
     + httpx==0.27.0
    "###
    );
}

/// Install a package with multiple installed distributions in a virtual environment.
#[test]
#[cfg(unix)]
fn already_installed_multiple_versions() -> Result<()> {
    fn prepare(context: &TestContext) -> Result<()> {
        use uv_fs::copy_dir_all;

        // Install into the base environment
        context.pip_install().arg("anyio==3.7.0").assert().success();

        // Install another version into another environment
        let context_duplicate = TestContext::new("3.12");
        context_duplicate
            .pip_install()
            .arg("anyio==4.0.0")
            .assert()
            .success();

        // Copy the second version into the first environment
        copy_dir_all(
            context_duplicate
                .site_packages()
                .join("anyio-4.0.0.dist-info"),
            context.site_packages().join("anyio-4.0.0.dist-info"),
        )?;

        Ok(())
    }

    let context = TestContext::new("3.12");

    prepare(&context)?;

    // Request the second anyio version again
    // Should remove both previous versions and reinstall the second one
    uv_snapshot!(context.filters(), context.pip_install().arg("anyio==4.0.0"), @r###"
    success: true
    exit_code: 0
    ----- stdout -----

    ----- stderr -----
    Resolved 3 packages in [TIME]
    Prepared 1 package in [TIME]
    Uninstalled 2 packages in [TIME]
    Installed 1 package in [TIME]
     - anyio==3.7.0
     ~ anyio==4.0.0
    "###
    );

    // Reset the test context
    prepare(&context)?;

    // Request the anyio without a version specifier
    // This is loosely a regression test for the ordering of the installation preferences
    // from existing site-packages
    uv_snapshot!(context.filters(), context.pip_install().arg("anyio"), @r###"
    success: true
    exit_code: 0
    ----- stdout -----

    ----- stderr -----
    Resolved 3 packages in [TIME]
    Prepared 1 package in [TIME]
    Uninstalled 2 packages in [TIME]
    Installed 1 package in [TIME]
     - anyio==3.7.0
     - anyio==4.0.0
     + anyio==4.3.0
    "###
    );

    Ok(())
}

/// Install a package from a remote URL
#[test]
#[cfg(feature = "git")]
fn already_installed_remote_url() {
    let context = TestContext::new("3.8");

    // First, install from the remote URL
    uv_snapshot!(context.filters(), context.pip_install().arg("uv-public-pypackage @ git+https://github.com/astral-test/uv-public-pypackage"), @r###"
    success: true
    exit_code: 0
    ----- stdout -----

    ----- stderr -----
    Resolved 1 package in [TIME]
    Prepared 1 package in [TIME]
    Installed 1 package in [TIME]
     + uv-public-pypackage==0.1.0 (from git+https://github.com/astral-test/uv-public-pypackage@b270df1a2fb5d012294e9aaf05e7e0bab1e6a389)
    "###);

    context.assert_installed("uv_public_pypackage", "0.1.0");

    // Request installation again with a different URL, but the same _canonical_ URL. We should
    // resolve the package (since we installed a specific commit, but are now requesting the default
    // branch), but not reinstall the package.
    uv_snapshot!(context.filters(), context.pip_install().arg("uv-public-pypackage @ git+https://github.com/astral-test/uv-public-pypackage.git"), @r###"
    success: true
    exit_code: 0
    ----- stdout -----

    ----- stderr -----
    Resolved 1 package in [TIME]
    Audited 1 package in [TIME]
    "###);

    // Request installation again with a different URL, but the same _canonical_ URL and the same
    // commit. We should neither resolve nor reinstall the package, since it's already installed
    // at this precise commit.
    uv_snapshot!(context.filters(), context.pip_install().arg("uv-public-pypackage @ git+https://github.com/astral-test/uv-public-pypackage.git@b270df1a2fb5d012294e9aaf05e7e0bab1e6a389"), @r###"
    success: true
    exit_code: 0
    ----- stdout -----

    ----- stderr -----
    Resolved 1 package in [TIME]
    Audited 1 package in [TIME]
    "###);

    // Request installation again with just the name
    // We should just audit the URL package since it fulfills this requirement
    uv_snapshot!(
        context.pip_install().arg("uv-public-pypackage"), @r###"
    success: true
    exit_code: 0
    ----- stdout -----

    ----- stderr -----
    Audited 1 package in [TIME]
    "###);

    // Request reinstallation
    // We should fail since the URL was not provided
    uv_snapshot!(context.filters(),
        context.pip_install()
        .arg("uv-public-pypackage")
        .arg("--no-index")
        .arg("--reinstall"), @r"
    success: false
    exit_code: 1
    ----- stdout -----

    ----- stderr -----
      × No solution found when resolving dependencies:
      ╰─▶ Because uv-public-pypackage was not found in the provided package locations and you require uv-public-pypackage, we can conclude that your requirements are unsatisfiable.

          hint: Packages were unavailable because index lookups were disabled and no additional package locations were provided (try: `--find-links <uri>`)
    See [UV_LOG_DIR]/pip_install.log for detailed logs
    ");

    // Request installation again with just the full URL
    // We should just audit the existing package
    uv_snapshot!(
        context.pip_install().arg("uv-public-pypackage @ git+https://github.com/astral-test/uv-public-pypackage"), @r###"
    success: true
    exit_code: 0
    ----- stdout -----

    ----- stderr -----
    Resolved 1 package in [TIME]
    Audited 1 package in [TIME]
    "###);

    // Request reinstallation with the full URL
    // We should reinstall successfully
    uv_snapshot!(
        context.pip_install()
        .arg("uv-public-pypackage @ git+https://github.com/astral-test/uv-public-pypackage")
        .arg("--reinstall"), @r###"
    success: true
    exit_code: 0
    ----- stdout -----

    ----- stderr -----
    Resolved 1 package in [TIME]
    Prepared 1 package in [TIME]
    Uninstalled 1 package in [TIME]
    Installed 1 package in [TIME]
     ~ uv-public-pypackage==0.1.0 (from git+https://github.com/astral-test/uv-public-pypackage@b270df1a2fb5d012294e9aaf05e7e0bab1e6a389)
    "###);

    // Request installation again with a different version
    // We should attempt to pull from the index since the local version does not match
    uv_snapshot!(context.filters(), 
        context.pip_install().arg("uv-public-pypackage==0.2.0").arg("--no-index"), @r"
    success: false
    exit_code: 1
    ----- stdout -----

    ----- stderr -----
      × No solution found when resolving dependencies:
      ╰─▶ Because uv-public-pypackage was not found in the provided package locations and you require uv-public-pypackage==0.2.0, we can conclude that your requirements are unsatisfiable.

          hint: Packages were unavailable because index lookups were disabled and no additional package locations were provided (try: `--find-links <uri>`)
    See [UV_LOG_DIR]/pip_install.log for detailed logs
    ");
}

/// Sync using `--find-links` with a local directory.
#[test]
fn find_links() {
    let context = TestContext::new("3.12");

    uv_snapshot!(context.filters(), context.pip_install()
        .arg("tqdm")
        .arg("--find-links")
        .arg(context.workspace_root.join("scripts/links/")), @r###"
    success: true
    exit_code: 0
    ----- stdout -----

    ----- stderr -----
    Resolved 1 package in [TIME]
    Prepared 1 package in [TIME]
    Installed 1 package in [TIME]
     + tqdm==1000.0.0
    "###
    );
}

/// Sync using `--find-links` with a local directory, with wheels disabled.
#[test]
fn find_links_no_binary() {
    let context = TestContext::new("3.12");

    uv_snapshot!(context.filters(), context.pip_install()
        .arg("tqdm")
        .arg("--no-binary")
        .arg(":all:")
        .arg("--find-links")
        .arg(context.workspace_root.join("scripts/links/")), @r###"
    success: true
    exit_code: 0
    ----- stdout -----

    ----- stderr -----
    Resolved 1 package in [TIME]
    Prepared 1 package in [TIME]
    Installed 1 package in [TIME]
     + tqdm==999.0.0
    "###
    );
}

/// Provide valid hashes for all dependencies with `--require-hashes`.
#[test]
fn require_hashes() -> Result<()> {
    let context = TestContext::new("3.12");

    // Write to a requirements file.
    let requirements_txt = context.temp_dir.child("requirements.txt");
    requirements_txt.write_str(indoc::indoc! {r"
        anyio==4.0.0 \
            --hash=sha256:cfdb2b588b9fc25ede96d8db56ed50848b0b649dca3dd1df0b11f683bb9e0b5f \
            --hash=sha256:f7ed51751b2c2add651e5747c891b47e26d2a21be5d32d9311dfe9692f3e5d7a
        idna==3.6 \
            --hash=sha256:9ecdbbd083b06798ae1e86adcbfe8ab1479cf864e4ee30fe4e46a003d12491ca \
            --hash=sha256:c05567e9c24a6b9faaa835c4821bad0590fbb9d5779e7caa6e1cc4978e7eb24f
            # via anyio
        sniffio==1.3.1 \
            --hash=sha256:2f6da418d1f1e0fddd844478f41680e794e6051915791a034ff65e5f100525a2 \
            --hash=sha256:f4324edc670a0f49750a81b895f35c3adb843cca46f0530f79fc1babb23789dc
            # via anyio
    "})?;

    uv_snapshot!(context.pip_install()
        .arg("-r")
        .arg("requirements.txt")
        .arg("--require-hashes"), @r###"
    success: true
    exit_code: 0
    ----- stdout -----

    ----- stderr -----
    Resolved 3 packages in [TIME]
    Prepared 3 packages in [TIME]
    Installed 3 packages in [TIME]
     + anyio==4.0.0
     + idna==3.6
     + sniffio==1.3.1
    "###
    );

    Ok(())
}

/// Omit hashes for dependencies with `--require-hashes`, which is allowed with `--no-deps`.
#[test]
fn require_hashes_no_deps() -> Result<()> {
    let context = TestContext::new("3.12");

    // Write to a requirements file.
    let requirements_txt = context.temp_dir.child("requirements.txt");
    requirements_txt.write_str(indoc::indoc! {r"
        anyio==4.0.0 \
            --hash=sha256:cfdb2b588b9fc25ede96d8db56ed50848b0b649dca3dd1df0b11f683bb9e0b5f \
            --hash=sha256:f7ed51751b2c2add651e5747c891b47e26d2a21be5d32d9311dfe9692f3e5d7a
    "})?;

    uv_snapshot!(context.pip_install()
        .arg("-r")
        .arg("requirements.txt")
        .arg("--no-deps")
        .arg("--require-hashes"), @r###"
    success: true
    exit_code: 0
    ----- stdout -----

    ----- stderr -----
    Resolved 1 package in [TIME]
    Prepared 1 package in [TIME]
    Installed 1 package in [TIME]
     + anyio==4.0.0
    "###
    );

    Ok(())
}

/// Provide the wrong hash with `--require-hashes`.
#[test]
fn require_hashes_mismatch() -> Result<()> {
    let context = TestContext::new("3.12");

    // Write to a requirements file.
    let requirements_txt = context.temp_dir.child("requirements.txt");
    requirements_txt.write_str(indoc::indoc! {r"
        anyio==4.0.0 \
            --hash=sha256:afdb2b588b9fc25ede96d8db56ed50848b0b649dca3dd1df0b11f683bb9e0b5f \
            --hash=sha256:a7ed51751b2c2add651e5747c891b47e26d2a21be5d32d9311dfe9692f3e5d7a
        idna==3.6 \
            --hash=sha256:9ecdbbd083b06798ae1e86adcbfe8ab1479cf864e4ee30fe4e46a003d12491ca \
            --hash=sha256:c05567e9c24a6b9faaa835c4821bad0590fbb9d5779e7caa6e1cc4978e7eb24f
            # via anyio
        sniffio==1.3.1 \
            --hash=sha256:2f6da418d1f1e0fddd844478f41680e794e6051915791a034ff65e5f100525a2 \
            --hash=sha256:f4324edc670a0f49750a81b895f35c3adb843cca46f0530f79fc1babb23789dc
            # via anyio
    "})?;

    // Raise an error.
    uv_snapshot!(context.filters(), context.pip_install()
        .arg("-r")
        .arg("requirements.txt")
        .arg("--require-hashes"), @r"
    success: false
    exit_code: 1
    ----- stdout -----

    ----- stderr -----
    Resolved 3 packages in [TIME]
      × Failed to download `anyio==4.0.0`
      ╰─▶ Hash mismatch for `anyio==4.0.0`

          Expected:
            sha256:afdb2b588b9fc25ede96d8db56ed50848b0b649dca3dd1df0b11f683bb9e0b5f
            sha256:a7ed51751b2c2add651e5747c891b47e26d2a21be5d32d9311dfe9692f3e5d7a

          Computed:
            sha256:cfdb2b588b9fc25ede96d8db56ed50848b0b649dca3dd1df0b11f683bb9e0b5f
    See [UV_LOG_DIR]/pip_install.log for detailed logs
    "
    );

    Ok(())
}

/// Omit a transitive dependency in `--require-hashes`.
#[test]
fn require_hashes_missing_dependency() -> Result<()> {
    let context = TestContext::new("3.12");

    // Write to a requirements file.
    let requirements_txt = context.temp_dir.child("requirements.txt");
    requirements_txt.write_str(
        "werkzeug==3.0.0 --hash=sha256:cbb2600f7eabe51dbc0502f58be0b3e1b96b893b05695ea2b35b43d4de2d9962",
    )?;

    // Install without error when `--require-hashes` is omitted.
    uv_snapshot!(context.filters(), context.pip_install()
        .arg("-r")
        .arg("requirements.txt")
        .arg("--require-hashes"), @r"
    success: false
    exit_code: 2
    ----- stdout -----

    ----- stderr -----
    error: In `--require-hashes` mode, all requirements must be pinned upfront with `==`, but found: `markupsafe`
    See [UV_LOG_DIR]/pip_install.log for detailed logs
    "
    );

    Ok(())
}

/// We disallow `--require-hashes` for editables' dependencies.
#[test]
fn require_hashes_editable() -> Result<()> {
    let context = TestContext::new("3.12");

    let requirements_txt = context.temp_dir.child("requirements.txt");
    requirements_txt.write_str(&indoc::formatdoc! {r"
        -e file://{workspace_root}/scripts/packages/black_editable[d]
        ",
        workspace_root = context.workspace_root.simplified_display(),
    })?;

    // Install the editable packages.
    uv_snapshot!(context.filters(), context.pip_install()
        .arg("-r")
        .arg(requirements_txt.path())
        .arg("--require-hashes"), @r"
    success: false
    exit_code: 2
    ----- stdout -----

    ----- stderr -----
    error: In `--require-hashes` mode, all requirements must have a hash, but none were provided for: file://[WORKSPACE]/scripts/packages/black_editable[d]
    See [UV_LOG_DIR]/pip_install.log for detailed logs
    "
    );

    Ok(())
}

/// If a hash is only included as a constraint, that's good enough for `--require-hashes`.
#[test]
fn require_hashes_constraint() -> Result<()> {
    let context = TestContext::new("3.12");

    // Include the hash in the constraint file.
    let requirements_txt = context.temp_dir.child("requirements.txt");
    requirements_txt.write_str("anyio==4.0.0")?;

    let constraints_txt = context.temp_dir.child("constraints.txt");
    constraints_txt.write_str("anyio==4.0.0 --hash=sha256:cfdb2b588b9fc25ede96d8db56ed50848b0b649dca3dd1df0b11f683bb9e0b5f")?;

    // Install the editable packages.
    uv_snapshot!(context.pip_install()
        .arg("-r")
        .arg(requirements_txt.path())
        .arg("--no-deps")
        .arg("--require-hashes")
        .arg("-c")
        .arg(constraints_txt.path()), @r###"
    success: true
    exit_code: 0
    ----- stdout -----

    ----- stderr -----
    Resolved 1 package in [TIME]
    Prepared 1 package in [TIME]
    Installed 1 package in [TIME]
     + anyio==4.0.0
    "###
    );

    // Include the hash in the requirements file, but pin the version in the constraint file.
    let context = TestContext::new("3.12");

    let requirements_txt = context.temp_dir.child("requirements.txt");
    requirements_txt.write_str(
        "anyio --hash=sha256:cfdb2b588b9fc25ede96d8db56ed50848b0b649dca3dd1df0b11f683bb9e0b5f",
    )?;

    let constraints_txt = context.temp_dir.child("constraints.txt");
    constraints_txt.write_str("anyio==4.0.0")?;

    // Install the editable packages.
    uv_snapshot!(context.filters(), context.pip_install()
        .arg("-r")
        .arg(requirements_txt.path())
        .arg("--no-deps")
        .arg("--require-hashes")
        .arg("-c")
        .arg(constraints_txt.path()), @r"
    success: false
    exit_code: 2
    ----- stdout -----

    ----- stderr -----
    error: In `--require-hashes` mode, all requirements must have their versions pinned with `==`, but found: anyio
    See [UV_LOG_DIR]/pip_install.log for detailed logs
    "
    );

    // Include an empty intersection. This should fail.
    let context = TestContext::new("3.12");

    let requirements_txt = context.temp_dir.child("requirements.txt");
    requirements_txt.write_str(
        "anyio==4.0.0 --hash=sha256:afdb2b588b9fc25ede96d8db56ed50848b0b649dca3dd1df0b11f683bb9e0b5f",
    )?;

    let constraints_txt = context.temp_dir.child("constraints.txt");
    constraints_txt.write_str("anyio==4.0.0 --hash=sha256:cfdb2b588b9fc25ede96d8db56ed50848b0b649dca3dd1df0b11f683bb9e0b5f")?;

    // Install the editable packages.
    uv_snapshot!(context.filters(), context.pip_install()
        .arg("-r")
        .arg(requirements_txt.path())
        .arg("--no-deps")
        .arg("--require-hashes")
        .arg("-c")
        .arg(constraints_txt.path()), @r"
    success: false
    exit_code: 2
    ----- stdout -----

    ----- stderr -----
    error: In `--require-hashes` mode, all requirements must have a hash, but there were no overlapping hashes between the requirements and constraints for: anyio==4.0.0
    See [UV_LOG_DIR]/pip_install.log for detailed logs
    "
    );

    // Include the right hash in both files.
    let context = TestContext::new("3.12");

    let requirements_txt = context.temp_dir.child("requirements.txt");
    requirements_txt.write_str(
        "anyio==4.0.0 --hash=sha256:cfdb2b588b9fc25ede96d8db56ed50848b0b649dca3dd1df0b11f683bb9e0b5f",
    )?;

    let constraints_txt = context.temp_dir.child("constraints.txt");
    constraints_txt.write_str("anyio==4.0.0 --hash=sha256:cfdb2b588b9fc25ede96d8db56ed50848b0b649dca3dd1df0b11f683bb9e0b5f")?;

    // Install the editable packages.
    uv_snapshot!(context.pip_install()
        .arg("-r")
        .arg(requirements_txt.path())
        .arg("--no-deps")
        .arg("--require-hashes")
        .arg("-c")
        .arg(constraints_txt.path()), @r###"
    success: true
    exit_code: 0
    ----- stdout -----

    ----- stderr -----
    Resolved 1 package in [TIME]
    Prepared 1 package in [TIME]
    Installed 1 package in [TIME]
     + anyio==4.0.0
    "###
    );

    // Include the right hash in both files, along with an irrelevant, wrong hash.
    let context = TestContext::new("3.12");

    let requirements_txt = context.temp_dir.child("requirements.txt");
    requirements_txt.write_str(
        "anyio==4.0.0 --hash=sha256:cfdb2b588b9fc25ede96d8db56ed50848b0b649dca3dd1df0b11f683bb9e0b5f",
    )?;

    let constraints_txt = context.temp_dir.child("constraints.txt");
    constraints_txt.write_str("anyio==4.0.0 --hash=sha256:cfdb2b588b9fc25ede96d8db56ed50848b0b649dca3dd1df0b11f683bb9e0b5f --hash=sha256:afdb2b588b9fc25ede96d8db56ed50848b0b649dca3dd1df0b11f683bb9e0b5f")?;

    // Install the editable packages.
    uv_snapshot!(context.pip_install()
        .arg("-r")
        .arg(requirements_txt.path())
        .arg("--no-deps")
        .arg("--require-hashes")
        .arg("-c")
        .arg(constraints_txt.path()), @r###"
    success: true
    exit_code: 0
    ----- stdout -----

    ----- stderr -----
    Resolved 1 package in [TIME]
    Prepared 1 package in [TIME]
    Installed 1 package in [TIME]
     + anyio==4.0.0
    "###
    );

    Ok(())
}

/// We allow `--require-hashes` for unnamed URL dependencies.
#[test]
fn require_hashes_unnamed() -> Result<()> {
    let context = TestContext::new("3.12");

    let requirements_txt = context.temp_dir.child("requirements.txt");
    requirements_txt
        .write_str(indoc::indoc! {r"
            https://files.pythonhosted.org/packages/36/55/ad4de788d84a630656ece71059665e01ca793c04294c463fd84132f40fe6/anyio-4.0.0-py3-none-any.whl --hash=sha256:cfdb2b588b9fc25ede96d8db56ed50848b0b649dca3dd1df0b11f683bb9e0b5f
            idna==3.6 \
                --hash=sha256:9ecdbbd083b06798ae1e86adcbfe8ab1479cf864e4ee30fe4e46a003d12491ca \
                --hash=sha256:c05567e9c24a6b9faaa835c4821bad0590fbb9d5779e7caa6e1cc4978e7eb24f
                # via anyio
            sniffio==1.3.1 \
                --hash=sha256:2f6da418d1f1e0fddd844478f41680e794e6051915791a034ff65e5f100525a2 \
                --hash=sha256:f4324edc670a0f49750a81b895f35c3adb843cca46f0530f79fc1babb23789dc
                # via anyio
        "})?;

    uv_snapshot!(context.pip_install()
        .arg("-r")
        .arg("requirements.txt")
        .arg("--require-hashes"), @r###"
    success: true
    exit_code: 0
    ----- stdout -----

    ----- stderr -----
    Resolved 3 packages in [TIME]
    Prepared 3 packages in [TIME]
    Installed 3 packages in [TIME]
     + anyio==4.0.0 (from https://files.pythonhosted.org/packages/36/55/ad4de788d84a630656ece71059665e01ca793c04294c463fd84132f40fe6/anyio-4.0.0-py3-none-any.whl)
     + idna==3.6
     + sniffio==1.3.1
    "###
    );

    Ok(())
}

/// We allow `--require-hashes` for unnamed URL dependencies. In this case, the unnamed URL is
/// a repeat of a registered package.
#[test]
fn require_hashes_unnamed_repeated() -> Result<()> {
    let context = TestContext::new("3.12");

    // Re-run, but duplicate `anyio`.
    let requirements_txt = context.temp_dir.child("requirements.txt");
    requirements_txt
        .write_str(indoc::indoc! {r"
            anyio==4.0.0 \
                --hash=sha256:cfdb2b588b9fc25ede96d8db56ed50848b0b649dca3dd1df0b11f683bb9e0b5f \
                --hash=sha256:f7ed51751b2c2add651e5747c891b47e26d2a21be5d32d9311dfe9692f3e5d7a
            https://files.pythonhosted.org/packages/36/55/ad4de788d84a630656ece71059665e01ca793c04294c463fd84132f40fe6/anyio-4.0.0-py3-none-any.whl --hash=sha256:cfdb2b588b9fc25ede96d8db56ed50848b0b649dca3dd1df0b11f683bb9e0b5f
            idna==3.6 \
                --hash=sha256:9ecdbbd083b06798ae1e86adcbfe8ab1479cf864e4ee30fe4e46a003d12491ca \
                --hash=sha256:c05567e9c24a6b9faaa835c4821bad0590fbb9d5779e7caa6e1cc4978e7eb24f
                # via anyio
            sniffio==1.3.1 \
                --hash=sha256:2f6da418d1f1e0fddd844478f41680e794e6051915791a034ff65e5f100525a2 \
                --hash=sha256:f4324edc670a0f49750a81b895f35c3adb843cca46f0530f79fc1babb23789dc
                # via anyio
        "})?;

    uv_snapshot!(context.pip_install()
        .arg("-r")
        .arg("requirements.txt")
        .arg("--require-hashes"), @r###"
    success: true
    exit_code: 0
    ----- stdout -----

    ----- stderr -----
    Resolved 3 packages in [TIME]
    Prepared 3 packages in [TIME]
    Installed 3 packages in [TIME]
     + anyio==4.0.0 (from https://files.pythonhosted.org/packages/36/55/ad4de788d84a630656ece71059665e01ca793c04294c463fd84132f40fe6/anyio-4.0.0-py3-none-any.whl)
     + idna==3.6
     + sniffio==1.3.1
    "###
    );

    Ok(())
}

/// If a hash is only included as a override, that's not good enough for `--require-hashes`.
///
/// TODO(charlie): This _should_ be allowed. It's a bug.
#[test]
fn require_hashes_override() -> Result<()> {
    let context = TestContext::new("3.12");

    // Include the hash in the override file.
    let requirements_txt = context.temp_dir.child("requirements.txt");
    requirements_txt.write_str("anyio==4.0.0")?;

    let overrides_txt = context.temp_dir.child("overrides.txt");
    overrides_txt.write_str("anyio==4.0.0 --hash=sha256:cfdb2b588b9fc25ede96d8db56ed50848b0b649dca3dd1df0b11f683bb9e0b5f")?;

    // Install the editable packages.
    uv_snapshot!(context.filters(), context.pip_install()
        .arg("-r")
        .arg(requirements_txt.path())
        .arg("--require-hashes")
        .arg("--override")
        .arg(overrides_txt.path()), @r"
    success: false
    exit_code: 2
    ----- stdout -----

    ----- stderr -----
    error: In `--require-hashes` mode, all requirements must have a hash, but none were provided for: anyio==4.0.0
    See [UV_LOG_DIR]/pip_install.log for detailed logs
    "
    );

    // Include the hash in the requirements file, but pin the version in the override file.
    let requirements_txt = context.temp_dir.child("requirements.txt");
    requirements_txt.write_str(
        "anyio --hash=sha256:cfdb2b588b9fc25ede96d8db56ed50848b0b649dca3dd1df0b11f683bb9e0b5f",
    )?;

    let overrides_txt = context.temp_dir.child("overrides.txt");
    overrides_txt.write_str("anyio==4.0.0")?;

    // Install the editable packages.
    uv_snapshot!(context.filters(), context.pip_install()
        .arg("-r")
        .arg(requirements_txt.path())
        .arg("--require-hashes")
        .arg("--override")
        .arg(overrides_txt.path()), @r"
    success: false
    exit_code: 2
    ----- stdout -----

    ----- stderr -----
    error: In `--require-hashes` mode, all requirements must have their versions pinned with `==`, but found: anyio
    See [UV_LOG_DIR]/pip_install.log for detailed logs
    "
    );

    Ok(())
}

/// Provide valid hashes for all dependencies with `--require-hashes` with accompanying markers.
/// Critically, one package (`requests`) depends on another (`urllib3`).
#[test]
fn require_hashes_marker() -> Result<()> {
    let context = TestContext::new("3.12").with_exclude_newer("2025-01-01T00:00:00Z");

    // Write to a requirements file.
    let requirements_txt = context.temp_dir.child("requirements.txt");
    requirements_txt.write_str(indoc::indoc! {r"
        certifi==2024.12.14 ; python_version >= '3.8' \
            --hash=sha256:1275f7a45be9464efc1173084eaa30f866fe2e47d389406136d332ed4967ec56 \
            --hash=sha256:b650d30f370c2b724812bee08008be0c4163b163ddaec3f2546c1caf65f191db
        charset-normalizer==3.4.1 ; python_version >= '3.8' \
            --hash=sha256:0167ddc8ab6508fe81860a57dd472b2ef4060e8d378f0cc555707126830f2537 \
            --hash=sha256:01732659ba9b5b873fc117534143e4feefecf3b2078b0a6a2e925271bb6f4cfa \
            --hash=sha256:01ad647cdd609225c5350561d084b42ddf732f4eeefe6e678765636791e78b9a \
            --hash=sha256:04432ad9479fa40ec0f387795ddad4437a2b50417c69fa275e212933519ff294 \
            --hash=sha256:0907f11d019260cdc3f94fbdb23ff9125f6b5d1039b76003b5b0ac9d6a6c9d5b \
            --hash=sha256:0924e81d3d5e70f8126529951dac65c1010cdf117bb75eb02dd12339b57749dd \
            --hash=sha256:09b26ae6b1abf0d27570633b2b078a2a20419c99d66fb2823173d73f188ce601 \
            --hash=sha256:09b5e6733cbd160dcc09589227187e242a30a49ca5cefa5a7edd3f9d19ed53fd \
            --hash=sha256:0af291f4fe114be0280cdd29d533696a77b5b49cfde5467176ecab32353395c4 \
            --hash=sha256:0f55e69f030f7163dffe9fd0752b32f070566451afe180f99dbeeb81f511ad8d \
            --hash=sha256:1a2bc9f351a75ef49d664206d51f8e5ede9da246602dc2d2726837620ea034b2 \
            --hash=sha256:22e14b5d70560b8dd51ec22863f370d1e595ac3d024cb8ad7d308b4cd95f8313 \
            --hash=sha256:234ac59ea147c59ee4da87a0c0f098e9c8d169f4dc2a159ef720f1a61bbe27cd \
            --hash=sha256:2369eea1ee4a7610a860d88f268eb39b95cb588acd7235e02fd5a5601773d4fa \
            --hash=sha256:237bdbe6159cff53b4f24f397d43c6336c6b0b42affbe857970cefbb620911c8 \
            --hash=sha256:28bf57629c75e810b6ae989f03c0828d64d6b26a5e205535585f96093e405ed1 \
            --hash=sha256:2967f74ad52c3b98de4c3b32e1a44e32975e008a9cd2a8cc8966d6a5218c5cb2 \
            --hash=sha256:2a75d49014d118e4198bcee5ee0a6f25856b29b12dbf7cd012791f8a6cc5c496 \
            --hash=sha256:2bdfe3ac2e1bbe5b59a1a63721eb3b95fc9b6817ae4a46debbb4e11f6232428d \
            --hash=sha256:2d074908e1aecee37a7635990b2c6d504cd4766c7bc9fc86d63f9c09af3fa11b \
            --hash=sha256:2fb9bd477fdea8684f78791a6de97a953c51831ee2981f8e4f583ff3b9d9687e \
            --hash=sha256:311f30128d7d333eebd7896965bfcfbd0065f1716ec92bd5638d7748eb6f936a \
            --hash=sha256:329ce159e82018d646c7ac45b01a430369d526569ec08516081727a20e9e4af4 \
            --hash=sha256:345b0426edd4e18138d6528aed636de7a9ed169b4aaf9d61a8c19e39d26838ca \
            --hash=sha256:363e2f92b0f0174b2f8238240a1a30142e3db7b957a5dd5689b0e75fb717cc78 \
            --hash=sha256:3a3bd0dcd373514dcec91c411ddb9632c0d7d92aed7093b8c3bbb6d69ca74408 \
            --hash=sha256:3bed14e9c89dcb10e8f3a29f9ccac4955aebe93c71ae803af79265c9ca5644c5 \
            --hash=sha256:44251f18cd68a75b56585dd00dae26183e102cd5e0f9f1466e6df5da2ed64ea3 \
            --hash=sha256:44ecbf16649486d4aebafeaa7ec4c9fed8b88101f4dd612dcaf65d5e815f837f \
            --hash=sha256:4532bff1b8421fd0a320463030c7520f56a79c9024a4e88f01c537316019005a \
            --hash=sha256:49402233c892a461407c512a19435d1ce275543138294f7ef013f0b63d5d3765 \
            --hash=sha256:4c0907b1928a36d5a998d72d64d8eaa7244989f7aaaf947500d3a800c83a3fd6 \
            --hash=sha256:4d86f7aff21ee58f26dcf5ae81a9addbd914115cdebcbb2217e4f0ed8982e146 \
            --hash=sha256:5777ee0881f9499ed0f71cc82cf873d9a0ca8af166dfa0af8ec4e675b7df48e6 \
            --hash=sha256:5df196eb874dae23dcfb968c83d4f8fdccb333330fe1fc278ac5ceeb101003a9 \
            --hash=sha256:619a609aa74ae43d90ed2e89bdd784765de0a25ca761b93e196d938b8fd1dbbd \
            --hash=sha256:6e27f48bcd0957c6d4cb9d6fa6b61d192d0b13d5ef563e5f2ae35feafc0d179c \
            --hash=sha256:6ff8a4a60c227ad87030d76e99cd1698345d4491638dfa6673027c48b3cd395f \
            --hash=sha256:73d94b58ec7fecbc7366247d3b0b10a21681004153238750bb67bd9012414545 \
            --hash=sha256:7461baadb4dc00fd9e0acbe254e3d7d2112e7f92ced2adc96e54ef6501c5f176 \
            --hash=sha256:75832c08354f595c760a804588b9357d34ec00ba1c940c15e31e96d902093770 \
            --hash=sha256:7709f51f5f7c853f0fb938bcd3bc59cdfdc5203635ffd18bf354f6967ea0f824 \
            --hash=sha256:78baa6d91634dfb69ec52a463534bc0df05dbd546209b79a3880a34487f4b84f \
            --hash=sha256:7974a0b5ecd505609e3b19742b60cee7aa2aa2fb3151bc917e6e2646d7667dcf \
            --hash=sha256:7a4f97a081603d2050bfaffdefa5b02a9ec823f8348a572e39032caa8404a487 \
            --hash=sha256:7b1bef6280950ee6c177b326508f86cad7ad4dff12454483b51d8b7d673a2c5d \
            --hash=sha256:7d053096f67cd1241601111b698f5cad775f97ab25d81567d3f59219b5f1adbd \
            --hash=sha256:804a4d582ba6e5b747c625bf1255e6b1507465494a40a2130978bda7b932c90b \
            --hash=sha256:807f52c1f798eef6cf26beb819eeb8819b1622ddfeef9d0977a8502d4db6d534 \
            --hash=sha256:80ed5e856eb7f30115aaf94e4a08114ccc8813e6ed1b5efa74f9f82e8509858f \
            --hash=sha256:8417cb1f36cc0bc7eaba8ccb0e04d55f0ee52df06df3ad55259b9a323555fc8b \
            --hash=sha256:8436c508b408b82d87dc5f62496973a1805cd46727c34440b0d29d8a2f50a6c9 \
            --hash=sha256:89149166622f4db9b4b6a449256291dc87a99ee53151c74cbd82a53c8c2f6ccd \
            --hash=sha256:8bfa33f4f2672964266e940dd22a195989ba31669bd84629f05fab3ef4e2d125 \
            --hash=sha256:8c60ca7339acd497a55b0ea5d506b2a2612afb2826560416f6894e8b5770d4a9 \
            --hash=sha256:91b36a978b5ae0ee86c394f5a54d6ef44db1de0815eb43de826d41d21e4af3de \
            --hash=sha256:955f8851919303c92343d2f66165294848d57e9bba6cf6e3625485a70a038d11 \
            --hash=sha256:97f68b8d6831127e4787ad15e6757232e14e12060bec17091b85eb1486b91d8d \
            --hash=sha256:9b23ca7ef998bc739bf6ffc077c2116917eabcc901f88da1b9856b210ef63f35 \
            --hash=sha256:9f0b8b1c6d84c8034a44893aba5e767bf9c7a211e313a9605d9c617d7083829f \
            --hash=sha256:aabfa34badd18f1da5ec1bc2715cadc8dca465868a4e73a0173466b688f29dda \
            --hash=sha256:ab36c8eb7e454e34e60eb55ca5d241a5d18b2c6244f6827a30e451c42410b5f7 \
            --hash=sha256:b010a7a4fd316c3c484d482922d13044979e78d1861f0e0650423144c616a46a \
            --hash=sha256:b1ac5992a838106edb89654e0aebfc24f5848ae2547d22c2c3f66454daa11971 \
            --hash=sha256:b7b2d86dd06bfc2ade3312a83a5c364c7ec2e3498f8734282c6c3d4b07b346b8 \
            --hash=sha256:b97e690a2118911e39b4042088092771b4ae3fc3aa86518f84b8cf6888dbdb41 \
            --hash=sha256:bc2722592d8998c870fa4e290c2eec2c1569b87fe58618e67d38b4665dfa680d \
            --hash=sha256:c0429126cf75e16c4f0ad00ee0eae4242dc652290f940152ca8c75c3a4b6ee8f \
            --hash=sha256:c30197aa96e8eed02200a83fba2657b4c3acd0f0aa4bdc9f6c1af8e8962e0757 \
            --hash=sha256:c4c3e6da02df6fa1410a7680bd3f63d4f710232d3139089536310d027950696a \
            --hash=sha256:c75cb2a3e389853835e84a2d8fb2b81a10645b503eca9bcb98df6b5a43eb8886 \
            --hash=sha256:c96836c97b1238e9c9e3fe90844c947d5afbf4f4c92762679acfe19927d81d77 \
            --hash=sha256:d7f50a1f8c450f3925cb367d011448c39239bb3eb4117c36a6d354794de4ce76 \
            --hash=sha256:d973f03c0cb71c5ed99037b870f2be986c3c05e63622c017ea9816881d2dd247 \
            --hash=sha256:d98b1668f06378c6dbefec3b92299716b931cd4e6061f3c875a71ced1780ab85 \
            --hash=sha256:d9c3cdf5390dcd29aa8056d13e8e99526cda0305acc038b96b30352aff5ff2bb \
            --hash=sha256:dad3e487649f498dd991eeb901125411559b22e8d7ab25d3aeb1af367df5efd7 \
            --hash=sha256:dccbe65bd2f7f7ec22c4ff99ed56faa1e9f785482b9bbd7c717e26fd723a1d1e \
            --hash=sha256:dd78cfcda14a1ef52584dbb008f7ac81c1328c0f58184bf9a84c49c605002da6 \
            --hash=sha256:e218488cd232553829be0664c2292d3af2eeeb94b32bea483cf79ac6a694e037 \
            --hash=sha256:e358e64305fe12299a08e08978f51fc21fac060dcfcddd95453eabe5b93ed0e1 \
            --hash=sha256:ea0d8d539afa5eb2728aa1932a988a9a7af94f18582ffae4bc10b3fbdad0626e \
            --hash=sha256:eab677309cdb30d047996b36d34caeda1dc91149e4fdca0b1a039b3f79d9a807 \
            --hash=sha256:eb8178fe3dba6450a3e024e95ac49ed3400e506fd4e9e5c32d30adda88cbd407 \
            --hash=sha256:ecddf25bee22fe4fe3737a399d0d177d72bc22be6913acfab364b40bce1ba83c \
            --hash=sha256:eea6ee1db730b3483adf394ea72f808b6e18cf3cb6454b4d86e04fa8c4327a12 \
            --hash=sha256:f08ff5e948271dc7e18a35641d2f11a4cd8dfd5634f55228b691e62b37125eb3 \
            --hash=sha256:f30bf9fd9be89ecb2360c7d94a711f00c09b976258846efe40db3d05828e8089 \
            --hash=sha256:fa88b843d6e211393a37219e6a1c1df99d35e8fd90446f1118f4216e307e48cd \
            --hash=sha256:fc54db6c8593ef7d4b2a331b58653356cf04f67c960f584edb7c3d8c97e8f39e \
            --hash=sha256:fd4ec41f914fa74ad1b8304bbc634b3de73d2a0889bd32076342a573e0779e00 \
            --hash=sha256:ffc9202a29ab3920fa812879e95a9e78b2465fd10be7fcbd042899695d75e616
        idna==3.10 ; python_version >= '3.8' \
            --hash=sha256:12f65c9b470abda6dc35cf8e63cc574b1c52b11df2c86030af0ac09b01b13ea9 \
            --hash=sha256:946d195a0d259cbba61165e88e65941f16e9b36ea6ddb97f00452bae8b1287d3
        requests==2.32.3 ; python_version >= '3.8' \
            --hash=sha256:55365417734eb18255590a9ff9eb97e9e1da868d4ccd6402399eaf68af20a760 \
            --hash=sha256:70761cfe03c773ceb22aa2f671b4757976145175cdfca038c02654d061d6dcc6
        urllib3==2.2.3 ; python_version >= '3.8' \
            --hash=sha256:ca899ca043dcb1bafa3e262d73aa25c465bfb49e0bd9dd5d59f1d0acba2f8fac \
            --hash=sha256:e7d814a81dad81e6caf2ec9fdedb284ecc9c73076b62654547cc64ccdcae26e9
    "})?;

    uv_snapshot!(context.pip_install()
        .arg("-r")
        .arg("requirements.txt")
        .arg("--require-hashes"), @r###"
    success: true
    exit_code: 0
    ----- stdout -----

    ----- stderr -----
    Resolved 5 packages in [TIME]
    Prepared 5 packages in [TIME]
    Installed 5 packages in [TIME]
     + certifi==2024.12.14
     + charset-normalizer==3.4.1
     + idna==3.10
     + requests==2.32.3
     + urllib3==2.2.3
    "###
    );

    Ok(())
}

/// Provide valid hashes for all dependencies with `--require-hashes`.
#[test]
fn verify_hashes() -> Result<()> {
    let context = TestContext::new("3.12");

    // Write to a requirements file.
    let requirements_txt = context.temp_dir.child("requirements.txt");
    requirements_txt.write_str(indoc::indoc! {r"
        anyio==4.0.0 \
            --hash=sha256:cfdb2b588b9fc25ede96d8db56ed50848b0b649dca3dd1df0b11f683bb9e0b5f \
            --hash=sha256:f7ed51751b2c2add651e5747c891b47e26d2a21be5d32d9311dfe9692f3e5d7a
        idna==3.6 \
            --hash=sha256:9ecdbbd083b06798ae1e86adcbfe8ab1479cf864e4ee30fe4e46a003d12491ca \
            --hash=sha256:c05567e9c24a6b9faaa835c4821bad0590fbb9d5779e7caa6e1cc4978e7eb24f
            # via anyio
        sniffio==1.3.1 \
            --hash=sha256:2f6da418d1f1e0fddd844478f41680e794e6051915791a034ff65e5f100525a2 \
            --hash=sha256:f4324edc670a0f49750a81b895f35c3adb843cca46f0530f79fc1babb23789dc
            # via anyio
    "})?;

    uv_snapshot!(context.pip_install()
        .arg("-r")
        .arg("requirements.txt")
        .arg("--verify-hashes"), @r###"
    success: true
    exit_code: 0
    ----- stdout -----

    ----- stderr -----
    Resolved 3 packages in [TIME]
    Prepared 3 packages in [TIME]
    Installed 3 packages in [TIME]
     + anyio==4.0.0
     + idna==3.6
     + sniffio==1.3.1
    "###
    );

    Ok(())
}

/// Omit a pinned version with `--verify-hashes`.
#[test]
fn verify_hashes_missing_version() -> Result<()> {
    let context = TestContext::new("3.12");

    // Write to a requirements file.
    let requirements_txt = context.temp_dir.child("requirements.txt");
    requirements_txt.write_str(indoc::indoc! {r"
        anyio \
            --hash=sha256:afdb2b588b9fc25ede96d8db56ed50848b0b649dca3dd1df0b11f683bb9e0b5f \
            --hash=sha256:a7ed51751b2c2add651e5747c891b47e26d2a21be5d32d9311dfe9692f3e5d7a
        idna==3.6 \
            --hash=sha256:9ecdbbd083b06798ae1e86adcbfe8ab1479cf864e4ee30fe4e46a003d12491ca \
            --hash=sha256:c05567e9c24a6b9faaa835c4821bad0590fbb9d5779e7caa6e1cc4978e7eb24f
            # via anyio
        sniffio==1.3.1 \
            --hash=sha256:2f6da418d1f1e0fddd844478f41680e794e6051915791a034ff65e5f100525a2 \
            --hash=sha256:f4324edc670a0f49750a81b895f35c3adb843cca46f0530f79fc1babb23789dc
            # via anyio
    "})?;

    uv_snapshot!(context.pip_install()
        .arg("-r")
        .arg("requirements.txt")
        .arg("--verify-hashes"), @r###"
    success: true
    exit_code: 0
    ----- stdout -----

    ----- stderr -----
    Resolved 3 packages in [TIME]
    Prepared 3 packages in [TIME]
    Installed 3 packages in [TIME]
     + anyio==4.3.0
     + idna==3.6
     + sniffio==1.3.1
    "###
    );

    Ok(())
}

/// Provide the wrong hash with `--verify-hashes`.
#[test]
fn verify_hashes_mismatch() -> Result<()> {
    let context = TestContext::new("3.12");

    let requirements_txt = context.temp_dir.child("requirements.txt");
    requirements_txt.write_str(indoc::indoc! {r"
        idna==3.6 \
            --hash=sha256:2f6da418d1f1e0fddd844478f41680e794e6051915791a034ff65e5f100525a2 \
            --hash=sha256:f4324edc670a0f49750a81b895f35c3adb843cca46f0530f79fc1babb23789dc
    "})?;

    // Raise an error.
    uv_snapshot!(context.filters(), context.pip_install()
        .arg("--no-deps")
        .arg("-r")
        .arg("requirements.txt")
        .arg("--verify-hashes"), @r"
    success: false
    exit_code: 1
    ----- stdout -----

    ----- stderr -----
    Resolved 1 package in [TIME]
      × Failed to download `idna==3.6`
      ╰─▶ Hash mismatch for `idna==3.6`

          Expected:
            sha256:2f6da418d1f1e0fddd844478f41680e794e6051915791a034ff65e5f100525a2
            sha256:f4324edc670a0f49750a81b895f35c3adb843cca46f0530f79fc1babb23789dc

          Computed:
            sha256:c05567e9c24a6b9faaa835c4821bad0590fbb9d5779e7caa6e1cc4978e7eb24f
    See [UV_LOG_DIR]/pip_install.log for detailed logs
    "
    );

    uv_snapshot!(context.pip_install()
        .arg("--no-deps")
        .arg("-r")
        .arg("requirements.txt")
        .arg("--no-verify-hashes"), @r###"
    success: true
    exit_code: 0
    ----- stdout -----

    ----- stderr -----
    Resolved 1 package in [TIME]
    Installed 1 package in [TIME]
     + idna==3.6
    "###
    );

    Ok(())
}

/// Provide the correct hash with `--verify-hashes`.
#[test]
fn verify_hashes_match() -> Result<()> {
    let context = TestContext::new("3.12");

    let requirements_txt = context.temp_dir.child("requirements.txt");
    requirements_txt.write_str(indoc::indoc! {r"
        idna==3.6 \
            --hash=sha256:9ecdbbd083b06798ae1e86adcbfe8ab1479cf864e4ee30fe4e46a003d12491ca \
            --hash=sha256:c05567e9c24a6b9faaa835c4821bad0590fbb9d5779e7caa6e1cc4978e7eb24f
    "})?;

    uv_snapshot!(context.pip_install()
        .arg("--no-deps")
        .arg("-r")
        .arg("requirements.txt"), @r###"
    success: true
    exit_code: 0
    ----- stdout -----

    ----- stderr -----
    Resolved 1 package in [TIME]
    Prepared 1 package in [TIME]
    Installed 1 package in [TIME]
     + idna==3.6
    "###
    );

    Ok(())
}

/// Omit a transitive dependency in `--verify-hashes`. This is allowed.
#[test]
fn verify_hashes_omit_dependency() -> Result<()> {
    let context = TestContext::new("3.12");

    // Write to a requirements file.
    let requirements_txt = context.temp_dir.child("requirements.txt");
    requirements_txt.write_str(
        "anyio==4.0.0 --hash=sha256:cfdb2b588b9fc25ede96d8db56ed50848b0b649dca3dd1df0b11f683bb9e0b5f",
    )?;

    // Install without error when `--require-hashes` is omitted.
    uv_snapshot!(context.pip_install()
        .arg("-r")
        .arg("requirements.txt")
        .arg("--verify-hashes"), @r###"
    success: true
    exit_code: 0
    ----- stdout -----

    ----- stderr -----
    Resolved 3 packages in [TIME]
    Prepared 3 packages in [TIME]
    Installed 3 packages in [TIME]
     + anyio==4.0.0
     + idna==3.6
     + sniffio==1.3.1
    "###
    );

    Ok(())
}

/// We allow `--verify-hashes` for editable dependencies.
#[test]
fn verify_hashes_editable() -> Result<()> {
    let context = TestContext::new("3.12");

    let requirements_txt = context.temp_dir.child("requirements.txt");
    requirements_txt.write_str(&indoc::formatdoc! {r"
        -e file://{workspace_root}/scripts/packages/black_editable[d]
        ",
        workspace_root = context.workspace_root.simplified_display(),
    })?;

    // Install the editable packages.
    uv_snapshot!(context.filters(), context.pip_install()
        .arg("-r")
        .arg(requirements_txt.path())
        .arg("--verify-hashes"), @r###"
    success: true
    exit_code: 0
    ----- stdout -----

    ----- stderr -----
    Resolved 8 packages in [TIME]
    Prepared 8 packages in [TIME]
    Installed 8 packages in [TIME]
     + aiohttp==3.9.3
     + aiosignal==1.3.1
     + attrs==23.2.0
     + black==0.1.0 (from file://[WORKSPACE]/scripts/packages/black_editable)
     + frozenlist==1.4.1
     + idna==3.6
     + multidict==6.0.5
     + yarl==1.9.4
    "###
    );

    Ok(())
}

/// Allow arguments within a `requirements.txt` file to be quoted or unquoted, as in the CLI.
#[test]
fn double_quoted_arguments() -> Result<()> {
    let context = TestContext::new("3.12");

    let constraints_in = context.temp_dir.child("constraints.in");
    constraints_in.write_str(indoc::indoc! {r"
        iniconfig==1.0.0
    "})?;

    let requirements_in = context.temp_dir.child("requirements.in");
    requirements_in.write_str(indoc::indoc! {r#"
       --constraint "./constraints.in"

        iniconfig
    "#})?;

    uv_snapshot!(context.pip_install()
        .arg("-r")
        .arg("requirements.in"), @r###"
    success: true
    exit_code: 0
    ----- stdout -----

    ----- stderr -----
    Resolved 1 package in [TIME]
    Prepared 1 package in [TIME]
    Installed 1 package in [TIME]
     + iniconfig==1.0.0
    "###
    );

    Ok(())
}

/// Allow arguments within a `requirements.txt` file to be quoted or unquoted, as in the CLI.
#[test]
fn single_quoted_arguments() -> Result<()> {
    let context = TestContext::new("3.12");

    let constraints_in = context.temp_dir.child("constraints.in");
    constraints_in.write_str(indoc::indoc! {r"
        iniconfig==1.0.0
    "})?;

    let requirements_in = context.temp_dir.child("requirements.in");
    requirements_in.write_str(indoc::indoc! {r"
       --constraint './constraints.in'

        iniconfig
    "})?;

    uv_snapshot!(context.pip_install()
        .arg("-r")
        .arg("requirements.in"), @r###"
    success: true
    exit_code: 0
    ----- stdout -----

    ----- stderr -----
    Resolved 1 package in [TIME]
    Prepared 1 package in [TIME]
    Installed 1 package in [TIME]
     + iniconfig==1.0.0
    "###
    );

    Ok(())
}

/// Allow arguments within a `requirements.txt` file to be quoted or unquoted, as in the CLI.
#[test]
fn unquoted_arguments() -> Result<()> {
    let context = TestContext::new("3.12");

    let constraints_in = context.temp_dir.child("constraints.in");
    constraints_in.write_str(indoc::indoc! {r"
        iniconfig==1.0.0
    "})?;

    let requirements_in = context.temp_dir.child("requirements.in");
    requirements_in.write_str(indoc::indoc! {r"
       --constraint ./constraints.in

        iniconfig
    "})?;

    uv_snapshot!(context.pip_install()
        .arg("-r")
        .arg("requirements.in"), @r###"
    success: true
    exit_code: 0
    ----- stdout -----

    ----- stderr -----
    Resolved 1 package in [TIME]
    Prepared 1 package in [TIME]
    Installed 1 package in [TIME]
     + iniconfig==1.0.0
    "###
    );

    Ok(())
}

/// Allow arguments within a `requirements.txt` file to be quoted or unquoted, as in the CLI.
#[test]
fn concatenated_quoted_arguments() -> Result<()> {
    let context = TestContext::new("3.12");

    let constraints_in = context.temp_dir.child("constraints.in");
    constraints_in.write_str(indoc::indoc! {r"
        iniconfig==1.0.0
    "})?;

    let requirements_in = context.temp_dir.child("requirements.in");
    requirements_in.write_str(indoc::indoc! {r#"
       --constraint "./constr""aints.in"

        iniconfig
    "#})?;

    uv_snapshot!(context.pip_install()
        .arg("-r")
        .arg("requirements.in"), @r###"
    success: true
    exit_code: 0
    ----- stdout -----

    ----- stderr -----
    Resolved 1 package in [TIME]
    Prepared 1 package in [TIME]
    Installed 1 package in [TIME]
     + iniconfig==1.0.0
    "###
    );

    Ok(())
}

#[test]
#[cfg(feature = "git")]
fn tool_uv_sources() -> Result<()> {
    let context = TestContext::new("3.12");
    // Use a subdir to test path normalization.
    let require_path = "some_dir/pyproject.toml";
    let pyproject_toml = context.temp_dir.child(require_path);
    pyproject_toml.write_str(indoc! {r#"
        [project]
        name = "foo"
        version = "0.0.0"
        dependencies = [
          "tqdm>4,<=5",
          "packaging @ git+https://github.com/pypa/packaging@32deafe8668a2130a3366b98154914d188f3718e",
          "poetry_editable",
          "urllib3 @ https://files.pythonhosted.org/packages/a2/73/a68704750a7679d0b6d3ad7aa8d4da8e14e151ae82e6fee774e6e0d05ec8/urllib3-2.2.1-py3-none-any.whl",
          # Windows consistency
          "colorama>0.4,<5",
        ]

        [project.optional-dependencies]
        utils = [
            "charset-normalizer==3.4.0"
        ]
        dont_install_me = [
            "broken @ https://example.org/does/not/exist.tar.gz"
        ]

        [tool.uv.sources]
        tqdm = { url = "https://files.pythonhosted.org/packages/a5/d6/502a859bac4ad5e274255576cd3e15ca273cdb91731bc39fb840dd422ee9/tqdm-4.66.0-py3-none-any.whl" }
        charset-normalizer = { git = "https://github.com/jawah/charset_normalizer", rev = "ffdf7f5f08beb0ceb92dc0637e97382ba27cecfa" }
        poetry_editable = { path = "../poetry_editable", editable = true }
    "#})?;

    let project_root = fs_err::canonicalize(std::env::current_dir()?.join("../.."))?;
    fs_err::create_dir_all(context.temp_dir.join("poetry_editable/poetry_editable"))?;
    fs_err::copy(
        project_root.join("scripts/packages/poetry_editable/pyproject.toml"),
        context.temp_dir.join("poetry_editable/pyproject.toml"),
    )?;
    fs_err::copy(
        project_root.join("scripts/packages/poetry_editable/poetry_editable/__init__.py"),
        context
            .temp_dir
            .join("poetry_editable/poetry_editable/__init__.py"),
    )?;

    // Install the editable packages.
    uv_snapshot!(context.filters(), windows_filters=false, context.pip_install()
        .arg("-r")
        .arg(require_path)
        .arg("--extra")
        .arg("utils"), @r###"
    success: true
    exit_code: 0
    ----- stdout -----

    ----- stderr -----
    Resolved 9 packages in [TIME]
    Prepared 9 packages in [TIME]
    Installed 9 packages in [TIME]
     + anyio==4.3.0
     + charset-normalizer==3.4.1 (from git+https://github.com/jawah/charset_normalizer@ffdf7f5f08beb0ceb92dc0637e97382ba27cecfa)
     + colorama==0.4.6
     + idna==3.6
     + packaging==24.1.dev0 (from git+https://github.com/pypa/packaging@32deafe8668a2130a3366b98154914d188f3718e)
     + poetry-editable==0.1.0 (from file://[TEMP_DIR]/poetry_editable)
     + sniffio==1.3.1
     + tqdm==4.66.0 (from https://files.pythonhosted.org/packages/a5/d6/502a859bac4ad5e274255576cd3e15ca273cdb91731bc39fb840dd422ee9/tqdm-4.66.0-py3-none-any.whl)
     + urllib3==2.2.1 (from https://files.pythonhosted.org/packages/a2/73/a68704750a7679d0b6d3ad7aa8d4da8e14e151ae82e6fee774e6e0d05ec8/urllib3-2.2.1-py3-none-any.whl)
    "###
    );

    // Re-install the editable packages.
    uv_snapshot!(context.filters(), windows_filters=false, context.pip_install()
        .arg("-r")
        .arg(require_path)
        .arg("--extra")
        .arg("utils"), @r###"
    success: true
    exit_code: 0
    ----- stdout -----

    ----- stderr -----
    Resolved 9 packages in [TIME]
    Audited 9 packages in [TIME]
    "###
    );
    Ok(())
}

#[test]
fn tool_uv_sources_is_in_preview() -> Result<()> {
    let context = TestContext::new("3.12");
    let pyproject_toml = context.temp_dir.child("pyproject.toml");
    pyproject_toml.write_str(indoc! {r#"
        [project]
        name = "foo"
        version = "0.0.0"
        dependencies = [
          "iniconfig>1,<=2",
        ]

        [tool.uv.sources]
        iniconfig = { url = "https://files.pythonhosted.org/packages/ef/a6/62565a6e1cf69e10f5727360368e451d4b7f58beeac6173dc9db836a5b46/iniconfig-2.0.0-py3-none-any.whl" }
    "#})?;

    // Install the editable packages.
    uv_snapshot!(context.filters(), context.pip_install()
        .arg("-r")
        .arg("pyproject.toml"), @r###"
    success: true
    exit_code: 0
    ----- stdout -----

    ----- stderr -----
    Resolved 1 package in [TIME]
    Prepared 1 package in [TIME]
    Installed 1 package in [TIME]
     + iniconfig==2.0.0 (from https://files.pythonhosted.org/packages/ef/a6/62565a6e1cf69e10f5727360368e451d4b7f58beeac6173dc9db836a5b46/iniconfig-2.0.0-py3-none-any.whl)
    "###
    );

    Ok(())
}

/// Allow transitive URLs via recursive extras.
#[test]
fn recursive_extra_transitive_url() -> Result<()> {
    let context = TestContext::new("3.12");

    let pyproject_toml = context.temp_dir.child("pyproject.toml");
    pyproject_toml.write_str(indoc! {r#"
        [project]
        name = "project"
        version = "0.0.0"
        dependencies = []

        [project.optional-dependencies]
        all = [
            "project[docs]",
        ]
        docs = [
            "iniconfig @ https://files.pythonhosted.org/packages/ef/a6/62565a6e1cf69e10f5727360368e451d4b7f58beeac6173dc9db836a5b46/iniconfig-2.0.0-py3-none-any.whl",
        ]
    "#})?;

    uv_snapshot!(context.filters(), context.pip_install()
        .arg(".[all]"), @r###"
    success: true
    exit_code: 0
    ----- stdout -----

    ----- stderr -----
    Resolved 2 packages in [TIME]
    Prepared 2 packages in [TIME]
    Installed 2 packages in [TIME]
     + iniconfig==2.0.0 (from https://files.pythonhosted.org/packages/ef/a6/62565a6e1cf69e10f5727360368e451d4b7f58beeac6173dc9db836a5b46/iniconfig-2.0.0-py3-none-any.whl)
     + project==0.0.0 (from file://[TEMP_DIR]/)
    "###);

    Ok(())
}

/// If a package is requested as both editable and non-editable, always install it as editable.
#[test]
fn prefer_editable() -> Result<()> {
    let context = TestContext::new("3.12");

    uv_snapshot!(context.filters(), context.pip_install()
        .arg("-e")
        .arg(context.workspace_root.join("scripts/packages/black_editable"))
        .arg(context.workspace_root.join("scripts/packages/black_editable")), @r###"
    success: true
    exit_code: 0
    ----- stdout -----

    ----- stderr -----
    Resolved 1 package in [TIME]
    Prepared 1 package in [TIME]
    Installed 1 package in [TIME]
     + black==0.1.0 (from file://[WORKSPACE]/scripts/packages/black_editable)
    "###
    );

    // Validate that `black.pth` was created.
    let path = context.site_packages().join("black.pth");
    assert!(path.is_file());

    let context = TestContext::new("3.12");

    let requirements_txt = context.temp_dir.child("requirements.txt");
    requirements_txt.write_str(&format!(
        "black @ file://{}/scripts/packages/black_editable",
        context.workspace_root.simplified_display()
    ))?;

    uv_snapshot!(context.filters(), context.pip_install()
        .arg("-e")
        .arg(context.workspace_root.join("scripts/packages/black_editable"))
        .arg("-r")
        .arg("requirements.txt"), @r###"
    success: true
    exit_code: 0
    ----- stdout -----

    ----- stderr -----
    Resolved 1 package in [TIME]
    Prepared 1 package in [TIME]
    Installed 1 package in [TIME]
     + black==0.1.0 (from file://[WORKSPACE]/scripts/packages/black_editable)
    "###
    );

    // Validate that `black.pth` was created.
    let path = context.site_packages().join("black.pth");
    assert!(path.is_file());

    Ok(())
}

/// Resolve against a local directory laid out as a PEP 503-compatible index.
#[test]
fn local_index_absolute() -> Result<()> {
    let context = TestContext::new("3.12");

    let root = context.temp_dir.child("simple-html");
    fs_err::create_dir_all(&root)?;

    let tqdm = root.child("tqdm");
    fs_err::create_dir_all(&tqdm)?;

    let index = tqdm.child("index.html");
    index.write_str(&indoc::formatdoc! {r#"
        <!DOCTYPE html>
        <html>
          <head>
            <meta name="pypi:repository-version" content="1.1" />
          </head>
          <body>
            <h1>Links for tqdm</h1>
            <a
              href="{}/tqdm-1000.0.0-py3-none-any.whl"
              data-requires-python=">=3.8"
            >
              tqdm-1000.0.0-py3-none-any.whl
            </a>
          </body>
        </html>
    "#, Url::from_directory_path(context.workspace_root.join("scripts/links/")).unwrap().as_str()})?;

    uv_snapshot!(context.filters(), context.pip_install()
        .env_remove(EnvVars::UV_EXCLUDE_NEWER)
        .arg("tqdm")
        .arg("--index-url")
        .arg(Url::from_directory_path(root).unwrap().as_str()), @r###"
    success: true
    exit_code: 0
    ----- stdout -----

    ----- stderr -----
    Resolved 1 package in [TIME]
    Prepared 1 package in [TIME]
    Installed 1 package in [TIME]
     + tqdm==1000.0.0
    "###
    );

    Ok(())
}

/// Resolve against a local directory laid out as a PEP 503-compatible index, provided via a
/// relative path on the CLI.
#[test]
fn local_index_relative() -> Result<()> {
    let context = TestContext::new("3.12");

    let root = context.temp_dir.child("simple-html");
    fs_err::create_dir_all(&root)?;

    let tqdm = root.child("tqdm");
    fs_err::create_dir_all(&tqdm)?;

    let index = tqdm.child("index.html");
    index.write_str(&indoc::formatdoc! {r#"
        <!DOCTYPE html>
        <html>
          <head>
            <meta name="pypi:repository-version" content="1.1" />
          </head>
          <body>
            <h1>Links for tqdm</h1>
            <a
              href="{}/tqdm-1000.0.0-py3-none-any.whl"
              data-requires-python=">=3.8"
            >
              tqdm-1000.0.0-py3-none-any.whl
            </a>
          </body>
        </html>
    "#, Url::from_directory_path(context.workspace_root.join("scripts/links/")).unwrap().as_str()})?;

    uv_snapshot!(context.filters(), context.pip_install()
        .env_remove(EnvVars::UV_EXCLUDE_NEWER)
        .arg("tqdm")
        .arg("--index-url")
        .arg("./simple-html"), @r###"
    success: true
    exit_code: 0
    ----- stdout -----

    ----- stderr -----
    Resolved 1 package in [TIME]
    Prepared 1 package in [TIME]
    Installed 1 package in [TIME]
     + tqdm==1000.0.0
    "###
    );

    Ok(())
}

/// Resolve against a local directory laid out as a PEP 503-compatible index, provided via a
/// `requirements.txt` file.
#[test]
fn local_index_requirements_txt_absolute() -> Result<()> {
    let context = TestContext::new("3.12");

    let root = context.temp_dir.child("simple-html");
    fs_err::create_dir_all(&root)?;

    let tqdm = root.child("tqdm");
    fs_err::create_dir_all(&tqdm)?;

    let index = tqdm.child("index.html");
    index.write_str(&indoc::formatdoc! {r#"
        <!DOCTYPE html>
        <html>
          <head>
            <meta name="pypi:repository-version" content="1.1" />
          </head>
          <body>
            <h1>Links for tqdm</h1>
            <a
              href="{}/tqdm-1000.0.0-py3-none-any.whl"
              data-requires-python=">=3.8"
            >
              tqdm-1000.0.0-py3-none-any.whl
            </a>
          </body>
        </html>
    "#, Url::from_directory_path(context.workspace_root.join("scripts/links/")).unwrap().as_str()})?;

    let requirements_txt = context.temp_dir.child("requirements.txt");
    requirements_txt.write_str(&indoc::formatdoc! {r"
        --index-url {}
        tqdm
    ", Url::from_directory_path(root).unwrap().as_str()})?;

    uv_snapshot!(context.filters(), context.pip_install()
        .env_remove(EnvVars::UV_EXCLUDE_NEWER)
        .arg("-r")
        .arg("requirements.txt"), @r###"
    success: true
    exit_code: 0
    ----- stdout -----

    ----- stderr -----
    Resolved 1 package in [TIME]
    Prepared 1 package in [TIME]
    Installed 1 package in [TIME]
     + tqdm==1000.0.0
    "###
    );

    Ok(())
}

/// Resolve against a local directory laid out as a PEP 503-compatible index, provided via a
/// relative path in a `requirements.txt` file.
#[test]
fn local_index_requirements_txt_relative() -> Result<()> {
    let context = TestContext::new("3.12");

    let root = context.temp_dir.child("simple-html");
    fs_err::create_dir_all(&root)?;

    let tqdm = root.child("tqdm");
    fs_err::create_dir_all(&tqdm)?;

    let index = tqdm.child("index.html");
    index.write_str(&indoc::formatdoc! {r#"
        <!DOCTYPE html>
        <html>
          <head>
            <meta name="pypi:repository-version" content="1.1" />
          </head>
          <body>
            <h1>Links for tqdm</h1>
            <a
              href="{}/tqdm-1000.0.0-py3-none-any.whl"
              data-requires-python=">=3.8"
            >
              tqdm-1000.0.0-py3-none-any.whl
            </a>
          </body>
        </html>
    "#, Url::from_directory_path(context.workspace_root.join("scripts/links/")).unwrap().as_str()})?;

    let requirements_txt = context.temp_dir.child("requirements.txt");
    requirements_txt.write_str(
        r"
        --index-url ./simple-html
        tqdm
    ",
    )?;

    uv_snapshot!(context.filters(), context.pip_install()
        .env_remove(EnvVars::UV_EXCLUDE_NEWER)
        .arg("-r")
        .arg("requirements.txt"), @r###"
    success: true
    exit_code: 0
    ----- stdout -----

    ----- stderr -----
    Resolved 1 package in [TIME]
    Prepared 1 package in [TIME]
    Installed 1 package in [TIME]
     + tqdm==1000.0.0
    "###
    );

    Ok(())
}

/// Resolve against a local directory laid out as a PEP 503-compatible index, falling back to
/// the default index.
#[test]
fn local_index_fallback() -> Result<()> {
    let context = TestContext::new("3.12");

    let root = context.temp_dir.child("simple-html");
    fs_err::create_dir_all(&root)?;

    let tqdm = root.child("tqdm");
    fs_err::create_dir_all(&tqdm)?;

    let index = tqdm.child("index.html");
    index.write_str(
        r#"
        <!DOCTYPE html>
        <html>
          <head>
            <meta name="pypi:repository-version" content="1.1" />
          </head>
          <body>
            <h1>Links for tqdm</h1>
          </body>
        </html>
    "#,
    )?;

    uv_snapshot!(context.filters(), context.pip_install()
        .arg("iniconfig")
        .arg("--extra-index-url")
        .arg(Url::from_directory_path(root).unwrap().as_str()), @r###"
    success: true
    exit_code: 0
    ----- stdout -----

    ----- stderr -----
    Resolved 1 package in [TIME]
    Prepared 1 package in [TIME]
    Installed 1 package in [TIME]
     + iniconfig==2.0.0
    "###
    );

    Ok(())
}

#[test]
fn accept_existing_prerelease() -> Result<()> {
    let context = TestContext::new("3.12").with_filtered_counts();
    let requirements_txt = context.temp_dir.child("requirements.txt");
    requirements_txt.write_str("Flask==2.0.0rc1")?;

    // Install a pre-release version of `flask`.
    uv_snapshot!(context.filters(), context.pip_install().arg("Flask==2.0.0rc1"), @r###"
    success: true
    exit_code: 0
    ----- stdout -----

    ----- stderr -----
    Resolved [N] packages in [TIME]
    Prepared [N] packages in [TIME]
    Installed [N] packages in [TIME]
     + click==8.1.7
     + flask==2.0.0rc1
     + itsdangerous==2.1.2
     + jinja2==3.1.3
     + markupsafe==2.1.5
     + werkzeug==3.0.1
    "###
    );

    // Install `flask-login`, without enabling pre-releases. The existing version of `flask` should
    // still be accepted.
    uv_snapshot!(context.filters(), context.pip_install().arg("flask-login==0.6.0"), @r###"
    success: true
    exit_code: 0
    ----- stdout -----

    ----- stderr -----
    Resolved [N] packages in [TIME]
    Prepared [N] packages in [TIME]
    Installed [N] packages in [TIME]
     + flask-login==0.6.0
    "###
    );

    Ok(())
}

/// Allow `pip install` of an unmanaged project.
#[test]
fn unmanaged() -> Result<()> {
    let context = TestContext::new("3.12");
    let pyproject_toml = context.temp_dir.child("pyproject.toml");
    pyproject_toml.write_str(
        r#"[project]
    name = "example"
    version = "0.0.0"
    dependencies = [
      "anyio==3.7.0"
    ]

    [tool.uv]
    managed = false
    "#,
    )?;

    uv_snapshot!(context.filters(), context.pip_install().arg("."), @r###"
    success: true
    exit_code: 0
    ----- stdout -----

    ----- stderr -----
    Resolved 4 packages in [TIME]
    Prepared 4 packages in [TIME]
    Installed 4 packages in [TIME]
     + anyio==3.7.0
     + example==0.0.0 (from file://[TEMP_DIR]/)
     + idna==3.6
     + sniffio==1.3.1
    "###
    );

    Ok(())
}

#[test]
fn install_relocatable() -> Result<()> {
    let context = TestContext::new("3.12");

    // Remake the venv as relocatable
    context
        .venv()
        .arg(context.venv.as_os_str())
        .arg("--python")
        .arg("3.12")
        .arg("--relocatable")
        .assert()
        .success();

    // Install a package with a hello-world console script entrypoint.
    // (we use black_editable because it's convenient, but we don't actually install it as editable)
    context
        .pip_install()
        .arg(
            context
                .workspace_root
                .join("scripts/packages/black_editable"),
        )
        .assert()
        .success();

    // Script should run correctly in-situ.
    let script_path = if cfg!(windows) {
        context.venv.child(r"Scripts\black.exe")
    } else {
        context.venv.child("bin/black")
    };
    Command::new(script_path.as_os_str())
        .assert()
        .success()
        .stdout(predicate::str::contains("Hello world!"));

    // Relocate the venv, and see if it still works.
    let new_venv_path = context.venv.with_file_name("relocated");
    fs::rename(context.venv, new_venv_path.clone())?;

    let script_path = if cfg!(windows) {
        new_venv_path.join(r"Scripts\black.exe")
    } else {
        new_venv_path.join("bin/black")
    };
    Command::new(script_path.as_os_str())
        .assert()
        .success()
        .stdout(predicate::str::contains("Hello world!"));

    // Relocatable entrypoint should still be usable even if symlinked.
    // Only testable on POSIX since symlinks require elevated privilege on Windows
    #[cfg(unix)]
    {
        let script_symlink_path = context.temp_dir.join("black");
        std::os::unix::fs::symlink(script_path, script_symlink_path.clone())?;
        Command::new(script_symlink_path.as_os_str())
            .assert()
            .success()
            .stdout(predicate::str::contains("Hello world!"));
    }

    Ok(())
}

/// Install requesting Python 3.12 when the virtual environment uses 3.11
#[test]
fn install_incompatible_python_version() {
    let context = TestContext::new_with_versions(&["3.11", "3.12"]);

    // Initialize the virtual environment with 3.11
    context.reset_venv();

    // Request Python 3.12; which should fail
    uv_snapshot!(context.filters(), context.pip_install().arg("-p").arg("3.12")
        .arg("anyio"), @r"
    success: false
    exit_code: 2
    ----- stdout -----

    ----- stderr -----
    error: No virtual environment found for Python 3.12; run `uv venv` to create an environment, or pass `--system` to install into a non-virtual environment
    See [UV_LOG_DIR]/pip_install.log for detailed logs
    "
    );
}

/// Install requesting Python 3.12 when the virtual environment uses 3.11, but there's also
/// a broken interpreter in the PATH.
#[test]
#[cfg(unix)]
fn install_incompatible_python_version_interpreter_broken_in_path() -> Result<()> {
    use std::os::unix::fs::PermissionsExt;

    let context = TestContext::new_with_versions(&["3.11", "3.12"]);

    // Initialize the virtual environment with 3.11
    context.reset_venv();

    // Create a "broken" Python executable in the test context `bin`
    let contents = r"#!/bin/sh
    echo 'error: intentionally broken python executable' >&2
    exit 1";
    let python = context
        .bin_dir
        .join(format!("python3{}", std::env::consts::EXE_SUFFIX));
    fs_err::write(&python, contents)?;

    let mut perms = fs_err::metadata(&python)?.permissions();
    perms.set_mode(0o755);
    fs_err::set_permissions(&python, perms)?;

    // Put the broken interpreter _before_ the other interpreters in the PATH
    let path = std::env::join_paths(
        std::iter::once(context.bin_dir.to_path_buf())
            .chain(std::env::split_paths(&context.python_path())),
    )
    .unwrap();

    // Request Python 3.12, which should fail since the virtual environment does not have a matching
    // version.
    // Since the broken interpreter is at the front of the PATH, this query error should be raised
    uv_snapshot!(context.filters(), context.pip_install()
        .arg("-p").arg("3.12")
        .arg("anyio")
        // In tests, we ignore `PATH` during Python discovery so we need to add the context `bin`
        .env("UV_TEST_PYTHON_PATH", path.as_os_str()), @r"
    success: false
    exit_code: 2
    ----- stdout -----

    ----- stderr -----
    error: Failed to inspect Python interpreter from first executable in the search path at `[BIN]/python3`
      Caused by: Querying Python at `[BIN]/python3` failed with exit status exit status: 1

    [stderr]
    error: intentionally broken python executable
    See [UV_LOG_DIR]/pip_install.log for detailed logs
    "
    );

    // Put the broken interpreter _after_ the other interpreters in the PATH
    let path = std::env::join_paths(
        std::env::split_paths(&context.python_path())
            .chain(std::iter::once(context.bin_dir.to_path_buf())),
    )
    .unwrap();

    // Since the broken interpreter is not at the front of the PATH, the query error should not be
    // raised
    uv_snapshot!(context.filters(), context.pip_install()
        .arg("-p").arg("3.12")
        .arg("anyio")
        // In tests, we ignore `PATH` during Python discovery so we need to add the context `bin`
        .env("UV_TEST_PYTHON_PATH", path.as_os_str()), @r"
    success: false
    exit_code: 2
    ----- stdout -----

    ----- stderr -----
    error: No virtual environment found for Python 3.12; run `uv venv` to create an environment, or pass `--system` to install into a non-virtual environment
    See [UV_LOG_DIR]/pip_install.log for detailed logs
    "
    );

    Ok(())
}

/// Include a `build_constraints.txt` file with an incompatible constraint.
#[test]
fn incompatible_build_constraint() -> Result<()> {
    let context = TestContext::new("3.8");

    let constraints_txt = context.temp_dir.child("build_constraints.txt");
    constraints_txt.write_str("setuptools==1")?;

    uv_snapshot!(context.filters(), context.pip_install()
        .arg("requests==1.2")
        .arg("--build-constraint")
        .arg("build_constraints.txt"), @r"
    success: false
    exit_code: 1
    ----- stdout -----

    ----- stderr -----
      × Failed to download and build `requests==1.2.0`
      ├─▶ Failed to resolve requirements from `setup.py` build
      ├─▶ No solution found when resolving: `setuptools>=40.8.0`
      ╰─▶ Because you require setuptools>=40.8.0 and setuptools==1, we can conclude that your requirements are unsatisfiable.
    See [UV_LOG_DIR]/pip_install.log for detailed logs
    "
    );

    Ok(())
}

/// Include a `build_constraints.txt` file with a compatible constraint.
#[test]
fn compatible_build_constraint() -> Result<()> {
    let context = TestContext::new("3.8");

    let constraints_txt = context.temp_dir.child("build_constraints.txt");
    constraints_txt.write_str("setuptools>=40")?;

    uv_snapshot!(context.pip_install()
        .arg("requests==1.2")
        .arg("--build-constraint")
        .arg("build_constraints.txt"), @r###"
    success: true
    exit_code: 0
    ----- stdout -----

    ----- stderr -----
    Resolved 1 package in [TIME]
    Prepared 1 package in [TIME]
    Installed 1 package in [TIME]
     + requests==1.2.0
    "###
    );

    Ok(())
}

/// Include `build-constraint-dependencies` in pyproject.toml with an incompatible constraint.
#[test]
fn incompatible_build_constraint_in_pyproject_toml() -> Result<()> {
    let context = TestContext::new("3.8");

    let pyproject_toml = context.temp_dir.child("pyproject.toml");
    pyproject_toml.write_str(
        r#"[tool.uv]
build-constraint-dependencies = [
    "setuptools==1",
]
"#,
    )?;

    uv_snapshot!(context.filters(), context.pip_install()
        .arg("requests==1.2"), @r"
    success: false
    exit_code: 1
    ----- stdout -----

    ----- stderr -----
      × Failed to download and build `requests==1.2.0`
      ├─▶ Failed to resolve requirements from `setup.py` build
      ├─▶ No solution found when resolving: `setuptools>=40.8.0`
      ╰─▶ Because you require setuptools>=40.8.0 and setuptools==1, we can conclude that your requirements are unsatisfiable.
    See [UV_LOG_DIR]/pip_install.log for detailed logs
    "
    );

    Ok(())
}

/// Include a `build_constraints.txt` file with a compatible constraint.
#[test]
fn compatible_build_constraint_in_pyproject_toml() -> Result<()> {
    let context = TestContext::new("3.8");

    let pyproject_toml = context.temp_dir.child("pyproject.toml");
    pyproject_toml.write_str(
        r#"[tool.uv]
build-constraint-dependencies = [
    "setuptools==40.8.0",
]
"#,
    )?;

    uv_snapshot!(context.pip_install()
        .arg("requests==1.2"), @r###"
    success: true
    exit_code: 0
    ----- stdout -----

    ----- stderr -----
    Resolved 1 package in [TIME]
    Prepared 1 package in [TIME]
    Installed 1 package in [TIME]
     + requests==1.2.0
    "###
    );

    Ok(())
}

/// Merge `build_constraints.txt` with `build-constraint-dependencies` in pyproject.toml with an incompatible constraint.
#[test]
fn incompatible_build_constraint_merged_with_pyproject_toml() -> Result<()> {
    let context = TestContext::new("3.8");

    // Incompatible setuptools version in pyproject.toml, compatible in build_constraints.txt.
    let constraints_txt = context.temp_dir.child("build_constraints.txt");
    constraints_txt.write_str("setuptools>=40")?;
    let pyproject_toml = context.temp_dir.child("pyproject.toml");
    pyproject_toml.write_str(
        r#"[tool.uv]
build-constraint-dependencies = [
    "setuptools==1",
]
"#,
    )?;

    uv_snapshot!(context.filters(), context.pip_install()
        .arg("requests==1.2")
        .arg("--build-constraint")
        .arg("build_constraints.txt"), @r"
    success: false
    exit_code: 1
    ----- stdout -----

    ----- stderr -----
      × Failed to download and build `requests==1.2.0`
      ├─▶ Failed to resolve requirements from `setup.py` build
      ├─▶ No solution found when resolving: `setuptools>=40.8.0`
      ╰─▶ Because you require setuptools>=40 and setuptools==1, we can conclude that your requirements are unsatisfiable.
    See [UV_LOG_DIR]/pip_install.log for detailed logs
    "
    );

    // Compatible setuptools version in pyproject.toml, incompatible in build_constraints.txt.
    let constraints_txt = context.temp_dir.child("build_constraints.txt");
    constraints_txt.write_str("setuptools==1")?;
    let pyproject_toml = context.temp_dir.child("pyproject.toml");
    pyproject_toml.write_str(
        r#"[tool.uv]
build-constraint-dependencies = [
    "setuptools>=40",
]
"#,
    )?;

    uv_snapshot!(context.filters(), context.pip_install()
        .arg("requests==1.2")
        .arg("--build-constraint")
        .arg("build_constraints.txt"), @r"
    success: false
    exit_code: 1
    ----- stdout -----

    ----- stderr -----
      × Failed to download and build `requests==1.2.0`
      ├─▶ Failed to resolve requirements from `setup.py` build
      ├─▶ No solution found when resolving: `setuptools>=40.8.0`
      ╰─▶ Because you require setuptools==1 and setuptools>=40, we can conclude that your requirements are unsatisfiable.
    See [UV_LOG_DIR]/pip_install.log for detailed logs
    "
    );

    Ok(())
}

/// Merge `build_constraints.txt` with `build-constraint-dependencies` in pyproject.toml with a compatible constraint.
#[test]
fn compatible_build_constraint_merged_with_pyproject_toml() -> Result<()> {
    let context = TestContext::new("3.8");

    let constraints_txt = context.temp_dir.child("build_constraints.txt");
    constraints_txt.write_str("setuptools>=40")?;
    let pyproject_toml = context.temp_dir.child("pyproject.toml");
    pyproject_toml.write_str(
        r#"[tool.uv]
build-constraint-dependencies = [
    "setuptools>=1",
]
"#,
    )?;

    uv_snapshot!(context.pip_install()
        .arg("requests==1.2")
        .arg("--build-constraint")
        .arg("build_constraints.txt"), @r###"
    success: true
    exit_code: 0
    ----- stdout -----

    ----- stderr -----
    Resolved 1 package in [TIME]
    Prepared 1 package in [TIME]
    Installed 1 package in [TIME]
     + requests==1.2.0
    "###
    );
    Ok(())
}

#[test]
fn install_build_isolation_package() -> Result<()> {
    let context = TestContext::new("3.12");

    // Create an package.
    let package = context.temp_dir.child("project");
    package.create_dir_all()?;
    let pyproject_toml = package.child("pyproject.toml");

    pyproject_toml.write_str(
        r#"
        [project]
        name = "project"
        version = "0.1.0"
        requires-python = ">=3.12"
        dependencies = [
            "iniconfig @ https://files.pythonhosted.org/packages/d7/4b/cbd8e699e64a6f16ca3a8220661b5f83792b3017d0f79807cb8708d33913/iniconfig-2.0.0.tar.gz",
        ]
        [build-system]
        requires = [
          "setuptools >= 40.9.0",
        ]
        build-backend = "setuptools.build_meta"
        "#,
    )?;

    // Running `uv pip install` should fail for iniconfig.
    let filters = std::iter::once((r"exit code: 1", "exit status: 1"))
        .chain(context.filters())
        .collect::<Vec<_>>();
    uv_snapshot!(filters, context.pip_install()
        .arg("--no-build-isolation-package")
        .arg("iniconfig")
        .arg(package.path()), @r#"
    success: false
    exit_code: 1
    ----- stdout -----

    ----- stderr -----
      × Failed to build `iniconfig @ https://files.pythonhosted.org/packages/d7/4b/cbd8e699e64a6f16ca3a8220661b5f83792b3017d0f79807cb8708d33913/iniconfig-2.0.0.tar.gz`
      ├─▶ The build backend returned an error
      ╰─▶ Call to `hatchling.build.prepare_metadata_for_build_wheel` failed (exit status: 1)

          [stderr]
          Traceback (most recent call last):
            File "<string>", line 8, in <module>
          ModuleNotFoundError: No module named 'hatchling'

          hint: This usually indicates a problem with the package or the build environment.
    See [UV_LOG_DIR]/pip_install.log for detailed logs
    "#
    );

    // Install `hatchinling`, `hatch-vs` for iniconfig
    uv_snapshot!(context.filters(), context.pip_install().arg("hatchling").arg("hatch-vcs"), @r###"
    success: true
    exit_code: 0
    ----- stdout -----

    ----- stderr -----
    Resolved 9 packages in [TIME]
    Prepared 9 packages in [TIME]
    Installed 9 packages in [TIME]
     + hatch-vcs==0.4.0
     + hatchling==1.22.4
     + packaging==24.0
     + pathspec==0.12.1
     + pluggy==1.4.0
     + setuptools==69.2.0
     + setuptools-scm==8.0.4
     + trove-classifiers==2024.3.3
     + typing-extensions==4.10.0
    "###);

    // Running `uv pip install` should succeed.
    uv_snapshot!(context.filters(), context.pip_install()
        .arg("--no-build-isolation-package")
        .arg("iniconfig")
        .arg(package.path()), @r###"
    success: true
    exit_code: 0
    ----- stdout -----

    ----- stderr -----
    Resolved 2 packages in [TIME]
    Prepared 2 packages in [TIME]
    Installed 2 packages in [TIME]
     + iniconfig==2.0.0 (from https://files.pythonhosted.org/packages/d7/4b/cbd8e699e64a6f16ca3a8220661b5f83792b3017d0f79807cb8708d33913/iniconfig-2.0.0.tar.gz)
     + project==0.1.0 (from file://[TEMP_DIR]/project)
    "###);

    Ok(())
}

/// Install a package with an unsupported extension.
#[test]
fn invalid_extension() {
    let context = TestContext::new("3.8");

    uv_snapshot!(context.filters(), context.pip_install()
        .arg("ruff @ https://files.pythonhosted.org/packages/f7/69/96766da2cdb5605e6a31ef2734aff0be17901cefb385b885c2ab88896d76/ruff-0.5.6.tar.baz")
        , @r"
    success: false
    exit_code: 2
    ----- stdout -----

    ----- stderr -----
    error: Failed to parse: `ruff @ https://files.pythonhosted.org/packages/f7/69/96766da2cdb5605e6a31ef2734aff0be17901cefb385b885c2ab88896d76/ruff-0.5.6.tar.baz`
      Caused by: Expected direct URL (`https://files.pythonhosted.org/packages/f7/69/96766da2cdb5605e6a31ef2734aff0be17901cefb385b885c2ab88896d76/ruff-0.5.6.tar.baz`) to end in a supported file extension: `.whl`, `.tar.gz`, `.zip`, `.tar.bz2`, `.tar.lz`, `.tar.lzma`, `.tar.xz`, `.tar.zst`, `.tar`, `.tbz`, `.tgz`, `.tlz`, or `.txz`
    ruff @ https://files.pythonhosted.org/packages/f7/69/96766da2cdb5605e6a31ef2734aff0be17901cefb385b885c2ab88896d76/ruff-0.5.6.tar.baz
           ^^^^^^^^^^^^^^^^^^^^^^^^^^^^^^^^^^^^^^^^^^^^^^^^^^^^^^^^^^^^^^^^^^^^^^^^^^^^^^^^^^^^^^^^^^^^^^^^^^^^^^^^^^^^^^^^^^^^^^^^^^^^^
    See [UV_LOG_DIR]/pip_install.log for detailed logs
    ");
}

/// Install a package without unsupported extension.
#[test]
fn no_extension() {
    let context = TestContext::new("3.8");

    uv_snapshot!(context.filters(), context.pip_install()
        .arg("ruff @ https://files.pythonhosted.org/packages/f7/69/96766da2cdb5605e6a31ef2734aff0be17901cefb385b885c2ab88896d76/ruff-0.5.6")
        , @r"
    success: false
    exit_code: 2
    ----- stdout -----

    ----- stderr -----
    error: Failed to parse: `ruff @ https://files.pythonhosted.org/packages/f7/69/96766da2cdb5605e6a31ef2734aff0be17901cefb385b885c2ab88896d76/ruff-0.5.6`
      Caused by: Expected direct URL (`https://files.pythonhosted.org/packages/f7/69/96766da2cdb5605e6a31ef2734aff0be17901cefb385b885c2ab88896d76/ruff-0.5.6`) to end in a supported file extension: `.whl`, `.tar.gz`, `.zip`, `.tar.bz2`, `.tar.lz`, `.tar.lzma`, `.tar.xz`, `.tar.zst`, `.tar`, `.tbz`, `.tgz`, `.tlz`, or `.txz`
    ruff @ https://files.pythonhosted.org/packages/f7/69/96766da2cdb5605e6a31ef2734aff0be17901cefb385b885c2ab88896d76/ruff-0.5.6
           ^^^^^^^^^^^^^^^^^^^^^^^^^^^^^^^^^^^^^^^^^^^^^^^^^^^^^^^^^^^^^^^^^^^^^^^^^^^^^^^^^^^^^^^^^^^^^^^^^^^^^^^^^^^^^^^^^^^^^
    See [UV_LOG_DIR]/pip_install.log for detailed logs
    ");
}

/// Regression test for: <https://github.com/astral-sh/uv/pull/6646>
#[test]
fn switch_platform() -> Result<()> {
    let context = TestContext::new("3.12");

    let requirements_txt = context.temp_dir.child("requirements.txt");
    requirements_txt.write_str("iniconfig ; python_version == '3.12'")?;

    // Install `iniconfig`.
    uv_snapshot!(context.pip_install()
        .arg("-r")
        .arg("requirements.txt"), @r###"
    success: true
    exit_code: 0
    ----- stdout -----

    ----- stderr -----
    Resolved 1 package in [TIME]
    Prepared 1 package in [TIME]
    Installed 1 package in [TIME]
     + iniconfig==2.0.0
    "###);

    requirements_txt
        .write_str("iniconfig ; python_version == '3.12'\nanyio ; python_version < '3.12'")?;

    // Add `anyio`, though it's only installed because of `--python-version`.
    uv_snapshot!(context.pip_install()
        .arg("-r")
        .arg("requirements.txt")
        .arg("--python-version")
        .arg("3.11"), @r###"
    success: true
    exit_code: 0
    ----- stdout -----

    ----- stderr -----
    Resolved 3 packages in [TIME]
    Prepared 3 packages in [TIME]
    Installed 3 packages in [TIME]
     + anyio==4.3.0
     + idna==3.6
     + sniffio==1.3.1
    "###);

    Ok(())
}

/// See: <https://github.com/astral-sh/uv/pull/6714>
#[test]
#[cfg(feature = "slow-tests")]
fn stale_egg_info() -> Result<()> {
    let context = TestContext::new("3.12");

    // Create a project with dynamic metadata (version).
    let pyproject_toml = context.temp_dir.child("pyproject.toml");
    pyproject_toml.write_str(indoc! {r#"
        [project]
        name = "project"
        dynamic = ["version"]

        dependencies = ["iniconfig"]
        "#
    })?;

    uv_snapshot!(context.filters(), context.pip_install()
        .arg("-e")
        .arg("."), @r###"
    success: true
    exit_code: 0
    ----- stdout -----

    ----- stderr -----
    Resolved 2 packages in [TIME]
    Prepared 2 packages in [TIME]
    Installed 2 packages in [TIME]
     + iniconfig==2.0.0
     + project==0.0.0 (from file://[TEMP_DIR]/)
    "###
    );

    // Ensure that `.egg-info` exists.
    let egg_info = context.temp_dir.child("project.egg-info");
    egg_info.assert(predicates::path::is_dir());

    // Change the metadata.
    pyproject_toml.write_str(indoc! {r#"
        [project]
        name = "project"
        dynamic = ["version"]

        dependencies = ["anyio"]
        "#
    })?;

    // Reinstall. Ensure that the metadata is updated.
    uv_snapshot!(context.filters(), context.pip_install()
        .arg("-e")
        .arg("."), @r###"
    success: true
    exit_code: 0
    ----- stdout -----

    ----- stderr -----
    Resolved 4 packages in [TIME]
    Prepared 4 packages in [TIME]
    Uninstalled 1 package in [TIME]
    Installed 4 packages in [TIME]
     + anyio==4.3.0
     + idna==3.6
     ~ project==0.0.0 (from file://[TEMP_DIR]/)
     + sniffio==1.3.1
    "###
    );

    Ok(())
}

/// `suds-community` has an incorrect layout whereby the wheel includes `suds_community.egg-info` at
/// the top-level. We're then under the impression that `suds` is installed twice, but when we go to
/// uninstall the second "version", we can't find the `egg-info` directory.
#[test]
fn missing_top_level() {
    let context = TestContext::new("3.12");

    uv_snapshot!(context.filters(), context.pip_install()
        .arg("suds-community==0.8.5"), @r###"
    success: true
    exit_code: 0
    ----- stdout -----

    ----- stderr -----
    Resolved 1 package in [TIME]
    Prepared 1 package in [TIME]
    Installed 1 package in [TIME]
     + suds-community==0.8.5
    "###
    );

    uv_snapshot!(context.filters(), context.pip_install()
        .arg("suds-community==0.8.5"), @r###"
    success: true
    exit_code: 0
    ----- stdout -----

    ----- stderr -----
    Resolved 1 package in [TIME]
    warning: Failed to uninstall package at [SITE_PACKAGES]/suds_community.egg-info due to missing `top-level.txt` file. Installation may result in an incomplete environment.
    Uninstalled 2 packages in [TIME]
    Installed 1 package in [TIME]
     ~ suds-community==0.8.5
    "###
    );
}

/// Show a dedicated error when the user attempts to install `sklearn`.
#[test]
fn sklearn() {
    let context = TestContext::new("3.12");

    let filters = std::iter::once((r"exit code: 1", "exit status: 1"))
        .chain(context.filters())
        .collect::<Vec<_>>();
    uv_snapshot!(filters, context.pip_install().arg("sklearn"), @r"
    success: false
    exit_code: 1
    ----- stdout -----

    ----- stderr -----
      × Failed to build `sklearn==0.0.post12`
      ├─▶ The build backend returned an error
      ╰─▶ Call to `setuptools.build_meta:__legacy__.build_wheel` failed (exit status: 1)

          [stderr]
          The 'sklearn' PyPI package is deprecated, use 'scikit-learn'
          rather than 'sklearn' for pip commands.

          Here is how to fix this error in the main use cases:
          - use 'pip install scikit-learn' rather than 'pip install sklearn'
          - replace 'sklearn' by 'scikit-learn' in your pip requirements files
            (requirements.txt, setup.py, setup.cfg, Pipfile, etc ...)
          - if the 'sklearn' package is used by one of your dependencies,
            it would be great if you take some time to track which package uses
            'sklearn' instead of 'scikit-learn' and report it to their issue tracker
          - as a last resort, set the environment variable
            SKLEARN_ALLOW_DEPRECATED_SKLEARN_PACKAGE_INSTALL=True to avoid this error

          More information is available at
          https://github.com/scikit-learn/sklearn-pypi-package

          hint: This usually indicates a problem with the package or the build environment.
      help: `sklearn` is often confused for `scikit-learn` Did you mean to install `scikit-learn` instead?
    See [UV_LOG_DIR]/pip_install.log for detailed logs
    "
    );
}

#[test]
fn resolve_derivation_chain() -> Result<()> {
    let context = TestContext::new("3.12");

    let pyproject_toml = context.temp_dir.child("pyproject.toml");
    pyproject_toml.write_str(indoc! {r#"
        [project]
        name = "project"
        version = "0.1.0"
        requires-python = ">=3.12"
        dependencies = ["wsgiref"]
        "#
    })?;

    let filters = context
        .filters()
        .into_iter()
        .chain([
            (r"exit code: 1", "exit status: 1"),
            (r"/.*/src", "/[TMP]/src"),
        ])
        .collect::<Vec<_>>();

    uv_snapshot!(filters, context.pip_install()
        .arg("-e")
        .arg("."), @r#"
    success: false
    exit_code: 1
    ----- stdout -----

    ----- stderr -----
      × Failed to build `wsgiref==0.1.2`
      ├─▶ The build backend returned an error
      ╰─▶ Call to `setuptools.build_meta:__legacy__.build_wheel` failed (exit status: 1)

          [stderr]
          Traceback (most recent call last):
            File "<string>", line 14, in <module>
            File "[CACHE_DIR]/builds-v0/[TMP]/build_meta.py", line 325, in get_requires_for_build_wheel
              return self._get_build_requires(config_settings, requirements=['wheel'])
                     ^^^^^^^^^^^^^^^^^^^^^^^^^^^^^^^^^^^^^^^^^^^^^^^^^^^^^^^^^^^^^^^^^
            File "[CACHE_DIR]/builds-v0/[TMP]/build_meta.py", line 295, in _get_build_requires
              self.run_setup()
            File "[CACHE_DIR]/builds-v0/[TMP]/build_meta.py", line 487, in run_setup
              super().run_setup(setup_script=setup_script)
            File "[CACHE_DIR]/builds-v0/[TMP]/build_meta.py", line 311, in run_setup
              exec(code, locals())
            File "<string>", line 5, in <module>
            File "[CACHE_DIR]/[TMP]/src/ez_setup/__init__.py", line 170
              print "Setuptools version",version,"or greater has been installed."
              ^^^^^^^^^^^^^^^^^^^^^^^^^^^^^^^^^^^^^^^^^^^^^^^^^^^^^^^^^^^^^^^^^^^
          SyntaxError: Missing parentheses in call to 'print'. Did you mean print(...)?

          hint: This usually indicates a problem with the package or the build environment.
      help: `wsgiref` (v0.1.2) was included because `project` (v0.1.0) depends on `wsgiref`
    See [UV_LOG_DIR]/pip_install.log for detailed logs
    "#
    );

    Ok(())
}

/// Ensure that `UV_NO_INSTALLER_METADATA` env var is respected.
#[test]
fn respect_no_installer_metadata_env_var() {
    let context = TestContext::new("3.12");

    // Install urllib3.
    uv_snapshot!(context.pip_install()
        .arg("urllib3==2.2.1")
        .arg("--strict")
        .env(EnvVars::UV_NO_INSTALLER_METADATA, "1"), @r###"
    success: true
    exit_code: 0
    ----- stdout -----

    ----- stderr -----
    Resolved 1 package in [TIME]
    Prepared 1 package in [TIME]
    Installed 1 package in [TIME]
     + urllib3==2.2.1
    "###
    );

    context.assert_command("import urllib3").success();

    // Assert INSTALLER file was _not_ created.
    let installer_file = context
        .site_packages()
        .join("urllib3-2.2.3.dist-info")
        .join("INSTALLER");
    assert!(!installer_file.exists());
}

/// Check that we error if a source dist lies about its built wheel version.
#[test]
fn test_dynamic_version_sdist_wrong_version() -> Result<()> {
    let context = TestContext::new("3.12");

    // Write a source dist that has a version in its name, a dynamic version in pyproject.toml,
    // but reports the wrong version when built.
    let pyproject_toml = r#"
    [project]
    name = "foo"
    requires-python = ">=3.9"
    dependencies = []
    dynamic = ["version"]
    "#;

    let setup_py = indoc! {r#"
    from setuptools import setup

    setup(name="foo", version="10.11.12")
    "#};

    let source_dist = context.temp_dir.child("foo-1.2.3.tar.gz");
    // Flush the file after we're done.
    {
        let file = File::create(source_dist.path())?;
        let enc = GzEncoder::new(file, flate2::Compression::default());
        let mut tar = tar::Builder::new(enc);

        for (path, contents) in [
            ("foo-1.2.3/pyproject.toml", pyproject_toml),
            ("foo-1.2.3/setup.py", setup_py),
        ] {
            let mut header = tar::Header::new_gnu();
            header.set_size(contents.len() as u64);
            header.set_mode(0o644);
            header.set_cksum();
            tar.append_data(&mut header, path, Cursor::new(contents))?;
        }
        tar.finish()?;
    }

    uv_snapshot!(context.filters(), context
        .pip_install()
        .arg(source_dist.path()), @r"
    success: false
    exit_code: 1
    ----- stdout -----

    ----- stderr -----
    Resolved 1 package in [TIME]
      × Failed to build `foo @ file://[TEMP_DIR]/foo-1.2.3.tar.gz`
      ╰─▶ Package metadata version `10.11.12` does not match given version `1.2.3`
    See [UV_LOG_DIR]/pip_install.log for detailed logs
    "
    );

    Ok(())
}

/// Install a package with multiple wheels at the same version, differing only in the build tag. We
/// should choose the wheel with the highest build tag.
#[test]
fn build_tag() {
    let context = TestContext::new("3.12");

    uv_snapshot!(context.filters(), context.pip_install()
        .arg("build-tag")
        .arg("--find-links")
        .arg(context.workspace_root.join("scripts/links/")), @r###"
    success: true
    exit_code: 0
    ----- stdout -----

    ----- stderr -----
    Resolved 1 package in [TIME]
    Prepared 1 package in [TIME]
    Installed 1 package in [TIME]
     + build-tag==1.0.0
    "###
    );

    // Ensure that we choose the highest build tag (5).
    uv_snapshot!(Command::new(venv_to_interpreter(&context.venv))
        .arg("-B")
        .arg("-c")
        .arg("import build_tag; build_tag.main()")
        .current_dir(&context.temp_dir), @r###"
    success: true
    exit_code: 0
    ----- stdout -----
    5

    ----- stderr -----
    "###);
}

#[test]
fn missing_git_prefix() -> Result<()> {
    let context = TestContext::new("3.12");
    let requirements_txt = context.temp_dir.child("requirements.txt");
    requirements_txt.touch()?;

    uv_snapshot!(context.filters(), context.pip_install()
        .arg("workspace-in-root-test @ https://github.com/astral-sh/workspace-in-root-test"), @r"
    success: false
    exit_code: 2
    ----- stdout -----

    ----- stderr -----
    error: Failed to parse: `workspace-in-root-test @ https://github.com/astral-sh/workspace-in-root-test`
      Caused by: Direct URL (`https://github.com/astral-sh/workspace-in-root-test`) references a Git repository, but is missing the `git+` prefix (e.g., `git+https://github.com/astral-sh/workspace-in-root-test`)
    workspace-in-root-test @ https://github.com/astral-sh/workspace-in-root-test
                             ^^^^^^^^^^^^^^^^^^^^^^^^^^^^^^^^^^^^^^^^^^^^^^^^^^^
    See [UV_LOG_DIR]/pip_install.log for detailed logs
    "
    );

    Ok(())
}

#[test]
#[cfg(feature = "git")]
fn missing_subdirectory_git() -> Result<()> {
    let context = TestContext::new("3.12");
    let requirements_txt = context.temp_dir.child("requirements.txt");
    requirements_txt.touch()?;

    uv_snapshot!(context.filters(), context.pip_install()
        .arg("workspace-in-root-test @ git+https://github.com/astral-sh/workspace-in-root-test#subdirectory=missing"), @r"
    success: false
    exit_code: 1
    ----- stdout -----

    ----- stderr -----
      × Failed to download and build `workspace-in-root-test @ git+https://github.com/astral-sh/workspace-in-root-test#subdirectory=missing`
      ╰─▶ The source distribution `git+https://github.com/astral-sh/workspace-in-root-test#subdirectory=missing` has no subdirectory `missing`
    See [UV_LOG_DIR]/pip_install.log for detailed logs
    "
    );

    Ok(())
}

#[test]
fn missing_subdirectory_url() -> Result<()> {
    let context = TestContext::new("3.12");
    let requirements_txt = context.temp_dir.child("requirements.txt");
    requirements_txt.touch()?;

    uv_snapshot!(context.filters(), context.pip_install()
        .arg("source-distribution @ https://files.pythonhosted.org/packages/1f/e5/5b016c945d745f8b108e759d428341488a6aee8f51f07c6c4e33498bb91f/source_distribution-0.0.3.tar.gz#subdirectory=missing"), @r"
    success: false
    exit_code: 1
    ----- stdout -----

    ----- stderr -----
      × Failed to download and build `source-distribution @ https://files.pythonhosted.org/packages/1f/e5/5b016c945d745f8b108e759d428341488a6aee8f51f07c6c4e33498bb91f/source_distribution-0.0.3.tar.gz#subdirectory=missing`
      ╰─▶ The source distribution `https://files.pythonhosted.org/packages/1f/e5/5b016c945d745f8b108e759d428341488a6aee8f51f07c6c4e33498bb91f/source_distribution-0.0.3.tar.gz#subdirectory=missing` has no subdirectory `missing`
    See [UV_LOG_DIR]/pip_install.log for detailed logs
    "
    );

    Ok(())
}

#[test]
fn static_metadata_pyproject_toml() -> Result<()> {
    let context = TestContext::new("3.12");

    context.temp_dir.child("pyproject.toml").write_str(
        r#"
        [project]
        name = "example"
        version = "0.0.0"
        dependencies = [
          "anyio==3.7.0"
        ]

        [[tool.uv.dependency-metadata]]
        name = "anyio"
        version = "3.7.0"
        requires-dist = ["typing-extensions"]
        "#,
    )?;

    uv_snapshot!(context.filters(), context.pip_install()
        .arg("-r")
        .arg("pyproject.toml"), @r###"
    success: true
    exit_code: 0
    ----- stdout -----

    ----- stderr -----
    Resolved 2 packages in [TIME]
    Prepared 2 packages in [TIME]
    Installed 2 packages in [TIME]
     + anyio==3.7.0
     + typing-extensions==4.10.0
    "###
    );

    Ok(())
}

#[test]
fn static_metadata_source_tree() -> Result<()> {
    let context = TestContext::new("3.12");

    context.temp_dir.child("pyproject.toml").write_str(
        r#"
        [project]
        name = "example"
        version = "0.0.0"
        dependencies = [
          "anyio==3.7.0"
        ]

        [[tool.uv.dependency-metadata]]
        name = "anyio"
        version = "3.7.0"
        requires-dist = ["typing-extensions"]
        "#,
    )?;

    uv_snapshot!(context.filters(), context.pip_install()
        .arg("-e")
        .arg("."), @r###"
    success: true
    exit_code: 0
    ----- stdout -----

    ----- stderr -----
    Resolved 3 packages in [TIME]
    Prepared 3 packages in [TIME]
    Installed 3 packages in [TIME]
     + anyio==3.7.0
     + example==0.0.0 (from file://[TEMP_DIR]/)
     + typing-extensions==4.10.0
    "###
    );

    Ok(())
}

/// Regression test for: <https://github.com/astral-sh/uv/issues/10239#issuecomment-2565663046>
#[test]
fn static_metadata_already_installed() -> Result<()> {
    let context = TestContext::new("3.12");

    context.temp_dir.child("pyproject.toml").write_str(
        r#"
        [project]
        name = "example"
        version = "0.0.0"
        dependencies = [
          "anyio==3.7.0"
        ]

        [[tool.uv.dependency-metadata]]
        name = "anyio"
        version = "3.7.0"
        requires-dist = ["typing-extensions"]
        "#,
    )?;

    uv_snapshot!(context.filters(), context.pip_install()
        .arg("-r")
        .arg("pyproject.toml"), @r###"
    success: true
    exit_code: 0
    ----- stdout -----

    ----- stderr -----
    Resolved 2 packages in [TIME]
    Prepared 2 packages in [TIME]
    Installed 2 packages in [TIME]
     + anyio==3.7.0
     + typing-extensions==4.10.0
    "###
    );

    uv_snapshot!(context.filters(), context.pip_install()
        .arg("-e")
        .arg("."), @r###"
    success: true
    exit_code: 0
    ----- stdout -----

    ----- stderr -----
    Resolved 3 packages in [TIME]
    Prepared 1 package in [TIME]
    Installed 1 package in [TIME]
     + example==0.0.0 (from file://[TEMP_DIR]/)
    "###
    );

    Ok(())
}

/// `circular-one` depends on `circular-two` as a build dependency, but `circular-two` depends on
/// `circular-one` was a runtime dependency.
#[test]
fn cyclic_build_dependency() {
    let context = TestContext::new("3.13").with_exclude_newer("2025-01-02T00:00:00Z");

    // Installing with `--no-binary circular-one` should fail, since we'll end up in a recursive
    // build.
    uv_snapshot!(context.filters(), context.pip_install()
        .arg("circular-one")
        .arg("--extra-index-url")
        .arg("https://test.pypi.org/simple")
        .arg("--index-strategy")
        .arg("unsafe-best-match")
        .arg("--no-binary")
        .arg("circular-one"), @r"
    success: false
    exit_code: 1
    ----- stdout -----

    ----- stderr -----
    Resolved 1 package in [TIME]
      × Failed to download and build `circular-one==0.2.0`
      ├─▶ Failed to install requirements from `build-system.requires`
      ╰─▶ Cyclic build dependency detected for `circular-one`
    See [UV_LOG_DIR]/pip_install.log for detailed logs
    "
    );

    // Installing without `--no-binary circular-one` should succeed, since we can use the wheel.
    uv_snapshot!(context.filters(), context.pip_install()
        .arg("circular-one")
        .arg("--extra-index-url")
        .arg("https://test.pypi.org/simple")
        .arg("--index-strategy")
        .arg("unsafe-best-match"), @r###"
    success: true
    exit_code: 0
    ----- stdout -----

    ----- stderr -----
    Resolved 1 package in [TIME]
    Prepared 1 package in [TIME]
    Installed 1 package in [TIME]
     + circular-one==0.2.0
    "###
    );
}

#[test]
#[cfg(feature = "git")]
fn direct_url_json_git_default() -> Result<()> {
    let context = TestContext::new("3.12");
    let requirements_txt = context.temp_dir.child("requirements.txt");
    requirements_txt.write_str(
        "uv-public-pypackage @ git+https://github.com/astral-test/uv-public-pypackage",
    )?;

    uv_snapshot!(context.pip_install()
        .arg("-r")
        .arg("requirements.txt")
        .arg("--strict"), @r###"
    success: true
    exit_code: 0
    ----- stdout -----

    ----- stderr -----
    Resolved 1 package in [TIME]
    Prepared 1 package in [TIME]
    Installed 1 package in [TIME]
     + uv-public-pypackage==0.1.0 (from git+https://github.com/astral-test/uv-public-pypackage@b270df1a2fb5d012294e9aaf05e7e0bab1e6a389)
    "###
    );

    let direct_url = context.venv.child(if cfg!(windows) {
        "Lib\\site-packages\\uv_public_pypackage-0.1.0.dist-info\\direct_url.json"
    } else {
        "lib/python3.12/site-packages/uv_public_pypackage-0.1.0.dist-info/direct_url.json"
    });
    direct_url.assert(predicates::path::is_file());

    let direct_url_content = fs_err::read_to_string(direct_url.path())?;
    insta::assert_snapshot!(direct_url_content, @r###"{"url":"https://github.com/astral-test/uv-public-pypackage","vcs_info":{"vcs":"git","commit_id":"b270df1a2fb5d012294e9aaf05e7e0bab1e6a389"}}"###);

    Ok(())
}

#[test]
#[cfg(feature = "git")]
fn direct_url_json_git_tag() -> Result<()> {
    let context = TestContext::new("3.12");
    let requirements_txt = context.temp_dir.child("requirements.txt");
    requirements_txt.write_str(
        "uv-public-pypackage @ git+https://github.com/astral-test/uv-public-pypackage@0.0.1",
    )?;

    uv_snapshot!(context.pip_install()
        .arg("-r")
        .arg("requirements.txt")
        .arg("--strict"), @r###"
    success: true
    exit_code: 0
    ----- stdout -----

    ----- stderr -----
    Resolved 1 package in [TIME]
    Prepared 1 package in [TIME]
    Installed 1 package in [TIME]
     + uv-public-pypackage==0.1.0 (from git+https://github.com/astral-test/uv-public-pypackage@0dacfd662c64cb4ceb16e6cf65a157a8b715b979)
    "###
    );

    let direct_url = context.venv.child(if cfg!(windows) {
        "Lib\\site-packages\\uv_public_pypackage-0.1.0.dist-info\\direct_url.json"
    } else {
        "lib/python3.12/site-packages/uv_public_pypackage-0.1.0.dist-info/direct_url.json"
    });
    direct_url.assert(predicates::path::is_file());

    let direct_url_content = fs_err::read_to_string(direct_url.path())?;
    insta::assert_snapshot!(direct_url_content, @r###"{"url":"https://github.com/astral-test/uv-public-pypackage","vcs_info":{"vcs":"git","commit_id":"0dacfd662c64cb4ceb16e6cf65a157a8b715b979","requested_revision":"0.0.1"}}"###);

    Ok(())
}

#[test]
fn direct_url_json_direct_url() -> Result<()> {
    let context = TestContext::new("3.12");
    let requirements_txt = context.temp_dir.child("requirements.txt");
    requirements_txt.write_str(
    "source-distribution @ https://files.pythonhosted.org/packages/1f/e5/5b016c945d745f8b108e759d428341488a6aee8f51f07c6c4e33498bb91f/source_distribution-0.0.3.tar.gz",
    )?;

    uv_snapshot!(context.pip_install()
        .arg("-r")
        .arg("requirements.txt")
        .arg("--strict"), @r###"
    success: true
    exit_code: 0
    ----- stdout -----

    ----- stderr -----
    Resolved 1 package in [TIME]
    Prepared 1 package in [TIME]
    Installed 1 package in [TIME]
     + source-distribution==0.0.3 (from https://files.pythonhosted.org/packages/1f/e5/5b016c945d745f8b108e759d428341488a6aee8f51f07c6c4e33498bb91f/source_distribution-0.0.3.tar.gz)
    "###
    );

    let direct_url = context.venv.child(if cfg!(windows) {
        "Lib\\site-packages\\source_distribution-0.0.3.dist-info\\direct_url.json"
    } else {
        "lib/python3.12/site-packages/source_distribution-0.0.3.dist-info/direct_url.json"
    });
    direct_url.assert(predicates::path::is_file());

    let direct_url_content = fs_err::read_to_string(direct_url.path())?;
    insta::assert_snapshot!(direct_url_content, @r###"{"url":"https://files.pythonhosted.org/packages/1f/e5/5b016c945d745f8b108e759d428341488a6aee8f51f07c6c4e33498bb91f/source_distribution-0.0.3.tar.gz","archive_info":{}}"###);

    Ok(())
}

/// Regression test that we don't discover workspaces with `--no-sources`.
///
/// We have a workspace dependency shadowing a PyPI package and using this package's version to
/// check that by default we respect workspace package, but with `--no-sources`, we ignore them.
#[test]
fn no_sources_workspace_discovery() -> Result<()> {
    let context = TestContext::new("3.12");
    context.temp_dir.child("pyproject.toml").write_str(indoc! {
        r#"
        [project]
        name = "foo"
        version = "1.0.0"
        dependencies = ["anyio"]

        [build-system]
        requires = ["hatchling"]
        build-backend = "hatchling.build"

        [tool.uv.sources]
        anyio = { workspace = true }

        [tool.uv.workspace]
        members = ["anyio"]
        "#
    })?;
    context
        .temp_dir
        .child("src")
        .child("foo")
        .child("__init__.py")
        .touch()?;

    let anyio = context.temp_dir.child("anyio");
    anyio.child("pyproject.toml").write_str(indoc! {
        r#"
        [project]
        name = "anyio"
        version = "2.0.0"

        [build-system]
        requires = ["hatchling"]
        build-backend = "hatchling.build"
        "#
    })?;
    anyio
        .child("src")
        .child("anyio")
        .child("__init__.py")
        .touch()?;

    uv_snapshot!(context.filters(), context.pip_install()
        .arg("."), @r###"
    success: true
    exit_code: 0
    ----- stdout -----

    ----- stderr -----
    Resolved 2 packages in [TIME]
    Prepared 2 packages in [TIME]
    Installed 2 packages in [TIME]
     + anyio==2.0.0 (from file://[TEMP_DIR]/anyio)
     + foo==1.0.0 (from file://[TEMP_DIR]/)
    "###
    );

    uv_snapshot!(context.filters(), context.pip_install()
        .arg("--upgrade")
        .arg("--no-sources")
        .arg("."), @r###"
    success: true
    exit_code: 0
    ----- stdout -----

    ----- stderr -----
    Resolved 4 packages in [TIME]
    Prepared 3 packages in [TIME]
    Uninstalled 1 package in [TIME]
    Installed 3 packages in [TIME]
     - anyio==2.0.0 (from file://[TEMP_DIR]/anyio)
     + anyio==4.3.0
     + idna==3.6
     + sniffio==1.3.1
    "###
    );

    // Reverse direction: Check that we switch back to the workspace package with `--upgrade`.
    uv_snapshot!(context.filters(), context.pip_install()
        .arg("--upgrade")
        .arg("."), @r###"
    success: true
    exit_code: 0
    ----- stdout -----

    ----- stderr -----
    Resolved 2 packages in [TIME]
    Prepared 1 package in [TIME]
    Uninstalled 1 package in [TIME]
    Installed 1 package in [TIME]
     - anyio==4.3.0
     + anyio==2.0.0 (from file://[TEMP_DIR]/anyio)
    "###
    );

    Ok(())
}

#[test]
fn unsupported_git_scheme() {
    let context = TestContext::new("3.12");
    uv_snapshot!(context.filters(), context.pip_install()
        .arg("git+fantasy://foo"), @r"
    success: false
    exit_code: 2
    ----- stdout -----

    ----- stderr -----
    error: Failed to parse: `git+fantasy://foo`
      Caused by: Unsupported Git URL scheme `fantasy:` in `fantasy://foo` (expected one of `https:`, `ssh:`, or `file:`)
    git+fantasy://foo
    ^^^^^^^^^^^^^^^^^
    See [UV_LOG_DIR]/pip_install.log for detailed logs
    "
    );
}<|MERGE_RESOLUTION|>--- conflicted
+++ resolved
@@ -2119,11 +2119,7 @@
           --- stderr
           remote: Invalid username or password.
           fatal: Authentication failed for 'https://github.com/astral-test/uv-private-pypackage/'
-<<<<<<< HEAD
-=======
-
     See [UV_LOG_DIR]/pip_install.log for detailed logs
->>>>>>> b675504c
     ");
 }
 
