--- conflicted
+++ resolved
@@ -5429,6 +5429,7 @@
 
     ----- stderr -----
     error: No `pyproject.toml` found in current directory or any parent directory
+    hint: To create one run `uv init`
     "###);
 
     Ok(())
@@ -5569,6 +5570,7 @@
 
     ----- stderr -----
     error: No `pyproject.toml` found in current directory or any parent directory
+    hint: To create one run `uv init`
     "###);
 
     Ok(())
@@ -9014,18 +9016,12 @@
     ----- stdout -----
 
     ----- stderr -----
-<<<<<<< HEAD
     Using CPython 3.12.[X] interpreter at: [PYTHON-3.12]
     Creating virtual environment at: .venv
     Resolved 2 packages in [TIME]
     Installed 1 package in [TIME]
      + idna==2.7
     ");
-=======
-    error: No `pyproject.toml` found in current directory or any parent directory
-    hint: To create one run `uv init`
-    "###);
->>>>>>> 7cc9cbe7
 
     Ok(())
 }
@@ -9102,60 +9098,7 @@
      + iniconfig==2.0.0
      + project==0.1.0 (from file://[TEMP_DIR]/)
      + sniffio==1.3.1
-<<<<<<< HEAD
-    ");
-=======
-    "###);
-
-    // Even if `--package` is used.
-    uv_snapshot!(context.filters(), context.sync().arg("--package").arg("child").arg("--no-install-workspace").arg("--frozen"), @r###"
-    success: true
-    exit_code: 0
-    ----- stdout -----
-
-    ----- stderr -----
-    Uninstalled 3 packages in [TIME]
-     - anyio==3.7.0
-     - idna==3.6
-     - sniffio==1.3.1
-    "###);
-
-    // Unless the package doesn't exist.
-    uv_snapshot!(context.filters(), context.sync().arg("--package").arg("fake").arg("--no-install-workspace").arg("--frozen"), @r###"
-    success: false
-    exit_code: 2
-    ----- stdout -----
-
-    ----- stderr -----
-    error: Could not find root package `fake`
-    "###);
-
-    // Even if `--all-packages` is used.
-    uv_snapshot!(context.filters(), context.sync().arg("--all-packages").arg("--no-install-workspace").arg("--frozen"), @r###"
-    success: true
-    exit_code: 0
-    ----- stdout -----
-
-    ----- stderr -----
-    Installed 3 packages in [TIME]
-     + anyio==3.7.0
-     + idna==3.6
-     + sniffio==1.3.1
-    "###);
-
-    // But we do require the root `pyproject.toml`.
-    fs_err::remove_file(context.temp_dir.join("pyproject.toml"))?;
-
-    uv_snapshot!(context.filters(), context.sync().arg("--no-install-workspace").arg("--frozen"), @r###"
-    success: false
-    exit_code: 2
-    ----- stdout -----
-
-    ----- stderr -----
-    error: No `pyproject.toml` found in current directory or any parent directory
-    hint: To create one run `uv init`
-    "###);
->>>>>>> 7cc9cbe7
+    ");
 
     Ok(())
 }
