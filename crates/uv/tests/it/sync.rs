--- conflicted
+++ resolved
@@ -13606,34 +13606,6 @@
     Ok(())
 }
 
-<<<<<<< HEAD
-/// Test for Issue #15190: `uv sync --no-sources` should consistently switch from editable to package installation
-///
-/// This reproduces the bug where editable → package transitions are not detected when using --no-sources
-#[test]
-fn sync_no_sources_editable_to_package_switch() -> Result<()> {
-    let context = TestContext::new("3.12");
-
-    // Create a local package that will be used as editable dependency
-    let local_dep = context.temp_dir.child("local_dep");
-    local_dep.create_dir_all()?;
-
-    let local_dep_pyproject = local_dep.child("pyproject.toml");
-    local_dep_pyproject.write_str(
-        r#"
-        [project]
-        name = "anyio"
-        version = "4.3.0"
-        description = "Local test package mimicking anyio"
-        requires-python = ">=3.8"
-        [build-system]
-        requires = ["setuptools>=61", "wheel"]
-        build-backend = "setuptools.build_meta"
-        "#,
-    )?;
-
-    // Create main project with editable source for the local dependency
-=======
 #[test]
 #[cfg(not(windows))]
 fn toggle_workspace_editable() -> Result<()> {
@@ -13660,29 +13632,10 @@
         .child("__init__.py")
         .touch()?;
 
->>>>>>> 422863ff
     let pyproject_toml = context.temp_dir.child("pyproject.toml");
     pyproject_toml.write_str(
         r#"
         [project]
-<<<<<<< HEAD
-        name = "test_no_sources"
-        version = "0.0.1"
-        requires-python = ">=3.12"
-        dependencies = ["anyio"]
-        [tool.uv.sources]
-        anyio = { path = "./local_dep", editable = true }
-        [build-system]
-        requires = ["setuptools>=67"]
-        build-backend = "setuptools.build_meta"
-        [tool.setuptools.packages.find]
-        exclude = ["local_dep*"]
-        "#,
-    )?;
-
-    // Step 1: `uv sync --no-sources` - should install anyio from PyPI
-    uv_snapshot!(context.filters(), context.sync().arg("--no-sources"), @r"
-=======
         name = "project"
         version = "0.1.0"
         requires-python = ">=3.12"
@@ -13697,24 +13650,11 @@
     )?;
 
     uv_snapshot!(context.filters(), context.sync(), @r"
->>>>>>> 422863ff
-    success: true
-    exit_code: 0
-    ----- stdout -----
-
-    ----- stderr -----
-<<<<<<< HEAD
-    Resolved 4 packages in [TIME]
-    Prepared 4 packages in [TIME]
-    Installed 4 packages in [TIME]
-     + anyio==4.3.0
-     + idna==3.6
-     + sniffio==1.3.1
-     + test-no-sources==0.0.1 (from file://[TEMP_DIR]/)
-    ");
-
-    // Step 2: `uv sync` - should switch to editable installation
-=======
+    success: true
+    exit_code: 0
+    ----- stdout -----
+
+    ----- stderr -----
     Resolved 3 packages in [TIME]
     Prepared 2 packages in [TIME]
     Installed 2 packages in [TIME]
@@ -13794,14 +13734,497 @@
         "#,
     )?;
 
->>>>>>> 422863ff
     uv_snapshot!(context.filters(), context.sync(), @r"
     success: true
     exit_code: 0
     ----- stdout -----
 
     ----- stderr -----
-<<<<<<< HEAD
+    Resolved 3 packages in [TIME]
+    Prepared 1 package in [TIME]
+    Uninstalled 1 package in [TIME]
+    Installed 1 package in [TIME]
+     ~ child==0.1.0 (from file://[TEMP_DIR]/child)
+    ");
+
+    let lock = context.read("uv.lock");
+
+    // Setting `--no-editable` should make the child non-editable.
+    insta::with_settings!({
+        filters => context.filters(),
+    }, {
+        assert_snapshot!(
+            lock, @r#"
+        version = 1
+        revision = 3
+        requires-python = ">=3.12"
+
+        [options]
+        exclude-newer = "2024-03-25T00:00:00Z"
+
+        [manifest]
+        members = [
+            "child",
+            "project",
+        ]
+
+        [[package]]
+        name = "child"
+        version = "0.1.0"
+        source = { directory = "child" }
+        dependencies = [
+            { name = "iniconfig" },
+        ]
+
+        [package.metadata]
+        requires-dist = [{ name = "iniconfig", specifier = ">=1" }]
+
+        [[package]]
+        name = "iniconfig"
+        version = "2.0.0"
+        source = { registry = "https://pypi.org/simple" }
+        sdist = { url = "https://files.pythonhosted.org/packages/d7/4b/cbd8e699e64a6f16ca3a8220661b5f83792b3017d0f79807cb8708d33913/iniconfig-2.0.0.tar.gz", hash = "sha256:2d91e135bf72d31a410b17c16da610a82cb55f6b0477d1a902134b24a455b8b3", size = 4646, upload-time = "2023-01-07T11:08:11.254Z" }
+        wheels = [
+            { url = "https://files.pythonhosted.org/packages/ef/a6/62565a6e1cf69e10f5727360368e451d4b7f58beeac6173dc9db836a5b46/iniconfig-2.0.0-py3-none-any.whl", hash = "sha256:b6a85871a79d2e3b22d2d1b94ac2824226a63c6b741c88f7ae975f18b6778374", size = 5892, upload-time = "2023-01-07T11:08:09.864Z" },
+        ]
+
+        [[package]]
+        name = "project"
+        version = "0.1.0"
+        source = { virtual = "." }
+        dependencies = [
+            { name = "child" },
+        ]
+
+        [package.metadata]
+        requires-dist = [{ name = "child", directory = "child" }]
+        "#
+        );
+    });
+
+    // Verify that `_child.pth` does not exist in the site-packages directory.
+    assert!(!context.site_packages().join("_child.pth").exists());
+
+    // But `--editable` on the command line should override the lockfile.
+    uv_snapshot!(context.filters(), context.sync().arg("--editable"), @r"
+    success: true
+    exit_code: 0
+    ----- stdout -----
+
+    ----- stderr -----
+    Resolved 3 packages in [TIME]
+    Uninstalled 1 package in [TIME]
+    Installed 1 package in [TIME]
+     ~ child==0.1.0 (from file://[TEMP_DIR]/child)
+    ");
+
+    // Verify that `_child.pth` exists in the site-packages directory.
+    assert!(context.site_packages().join("_child.pth").exists());
+
+    Ok(())
+}
+
+#[test]
+#[cfg(not(windows))]
+fn workspace_editable_conflict() -> Result<()> {
+    let context = TestContext::new("3.12");
+
+    let child1 = context.temp_dir.child("child1");
+    let pyproject_toml = child1.child("pyproject.toml");
+    pyproject_toml.write_str(
+        r#"
+        [project]
+        name = "child1"
+        version = "0.1.0"
+        requires-python = ">=3.12"
+        dependencies = ["iniconfig>=1"]
+
+        [build-system]
+        requires = ["hatchling"]
+        build-backend = "hatchling.build"
+        "#,
+    )?;
+    child1
+        .child("src")
+        .child("child1")
+        .child("__init__.py")
+        .touch()?;
+
+    let child2 = context.temp_dir.child("child2");
+    let pyproject_toml = child2.child("pyproject.toml");
+    pyproject_toml.write_str(
+        r#"
+        [project]
+        name = "child2"
+        version = "0.1.0"
+        requires-python = ">=3.12"
+        dependencies = ["child1"]
+
+        [tool.uv.sources]
+        child1 = { workspace = true }
+
+        [build-system]
+        requires = ["hatchling"]
+        build-backend = "hatchling.build"
+        "#,
+    )?;
+    child2
+        .child("src")
+        .child("child2")
+        .child("__init__.py")
+        .touch()?;
+
+    let pyproject_toml = context.temp_dir.child("pyproject.toml");
+    pyproject_toml.write_str(
+        r#"
+        [project]
+        name = "project"
+        version = "0.1.0"
+        requires-python = ">=3.12"
+        dependencies = ["child1"]
+
+        [tool.uv.workspace]
+        members = ["child1", "child2"]
+
+        [tool.uv.sources]
+        child1 = { workspace = true, editable = true }
+        "#,
+    )?;
+
+    uv_snapshot!(context.filters(), context.sync(), @r"
+    success: true
+    exit_code: 0
+    ----- stdout -----
+
+    ----- stderr -----
+    Resolved 4 packages in [TIME]
+    Prepared 2 packages in [TIME]
+    Installed 2 packages in [TIME]
+     + child1==0.1.0 (from file://[TEMP_DIR]/child1)
+     + iniconfig==2.0.0
+    ");
+
+    let lock = context.read("uv.lock");
+
+    // If one member declares `editable = true`, and the other omits `editable`, use editable.
+    insta::with_settings!({
+        filters => context.filters(),
+    }, {
+        assert_snapshot!(
+            lock, @r#"
+        version = 1
+        revision = 3
+        requires-python = ">=3.12"
+
+        [options]
+        exclude-newer = "2024-03-25T00:00:00Z"
+
+        [manifest]
+        members = [
+            "child1",
+            "child2",
+            "project",
+        ]
+
+        [[package]]
+        name = "child1"
+        version = "0.1.0"
+        source = { editable = "child1" }
+        dependencies = [
+            { name = "iniconfig" },
+        ]
+
+        [package.metadata]
+        requires-dist = [{ name = "iniconfig", specifier = ">=1" }]
+
+        [[package]]
+        name = "child2"
+        version = "0.1.0"
+        source = { editable = "child2" }
+        dependencies = [
+            { name = "child1" },
+        ]
+
+        [package.metadata]
+        requires-dist = [{ name = "child1", editable = "child1" }]
+
+        [[package]]
+        name = "iniconfig"
+        version = "2.0.0"
+        source = { registry = "https://pypi.org/simple" }
+        sdist = { url = "https://files.pythonhosted.org/packages/d7/4b/cbd8e699e64a6f16ca3a8220661b5f83792b3017d0f79807cb8708d33913/iniconfig-2.0.0.tar.gz", hash = "sha256:2d91e135bf72d31a410b17c16da610a82cb55f6b0477d1a902134b24a455b8b3", size = 4646, upload-time = "2023-01-07T11:08:11.254Z" }
+        wheels = [
+            { url = "https://files.pythonhosted.org/packages/ef/a6/62565a6e1cf69e10f5727360368e451d4b7f58beeac6173dc9db836a5b46/iniconfig-2.0.0-py3-none-any.whl", hash = "sha256:b6a85871a79d2e3b22d2d1b94ac2824226a63c6b741c88f7ae975f18b6778374", size = 5892, upload-time = "2023-01-07T11:08:09.864Z" },
+        ]
+
+        [[package]]
+        name = "project"
+        version = "0.1.0"
+        source = { virtual = "." }
+        dependencies = [
+            { name = "child1" },
+        ]
+
+        [package.metadata]
+        requires-dist = [{ name = "child1", editable = "child1" }]
+        "#
+        );
+    });
+
+    let pyproject_toml = context.temp_dir.child("pyproject.toml");
+    pyproject_toml.write_str(
+        r#"
+        [project]
+        name = "project"
+        version = "0.1.0"
+        requires-python = ">=3.12"
+        dependencies = ["child1"]
+
+        [tool.uv.workspace]
+        members = ["child1", "child2"]
+
+        [tool.uv.sources]
+        child1 = { workspace = true, editable = false }
+        "#,
+    )?;
+
+    uv_snapshot!(context.filters(), context.sync(), @r"
+    success: true
+    exit_code: 0
+    ----- stdout -----
+
+    ----- stderr -----
+    Resolved 4 packages in [TIME]
+    Prepared 1 package in [TIME]
+    Uninstalled 1 package in [TIME]
+    Installed 1 package in [TIME]
+     ~ child1==0.1.0 (from file://[TEMP_DIR]/child1)
+    ");
+
+    let lock = context.read("uv.lock");
+
+    // If one member declares `editable = false`, and the other omits `editable`, use non-editable.
+    insta::with_settings!({
+        filters => context.filters(),
+    }, {
+        assert_snapshot!(
+            lock, @r#"
+        version = 1
+        revision = 3
+        requires-python = ">=3.12"
+
+        [options]
+        exclude-newer = "2024-03-25T00:00:00Z"
+
+        [manifest]
+        members = [
+            "child1",
+            "child2",
+            "project",
+        ]
+
+        [[package]]
+        name = "child1"
+        version = "0.1.0"
+        source = { directory = "child1" }
+        dependencies = [
+            { name = "iniconfig" },
+        ]
+
+        [package.metadata]
+        requires-dist = [{ name = "iniconfig", specifier = ">=1" }]
+
+        [[package]]
+        name = "child2"
+        version = "0.1.0"
+        source = { editable = "child2" }
+        dependencies = [
+            { name = "child1" },
+        ]
+
+        [package.metadata]
+        requires-dist = [{ name = "child1", directory = "child1" }]
+
+        [[package]]
+        name = "iniconfig"
+        version = "2.0.0"
+        source = { registry = "https://pypi.org/simple" }
+        sdist = { url = "https://files.pythonhosted.org/packages/d7/4b/cbd8e699e64a6f16ca3a8220661b5f83792b3017d0f79807cb8708d33913/iniconfig-2.0.0.tar.gz", hash = "sha256:2d91e135bf72d31a410b17c16da610a82cb55f6b0477d1a902134b24a455b8b3", size = 4646, upload-time = "2023-01-07T11:08:11.254Z" }
+        wheels = [
+            { url = "https://files.pythonhosted.org/packages/ef/a6/62565a6e1cf69e10f5727360368e451d4b7f58beeac6173dc9db836a5b46/iniconfig-2.0.0-py3-none-any.whl", hash = "sha256:b6a85871a79d2e3b22d2d1b94ac2824226a63c6b741c88f7ae975f18b6778374", size = 5892, upload-time = "2023-01-07T11:08:09.864Z" },
+        ]
+
+        [[package]]
+        name = "project"
+        version = "0.1.0"
+        source = { virtual = "." }
+        dependencies = [
+            { name = "child1" },
+        ]
+
+        [package.metadata]
+        requires-dist = [{ name = "child1", directory = "child1" }]
+        "#
+        );
+    });
+
+    let child2 = context.temp_dir.child("child2");
+    let pyproject_toml = child2.child("pyproject.toml");
+    pyproject_toml.write_str(
+        r#"
+        [project]
+        name = "child2"
+        version = "0.1.0"
+        requires-python = ">=3.12"
+        dependencies = ["child1"]
+
+        [tool.uv.sources]
+        child1 = { workspace = true, editable = true }
+
+        [build-system]
+        requires = ["hatchling"]
+        build-backend = "hatchling.build"
+        "#,
+    )?;
+
+    // If the `editable` declarations are conflicting, raise an error.
+    uv_snapshot!(context.filters(), context.sync(), @r"
+    success: false
+    exit_code: 2
+    ----- stdout -----
+
+    ----- stderr -----
+    error: Workspace member `child1` was requested as both `editable = true` and `editable = false`
+    ");
+
+    Ok(())
+}
+
+#[test]
+fn only_group_and_extra_conflict() -> Result<()> {
+    let context = TestContext::new("3.12");
+
+    let pyproject_toml = context.temp_dir.child("pyproject.toml");
+    pyproject_toml.write_str(
+        r#"
+        [project]
+        name = "project"
+        version = "0.1.0"
+        requires-python = ">=3.12"
+        dependencies = []
+
+        [project.optional-dependencies]
+        test = ["pytest"]
+
+        [dependency-groups]
+        dev = ["ruff"]
+        "#,
+    )?;
+
+    // Using --only-group and --extra together should error.
+    uv_snapshot!(context.filters(), context.sync().arg("--only-group").arg("dev").arg("--extra").arg("test"), @r###"
+    success: false
+    exit_code: 2
+    ----- stdout -----
+
+    ----- stderr -----
+    error: the argument '--only-group <ONLY_GROUP>' cannot be used with '--extra <EXTRA>'
+
+    Usage: uv sync --cache-dir [CACHE_DIR] --only-group <ONLY_GROUP> --exclude-newer <EXCLUDE_NEWER>
+
+    For more information, try '--help'.
+    "###);
+
+    // Using --only-group and --all-extras together should also error.
+    uv_snapshot!(context.filters(), context.sync().arg("--only-group").arg("dev").arg("--all-extras"), @r###"
+    success: false
+    exit_code: 2
+    ----- stdout -----
+
+    ----- stderr -----
+    error: the argument '--only-group <ONLY_GROUP>' cannot be used with '--all-extras'
+
+    Usage: uv sync --cache-dir [CACHE_DIR] --only-group <ONLY_GROUP> --exclude-newer <EXCLUDE_NEWER>
+
+    For more information, try '--help'.
+    "###);
+
+    Ok(())
+}
+
+/// Test for Issue #15190: `uv sync --no-sources` should consistently switch from editable to package installation
+///
+/// This reproduces the bug where editable → package transitions are not detected when using --no-sources
+#[test]
+fn sync_no_sources_editable_to_package_switch() -> Result<()> {
+    let context = TestContext::new("3.12");
+
+    // Create a local package that will be used as editable dependency
+    let local_dep = context.temp_dir.child("local_dep");
+    local_dep.create_dir_all()?;
+
+    let local_dep_pyproject = local_dep.child("pyproject.toml");
+    local_dep_pyproject.write_str(
+        r#"
+        [project]
+        name = "anyio"
+        version = "4.3.0"
+        description = "Local test package mimicking anyio"
+        requires-python = ">=3.8"
+
+        [build-system]
+        requires = ["setuptools>=61", "wheel"]
+        build-backend = "setuptools.build_meta"
+        "#,
+    )?;
+
+    // Create main project with editable source for the local dependency
+    let pyproject_toml = context.temp_dir.child("pyproject.toml");
+    pyproject_toml.write_str(
+        r#"
+        [project]
+        name = "test_no_sources"
+        version = "0.0.1"
+        requires-python = ">=3.12"
+        dependencies = ["anyio"]
+
+        [tool.uv.sources]
+        anyio = { path = "./local_dep", editable = true }
+
+        [build-system]
+        requires = ["setuptools>=67"]
+        build-backend = "setuptools.build_meta"
+
+        [tool.setuptools.packages.find]
+        exclude = ["local_dep*"]
+        "#,
+    )?;
+
+    // Step 1: `uv sync --no-sources` - should install anyio from PyPI
+    uv_snapshot!(context.filters(), context.sync().arg("--no-sources"), @r"
+    success: true
+    exit_code: 0
+
+    ----- stdout -----
+
+    ----- stderr -----
+    Resolved 4 packages in [TIME]
+    Prepared 4 packages in [TIME]
+    Installed 4 packages in [TIME]
+     + anyio==4.3.0
+     + idna==3.6
+     + sniffio==1.3.1
+     + test-no-sources==0.0.1 (from file://[TEMP_DIR]/)
+    ");
+
+    // Step 2: `uv sync` - should switch to editable installation
+    uv_snapshot!(context.filters(), context.sync(), @r"
+    success: true
+    exit_code: 0
+
+    ----- stdout -----
+
+    ----- stderr -----
     Resolved 2 packages in [TIME]
     Prepared 1 package in [TIME]
     Uninstalled 3 packages in [TIME]
@@ -13815,167 +14238,13 @@
     // Step 3: `uv sync --no-sources` again - should switch back to PyPI package
     // This is the failing case from Issue #15190 - currently shows no changes
     uv_snapshot!(context.filters(), context.sync().arg("--no-sources"), @r"
-=======
-    Resolved 3 packages in [TIME]
-    Prepared 1 package in [TIME]
-    Uninstalled 1 package in [TIME]
-    Installed 1 package in [TIME]
-     ~ child==0.1.0 (from file://[TEMP_DIR]/child)
-    ");
-
-    let lock = context.read("uv.lock");
-
-    // Setting `--no-editable` should make the child non-editable.
-    insta::with_settings!({
-        filters => context.filters(),
-    }, {
-        assert_snapshot!(
-            lock, @r#"
-        version = 1
-        revision = 3
-        requires-python = ">=3.12"
-
-        [options]
-        exclude-newer = "2024-03-25T00:00:00Z"
-
-        [manifest]
-        members = [
-            "child",
-            "project",
-        ]
-
-        [[package]]
-        name = "child"
-        version = "0.1.0"
-        source = { directory = "child" }
-        dependencies = [
-            { name = "iniconfig" },
-        ]
-
-        [package.metadata]
-        requires-dist = [{ name = "iniconfig", specifier = ">=1" }]
-
-        [[package]]
-        name = "iniconfig"
-        version = "2.0.0"
-        source = { registry = "https://pypi.org/simple" }
-        sdist = { url = "https://files.pythonhosted.org/packages/d7/4b/cbd8e699e64a6f16ca3a8220661b5f83792b3017d0f79807cb8708d33913/iniconfig-2.0.0.tar.gz", hash = "sha256:2d91e135bf72d31a410b17c16da610a82cb55f6b0477d1a902134b24a455b8b3", size = 4646, upload-time = "2023-01-07T11:08:11.254Z" }
-        wheels = [
-            { url = "https://files.pythonhosted.org/packages/ef/a6/62565a6e1cf69e10f5727360368e451d4b7f58beeac6173dc9db836a5b46/iniconfig-2.0.0-py3-none-any.whl", hash = "sha256:b6a85871a79d2e3b22d2d1b94ac2824226a63c6b741c88f7ae975f18b6778374", size = 5892, upload-time = "2023-01-07T11:08:09.864Z" },
-        ]
-
-        [[package]]
-        name = "project"
-        version = "0.1.0"
-        source = { virtual = "." }
-        dependencies = [
-            { name = "child" },
-        ]
-
-        [package.metadata]
-        requires-dist = [{ name = "child", directory = "child" }]
-        "#
-        );
-    });
-
-    // Verify that `_child.pth` does not exist in the site-packages directory.
-    assert!(!context.site_packages().join("_child.pth").exists());
-
-    // But `--editable` on the command line should override the lockfile.
-    uv_snapshot!(context.filters(), context.sync().arg("--editable"), @r"
-    success: true
-    exit_code: 0
-    ----- stdout -----
-
-    ----- stderr -----
-    Resolved 3 packages in [TIME]
-    Uninstalled 1 package in [TIME]
-    Installed 1 package in [TIME]
-     ~ child==0.1.0 (from file://[TEMP_DIR]/child)
-    ");
-
-    // Verify that `_child.pth` exists in the site-packages directory.
-    assert!(context.site_packages().join("_child.pth").exists());
-
-    Ok(())
-}
-
-#[test]
-#[cfg(not(windows))]
-fn workspace_editable_conflict() -> Result<()> {
-    let context = TestContext::new("3.12");
-
-    let child1 = context.temp_dir.child("child1");
-    let pyproject_toml = child1.child("pyproject.toml");
-    pyproject_toml.write_str(
-        r#"
-        [project]
-        name = "child1"
-        version = "0.1.0"
-        requires-python = ">=3.12"
-        dependencies = ["iniconfig>=1"]
-
-        [build-system]
-        requires = ["hatchling"]
-        build-backend = "hatchling.build"
-        "#,
-    )?;
-    child1
-        .child("src")
-        .child("child1")
-        .child("__init__.py")
-        .touch()?;
-
-    let child2 = context.temp_dir.child("child2");
-    let pyproject_toml = child2.child("pyproject.toml");
-    pyproject_toml.write_str(
-        r#"
-        [project]
-        name = "child2"
-        version = "0.1.0"
-        requires-python = ">=3.12"
-        dependencies = ["child1"]
-
-        [tool.uv.sources]
-        child1 = { workspace = true }
-
-        [build-system]
-        requires = ["hatchling"]
-        build-backend = "hatchling.build"
-        "#,
-    )?;
-    child2
-        .child("src")
-        .child("child2")
-        .child("__init__.py")
-        .touch()?;
-
-    let pyproject_toml = context.temp_dir.child("pyproject.toml");
-    pyproject_toml.write_str(
-        r#"
-        [project]
-        name = "project"
-        version = "0.1.0"
-        requires-python = ">=3.12"
-        dependencies = ["child1"]
-
-        [tool.uv.workspace]
-        members = ["child1", "child2"]
-
-        [tool.uv.sources]
-        child1 = { workspace = true, editable = true }
-        "#,
-    )?;
-
-    uv_snapshot!(context.filters(), context.sync(), @r"
->>>>>>> 422863ff
-    success: true
-    exit_code: 0
+    success: true
+    exit_code: 0
+
     ----- stdout -----
 
     ----- stderr -----
     Resolved 4 packages in [TIME]
-<<<<<<< HEAD
     Uninstalled 1 package in [TIME]
     Installed 3 packages in [TIME]
      - anyio==4.3.0 (from file://[TEMP_DIR]/local_dep)
@@ -13985,258 +14254,4 @@
     ");
 
     Ok(())
-=======
-    Prepared 2 packages in [TIME]
-    Installed 2 packages in [TIME]
-     + child1==0.1.0 (from file://[TEMP_DIR]/child1)
-     + iniconfig==2.0.0
-    ");
-
-    let lock = context.read("uv.lock");
-
-    // If one member declares `editable = true`, and the other omits `editable`, use editable.
-    insta::with_settings!({
-        filters => context.filters(),
-    }, {
-        assert_snapshot!(
-            lock, @r#"
-        version = 1
-        revision = 3
-        requires-python = ">=3.12"
-
-        [options]
-        exclude-newer = "2024-03-25T00:00:00Z"
-
-        [manifest]
-        members = [
-            "child1",
-            "child2",
-            "project",
-        ]
-
-        [[package]]
-        name = "child1"
-        version = "0.1.0"
-        source = { editable = "child1" }
-        dependencies = [
-            { name = "iniconfig" },
-        ]
-
-        [package.metadata]
-        requires-dist = [{ name = "iniconfig", specifier = ">=1" }]
-
-        [[package]]
-        name = "child2"
-        version = "0.1.0"
-        source = { editable = "child2" }
-        dependencies = [
-            { name = "child1" },
-        ]
-
-        [package.metadata]
-        requires-dist = [{ name = "child1", editable = "child1" }]
-
-        [[package]]
-        name = "iniconfig"
-        version = "2.0.0"
-        source = { registry = "https://pypi.org/simple" }
-        sdist = { url = "https://files.pythonhosted.org/packages/d7/4b/cbd8e699e64a6f16ca3a8220661b5f83792b3017d0f79807cb8708d33913/iniconfig-2.0.0.tar.gz", hash = "sha256:2d91e135bf72d31a410b17c16da610a82cb55f6b0477d1a902134b24a455b8b3", size = 4646, upload-time = "2023-01-07T11:08:11.254Z" }
-        wheels = [
-            { url = "https://files.pythonhosted.org/packages/ef/a6/62565a6e1cf69e10f5727360368e451d4b7f58beeac6173dc9db836a5b46/iniconfig-2.0.0-py3-none-any.whl", hash = "sha256:b6a85871a79d2e3b22d2d1b94ac2824226a63c6b741c88f7ae975f18b6778374", size = 5892, upload-time = "2023-01-07T11:08:09.864Z" },
-        ]
-
-        [[package]]
-        name = "project"
-        version = "0.1.0"
-        source = { virtual = "." }
-        dependencies = [
-            { name = "child1" },
-        ]
-
-        [package.metadata]
-        requires-dist = [{ name = "child1", editable = "child1" }]
-        "#
-        );
-    });
-
-    let pyproject_toml = context.temp_dir.child("pyproject.toml");
-    pyproject_toml.write_str(
-        r#"
-        [project]
-        name = "project"
-        version = "0.1.0"
-        requires-python = ">=3.12"
-        dependencies = ["child1"]
-
-        [tool.uv.workspace]
-        members = ["child1", "child2"]
-
-        [tool.uv.sources]
-        child1 = { workspace = true, editable = false }
-        "#,
-    )?;
-
-    uv_snapshot!(context.filters(), context.sync(), @r"
-    success: true
-    exit_code: 0
-    ----- stdout -----
-
-    ----- stderr -----
-    Resolved 4 packages in [TIME]
-    Prepared 1 package in [TIME]
-    Uninstalled 1 package in [TIME]
-    Installed 1 package in [TIME]
-     ~ child1==0.1.0 (from file://[TEMP_DIR]/child1)
-    ");
-
-    let lock = context.read("uv.lock");
-
-    // If one member declares `editable = false`, and the other omits `editable`, use non-editable.
-    insta::with_settings!({
-        filters => context.filters(),
-    }, {
-        assert_snapshot!(
-            lock, @r#"
-        version = 1
-        revision = 3
-        requires-python = ">=3.12"
-
-        [options]
-        exclude-newer = "2024-03-25T00:00:00Z"
-
-        [manifest]
-        members = [
-            "child1",
-            "child2",
-            "project",
-        ]
-
-        [[package]]
-        name = "child1"
-        version = "0.1.0"
-        source = { directory = "child1" }
-        dependencies = [
-            { name = "iniconfig" },
-        ]
-
-        [package.metadata]
-        requires-dist = [{ name = "iniconfig", specifier = ">=1" }]
-
-        [[package]]
-        name = "child2"
-        version = "0.1.0"
-        source = { editable = "child2" }
-        dependencies = [
-            { name = "child1" },
-        ]
-
-        [package.metadata]
-        requires-dist = [{ name = "child1", directory = "child1" }]
-
-        [[package]]
-        name = "iniconfig"
-        version = "2.0.0"
-        source = { registry = "https://pypi.org/simple" }
-        sdist = { url = "https://files.pythonhosted.org/packages/d7/4b/cbd8e699e64a6f16ca3a8220661b5f83792b3017d0f79807cb8708d33913/iniconfig-2.0.0.tar.gz", hash = "sha256:2d91e135bf72d31a410b17c16da610a82cb55f6b0477d1a902134b24a455b8b3", size = 4646, upload-time = "2023-01-07T11:08:11.254Z" }
-        wheels = [
-            { url = "https://files.pythonhosted.org/packages/ef/a6/62565a6e1cf69e10f5727360368e451d4b7f58beeac6173dc9db836a5b46/iniconfig-2.0.0-py3-none-any.whl", hash = "sha256:b6a85871a79d2e3b22d2d1b94ac2824226a63c6b741c88f7ae975f18b6778374", size = 5892, upload-time = "2023-01-07T11:08:09.864Z" },
-        ]
-
-        [[package]]
-        name = "project"
-        version = "0.1.0"
-        source = { virtual = "." }
-        dependencies = [
-            { name = "child1" },
-        ]
-
-        [package.metadata]
-        requires-dist = [{ name = "child1", directory = "child1" }]
-        "#
-        );
-    });
-
-    let child2 = context.temp_dir.child("child2");
-    let pyproject_toml = child2.child("pyproject.toml");
-    pyproject_toml.write_str(
-        r#"
-        [project]
-        name = "child2"
-        version = "0.1.0"
-        requires-python = ">=3.12"
-        dependencies = ["child1"]
-
-        [tool.uv.sources]
-        child1 = { workspace = true, editable = true }
-
-        [build-system]
-        requires = ["hatchling"]
-        build-backend = "hatchling.build"
-        "#,
-    )?;
-
-    // If the `editable` declarations are conflicting, raise an error.
-    uv_snapshot!(context.filters(), context.sync(), @r"
-    success: false
-    exit_code: 2
-    ----- stdout -----
-
-    ----- stderr -----
-    error: Workspace member `child1` was requested as both `editable = true` and `editable = false`
-    ");
-
-    Ok(())
-}
-
-#[test]
-fn only_group_and_extra_conflict() -> Result<()> {
-    let context = TestContext::new("3.12");
-
-    let pyproject_toml = context.temp_dir.child("pyproject.toml");
-    pyproject_toml.write_str(
-        r#"
-        [project]
-        name = "project"
-        version = "0.1.0"
-        requires-python = ">=3.12"
-        dependencies = []
-
-        [project.optional-dependencies]
-        test = ["pytest"]
-
-        [dependency-groups]
-        dev = ["ruff"]
-        "#,
-    )?;
-
-    // Using --only-group and --extra together should error.
-    uv_snapshot!(context.filters(), context.sync().arg("--only-group").arg("dev").arg("--extra").arg("test"), @r###"
-    success: false
-    exit_code: 2
-    ----- stdout -----
-
-    ----- stderr -----
-    error: the argument '--only-group <ONLY_GROUP>' cannot be used with '--extra <EXTRA>'
-
-    Usage: uv sync --cache-dir [CACHE_DIR] --only-group <ONLY_GROUP> --exclude-newer <EXCLUDE_NEWER>
-
-    For more information, try '--help'.
-    "###);
-
-    // Using --only-group and --all-extras together should also error.
-    uv_snapshot!(context.filters(), context.sync().arg("--only-group").arg("dev").arg("--all-extras"), @r###"
-    success: false
-    exit_code: 2
-    ----- stdout -----
-
-    ----- stderr -----
-    error: the argument '--only-group <ONLY_GROUP>' cannot be used with '--all-extras'
-
-    Usage: uv sync --cache-dir [CACHE_DIR] --only-group <ONLY_GROUP> --exclude-newer <EXCLUDE_NEWER>
-
-    For more information, try '--help'.
-    "###);
-
-    Ok(())
->>>>>>> 422863ff
 }