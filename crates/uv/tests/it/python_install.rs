--- conflicted
+++ resolved
@@ -2749,17 +2749,10 @@
     if !arch_status.is_ok_and(|x| x.success()) {
         // Rosetta is not available to run the x86_64 interpreter
         // fail the test in CI, otherwise skip it
-<<<<<<< HEAD
-        assert!(
-            env::var("CI").is_err(),
-            "x86_64 emulation is not available on this CI runner"
-        );
-=======
         #[allow(clippy::manual_assert)]
         if env::var("CI").is_ok() {
             panic!("x86_64 emulation is not available on this CI runner");
         }
->>>>>>> f5ce5b47
         debug!("Skipping test because x86_64 emulation is not available");
         return;
     }
