--- conflicted
+++ resolved
@@ -10195,32 +10195,6 @@
     "###);
 }
 
-<<<<<<< HEAD
-/// Test the error message when adding a package with multiple existing references in
-/// `pyproject.toml`.
-#[test]
-fn add_ambiguous() -> Result<()> {
-    let context = TestContext::new("3.12");
-
-    context
-        .temp_dir
-        .child("pyproject.toml")
-        .write_str(indoc! {r#"
-        [project]
-        name = "foo"
-        version = "0.1.0"
-        requires-python = ">=3.12.0"
-        dependencies = [
-            "anyio>=4.0.0",
-            "anyio>=4.1.0",
-        ]
-
-        [dependency-groups]
-        bar = ["anyio>=4.1.0", "anyio>=4.2.0"]
-    "#})?;
-
-    uv_snapshot!(context.filters(), context.add().arg("anyio"), @r"
-=======
 /// In authentication "always", the normal authentication flow should still work.
 #[test]
 fn add_auth_policy_always_with_credentials() -> Result<()> {
@@ -10286,20 +10260,11 @@
     })?;
 
     uv_snapshot!(context.add().arg("anyio"), @r"
->>>>>>> e843433b
     success: false
     exit_code: 2
     ----- stdout -----
 
     ----- stderr -----
-<<<<<<< HEAD
-    error: Cannot perform ambiguous update; found multiple entries for `anyio`:
-    * `anyio>=4.0.0`
-    * `anyio>=4.1.0`
-    ");
-
-    uv_snapshot!(context.filters(), context.add().arg("--group").arg("bar").arg("anyio"), @r"
-=======
     error: Failed to fetch: `https://pypi.org/simple/anyio/`
       Caused by: Missing credentials for https://pypi.org/simple/anyio/
     "
@@ -10330,19 +10295,11 @@
     })?;
 
     uv_snapshot!(context.add().arg("anyio"), @r"
->>>>>>> e843433b
     success: false
     exit_code: 2
     ----- stdout -----
 
     ----- stderr -----
-<<<<<<< HEAD
-    error: Cannot perform ambiguous update; found multiple entries for `anyio`:
-    * `anyio>=4.1.0`
-    * `anyio>=4.2.0`
-    ");
-
-=======
     error: Failed to fetch: `https://pypi-proxy.fly.dev/basic-auth/files/packages/14/fd/2f20c40b45e4fb4324834aea24bd4afdf1143390242c0b33774da0e2e34f/anyio-4.3.0-py3-none-any.whl.metadata`
       Caused by: HTTP status client error (401 Unauthorized) for url (https://pypi-proxy.fly.dev/basic-auth/files/packages/14/fd/2f20c40b45e4fb4324834aea24bd4afdf1143390242c0b33774da0e2e34f/anyio-4.3.0-py3-none-any.whl.metadata)
     "
@@ -10430,6 +10387,52 @@
     );
 
     context.assert_command("import anyio").success();
->>>>>>> e843433b
+    Ok(())
+}
+
+/// Test the error message when adding a package with multiple existing references in
+/// `pyproject.toml`.
+#[test]
+fn add_ambiguous() -> Result<()> {
+    let context = TestContext::new("3.12");
+
+    context
+        .temp_dir
+        .child("pyproject.toml")
+        .write_str(indoc! {r#"
+        [project]
+        name = "foo"
+        version = "0.1.0"
+        requires-python = ">=3.12.0"
+        dependencies = [
+            "anyio>=4.0.0",
+            "anyio>=4.1.0",
+        ]
+        [dependency-groups]
+        bar = ["anyio>=4.1.0", "anyio>=4.2.0"]
+    "#})?;
+
+    uv_snapshot!(context.filters(), context.add().arg("anyio"), @r###"
+    success: false
+    exit_code: 2
+    ----- stdout -----
+
+    ----- stderr -----
+    error: Cannot perform ambiguous update; found multiple entries for `anyio`:
+    - `anyio>=4.0.0`
+    - `anyio>=4.1.0`
+    "###);
+
+    uv_snapshot!(context.filters(), context.add().arg("--group").arg("bar").arg("anyio"), @r###"
+    success: false
+    exit_code: 2
+    ----- stdout -----
+
+    ----- stderr -----
+    error: Cannot perform ambiguous update; found multiple entries for `anyio`:
+    - `anyio>=4.1.0`
+    - `anyio>=4.2.0`
+    "###);
+
     Ok(())
 }