--- conflicted
+++ resolved
@@ -761,17 +761,10 @@
 }
 
 #[test]
-<<<<<<< HEAD
 fn license_glob_without_matches_errors() -> Result<()> {
     let context = TestContext::new("3.12");
 
     let project = context.temp_dir.child("missing-license");
-=======
-fn license_file_must_be_utf8() -> Result<()> {
-    let context = TestContext::new("3.12");
-
-    let project = context.temp_dir.child("license-utf8");
->>>>>>> f5ce5b47
     context
         .init()
         .arg("--lib")
@@ -781,15 +774,9 @@
 
     project.child("pyproject.toml").write_str(indoc! {r#"
         [project]
-<<<<<<< HEAD
         name = "missing-license"
         version = "1.0.0"
         license-files = ["abc"]
-=======
-        name = "license-utf8"
-        version = "1.0.0"
-        license-files = ["LICENSE.bin"]
->>>>>>> f5ce5b47
 
         [build-system]
         requires = ["uv_build>=0.7,<10000"]
@@ -797,11 +784,6 @@
         "#
     })?;
 
-<<<<<<< HEAD
-=======
-    project.child("LICENSE.bin").write_binary(&[0xff])?;
-
->>>>>>> f5ce5b47
     uv_snapshot!(context
         .build_backend()
         .arg("build-wheel")
@@ -813,11 +795,50 @@
 
     ----- stderr -----
     error: Invalid pyproject.toml
-<<<<<<< HEAD
       Caused by: `project.license-files` glob `abc` did not match any files
-=======
+    "###);
+
+    Ok(())
+}
+
+#[test]
+fn license_file_must_be_utf8() -> Result<()> {
+    let context = TestContext::new("3.12");
+
+    let project = context.temp_dir.child("license-utf8");
+    context
+        .init()
+        .arg("--lib")
+        .arg(project.path())
+        .assert()
+        .success();
+
+    project.child("pyproject.toml").write_str(indoc! {r#"
+        [project]
+        name = "license-utf8"
+        version = "1.0.0"
+        license-files = ["LICENSE.bin"]
+
+        [build-system]
+        requires = ["uv_build>=0.7,<10000"]
+        build-backend = "uv_build"
+        "#
+    })?;
+
+    project.child("LICENSE.bin").write_binary(&[0xff])?;
+
+    uv_snapshot!(context
+        .build_backend()
+        .arg("build-wheel")
+        .arg(context.temp_dir.path())
+        .current_dir(project.path()), @r###"
+    success: false
+    exit_code: 2
+    ----- stdout -----
+
+    ----- stderr -----
+    error: Invalid pyproject.toml
       Caused by: License file `LICENSE.bin` must be UTF-8 encoded
->>>>>>> f5ce5b47
     "###);
 
     Ok(())
