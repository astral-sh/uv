--- conflicted
+++ resolved
@@ -56,18 +56,14 @@
     assert!(predicates::path::missing().eval(&context.venv));
 
     // If not "active", we hint to create one
-<<<<<<< HEAD
-    uv_snapshot!(context.filters(), context.pip_sync().arg("requirements.txt").env_remove("VIRTUAL_ENV"), @r"
-=======
     uv_snapshot!(context.filters(), context.pip_sync().arg("requirements.txt").env_remove(EnvVars::VIRTUAL_ENV), @r###"
->>>>>>> 78c8c711
     success: false
     exit_code: 2
     ----- stdout -----
 
     ----- stderr -----
     error: No virtual environment found; run `uv venv` to create an environment, or pass `--system` to install into a non-virtual environment
-    ");
+    "###);
 
     assert!(predicates::path::missing().eval(&context.venv));
 
