--- conflicted
+++ resolved
@@ -3119,27 +3119,15 @@
     });
 }
 
-<<<<<<< HEAD
-#[cfg(windows)]
-#[test]
-fn tool_install_windows_3_7() {
-    let context = TestContext::new("3.7")
-=======
 /// Install a tool with `--constraints`.
 #[test]
 fn tool_install_constraints() -> Result<()> {
     let context = TestContext::new("3.12")
->>>>>>> faa4481c
         .with_filtered_counts()
         .with_filtered_exe_suffix();
     let tool_dir = context.temp_dir.child("tools");
     let bin_dir = context.temp_dir.child("bin");
 
-<<<<<<< HEAD
-    // Install `black`
-    uv_snapshot!(context.filters(), context.tool_install()
-        .arg("black")
-=======
     let constraints_txt = context.temp_dir.child("constraints.txt");
     constraints_txt.write_str(indoc::indoc! {r"
         mypy-extensions<1
@@ -3151,52 +3139,17 @@
         .arg("black")
         .arg("--constraints")
         .arg(constraints_txt.as_os_str())
->>>>>>> faa4481c
-        .env(EnvVars::UV_TOOL_DIR, tool_dir.as_os_str())
-        .env(EnvVars::XDG_BIN_HOME, bin_dir.as_os_str())
-        .env(EnvVars::PATH, bin_dir.as_os_str()), @r###"
-    success: true
-    exit_code: 0
-    ----- stdout -----
-
-    ----- stderr -----
-    Resolved [N] packages in [TIME]
-    Prepared [N] packages in [TIME]
-    Installed [N] packages in [TIME]
-<<<<<<< HEAD
-     + black==23.3.0
-     + click==8.1.7
-     + importlib-metadata==6.7.0
-     + mypy-extensions==1.0.0
-     + packaging==24.0
-     + pathspec==0.11.2
-     + platformdirs==4.0.0
-     + tomli==2.0.1
-     + typed-ast==1.5.5
-     + typing-extensions==4.7.1
-     + zipp==3.15.0
-    Installed 2 executables: black, blackd
-    "###);
-
-    tool_dir.child("black").assert(predicate::path::is_dir());
-    tool_dir
-        .child("black")
-        .child("uv-receipt.toml")
-        .assert(predicate::path::exists());
-
-    let executable = bin_dir.child(format!("black{}", std::env::consts::EXE_SUFFIX));
-    assert!(executable.exists());
-
-    uv_snapshot!(context.filters(), Command::new("black").arg("--version").env(EnvVars::PATH, bin_dir.as_os_str()), @r###"
-    success: true
-    exit_code: 0
-    ----- stdout -----
-    black, 23.3.0 (compiled: yes)
-    Python (CPython) 3.7.[X]
-
-    ----- stderr -----
-    "###);
-=======
+        .env(EnvVars::UV_TOOL_DIR, tool_dir.as_os_str())
+        .env(EnvVars::XDG_BIN_HOME, bin_dir.as_os_str())
+        .env(EnvVars::PATH, bin_dir.as_os_str()), @r###"
+    success: true
+    exit_code: 0
+    ----- stdout -----
+
+    ----- stderr -----
+    Resolved [N] packages in [TIME]
+    Prepared [N] packages in [TIME]
+    Installed [N] packages in [TIME]
      + black==24.3.0
      + click==8.1.7
      + mypy-extensions==0.4.4
@@ -3335,5 +3288,4 @@
     });
 
     Ok(())
->>>>>>> faa4481c
 }