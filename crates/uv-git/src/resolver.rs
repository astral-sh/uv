--- conflicted
+++ resolved
@@ -97,13 +97,9 @@
         // Determine the Git reference.
         let rev = url.reference().as_rev();
 
-<<<<<<< HEAD
-        let base_url = std::env::var(EnvVars::UV_GITHUB_FAST_PATH_URL)
+        let github_api_base_url = std::env::var(EnvVars::UV_GITHUB_FAST_PATH_URL)
             .unwrap_or("https://api.github.com/repos".to_owned());
-        let url = format!("{base_url}/{owner}/{repo}/commits/{rev}");
-=======
-        let github_api_url = format!("https://api.github.com/repos/{owner}/{repo}/commits/{rev}");
->>>>>>> 61265b0c
+        let github_api_url = format!("{github_api_base_url}/{owner}/{repo}/commits/{rev}");
 
         debug!("Querying GitHub for commit at: {github_api_url}");
         let mut request = client.get(&github_api_url);
@@ -118,20 +114,16 @@
         if !status.is_success() {
             // Returns a 404 if the repository does not exist, and a 422 if GitHub is unable to
             // resolve the requested rev.
-<<<<<<< HEAD
-            debug!("GitHub API request failed for: {url} ({})", status);
+            debug!(
+                "GitHub API request failed for: {github_api_url} ({})",
+                response.status()
+            );
 
             if is_github_rate_limited(&response) {
                 // Mark that we are being rate-limited by GitHub
                 GITHUB_RATE_LIMIT_STATUS.activate();
             }
-
-=======
-            debug!(
-                "GitHub API request failed for: {github_api_url} ({})",
-                response.status()
-            );
->>>>>>> 61265b0c
+            
             return Ok(None);
         }
 
