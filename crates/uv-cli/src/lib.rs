use std::ffi::OsString;
use std::ops::Deref;
use std::path::PathBuf;
use std::str::FromStr;

use anyhow::{anyhow, Result};
use clap::builder::styling::{AnsiColor, Effects, Style};
use clap::builder::Styles;
use clap::{Args, Parser, Subcommand};
use distribution_types::{FlatIndexLocation, IndexUrl};
use pep508_rs::Requirement;
use pypi_types::VerbatimParsedUrl;
use url::Url;
use uv_cache::CacheArgs;
use uv_configuration::{
    ConfigSettingEntry, ExportFormat, IndexStrategy, KeyringProviderType, PackageNameSpecifier,
<<<<<<< HEAD
    TargetTriple, TrustedHost, VersionControl,
=======
    TargetTriple, TrustedHost, TrustedPublishing,
>>>>>>> 4ba0e567
};
use uv_normalize::{ExtraName, PackageName};
use uv_python::{PythonDownloads, PythonPreference, PythonVersion};
use uv_resolver::{AnnotationStyle, ExcludeNewer, PrereleaseMode, ResolutionMode};

pub mod compat;
pub mod options;
pub mod version;

#[derive(Debug, Clone, Copy, clap::ValueEnum)]
pub enum VersionFormat {
    /// Display the version as plain text.
    Text,
    /// Display the version as JSON.
    Json,
}

#[derive(Debug, Default, Clone, clap::ValueEnum)]
pub enum ListFormat {
    /// Display the list of packages in a human-readable table.
    #[default]
    Columns,
    /// Display the list of packages in a `pip freeze`-like format, with one package per line
    /// alongside its version.
    Freeze,
    /// Display the list of packages in a machine-readable JSON format.
    Json,
}

fn extra_name_with_clap_error(arg: &str) -> Result<ExtraName> {
    ExtraName::from_str(arg).map_err(|_err| {
        anyhow!(
            "Extra names must start and end with a letter or digit and may only \
            contain -, _, ., and alphanumeric characters"
        )
    })
}

// Configures Clap v3-style help menu colors
const STYLES: Styles = Styles::styled()
    .header(AnsiColor::Green.on_default().effects(Effects::BOLD))
    .usage(AnsiColor::Green.on_default().effects(Effects::BOLD))
    .literal(AnsiColor::Cyan.on_default().effects(Effects::BOLD))
    .placeholder(AnsiColor::Cyan.on_default());

#[derive(Parser)]
#[command(name = "uv", author, long_version = crate::version::version())]
#[command(about = "An extremely fast Python package manager.")]
#[command(propagate_version = true)]
#[command(
    after_help = "Use `uv help` for more details.",
    after_long_help = "",
    disable_help_flag = true,
    disable_help_subcommand = true,
    disable_version_flag = true
)]
#[command(styles=STYLES)]
#[allow(clippy::struct_excessive_bools)]
pub struct Cli {
    #[command(subcommand)]
    pub command: Box<Commands>,

    #[command(flatten)]
    pub top_level: TopLevelArgs,
}

#[derive(Parser)]
#[command(disable_help_flag = true, disable_version_flag = true)]
pub struct TopLevelArgs {
    #[command(flatten)]
    pub cache_args: Box<CacheArgs>,

    #[command(flatten)]
    pub global_args: Box<GlobalArgs>,

    /// The path to a `uv.toml` file to use for configuration.
    ///
    /// While uv configuration can be included in a `pyproject.toml` file, it is
    /// not allowed in this context.
    #[arg(
        global = true,
        long,
        env = "UV_CONFIG_FILE",
        help_heading = "Global options"
    )]
    pub config_file: Option<PathBuf>,

    /// Avoid discovering configuration files (`pyproject.toml`, `uv.toml`).
    ///
    /// Normally, configuration files are discovered in the current directory,
    /// parent directories, or user configuration directories.
    #[arg(global = true, long, env = "UV_NO_CONFIG", value_parser = clap::builder::BoolishValueParser::new(), help_heading = "Global options")]
    pub no_config: bool,

    /// Display the concise help for this command.
    #[arg(global = true, short, long, action = clap::ArgAction::HelpShort, help_heading = "Global options")]
    help: Option<bool>,

    /// Display the uv version.
    #[arg(global = true, short = 'V', long, action = clap::ArgAction::Version, help_heading = "Global options")]
    version: Option<bool>,
}

#[derive(Parser, Debug, Clone)]
#[command(next_help_heading = "Global options", next_display_order = 1000)]
#[allow(clippy::struct_excessive_bools)]
pub struct GlobalArgs {
    /// Whether to prefer uv-managed or system Python installations.
    ///
    /// By default, uv prefers using Python versions it manages. However, it
    /// will use system Python installations if a uv-managed Python is not
    /// installed. This option allows prioritizing or ignoring system Python
    /// installations.
    #[arg(
        global = true,
        long,
        help_heading = "Python options",
        display_order = 700,
        env = "UV_PYTHON_PREFERENCE"
    )]
    pub python_preference: Option<PythonPreference>,

    #[allow(clippy::doc_markdown)]
    /// Allow automatically downloading Python when required. [env: "UV_PYTHON_DOWNLOADS=auto"]
    #[arg(global = true, long, help_heading = "Python options", hide = true)]
    pub allow_python_downloads: bool,

    #[allow(clippy::doc_markdown)]
    /// Disable automatic downloads of Python. [env: "UV_PYTHON_DOWNLOADS=never"]
    #[arg(global = true, long, help_heading = "Python options")]
    pub no_python_downloads: bool,

    /// Deprecated version of [`Self::python_downloads`].
    #[arg(global = true, long, hide = true)]
    pub python_fetch: Option<PythonDownloads>,

    /// Do not print any output.
    #[arg(global = true, long, short, conflicts_with = "verbose")]
    pub quiet: bool,

    /// Use verbose output.
    ///
    /// You can configure fine-grained logging using the `RUST_LOG` environment variable.
    /// (<https://docs.rs/tracing-subscriber/latest/tracing_subscriber/filter/struct.EnvFilter.html#directives>)
    #[arg(global = true, action = clap::ArgAction::Count, long, short, conflicts_with = "quiet")]
    pub verbose: u8,

    /// Disable colors.
    ///
    /// Provided for compatibility with `pip`, use `--color` instead.
    #[arg(global = true, long, hide = true, conflicts_with = "color")]
    pub no_color: bool,

    /// Control colors in output.
    #[arg(
        global = true,
        long,
        value_enum,
        default_value = "auto",
        conflicts_with = "no_color",
        value_name = "COLOR_CHOICE"
    )]
    pub color: ColorChoice,

    /// Whether to load TLS certificates from the platform's native certificate store.
    ///
    /// By default, uv loads certificates from the bundled `webpki-roots` crate. The
    /// `webpki-roots` are a reliable set of trust roots from Mozilla, and including them in uv
    /// improves portability and performance (especially on macOS).
    ///
    /// However, in some cases, you may want to use the platform's native certificate store,
    /// especially if you're relying on a corporate trust root (e.g., for a mandatory proxy) that's
    /// included in your system's certificate store.
    #[arg(global = true, long, env = "UV_NATIVE_TLS", value_parser = clap::builder::BoolishValueParser::new(), overrides_with("no_native_tls"))]
    pub native_tls: bool,

    #[arg(global = true, long, overrides_with("native_tls"), hide = true)]
    pub no_native_tls: bool,

    /// Disable network access.
    ///
    /// When disabled, uv will only use locally cached data and locally available files.
    #[arg(global = true, long, overrides_with("no_offline"))]
    pub offline: bool,

    #[arg(global = true, long, overrides_with("offline"), hide = true)]
    pub no_offline: bool,

    /// Whether to enable experimental, preview features.
    ///
    /// Preview features may change without warning.
    #[arg(global = true, long, hide = true, env = "UV_PREVIEW", value_parser = clap::builder::BoolishValueParser::new(), overrides_with("no_preview"))]
    pub preview: bool,

    #[arg(global = true, long, overrides_with("preview"), hide = true)]
    pub no_preview: bool,

    /// Avoid discovering a `pyproject.toml` or `uv.toml` file.
    ///
    /// Normally, configuration files are discovered in the current directory,
    /// parent directories, or user configuration directories.
    ///
    /// This option is deprecated in favor of `--no-config`.
    #[arg(global = true, long, hide = true)]
    pub isolated: bool,

    /// Show the resolved settings for the current command.
    ///
    /// This option is used for debugging and development purposes.
    #[arg(global = true, long, hide = true)]
    pub show_settings: bool,

    /// Hide all progress outputs.
    ///
    /// For example, spinners or progress bars.
    #[arg(global = true, long)]
    pub no_progress: bool,

    /// Change to the given directory prior to running the command.
    ///
    /// Relative paths are resolved with the given directory as the base.
    ///
    /// See `--project` to only change the project root directory.
    #[arg(global = true, long)]
    pub directory: Option<PathBuf>,

    /// Run the command within the given project directory.
    ///
    /// All `pyproject.toml`, `uv.toml`, and `.python-version` files will be discovered by walking
    /// up the directory tree from the project root, as will the project's virtual environment
    /// (`.venv`).
    ///
    /// Other command-line arguments (such as relative paths) will be resolved relative
    /// to the current working directory.
    ///
    /// See `--directory` to change the working directory entirely.
    ///
    /// This setting has no effect when used in the `uv pip` interface.
    #[arg(global = true, long)]
    pub project: Option<PathBuf>,
}

#[derive(Debug, Copy, Clone, clap::ValueEnum)]
pub enum ColorChoice {
    /// Enables colored output only when the output is going to a terminal or TTY with support.
    Auto,

    /// Enables colored output regardless of the detected environment.
    Always,

    /// Disables colored output.
    Never,
}

impl From<ColorChoice> for anstream::ColorChoice {
    fn from(value: ColorChoice) -> Self {
        match value {
            ColorChoice::Auto => Self::Auto,
            ColorChoice::Always => Self::Always,
            ColorChoice::Never => Self::Never,
        }
    }
}

#[derive(Subcommand)]
#[allow(clippy::large_enum_variant)]
pub enum Commands {
    /// Manage Python projects.
    #[command(flatten)]
    Project(Box<ProjectCommand>),

    /// Run and install commands provided by Python packages.
    #[command(
        after_help = "Use `uv help tool` for more details.",
        after_long_help = ""
    )]
    Tool(ToolNamespace),

    /// Manage Python versions and installations
    ///
    /// Generally, uv first searches for Python in a virtual environment, either active or in a
    /// `.venv` directory in the current working directory or any parent directory. If a virtual
    /// environment is not required, uv will then search for a Python interpreter. Python
    /// interpreters are found by searching for Python executables in the `PATH` environment
    /// variable.
    ///
    /// On Windows, the `py` launcher is also invoked to find Python executables.
    ///
    /// By default, uv will download Python if a version cannot be found. This behavior can be
    /// disabled with the `--no-python-downloads` flag or the `python-downloads` setting.
    ///
    /// The `--python` option allows requesting a different interpreter.
    ///
    /// The following Python version request formats are supported:
    ///
    /// - `<version>` e.g. `3`, `3.12`, `3.12.3`
    /// - `<version-specifier>` e.g. `>=3.12,<3.13`
    /// - `<implementation>` e.g. `cpython` or `cp`
    /// - `<implementation>@<version>` e.g. `cpython@3.12`
    /// - `<implementation><version>` e.g. `cpython3.12` or `cp312`
    /// - `<implementation><version-specifier>` e.g. `cpython>=3.12,<3.13`
    /// - `<implementation>-<version>-<os>-<arch>-<libc>` e.g. `cpython-3.12.3-macos-aarch64-none`
    ///
    /// Additionally, a specific system Python interpreter can often be requested with:
    ///
    /// - `<executable-path>` e.g. `/opt/homebrew/bin/python3`
    /// - `<executable-name>` e.g. `mypython3`
    /// - `<install-dir>` e.g. `/some/environment/`
    ///
    /// When the `--python` option is used, normal discovery rules apply but discovered interpreters
    /// are checked for compatibility with the request, e.g., if `pypy` is requested, uv will first
    /// check if the virtual environment contains a PyPy interpreter then check if each executable
    /// in the path is a PyPy interpreter.
    ///
    /// uv supports discovering CPython, PyPy, and GraalPy interpreters. Unsupported interpreters
    /// will be skipped during discovery. If an unsupported interpreter implementation is requested,
    /// uv will exit with an error.
    #[clap(verbatim_doc_comment)]
    #[command(
        after_help = "Use `uv help python` for more details.",
        after_long_help = ""
    )]
    Python(PythonNamespace),
    /// Manage Python packages with a pip-compatible interface.
    #[command(
        after_help = "Use `uv help pip` for more details.",
        after_long_help = ""
    )]
    Pip(PipNamespace),
    /// Create a virtual environment.
    ///
    /// By default, creates a virtual environment named `.venv` in the working
    /// directory. An alternative path may be provided positionally.
    ///
    /// If in a project, the default environment name can be changed with
    /// the `UV_PROJECT_ENVIRONMENT` environment variable; this only applies
    /// when run from the project root directory.
    ///
    /// If a virtual environment exists at the target path, it will be removed
    /// and a new, empty virtual environment will be created.
    ///
    /// When using uv, the virtual environment does not need to be activated. uv
    /// will find a virtual environment (named `.venv`) in the working directory
    /// or any parent directories.
    #[command(
        alias = "virtualenv",
        alias = "v",
        after_help = "Use `uv help venv` for more details.",
        after_long_help = ""
    )]
    Venv(VenvArgs),
    /// Build Python packages into source distributions and wheels.
    ///
    /// `uv build` accepts a path to a directory or source distribution,
    /// which defaults to the current working directory.
    ///
    /// By default, if passed a directory, `uv build` will build a source
    /// distribution ("sdist") from the source directory, and a binary
    /// distribution ("wheel") from the source distribution.
    ///
    /// `uv build --sdist` can be used to build only the source distribution,
    /// `uv build --wheel` can be used to build only the binary distribution,
    /// and `uv build --sdist --wheel` can be used to build both distributions
    /// from source.
    ///
    /// If passed a source distribution, `uv build --wheel` will build a wheel
    /// from the source distribution.
    #[command(
        after_help = "Use `uv help build` for more details.",
        after_long_help = ""
    )]
    Build(BuildArgs),
    /// Upload distributions to an index.
    Publish(PublishArgs),
    /// The implementation of the build backend.
    ///
    /// These commands are not directly exposed to the user, instead users invoke their build
    /// frontend (PEP 517) which calls the Python shims which calls back into uv with this method.
    #[command(hide = true)]
    BuildBackend {
        #[command(subcommand)]
        command: BuildBackendCommand,
    },
    /// Manage uv's cache.
    #[command(
        after_help = "Use `uv help cache` for more details.",
        after_long_help = ""
    )]
    Cache(CacheNamespace),
    /// Manage the uv executable.
    #[command(name = "self")]
    #[cfg(feature = "self-update")]
    Self_(SelfNamespace),
    /// Clear the cache, removing all entries or those linked to specific packages.
    #[command(hide = true)]
    Clean(CleanArgs),
    /// Display uv's version
    Version {
        #[arg(long, value_enum, default_value = "text")]
        output_format: VersionFormat,
    },
    /// Generate shell completion
    #[command(alias = "--generate-shell-completion", hide = true)]
    GenerateShellCompletion(GenerateShellCompletionArgs),
    /// Display documentation for a command.
    // To avoid showing the global options when displaying help for the help command, we are
    // responsible for maintaining the options using the `after_help`.
    #[command(help_template = "\
{about-with-newline}
{usage-heading} {usage}{after-help}
",
        after_help = format!("\
{heading}Options:{heading:#}
  {option}--no-pager{option:#} Disable pager when printing help
",
            heading = Style::new().bold().underline(),
            option = Style::new().bold(),
        ),
    )]
    Help(HelpArgs),
}

#[derive(Args, Debug)]
pub struct HelpArgs {
    /// Disable pager when printing help
    #[arg(long)]
    pub no_pager: bool,

    pub command: Option<Vec<String>>,
}

#[derive(Args)]
#[cfg(feature = "self-update")]
pub struct SelfNamespace {
    #[command(subcommand)]
    pub command: SelfCommand,
}

#[derive(Subcommand)]
#[cfg(feature = "self-update")]
pub enum SelfCommand {
    /// Update uv.
    Update(SelfUpdateArgs),
}

#[derive(Args, Debug)]
#[cfg(feature = "self-update")]
pub struct SelfUpdateArgs {
    /// Update to the specified version. If not provided, uv will update to the latest version.
    pub target_version: Option<String>,

    /// A GitHub token for authentication.
    /// A token is not required but can be used to reduce the chance of encountering rate limits.
    #[arg(long, env = "UV_GITHUB_TOKEN")]
    pub token: Option<String>,
}

#[derive(Args)]
#[allow(clippy::struct_excessive_bools)]
pub struct CacheNamespace {
    #[command(subcommand)]
    pub command: CacheCommand,
}

#[derive(Subcommand)]
pub enum CacheCommand {
    /// Clear the cache, removing all entries or those linked to specific packages.
    Clean(CleanArgs),
    /// Prune all unreachable objects from the cache.
    Prune(PruneArgs),
    /// Show the cache directory.
    ///
    ///
    /// By default, the cache is stored in `$XDG_CACHE_HOME/uv` or `$HOME/.cache/uv` on Unix and
    /// `%LOCALAPPDATA%\uv\cache` on Windows.
    ///
    /// When `--no-cache` is used, the cache is stored in a temporary directory and discarded when
    /// the process exits.
    ///
    /// An alternative cache directory may be specified via the `cache-dir` setting, the
    /// `--cache-dir` option, or the `$UV_CACHE_DIR` environment variable.
    ///
    /// Note that it is important for performance for the cache directory to be located on the same
    /// file system as the Python environment uv is operating on.
    Dir,
}

#[derive(Args, Debug)]
#[allow(clippy::struct_excessive_bools)]
pub struct CleanArgs {
    /// The packages to remove from the cache.
    pub package: Vec<PackageName>,
}

#[derive(Args, Debug)]
#[allow(clippy::struct_excessive_bools)]
pub struct PruneArgs {
    /// Optimize the cache for persistence in a continuous integration environment, like GitHub
    /// Actions.
    ///
    /// By default, uv caches both the wheels that it builds from source and the pre-built wheels
    /// that it downloads directly, to enable high-performance package installation. In some
    /// scenarios, though, persisting pre-built wheels may be undesirable. For example, in GitHub
    /// Actions, it's faster to omit pre-built wheels from the cache and instead have re-download
    /// them on each run. However, it typically _is_ faster to cache wheels that are built from
    /// source, since the wheel building process can be expensive, especially for extension
    /// modules.
    ///
    /// In `--ci` mode, uv will prune any pre-built wheels from the cache, but retain any wheels
    /// that were built from source.
    #[arg(long)]
    pub ci: bool,
}

#[derive(Args)]
#[allow(clippy::struct_excessive_bools)]
pub struct PipNamespace {
    #[command(subcommand)]
    pub command: PipCommand,
}

#[derive(Subcommand)]
pub enum PipCommand {
    /// Compile a `requirements.in` file to a `requirements.txt` file.
    #[command(
        after_help = "Use `uv help pip compile` for more details.",
        after_long_help = ""
    )]
    Compile(PipCompileArgs),
    /// Sync an environment with a `requirements.txt` file.
    #[command(
        after_help = "Use `uv help pip sync` for more details.",
        after_long_help = ""
    )]
    Sync(Box<PipSyncArgs>),
    /// Install packages into an environment.
    #[command(
        after_help = "Use `uv help pip install` for more details.",
        after_long_help = ""
    )]
    Install(PipInstallArgs),
    /// Uninstall packages from an environment.
    #[command(
        after_help = "Use `uv help pip uninstall` for more details.",
        after_long_help = ""
    )]
    Uninstall(PipUninstallArgs),
    /// List, in requirements format, packages installed in an environment.
    #[command(
        after_help = "Use `uv help pip freeze` for more details.",
        after_long_help = ""
    )]
    Freeze(PipFreezeArgs),
    /// List, in tabular format, packages installed in an environment.
    #[command(
        after_help = "Use `uv help pip list` for more details.",
        after_long_help = ""
    )]
    List(PipListArgs),
    /// Show information about one or more installed packages.
    #[command(
        after_help = "Use `uv help pip show` for more details.",
        after_long_help = ""
    )]
    Show(PipShowArgs),
    /// Display the dependency tree for an environment.
    #[command(
        after_help = "Use `uv help pip tree` for more details.",
        after_long_help = ""
    )]
    Tree(PipTreeArgs),
    /// Verify installed packages have compatible dependencies.
    #[command(
        after_help = "Use `uv help pip check` for more details.",
        after_long_help = ""
    )]
    Check(PipCheckArgs),
}

#[derive(Subcommand)]
pub enum ProjectCommand {
    /// Run a command or script.
    ///
    /// Ensures that the command runs in a Python environment.
    ///
    /// When used with a file ending in `.py`, the file will be treated as a
    /// script and run with a Python interpreter, i.e., `uv run file.py` is
    /// equivalent to `uv run python file.py`. If the script contains inline
    /// dependency metadata, it will be installed into an isolated, ephemeral
    /// environment. When used with `-`, the input will be read from stdin,
    /// and treated as a Python script.
    ///
    /// When used in a project, the project environment will be created and
    /// updated before invoking the command.
    ///
    /// When used outside a project, if a virtual environment can be found in
    /// the current directory or a parent directory, the command will be run in
    /// that environment. Otherwise, the command will be run in the environment
    /// of the discovered interpreter.
    ///
    /// Arguments following the command (or script) are not interpreted as
    /// arguments to uv. All options to uv must be provided before the command,
    /// e.g., `uv run --verbose foo`. A `--` can be used to separate the command
    /// from uv options for clarity, e.g., `uv run --python 3.12 -- python`.
    #[command(
        after_help = "Use `uv help run` for more details.",
        after_long_help = ""
    )]
    Run(RunArgs),
    /// Create a new project.
    ///
    /// Follows the `pyproject.toml` specification.
    ///
    /// If a `pyproject.toml` already exists at the target, uv will exit with an
    /// error.
    ///
    /// If a `pyproject.toml` is found in any of the parent directories of the
    /// target path, the project will be added as a workspace member of
    /// the parent.
    ///
    /// Some project state is not created until needed, e.g., the project
    /// virtual environment (`.venv`) and lockfile (`uv.lock`) are lazily
    /// created during the first sync.
    Init(InitArgs),
    /// Add dependencies to the project.
    ///
    /// Dependencies are added to the project's `pyproject.toml` file.
    ///
    /// If a given dependency exists already, it will be updated to the new version specifier unless
    /// it includes markers that differ from the existing specifier in which case another entry for
    /// the dependency will be added.
    ///
    /// If no constraint or URL is provided for a dependency, a lower bound is added equal to the
    /// latest compatible version of the package, e.g., `>=1.2.3`, unless `--frozen` is provided, in
    /// which case no resolution is performed.
    ///
    /// The lockfile and project environment will be updated to reflect the added dependencies. To
    /// skip updating the lockfile, use `--frozen`. To skip updating the environment, use
    /// `--no-sync`.
    ///
    /// If any of the requested dependencies cannot be found, uv will exit with an error, unless the
    /// `--frozen` flag is provided, in which case uv will add the dependencies verbatim without
    /// checking that they exist or are compatible with the project.
    ///
    /// uv will search for a project in the current directory or any parent directory. If a project
    /// cannot be found, uv will exit with an error.
    #[command(
        after_help = "Use `uv help add` for more details.",
        after_long_help = ""
    )]
    Add(AddArgs),
    /// Remove dependencies from the project.
    ///
    /// Dependencies are removed from the project's `pyproject.toml` file.
    ///
    /// If multiple entries exist for a given dependency, i.e., each with different markers, all of
    /// the entries will be removed.
    ///
    /// The lockfile and project environment will be updated to reflect the
    /// removed dependencies. To skip updating the lockfile, use `--frozen`. To
    /// skip updating the environment, use `--no-sync`.
    ///
    /// If any of the requested dependencies are not present in the project, uv
    /// will exit with an error.
    ///
    /// If a package has been manually installed in the environment, i.e., with
    /// `uv pip install`, it will not be removed by `uv remove`.
    ///
    /// uv will search for a project in the current directory or any parent
    /// directory. If a project cannot be found, uv will exit with an error.
    #[command(
        after_help = "Use `uv help remove` for more details.",
        after_long_help = ""
    )]
    Remove(RemoveArgs),
    /// Update the project's environment.
    ///
    /// Syncing ensures that all project dependencies are installed and up-to-date with the
    /// lockfile.
    ///
    /// By default, an exact sync is performed: uv removes packages that are not declared as
    /// dependencies of the project. Use the `--inexact` flag to keep extraneous packages. Note that
    /// if an extraneous package conflicts with a project dependency, it will still be removed.
    /// Additionally, if `--no-build-isolation` is used, uv will not remove extraneous packages to
    /// avoid removing possible build dependencies.
    ///
    /// If the project virtual environment (`.venv`) does not exist, it will be created.
    ///
    /// The project is re-locked before syncing unless the `--locked` or `--frozen` flag is
    /// provided.
    ///
    /// uv will search for a project in the current directory or any parent directory. If a project
    /// cannot be found, uv will exit with an error.
    ///
    /// Note that, when installing from a lockfile, uv will not provide warnings for yanked package
    /// versions.
    #[command(
        after_help = "Use `uv help sync` for more details.",
        after_long_help = ""
    )]
    Sync(SyncArgs),
    /// Update the project's lockfile.
    ///
    /// If the project lockfile (`uv.lock`) does not exist, it will be created.
    /// If a lockfile is present, its contents will be used as preferences for
    /// the resolution.
    ///
    /// If there are no changes to the project's dependencies, locking will have
    /// no effect unless the `--upgrade` flag is provided.
    #[command(
        after_help = "Use `uv help lock` for more details.",
        after_long_help = ""
    )]
    Lock(LockArgs),
    /// Export the project's lockfile to an alternate format.
    ///
    /// At present, only `requirements-txt` is supported.
    ///
    /// The project is re-locked before exporting unless the `--locked` or `--frozen` flag is
    /// provided.
    ///
    /// uv will search for a project in the current directory or any parent directory. If a project
    /// cannot be found, uv will exit with an error.
    ///
    /// If operating in a workspace, the root will be exported by default; however, a specific
    /// member can be selected using the `--package` option.
    #[command(
        after_help = "Use `uv help export` for more details.",
        after_long_help = ""
    )]
    Export(ExportArgs),
    /// Display the project's dependency tree.
    Tree(TreeArgs),
}

/// A re-implementation of `Option`, used to avoid Clap's automatic `Option` flattening in
/// [`parse_index_url`].
#[derive(Debug, Clone)]
pub enum Maybe<T> {
    Some(T),
    None,
}

impl<T> Maybe<T> {
    pub fn into_option(self) -> Option<T> {
        match self {
            Maybe::Some(value) => Some(value),
            Maybe::None => None,
        }
    }
}

/// Parse a string into an [`IndexUrl`], mapping the empty string to `None`.
fn parse_index_url(input: &str) -> Result<Maybe<IndexUrl>, String> {
    if input.is_empty() {
        Ok(Maybe::None)
    } else {
        match IndexUrl::from_str(input) {
            Ok(url) => Ok(Maybe::Some(url)),
            Err(err) => Err(err.to_string()),
        }
    }
}

/// Parse a string into an [`Url`], mapping the empty string to `None`.
fn parse_insecure_host(input: &str) -> Result<Maybe<TrustedHost>, String> {
    if input.is_empty() {
        Ok(Maybe::None)
    } else {
        match TrustedHost::from_str(input) {
            Ok(host) => Ok(Maybe::Some(host)),
            Err(err) => Err(err.to_string()),
        }
    }
}

/// Parse a string into a [`PathBuf`]. The string can represent a file, either as a path or a
/// `file://` URL.
fn parse_file_path(input: &str) -> Result<PathBuf, String> {
    if input.starts_with("file://") {
        let url = match url::Url::from_str(input) {
            Ok(url) => url,
            Err(err) => return Err(err.to_string()),
        };
        url.to_file_path()
            .map_err(|()| "invalid file URL".to_string())
    } else {
        Ok(PathBuf::from(input))
    }
}

/// Parse a string into a [`PathBuf`], mapping the empty string to `None`.
fn parse_maybe_file_path(input: &str) -> Result<Maybe<PathBuf>, String> {
    if input.is_empty() {
        Ok(Maybe::None)
    } else {
        parse_file_path(input).map(Maybe::Some)
    }
}

#[derive(Args)]
#[allow(clippy::struct_excessive_bools)]
pub struct PipCompileArgs {
    /// Include all packages listed in the given `requirements.in` files.
    ///
    /// If a `pyproject.toml`, `setup.py`, or `setup.cfg` file is provided, uv will extract the
    /// requirements for the relevant project.
    ///
    /// If `-` is provided, then requirements will be read from stdin.
    ///
    /// The order of the requirements files and the requirements in them is used to determine
    /// priority during resolution.
    #[arg(required(true), value_parser = parse_file_path)]
    pub src_file: Vec<PathBuf>,

    /// Constrain versions using the given requirements files.
    ///
    /// Constraints files are `requirements.txt`-like files that only control the _version_ of a
    /// requirement that's installed. However, including a package in a constraints file will _not_
    /// trigger the installation of that package.
    ///
    /// This is equivalent to pip's `--constraint` option.
    #[arg(long, short, env = "UV_CONSTRAINT", value_delimiter = ' ', value_parser = parse_maybe_file_path)]
    pub constraint: Vec<Maybe<PathBuf>>,

    /// Override versions using the given requirements files.
    ///
    /// Overrides files are `requirements.txt`-like files that force a specific version of a
    /// requirement to be installed, regardless of the requirements declared by any constituent
    /// package, and regardless of whether this would be considered an invalid resolution.
    ///
    /// While constraints are _additive_, in that they're combined with the requirements of the
    /// constituent packages, overrides are _absolute_, in that they completely replace the
    /// requirements of the constituent packages.
    #[arg(long, env = "UV_OVERRIDE", value_delimiter = ' ', value_parser = parse_maybe_file_path)]
    pub r#override: Vec<Maybe<PathBuf>>,

    /// Constrain build dependencies using the given requirements files when building source
    /// distributions.
    ///
    /// Constraints files are `requirements.txt`-like files that only control the _version_ of a
    /// requirement that's installed. However, including a package in a constraints file will _not_
    /// trigger the installation of that package.
    #[arg(long, short, env = "UV_BUILD_CONSTRAINT", value_delimiter = ' ', value_parser = parse_maybe_file_path)]
    pub build_constraint: Vec<Maybe<PathBuf>>,

    /// Include optional dependencies from the extra group name; may be provided more than once.
    ///
    /// Only applies to `pyproject.toml`, `setup.py`, and `setup.cfg` sources.
    #[arg(long, conflicts_with = "all_extras", value_parser = extra_name_with_clap_error)]
    pub extra: Option<Vec<ExtraName>>,

    /// Include all optional dependencies.
    ///
    /// Only applies to `pyproject.toml`, `setup.py`, and `setup.cfg` sources.
    #[arg(long, conflicts_with = "extra")]
    pub all_extras: bool,

    #[arg(long, overrides_with("all_extras"), hide = true)]
    pub no_all_extras: bool,

    #[command(flatten)]
    pub resolver: ResolverArgs,

    #[command(flatten)]
    pub refresh: RefreshArgs,

    /// Ignore package dependencies, instead only add those packages explicitly listed
    /// on the command line to the resulting the requirements file.
    #[arg(long)]
    pub no_deps: bool,

    #[arg(long, overrides_with("no_deps"), hide = true)]
    pub deps: bool,

    /// Write the compiled requirements to the given `requirements.txt` file.
    ///
    /// If the file already exists, the existing versions will be preferred when resolving
    /// dependencies, unless `--upgrade` is also specified.
    #[arg(long, short)]
    pub output_file: Option<PathBuf>,

    /// Include extras in the output file.
    ///
    /// By default, uv strips extras, as any packages pulled in by the extras are already included
    /// as dependencies in the output file directly. Further, output files generated with
    /// `--no-strip-extras` cannot be used as constraints files in `install` and `sync` invocations.
    #[arg(long, overrides_with("strip_extras"))]
    pub no_strip_extras: bool,

    #[arg(long, overrides_with("no_strip_extras"), hide = true)]
    pub strip_extras: bool,

    /// Include environment markers in the output file.
    ///
    /// By default, uv strips environment markers, as the resolution generated by `compile` is
    /// only guaranteed to be correct for the target environment.
    #[arg(long, overrides_with("strip_markers"))]
    pub no_strip_markers: bool,

    #[arg(long, overrides_with("no_strip_markers"), hide = true)]
    pub strip_markers: bool,

    /// Exclude comment annotations indicating the source of each package.
    #[arg(long, overrides_with("annotate"))]
    pub no_annotate: bool,

    #[arg(long, overrides_with("no_annotate"), hide = true)]
    pub annotate: bool,

    /// Exclude the comment header at the top of the generated output file.
    #[arg(long, overrides_with("header"))]
    pub no_header: bool,

    #[arg(long, overrides_with("no_header"), hide = true)]
    pub header: bool,

    /// The style of the annotation comments included in the output file, used to indicate the
    /// source of each package.
    ///
    /// Defaults to `split`.
    #[arg(long, value_enum)]
    pub annotation_style: Option<AnnotationStyle>,

    /// The header comment to include at the top of the output file generated by `uv pip compile`.
    ///
    /// Used to reflect custom build scripts and commands that wrap `uv pip compile`.
    #[arg(long, env = "UV_CUSTOM_COMPILE_COMMAND")]
    pub custom_compile_command: Option<String>,

    /// The Python interpreter to use during resolution.
    ///
    /// A Python interpreter is required for building source distributions to
    /// determine package metadata when there are not wheels.
    ///
    /// The interpreter is also used to determine the default minimum Python
    /// version, unless `--python-version` is provided.
    ///
    /// See `uv help python` for details on Python discovery and supported
    /// request formats.
    #[arg(long, verbatim_doc_comment, help_heading = "Python options")]
    pub python: Option<String>,

    /// Install packages into the system Python environment.
    ///
    /// By default, uv uses the virtual environment in the current working directory or any parent
    /// directory, falling back to searching for a Python executable in `PATH`. The `--system`
    /// option instructs uv to avoid using a virtual environment Python and restrict its search to
    /// the system path.
    #[arg(
        long,
        env = "UV_SYSTEM_PYTHON",
        value_parser = clap::builder::BoolishValueParser::new(),
        overrides_with("no_system")
    )]
    pub system: bool,

    #[arg(long, overrides_with("system"), hide = true)]
    pub no_system: bool,

    /// Include distribution hashes in the output file.
    #[arg(long, overrides_with("no_generate_hashes"))]
    pub generate_hashes: bool,

    #[arg(long, overrides_with("generate_hashes"), hide = true)]
    pub no_generate_hashes: bool,

    /// Don't build source distributions.
    ///
    /// When enabled, resolving will not run arbitrary Python code. The cached wheels of
    /// already-built source distributions will be reused, but operations that require building
    /// distributions will exit with an error.
    ///
    /// Alias for `--only-binary :all:`.
    #[arg(
        long,
        conflicts_with = "no_binary",
        conflicts_with = "only_binary",
        overrides_with("build")
    )]
    pub no_build: bool,

    #[arg(
        long,
        conflicts_with = "no_binary",
        conflicts_with = "only_binary",
        overrides_with("no_build"),
        hide = true
    )]
    pub build: bool,

    /// Don't install pre-built wheels.
    ///
    /// The given packages will be built and installed from source. The resolver will still use
    /// pre-built wheels to extract package metadata, if available.
    ///
    /// Multiple packages may be provided. Disable binaries for all packages with `:all:`.
    /// Clear previously specified packages with `:none:`.
    #[arg(long, conflicts_with = "no_build")]
    pub no_binary: Option<Vec<PackageNameSpecifier>>,

    /// Only use pre-built wheels; don't build source distributions.
    ///
    /// When enabled, resolving will not run code from the given packages. The cached wheels of already-built
    /// source distributions will be reused, but operations that require building distributions will
    /// exit with an error.
    ///
    /// Multiple packages may be provided. Disable binaries for all packages with `:all:`.
    /// Clear previously specified packages with `:none:`.
    #[arg(long, conflicts_with = "no_build")]
    pub only_binary: Option<Vec<PackageNameSpecifier>>,

    /// The Python version to use for resolution.
    ///
    /// For example, `3.8` or `3.8.17`.
    ///
    /// Defaults to the version of the Python interpreter used for resolution.
    ///
    /// Defines the minimum Python version that must be supported by the
    /// resolved requirements.
    ///
    /// If a patch version is omitted, the minimum patch version is assumed. For
    /// example, `3.8` is mapped to `3.8.0`.
    #[arg(long, short, help_heading = "Python options")]
    pub python_version: Option<PythonVersion>,

    /// The platform for which requirements should be resolved.
    ///
    /// Represented as a "target triple", a string that describes the target platform in terms of
    /// its CPU, vendor, and operating system name, like `x86_64-unknown-linux-gnu` or
    /// `aarch64-apple-darwin`.
    #[arg(long)]
    pub python_platform: Option<TargetTriple>,

    /// Perform a universal resolution, attempting to generate a single `requirements.txt` output
    /// file that is compatible with all operating systems, architectures, and Python
    /// implementations.
    ///
    /// In universal mode, the current Python version (or user-provided `--python-version`) will be
    /// treated as a lower bound. For example, `--universal --python-version 3.7` would produce a
    /// universal resolution for Python 3.7 and later.
    ///
    /// Implies `--no-strip-markers`.
    #[arg(
        long,
        overrides_with("no_universal"),
        conflicts_with("python_platform"),
        conflicts_with("strip_markers")
    )]
    pub universal: bool,

    #[arg(long, overrides_with("universal"), hide = true)]
    pub no_universal: bool,

    /// Specify a package to omit from the output resolution. Its dependencies will still be
    /// included in the resolution. Equivalent to pip-compile's `--unsafe-package` option.
    #[arg(long, alias = "unsafe-package")]
    pub no_emit_package: Option<Vec<PackageName>>,

    /// Include `--index-url` and `--extra-index-url` entries in the generated output file.
    #[arg(long, overrides_with("no_emit_index_url"))]
    pub emit_index_url: bool,

    #[arg(long, overrides_with("emit_index_url"), hide = true)]
    pub no_emit_index_url: bool,

    /// Include `--find-links` entries in the generated output file.
    #[arg(long, overrides_with("no_emit_find_links"))]
    pub emit_find_links: bool,

    #[arg(long, overrides_with("emit_find_links"), hide = true)]
    pub no_emit_find_links: bool,

    /// Include `--no-binary` and `--only-binary` entries in the generated output file.
    #[arg(long, overrides_with("no_emit_build_options"))]
    pub emit_build_options: bool,

    #[arg(long, overrides_with("emit_build_options"), hide = true)]
    pub no_emit_build_options: bool,

    /// Whether to emit a marker string indicating when it is known that the
    /// resulting set of pinned dependencies is valid.
    ///
    /// The pinned dependencies may be valid even when the marker expression is
    /// false, but when the expression is true, the requirements are known to
    /// be correct.
    #[arg(long, overrides_with("no_emit_marker_expression"), hide = true)]
    pub emit_marker_expression: bool,

    #[arg(long, overrides_with("emit_marker_expression"), hide = true)]
    pub no_emit_marker_expression: bool,

    /// Include comment annotations indicating the index used to resolve each package (e.g.,
    /// `# from https://pypi.org/simple`).
    #[arg(long, overrides_with("no_emit_index_annotation"))]
    pub emit_index_annotation: bool,

    #[arg(long, overrides_with("emit_index_annotation"), hide = true)]
    pub no_emit_index_annotation: bool,

    #[command(flatten)]
    pub compat_args: compat::PipCompileCompatArgs,
}

#[derive(Args)]
#[allow(clippy::struct_excessive_bools)]
pub struct PipSyncArgs {
    /// Include all packages listed in the given `requirements.txt` files.
    ///
    /// If a `pyproject.toml`, `setup.py`, or `setup.cfg` file is provided, uv will
    /// extract the requirements for the relevant project.
    ///
    /// If `-` is provided, then requirements will be read from stdin.
    #[arg(required(true), value_parser = parse_file_path)]
    pub src_file: Vec<PathBuf>,

    /// Constrain versions using the given requirements files.
    ///
    /// Constraints files are `requirements.txt`-like files that only control the _version_ of a
    /// requirement that's installed. However, including a package in a constraints file will _not_
    /// trigger the installation of that package.
    ///
    /// This is equivalent to pip's `--constraint` option.
    #[arg(long, short, env = "UV_CONSTRAINT", value_delimiter = ' ', value_parser = parse_maybe_file_path)]
    pub constraint: Vec<Maybe<PathBuf>>,

    /// Constrain build dependencies using the given requirements files when building source
    /// distributions.
    ///
    /// Constraints files are `requirements.txt`-like files that only control the _version_ of a
    /// requirement that's installed. However, including a package in a constraints file will _not_
    /// trigger the installation of that package.
    #[arg(long, short, env = "UV_BUILD_CONSTRAINT", value_delimiter = ' ', value_parser = parse_maybe_file_path)]
    pub build_constraint: Vec<Maybe<PathBuf>>,

    #[command(flatten)]
    pub installer: InstallerArgs,

    #[command(flatten)]
    pub refresh: RefreshArgs,

    /// Require a matching hash for each requirement.
    ///
    /// Hash-checking mode is all or nothing. If enabled, _all_ requirements must be provided
    /// with a corresponding hash or set of hashes. Additionally, if enabled, _all_ requirements
    /// must either be pinned to exact versions (e.g., `==1.0.0`), or be specified via direct URL.
    ///
    /// Hash-checking mode introduces a number of additional constraints:
    ///
    /// - Git dependencies are not supported.
    /// - Editable installs are not supported.
    /// - Local dependencies are not supported, unless they point to a specific wheel (`.whl`) or
    ///   source archive (`.zip`, `.tar.gz`), as opposed to a directory.
    #[arg(
        long,
        env = "UV_REQUIRE_HASHES",
        value_parser = clap::builder::BoolishValueParser::new(),
        overrides_with("no_require_hashes"),
    )]
    pub require_hashes: bool,

    #[arg(long, overrides_with("require_hashes"), hide = true)]
    pub no_require_hashes: bool,

    /// Validate any hashes provided in the requirements file.
    ///
    /// Unlike `--require-hashes`, `--verify-hashes` does not require that all requirements have
    /// hashes; instead, it will limit itself to verifying the hashes of those requirements that do
    /// include them.
    #[arg(
        long,
        env = "UV_VERIFY_HASHES",
        value_parser = clap::builder::BoolishValueParser::new(),
        overrides_with("no_verify_hashes"),
    )]
    pub verify_hashes: bool,

    #[arg(long, overrides_with("verify_hashes"), hide = true)]
    pub no_verify_hashes: bool,

    /// The Python interpreter into which packages should be installed.
    ///
    /// By default, syncing requires a virtual environment. A path to an
    /// alternative Python can be provided, but it is only recommended in
    /// continuous integration (CI) environments and should be used with
    /// caution, as it can modify the system Python installation.
    ///
    /// See `uv help python` for details on Python discovery and supported
    /// request formats.
    #[arg(
        long,
        short,
        env = "UV_PYTHON",
        verbatim_doc_comment,
        help_heading = "Python options"
    )]
    pub python: Option<String>,

    /// Install packages into the system Python environment.
    ///
    /// By default, uv installs into the virtual environment in the current working directory or
    /// any parent directory. The `--system` option instructs uv to instead use the first Python
    /// found in the system `PATH`.
    ///
    /// WARNING: `--system` is intended for use in continuous integration (CI) environments and
    /// should be used with caution, as it can modify the system Python installation.
    #[arg(
        long,
        env = "UV_SYSTEM_PYTHON",
        value_parser = clap::builder::BoolishValueParser::new(),
        overrides_with("no_system")
    )]
    pub system: bool,

    #[arg(long, overrides_with("system"), hide = true)]
    pub no_system: bool,

    /// Allow uv to modify an `EXTERNALLY-MANAGED` Python installation.
    ///
    /// WARNING: `--break-system-packages` is intended for use in continuous integration (CI)
    /// environments, when installing into Python installations that are managed by an external
    /// package manager, like `apt`. It should be used with caution, as such Python installations
    /// explicitly recommend against modifications by other package managers (like uv or `pip`).
    #[arg(
        long,
        env = "UV_BREAK_SYSTEM_PACKAGES",
        value_parser = clap::builder::BoolishValueParser::new(),
        overrides_with("no_break_system_packages")
    )]
    pub break_system_packages: bool,

    #[arg(long, overrides_with("break_system_packages"))]
    pub no_break_system_packages: bool,

    /// Install packages into the specified directory, rather than into the virtual or system Python
    /// environment. The packages will be installed at the top-level of the directory.
    #[arg(long, conflicts_with = "prefix")]
    pub target: Option<PathBuf>,

    /// Install packages into `lib`, `bin`, and other top-level folders under the specified
    /// directory, as if a virtual environment were present at that location.
    ///
    /// In general, prefer the use of `--python` to install into an alternate environment, as
    /// scripts and other artifacts installed via `--prefix` will reference the installing
    /// interpreter, rather than any interpreter added to the `--prefix` directory, rendering them
    /// non-portable.
    #[arg(long, conflicts_with = "target")]
    pub prefix: Option<PathBuf>,

    /// Don't build source distributions.
    ///
    /// When enabled, resolving will not run arbitrary Python code. The cached wheels of
    /// already-built source distributions will be reused, but operations that require building
    /// distributions will exit with an error.
    ///
    /// Alias for `--only-binary :all:`.
    #[arg(
        long,
        conflicts_with = "no_binary",
        conflicts_with = "only_binary",
        overrides_with("build")
    )]
    pub no_build: bool,

    #[arg(
        long,
        conflicts_with = "no_binary",
        conflicts_with = "only_binary",
        overrides_with("no_build"),
        hide = true
    )]
    pub build: bool,

    /// Don't install pre-built wheels.
    ///
    /// The given packages will be built and installed from source. The resolver will still use
    /// pre-built wheels to extract package metadata, if available.
    ///
    /// Multiple packages may be provided. Disable binaries for all packages with `:all:`.
    /// Clear previously specified packages with `:none:`.
    #[arg(long, conflicts_with = "no_build")]
    pub no_binary: Option<Vec<PackageNameSpecifier>>,

    /// Only use pre-built wheels; don't build source distributions.
    ///
    /// When enabled, resolving will not run code from the given packages. The cached wheels of already-built
    /// source distributions will be reused, but operations that require building distributions will
    /// exit with an error.
    ///
    /// Multiple packages may be provided. Disable binaries for all packages with `:all:`.
    /// Clear previously specified packages with `:none:`.
    #[arg(long, conflicts_with = "no_build")]
    pub only_binary: Option<Vec<PackageNameSpecifier>>,

    /// Allow sync of empty requirements, which will clear the environment of all packages.
    #[arg(long, overrides_with("no_allow_empty_requirements"))]
    pub allow_empty_requirements: bool,

    #[arg(long, overrides_with("allow_empty_requirements"))]
    pub no_allow_empty_requirements: bool,

    /// The minimum Python version that should be supported by the requirements (e.g.,
    /// `3.7` or `3.7.9`).
    ///
    /// If a patch version is omitted, the minimum patch version is assumed. For example, `3.7` is
    /// mapped to `3.7.0`.
    #[arg(long)]
    pub python_version: Option<PythonVersion>,

    /// The platform for which requirements should be installed.
    ///
    /// Represented as a "target triple", a string that describes the target platform in terms of
    /// its CPU, vendor, and operating system name, like `x86_64-unknown-linux-gnu` or
    /// `aarch64-apple-darwin`.
    ///
    /// WARNING: When specified, uv will select wheels that are compatible with the _target_
    /// platform; as a result, the installed distributions may not be compatible with the _current_
    /// platform. Conversely, any distributions that are built from source may be incompatible with
    /// the _target_ platform, as they will be built for the _current_ platform. The
    /// `--python-platform` option is intended for advanced use cases.
    #[arg(long)]
    pub python_platform: Option<TargetTriple>,

    /// Validate the Python environment after completing the installation, to detect and with
    /// missing dependencies or other issues.
    #[arg(long, overrides_with("no_strict"))]
    pub strict: bool,

    #[arg(long, overrides_with("strict"), hide = true)]
    pub no_strict: bool,

    /// Perform a dry run, i.e., don't actually install anything but resolve the dependencies and
    /// print the resulting plan.
    #[arg(long)]
    pub dry_run: bool,

    #[command(flatten)]
    pub compat_args: compat::PipSyncCompatArgs,
}

#[derive(Args)]
#[command(group = clap::ArgGroup::new("sources").required(true).multiple(true))]
#[allow(clippy::struct_excessive_bools)]
pub struct PipInstallArgs {
    /// Install all listed packages.
    ///
    /// The order of the packages is used to determine priority during resolution.
    #[arg(group = "sources")]
    pub package: Vec<String>,

    /// Install all packages listed in the given `requirements.txt` files.
    ///
    /// If a `pyproject.toml`, `setup.py`, or `setup.cfg` file is provided, uv will
    /// extract the requirements for the relevant project.
    ///
    /// If `-` is provided, then requirements will be read from stdin.
    #[arg(long, short, group = "sources", value_parser = parse_file_path)]
    pub requirement: Vec<PathBuf>,

    /// Install the editable package based on the provided local file path.
    #[arg(long, short, group = "sources")]
    pub editable: Vec<String>,

    /// Constrain versions using the given requirements files.
    ///
    /// Constraints files are `requirements.txt`-like files that only control the _version_ of a
    /// requirement that's installed. However, including a package in a constraints file will _not_
    /// trigger the installation of that package.
    ///
    /// This is equivalent to pip's `--constraint` option.
    #[arg(long, short, env = "UV_CONSTRAINT", value_delimiter = ' ', value_parser = parse_maybe_file_path)]
    pub constraint: Vec<Maybe<PathBuf>>,

    /// Override versions using the given requirements files.
    ///
    /// Overrides files are `requirements.txt`-like files that force a specific version of a
    /// requirement to be installed, regardless of the requirements declared by any constituent
    /// package, and regardless of whether this would be considered an invalid resolution.
    ///
    /// While constraints are _additive_, in that they're combined with the requirements of the
    /// constituent packages, overrides are _absolute_, in that they completely replace the
    /// requirements of the constituent packages.
    #[arg(long, env = "UV_OVERRIDE", value_delimiter = ' ', value_parser = parse_maybe_file_path)]
    pub r#override: Vec<Maybe<PathBuf>>,

    /// Constrain build dependencies using the given requirements files when building source
    /// distributions.
    ///
    /// Constraints files are `requirements.txt`-like files that only control the _version_ of a
    /// requirement that's installed. However, including a package in a constraints file will _not_
    /// trigger the installation of that package.
    #[arg(long, short, env = "UV_BUILD_CONSTRAINT", value_delimiter = ' ', value_parser = parse_maybe_file_path)]
    pub build_constraint: Vec<Maybe<PathBuf>>,

    /// Include optional dependencies from the extra group name; may be provided more than once.
    ///
    /// Only applies to `pyproject.toml`, `setup.py`, and `setup.cfg` sources.
    #[arg(long, conflicts_with = "all_extras", value_parser = extra_name_with_clap_error)]
    pub extra: Option<Vec<ExtraName>>,

    /// Include all optional dependencies.
    ///
    /// Only applies to `pyproject.toml`, `setup.py`, and `setup.cfg` sources.
    #[arg(long, conflicts_with = "extra", overrides_with = "no_all_extras")]
    pub all_extras: bool,

    #[arg(long, overrides_with("all_extras"), hide = true)]
    pub no_all_extras: bool,

    #[command(flatten)]
    pub installer: ResolverInstallerArgs,

    #[command(flatten)]
    pub refresh: RefreshArgs,

    /// Ignore package dependencies, instead only installing those packages explicitly listed
    /// on the command line or in the requirements files.
    #[arg(long, overrides_with("deps"))]
    pub no_deps: bool,

    #[arg(long, overrides_with("no_deps"), hide = true)]
    pub deps: bool,

    /// Require a matching hash for each requirement.
    ///
    /// Hash-checking mode is all or nothing. If enabled, _all_ requirements must be provided
    /// with a corresponding hash or set of hashes. Additionally, if enabled, _all_ requirements
    /// must either be pinned to exact versions (e.g., `==1.0.0`), or be specified via direct URL.
    ///
    /// Hash-checking mode introduces a number of additional constraints:
    ///
    /// - Git dependencies are not supported.
    /// - Editable installs are not supported.
    /// - Local dependencies are not supported, unless they point to a specific wheel (`.whl`) or
    ///   source archive (`.zip`, `.tar.gz`), as opposed to a directory.
    #[arg(
        long,
        env = "UV_REQUIRE_HASHES",
        value_parser = clap::builder::BoolishValueParser::new(),
        overrides_with("no_require_hashes"),
    )]
    pub require_hashes: bool,

    #[arg(long, overrides_with("require_hashes"), hide = true)]
    pub no_require_hashes: bool,

    /// Validate any hashes provided in the requirements file.
    ///
    /// Unlike `--require-hashes`, `--verify-hashes` does not require that all requirements have
    /// hashes; instead, it will limit itself to verifying the hashes of those requirements that do
    /// include them.
    #[arg(
        long,
        env = "UV_VERIFY_HASHES",
        value_parser = clap::builder::BoolishValueParser::new(),
        overrides_with("no_verify_hashes"),
    )]
    pub verify_hashes: bool,

    #[arg(long, overrides_with("verify_hashes"), hide = true)]
    pub no_verify_hashes: bool,

    /// The Python interpreter into which packages should be installed.
    ///
    /// By default, installation requires a virtual environment. A path to an
    /// alternative Python can be provided, but it is only recommended in
    /// continuous integration (CI) environments and should be used with
    /// caution, as it can modify the system Python installation.
    ///
    /// See `uv help python` for details on Python discovery and supported
    /// request formats.
    #[arg(
        long,
        short,
        env = "UV_PYTHON",
        verbatim_doc_comment,
        help_heading = "Python options"
    )]
    pub python: Option<String>,

    /// Install packages into the system Python environment.
    ///
    /// By default, uv installs into the virtual environment in the current working directory or
    /// any parent directory. The `--system` option instructs uv to instead use the first Python
    /// found in the system `PATH`.
    ///
    /// WARNING: `--system` is intended for use in continuous integration (CI) environments and
    /// should be used with caution, as it can modify the system Python installation.
    #[arg(
        long,
        env = "UV_SYSTEM_PYTHON",
        value_parser = clap::builder::BoolishValueParser::new(),
        overrides_with("no_system")
    )]
    pub system: bool,

    #[arg(long, overrides_with("system"), hide = true)]
    pub no_system: bool,

    /// Allow uv to modify an `EXTERNALLY-MANAGED` Python installation.
    ///
    /// WARNING: `--break-system-packages` is intended for use in continuous integration (CI)
    /// environments, when installing into Python installations that are managed by an external
    /// package manager, like `apt`. It should be used with caution, as such Python installations
    /// explicitly recommend against modifications by other package managers (like uv or `pip`).
    #[arg(
        long,
        env = "UV_BREAK_SYSTEM_PACKAGES",
        value_parser = clap::builder::BoolishValueParser::new(),
        overrides_with("no_break_system_packages")
    )]
    pub break_system_packages: bool,

    #[arg(long, overrides_with("break_system_packages"))]
    pub no_break_system_packages: bool,

    /// Install packages into the specified directory, rather than into the virtual or system Python
    /// environment. The packages will be installed at the top-level of the directory.
    #[arg(long, conflicts_with = "prefix")]
    pub target: Option<PathBuf>,

    /// Install packages into `lib`, `bin`, and other top-level folders under the specified
    /// directory, as if a virtual environment were present at that location.
    ///
    /// In general, prefer the use of `--python` to install into an alternate environment, as
    /// scripts and other artifacts installed via `--prefix` will reference the installing
    /// interpreter, rather than any interpreter added to the `--prefix` directory, rendering them
    /// non-portable.
    #[arg(long, conflicts_with = "target")]
    pub prefix: Option<PathBuf>,

    /// Don't build source distributions.
    ///
    /// When enabled, resolving will not run arbitrary Python code. The cached wheels of
    /// already-built source distributions will be reused, but operations that require building
    /// distributions will exit with an error.
    ///
    /// Alias for `--only-binary :all:`.
    #[arg(
        long,
        conflicts_with = "no_binary",
        conflicts_with = "only_binary",
        overrides_with("build")
    )]
    pub no_build: bool,

    #[arg(
        long,
        conflicts_with = "no_binary",
        conflicts_with = "only_binary",
        overrides_with("no_build"),
        hide = true
    )]
    pub build: bool,

    /// Don't install pre-built wheels.
    ///
    /// The given packages will be built and installed from source. The resolver will still use
    /// pre-built wheels to extract package metadata, if available.
    ///
    /// Multiple packages may be provided. Disable binaries for all packages with `:all:`.
    /// Clear previously specified packages with `:none:`.
    #[arg(long, conflicts_with = "no_build")]
    pub no_binary: Option<Vec<PackageNameSpecifier>>,

    /// Only use pre-built wheels; don't build source distributions.
    ///
    /// When enabled, resolving will not run code from the given packages. The cached wheels of already-built
    /// source distributions will be reused, but operations that require building distributions will
    /// exit with an error.
    ///
    /// Multiple packages may be provided. Disable binaries for all packages with `:all:`.
    /// Clear previously specified packages with `:none:`.
    #[arg(long, conflicts_with = "no_build")]
    pub only_binary: Option<Vec<PackageNameSpecifier>>,

    /// The minimum Python version that should be supported by the requirements (e.g.,
    /// `3.7` or `3.7.9`).
    ///
    /// If a patch version is omitted, the minimum patch version is assumed. For example, `3.7` is
    /// mapped to `3.7.0`.
    #[arg(long)]
    pub python_version: Option<PythonVersion>,

    /// The platform for which requirements should be installed.
    ///
    /// Represented as a "target triple", a string that describes the target platform in terms of
    /// its CPU, vendor, and operating system name, like `x86_64-unknown-linux-gnu` or
    /// `aarch64-apple-darwin`.
    ///
    /// WARNING: When specified, uv will select wheels that are compatible with the _target_
    /// platform; as a result, the installed distributions may not be compatible with the _current_
    /// platform. Conversely, any distributions that are built from source may be incompatible with
    /// the _target_ platform, as they will be built for the _current_ platform. The
    /// `--python-platform` option is intended for advanced use cases.
    #[arg(long)]
    pub python_platform: Option<TargetTriple>,

    /// Validate the Python environment after completing the installation, to detect and with
    /// missing dependencies or other issues.
    #[arg(long, overrides_with("no_strict"))]
    pub strict: bool,

    #[arg(long, overrides_with("strict"), hide = true)]
    pub no_strict: bool,

    /// Perform a dry run, i.e., don't actually install anything but resolve the dependencies and
    /// print the resulting plan.
    #[arg(long)]
    pub dry_run: bool,

    #[command(flatten)]
    pub compat_args: compat::PipInstallCompatArgs,
}

#[derive(Args)]
#[command(group = clap::ArgGroup::new("sources").required(true).multiple(true))]
#[allow(clippy::struct_excessive_bools)]
pub struct PipUninstallArgs {
    /// Uninstall all listed packages.
    #[arg(group = "sources")]
    pub package: Vec<String>,

    /// Uninstall all packages listed in the given requirements files.
    #[arg(long, short, group = "sources", value_parser = parse_file_path)]
    pub requirement: Vec<PathBuf>,

    /// The Python interpreter from which packages should be uninstalled.
    ///
    /// By default, uninstallation requires a virtual environment. A path to an
    /// alternative Python can be provided, but it is only recommended in
    /// continuous integration (CI) environments and should be used with
    /// caution, as it can modify the system Python installation.
    ///
    /// See `uv help python` for details on Python discovery and supported
    /// request formats.
    #[arg(
        long,
        short,
        env = "UV_PYTHON",
        verbatim_doc_comment,
        help_heading = "Python options"
    )]
    pub python: Option<String>,

    /// Attempt to use `keyring` for authentication for remote requirements files.
    ///
    /// At present, only `--keyring-provider subprocess` is supported, which configures uv to
    /// use the `keyring` CLI to handle authentication.
    ///
    /// Defaults to `disabled`.
    #[arg(long, value_enum, env = "UV_KEYRING_PROVIDER")]
    pub keyring_provider: Option<KeyringProviderType>,

    /// Allow insecure connections to a host.
    ///
    /// Can be provided multiple times.
    ///
    /// Expects to receive either a hostname (e.g., `localhost`), a host-port pair (e.g.,
    /// `localhost:8080`), or a URL (e.g., `https://localhost`).
    ///
    /// WARNING: Hosts included in this list will not be verified against the system's certificate
    /// store. Only use `--allow-insecure-host` in a secure network with verified sources, as it
    /// bypasses SSL verification and could expose you to MITM attacks.
    #[arg(
        long,
        alias = "trusted-host",
        env = "UV_INSECURE_HOST",
        value_delimiter = ' ',
        value_parser = parse_insecure_host,
    )]
    pub allow_insecure_host: Option<Vec<Maybe<TrustedHost>>>,

    /// Use the system Python to uninstall packages.
    ///
    /// By default, uv uninstalls from the virtual environment in the current working directory or
    /// any parent directory. The `--system` option instructs uv to instead use the first Python
    /// found in the system `PATH`.
    ///
    /// WARNING: `--system` is intended for use in continuous integration (CI) environments and
    /// should be used with caution, as it can modify the system Python installation.
    #[arg(
        long,
        env = "UV_SYSTEM_PYTHON",
        value_parser = clap::builder::BoolishValueParser::new(),
        overrides_with("no_system")
    )]
    pub system: bool,

    #[arg(long, overrides_with("system"), hide = true)]
    pub no_system: bool,

    /// Allow uv to modify an `EXTERNALLY-MANAGED` Python installation.
    ///
    /// WARNING: `--break-system-packages` is intended for use in continuous integration (CI)
    /// environments, when installing into Python installations that are managed by an external
    /// package manager, like `apt`. It should be used with caution, as such Python installations
    /// explicitly recommend against modifications by other package managers (like uv or `pip`).
    #[arg(
        long,
        env = "UV_BREAK_SYSTEM_PACKAGES",
        value_parser = clap::builder::BoolishValueParser::new(),
        overrides_with("no_break_system_packages")
    )]
    pub break_system_packages: bool,

    #[arg(long, overrides_with("break_system_packages"))]
    pub no_break_system_packages: bool,

    /// Uninstall packages from the specified `--target` directory.
    #[arg(long, conflicts_with = "prefix")]
    pub target: Option<PathBuf>,

    /// Uninstall packages from the specified `--prefix` directory.
    #[arg(long, conflicts_with = "target")]
    pub prefix: Option<PathBuf>,

    #[command(flatten)]
    pub compat_args: compat::PipGlobalCompatArgs,
}

#[derive(Args)]
#[allow(clippy::struct_excessive_bools)]
pub struct PipFreezeArgs {
    /// Exclude any editable packages from output.
    #[arg(long)]
    pub exclude_editable: bool,

    /// Validate the Python environment, to detect packages with missing dependencies and other
    /// issues.
    #[arg(long, overrides_with("no_strict"))]
    pub strict: bool,

    #[arg(long, overrides_with("strict"), hide = true)]
    pub no_strict: bool,

    /// The Python interpreter for which packages should be listed.
    ///
    /// By default, uv lists packages in a virtual environment but will show
    /// packages in a system Python environment if no virtual environment is
    /// found.
    ///
    /// See `uv help python` for details on Python discovery and supported
    /// request formats.
    #[arg(
        long,
        short,
        env = "UV_PYTHON",
        verbatim_doc_comment,
        help_heading = "Python options"
    )]
    pub python: Option<String>,

    /// List packages in the system Python environment.
    ///
    /// Disables discovery of virtual environments.
    ///
    /// See `uv help python` for details on Python discovery.
    #[arg(
        long,
        env = "UV_SYSTEM_PYTHON",
        value_parser = clap::builder::BoolishValueParser::new(),
        overrides_with("no_system")
    )]
    pub system: bool,

    #[arg(long, overrides_with("system"), hide = true)]
    pub no_system: bool,

    #[command(flatten)]
    pub compat_args: compat::PipGlobalCompatArgs,
}

#[derive(Args)]
#[allow(clippy::struct_excessive_bools)]
pub struct PipListArgs {
    /// Only include editable projects.
    #[arg(short, long)]
    pub editable: bool,

    /// Exclude any editable packages from output.
    #[arg(long, conflicts_with = "editable")]
    pub exclude_editable: bool,

    /// Exclude the specified package(s) from the output.
    #[arg(long)]
    pub r#exclude: Vec<PackageName>,

    /// Select the output format between: `columns` (default), `freeze`, or `json`.
    #[arg(long, value_enum, default_value_t = ListFormat::default())]
    pub format: ListFormat,

    /// Validate the Python environment, to detect packages with missing dependencies and other
    /// issues.
    #[arg(long, overrides_with("no_strict"))]
    pub strict: bool,

    #[arg(long, overrides_with("strict"), hide = true)]
    pub no_strict: bool,

    /// The Python interpreter for which packages should be listed.
    ///
    /// By default, uv lists packages in a virtual environment but will show
    /// packages in a system Python environment if no virtual environment is
    /// found.
    ///
    /// See `uv help python` for details on Python discovery and supported
    /// request formats.
    #[arg(
        long,
        short,
        env = "UV_PYTHON",
        verbatim_doc_comment,
        help_heading = "Python options"
    )]
    pub python: Option<String>,

    /// List packages in the system Python environment.
    ///
    /// Disables discovery of virtual environments.
    ///
    /// See `uv help python` for details on Python discovery.
    #[arg(
        long,
        env = "UV_SYSTEM_PYTHON",
        value_parser = clap::builder::BoolishValueParser::new(),
        overrides_with("no_system")
    )]
    pub system: bool,

    #[arg(long, overrides_with("system"), hide = true)]
    pub no_system: bool,

    #[command(flatten)]
    pub compat_args: compat::PipListCompatArgs,
}

#[derive(Args)]
#[allow(clippy::struct_excessive_bools)]
pub struct PipCheckArgs {
    /// The Python interpreter for which packages should be checked.
    ///
    /// By default, uv checks packages in a virtual environment but will check
    /// packages in a system Python environment if no virtual environment is
    /// found.
    ///
    /// See `uv help python` for details on Python discovery and supported
    /// request formats.
    #[arg(
        long,
        short,
        env = "UV_PYTHON",
        verbatim_doc_comment,
        help_heading = "Python options"
    )]
    pub python: Option<String>,

    /// Check packages in the system Python environment.
    ///
    /// Disables discovery of virtual environments.
    ///
    /// See `uv help python` for details on Python discovery.
    #[arg(
        long,
        env = "UV_SYSTEM_PYTHON",
        value_parser = clap::builder::BoolishValueParser::new(),
        overrides_with("no_system")
    )]
    pub system: bool,

    #[arg(long, overrides_with("system"), hide = true)]
    pub no_system: bool,
}

#[derive(Args)]
#[allow(clippy::struct_excessive_bools)]
pub struct PipShowArgs {
    /// The package(s) to display.
    pub package: Vec<PackageName>,

    /// Validate the Python environment, to detect packages with missing dependencies and other
    /// issues.
    #[arg(long, overrides_with("no_strict"))]
    pub strict: bool,

    #[arg(long, overrides_with("strict"), hide = true)]
    pub no_strict: bool,

    /// The Python interpreter to find the package in.
    ///
    /// By default, uv looks for packages in a virtual environment but will look
    /// for packages in a system Python environment if no virtual environment is
    /// found.
    ///
    /// See `uv help python` for details on Python discovery and supported
    /// request formats.
    #[arg(
        long,
        short,
        env = "UV_PYTHON",
        verbatim_doc_comment,
        help_heading = "Python options"
    )]
    pub python: Option<String>,

    /// Show a package in the system Python environment.
    ///
    /// Disables discovery of virtual environments.
    ///
    /// See `uv help python` for details on Python discovery.
    #[arg(
        long,
        env = "UV_SYSTEM_PYTHON",
        value_parser = clap::builder::BoolishValueParser::new(),
        overrides_with("no_system")
    )]
    pub system: bool,

    #[arg(long, overrides_with("system"), hide = true)]
    pub no_system: bool,

    #[command(flatten)]
    pub compat_args: compat::PipGlobalCompatArgs,
}

#[derive(Args)]
#[allow(clippy::struct_excessive_bools)]
pub struct PipTreeArgs {
    /// Show the version constraint(s) imposed on each package.
    #[arg(long)]
    pub show_version_specifiers: bool,

    #[command(flatten)]
    pub tree: DisplayTreeArgs,

    /// Validate the Python environment, to detect packages with missing dependencies and other
    /// issues.
    #[arg(long, overrides_with("no_strict"))]
    pub strict: bool,

    #[arg(long, overrides_with("strict"), hide = true)]
    pub no_strict: bool,

    /// The Python interpreter for which packages should be listed.
    ///
    /// By default, uv lists packages in a virtual environment but will show
    /// packages in a system Python environment if no virtual environment is
    /// found.
    ///
    /// See `uv help python` for details on Python discovery and supported
    /// request formats.
    #[arg(
        long,
        short,
        env = "UV_PYTHON",
        verbatim_doc_comment,
        help_heading = "Python options"
    )]
    pub python: Option<String>,

    /// List packages in the system Python environment.
    ///
    /// Disables discovery of virtual environments.
    ///
    /// See `uv help python` for details on Python discovery.
    #[arg(
        long,
        env = "UV_SYSTEM_PYTHON",
        value_parser = clap::builder::BoolishValueParser::new(),
        overrides_with("no_system")
    )]
    pub system: bool,

    #[arg(long, overrides_with("system"))]
    pub no_system: bool,

    #[command(flatten)]
    pub compat_args: compat::PipGlobalCompatArgs,
}

#[derive(Args)]
#[allow(clippy::struct_excessive_bools)]
pub struct BuildArgs {
    /// The directory from which distributions should be built, or a source
    /// distribution archive to build into a wheel.
    ///
    /// Defaults to the current working directory.
    #[arg(value_parser = parse_file_path)]
    pub src: Option<PathBuf>,

    /// Build a specific package in the workspace.
    ///
    /// The workspace will be discovered from the provided source directory, or the current
    /// directory if no source directory is provided.
    ///
    /// If the workspace member does not exist, uv will exit with an error.
    #[arg(long)]
    pub package: Option<PackageName>,

    /// The output directory to which distributions should be written.
    ///
    /// Defaults to the `dist` subdirectory within the source directory, or the
    /// directory containing the source distribution archive.
    #[arg(long, short, value_parser = parse_file_path)]
    pub out_dir: Option<PathBuf>,

    /// Build a source distribution ("sdist") from the given directory.
    #[arg(long)]
    pub sdist: bool,

    /// Build a binary distribution ("wheel") from the given directory.
    #[arg(long)]
    pub wheel: bool,

    /// Constrain build dependencies using the given requirements files when building
    /// distributions.
    ///
    /// Constraints files are `requirements.txt`-like files that only control the _version_ of a
    /// build dependency that's installed. However, including a package in a constraints file will
    /// _not_ trigger the inclusion of that package on its own.
    #[arg(long, short, env = "UV_BUILD_CONSTRAINT", value_delimiter = ' ', value_parser = parse_maybe_file_path)]
    pub build_constraint: Vec<Maybe<PathBuf>>,

    /// Require a matching hash for each build requirement.
    ///
    /// Hash-checking mode is all or nothing. If enabled, _all_ build requirements must be provided
    /// with a corresponding hash or set of hashes via the `--build-constraint` argument.
    /// Additionally, if enabled, _all_ requirements must either be pinned to exact versions
    /// (e.g., `==1.0.0`), or be specified via direct URL.
    ///
    /// Hash-checking mode introduces a number of additional constraints:
    ///
    /// - Git dependencies are not supported.
    /// - Editable installs are not supported.
    /// - Local dependencies are not supported, unless they point to a specific wheel (`.whl`) or
    ///   source archive (`.zip`, `.tar.gz`), as opposed to a directory.
    #[arg(
        long,
        env = "UV_REQUIRE_HASHES",
        value_parser = clap::builder::BoolishValueParser::new(),
        overrides_with("no_require_hashes"),
    )]
    pub require_hashes: bool,

    #[arg(long, overrides_with("require_hashes"), hide = true)]
    pub no_require_hashes: bool,

    /// Validate any hashes provided in the build constraints file.
    ///
    /// Unlike `--require-hashes`, `--verify-hashes` does not require that all requirements have
    /// hashes; instead, it will limit itself to verifying the hashes of those requirements that do
    /// include them.
    #[arg(
        long,
        env = "UV_VERIFY_HASHES",
        value_parser = clap::builder::BoolishValueParser::new(),
        overrides_with("no_verify_hashes"),
    )]
    pub verify_hashes: bool,

    #[arg(long, overrides_with("verify_hashes"), hide = true)]
    pub no_verify_hashes: bool,

    /// The Python interpreter to use for the build environment.
    ///
    /// By default, builds are executed in isolated virtual environments. The
    /// discovered interpreter will be used to create those environments, and
    /// will be symlinked or copied in depending on the platform.
    ///
    /// See `uv help python` to view supported request formats.
    #[arg(
        long,
        short,
        env = "UV_PYTHON",
        verbatim_doc_comment,
        help_heading = "Python options"
    )]
    pub python: Option<String>,

    #[command(flatten)]
    pub resolver: ResolverArgs,

    #[command(flatten)]
    pub build: BuildOptionsArgs,

    #[command(flatten)]
    pub refresh: RefreshArgs,
}

#[derive(Args)]
#[allow(clippy::struct_excessive_bools)]
pub struct VenvArgs {
    /// The Python interpreter to use for the virtual environment.
    ///
    /// During virtual environment creation, uv will not look for Python
    /// interpreters in virtual environments.
    ///
    /// See `uv python help` for details on Python discovery and supported
    /// request formats.
    #[arg(
        long,
        short,
        env = "UV_PYTHON",
        verbatim_doc_comment,
        help_heading = "Python options"
    )]
    pub python: Option<String>,

    /// Ignore virtual environments when searching for the Python interpreter.
    ///
    /// This is the default behavior and has no effect.
    #[arg(
        long,
        env = "UV_SYSTEM_PYTHON",
        value_parser = clap::builder::BoolishValueParser::new(),
        overrides_with("no_system"),
        hide = true,
    )]
    pub system: bool,

    /// This flag is included for compatibility only, it has no effect.
    ///
    /// uv will never search for interpreters in virtual environments when
    /// creating a virtual environment.
    #[arg(long, overrides_with("system"), hide = true)]
    pub no_system: bool,

    /// Avoid discovering a project or workspace.
    ///
    /// By default, uv searches for projects in the current directory or any parent directory to
    /// determine the default path of the virtual environment and check for Python version
    /// constraints, if any.
    #[arg(long, alias = "no-workspace")]
    pub no_project: bool,

    /// Install seed packages (one or more of: `pip`, `setuptools`, and `wheel`) into the virtual environment.
    ///
    /// Note `setuptools` and `wheel` are not included in Python 3.12+ environments.
    #[arg(long)]
    pub seed: bool,

    /// Preserve any existing files or directories at the target path.
    ///
    /// By default, `uv venv` will remove an existing virtual environment at the given path, and
    /// exit with an error if the path is non-empty but _not_ a virtual environment. The
    /// `--allow-existing` option will instead write to the given path, regardless of its contents,
    /// and without clearing it beforehand.
    ///
    /// WARNING: This option can lead to unexpected behavior if the existing virtual environment
    /// and the newly-created virtual environment are linked to different Python interpreters.
    #[clap(long)]
    pub allow_existing: bool,

    /// The path to the virtual environment to create.
    ///
    /// Default to `.venv` in the working directory.
    ///
    /// Relative paths are resolved relative to the working directory.
    pub path: Option<PathBuf>,

    /// Provide an alternative prompt prefix for the virtual environment.
    ///
    /// By default, the prompt is dependent on whether a path was provided to
    /// `uv venv`. If provided (e.g, `uv venv project`), the prompt is set to
    /// the directory name. If not provided (`uv venv`), the prompt is set to
    /// the current directory's name.
    ///
    /// If "." is provided, the the current directory name will be used
    /// regardless of whether a path was provided to `uv venv`.
    #[arg(long, verbatim_doc_comment)]
    pub prompt: Option<String>,

    /// Give the virtual environment access to the system site packages directory.
    ///
    /// Unlike `pip`, when a virtual environment is created with `--system-site-packages`, uv will
    /// _not_ take system site packages into account when running commands like `uv pip list` or
    /// `uv pip install`. The `--system-site-packages` flag will provide the virtual environment
    /// with access to the system site packages directory at runtime, but will not affect the
    /// behavior of uv commands.
    #[arg(long)]
    pub system_site_packages: bool,

    /// Make the virtual environment relocatable.
    ///
    /// A relocatable virtual environment can be moved around and redistributed without
    /// invalidating its associated entrypoint and activation scripts.
    ///
    /// Note that this can only be guaranteed for standard `console_scripts` and `gui_scripts`.
    /// Other scripts may be adjusted if they ship with a generic `#!python[w]` shebang,
    /// and binaries are left as-is.
    ///
    /// As a result of making the environment relocatable (by way of writing relative, rather than
    /// absolute paths), the entrypoints and scripts themselves will _not_ be relocatable. In other
    /// words, copying those entrypoints and scripts to a location outside the environment will not
    /// work, as they reference paths relative to the environment itself.
    #[arg(long)]
    pub relocatable: bool,

    #[command(flatten)]
    pub index_args: IndexArgs,

    /// The strategy to use when resolving against multiple index URLs.
    ///
    /// By default, uv will stop at the first index on which a given package is available, and
    /// limit resolutions to those present on that first index (`first-match`). This prevents
    /// "dependency confusion" attacks, whereby an attack can upload a malicious package under the
    /// same name to a secondary.
    #[arg(long, value_enum, env = "UV_INDEX_STRATEGY")]
    pub index_strategy: Option<IndexStrategy>,

    /// Attempt to use `keyring` for authentication for index URLs.
    ///
    /// At present, only `--keyring-provider subprocess` is supported, which configures uv to
    /// use the `keyring` CLI to handle authentication.
    ///
    /// Defaults to `disabled`.
    #[arg(long, value_enum, env = "UV_KEYRING_PROVIDER")]
    pub keyring_provider: Option<KeyringProviderType>,

    /// Allow insecure connections to a host.
    ///
    /// Can be provided multiple times.
    ///
    /// Expects to receive either a hostname (e.g., `localhost`), a host-port pair (e.g.,
    /// `localhost:8080`), or a URL (e.g., `https://localhost`).
    ///
    /// WARNING: Hosts included in this list will not be verified against the system's certificate
    /// store. Only use `--allow-insecure-host` in a secure network with verified sources, as it
    /// bypasses SSL verification and could expose you to MITM attacks.
    #[arg(
        long,
        alias = "trusted-host",
        env = "UV_INSECURE_HOST",
        value_delimiter = ' ',
        value_parser = parse_insecure_host,
    )]
    pub allow_insecure_host: Option<Vec<Maybe<TrustedHost>>>,

    /// Limit candidate packages to those that were uploaded prior to the given date.
    ///
    /// Accepts both RFC 3339 timestamps (e.g., `2006-12-02T02:07:43Z`) and local dates in the same
    /// format (e.g., `2006-12-02`) in your system's configured time zone.
    #[arg(long, env = "UV_EXCLUDE_NEWER")]
    pub exclude_newer: Option<ExcludeNewer>,

    /// The method to use when installing packages from the global cache.
    ///
    /// This option is only used for installing seed packages.
    ///
    /// Defaults to `clone` (also known as Copy-on-Write) on macOS, and `hardlink` on Linux and
    /// Windows.
    #[arg(long, value_enum, env = "UV_LINK_MODE")]
    pub link_mode: Option<install_wheel_rs::linker::LinkMode>,

    #[command(flatten)]
    pub compat_args: compat::VenvCompatArgs,
}

#[derive(Parser, Debug, Clone)]
pub enum ExternalCommand {
    #[command(external_subcommand)]
    Cmd(Vec<OsString>),
}

impl Deref for ExternalCommand {
    type Target = Vec<OsString>;

    fn deref(&self) -> &Self::Target {
        match self {
            Self::Cmd(cmd) => cmd,
        }
    }
}

impl ExternalCommand {
    pub fn split(&self) -> (Option<&OsString>, &[OsString]) {
        match self.as_slice() {
            [] => (None, &[]),
            [cmd, args @ ..] => (Some(cmd), args),
        }
    }
}

#[derive(Args)]
#[allow(clippy::struct_excessive_bools)]
pub struct InitArgs {
    /// The path to use for the project/script.
    ///
    /// Defaults to the current working directory when initializing an app or library;
    /// required when initializing a script. Accepts relative and absolute paths.
    ///
    /// If a `pyproject.toml` is found in any of the parent directories of the
    /// target path, the project will be added as a workspace member of the
    /// parent, unless `--no-workspace` is provided.
    #[arg(required_if_eq("script", "true"))]
    pub path: Option<PathBuf>,

    /// The name of the project.
    ///
    /// Defaults to the name of the directory.
    #[arg(long, conflicts_with = "script")]
    pub name: Option<PackageName>,

    /// Create a virtual project, rather than a package.
    ///
    /// This option is deprecated and will be removed in a future release.
    #[arg(long, hide = true, conflicts_with = "package")]
    pub r#virtual: bool,

    /// Set up the project to be built as a Python package.
    ///
    /// Defines a `[build-system]` for the project.
    ///
    /// This is the default behavior when using `--lib`.
    ///
    /// When using `--app`, this will include a `[project.scripts]` entrypoint and use a `src/`
    /// project structure.
    #[arg(long, overrides_with = "no_package")]
    pub r#package: bool,

    /// Do not set up the project to be built as a Python package.
    ///
    /// Does not include a `[build-system]` for the project.
    ///
    /// This is the default behavior when using `--app`.
    #[arg(long, overrides_with = "package", conflicts_with = "lib")]
    pub r#no_package: bool,

    /// Create a project for an application.
    ///
    /// This is the default behavior if `--lib` is not requested.
    ///
    /// This project kind is for web servers, scripts, and command-line interfaces.
    ///
    /// By default, an application is not intended to be built and distributed as a Python package.
    /// The `--package` option can be used to create an application that is distributable, e.g., if
    /// you want to distribute a command-line interface via PyPI.
    #[arg(long, alias = "application", conflicts_with_all = ["lib", "script"])]
    pub r#app: bool,

    /// Create a project for a library.
    ///
    /// A library is a project that is intended to be built and distributed as a Python package.
    #[arg(long, alias = "library", conflicts_with_all=["app", "script"])]
    pub r#lib: bool,

<<<<<<< HEAD
    /// Initialize a new repository for the given version control system.
    ///
    /// By default, uv will try to initialize a Git repository (`git`).
    /// Use `none` to skip repository initialization.
    #[arg(long, value_enum)]
    pub vcs: Option<VersionControl>,
=======
    /// Create a script.
    ///
    /// A script is a standalone file with embedded metadata enumerating its dependencies, along
    /// with any Python version requirements, as defined in the PEP 723 specification.
    ///
    /// PEP 723 scripts can be executed directly with `uv run`.
    ///
    /// By default, adds a requirement on the system Python version; use `--python` to specify an
    /// alternative Python version requirement.
    #[arg(long, alias="script", conflicts_with_all=["app", "lib", "package"])]
    pub r#script: bool,
>>>>>>> 4ba0e567

    /// Do not create a `README.md` file.
    #[arg(long)]
    pub no_readme: bool,

    /// Do not create a `.python-version` file for the project.
    ///
    /// By default, uv will create a `.python-version` file containing the minor version of
    /// the discovered Python interpreter, which will cause subsequent uv commands to use that
    /// version.
    #[arg(long)]
    pub no_pin_python: bool,

    /// Avoid discovering a workspace and create a standalone project.
    ///
    /// By default, uv searches for workspaces in the current directory or any
    /// parent directory.
    #[arg(long, alias = "no-project")]
    pub no_workspace: bool,

    /// The Python interpreter to use to determine the minimum supported Python version.
    ///
    /// See `uv help python` to view supported request formats.
    #[arg(
        long,
        short,
        env = "UV_PYTHON",
        verbatim_doc_comment,
        help_heading = "Python options"
    )]
    pub python: Option<String>,
}

#[derive(Args)]
#[allow(clippy::struct_excessive_bools)]
pub struct RunArgs {
    /// Include optional dependencies from the extra group name.
    ///
    /// May be provided more than once.
    ///
    /// Optional dependencies are defined via `project.optional-dependencies` in
    /// a `pyproject.toml`.
    ///
    /// This option is only available when running in a project.
    #[arg(long, conflicts_with = "all_extras", value_parser = extra_name_with_clap_error)]
    pub extra: Option<Vec<ExtraName>>,

    /// Include all optional dependencies.
    ///
    /// Optional dependencies are defined via `project.optional-dependencies` in
    /// a `pyproject.toml`.
    ///
    /// This option is only available when running in a project.
    #[arg(long, conflicts_with = "extra")]
    pub all_extras: bool,

    #[arg(long, overrides_with("all_extras"), hide = true)]
    pub no_all_extras: bool,

    /// Include development dependencies.
    ///
    /// Development dependencies are defined via `tool.uv.dev-dependencies` in a
    /// `pyproject.toml`.
    ///
    /// This option is only available when running in a project.
    #[arg(long, overrides_with("no_dev"), hide = true)]
    pub dev: bool,

    /// Omit development dependencies.
    ///
    /// This option is only available when running in a project.
    #[arg(long, overrides_with("dev"))]
    pub no_dev: bool,

    /// Omit non-development dependencies.
    ///
    /// The project itself will also be omitted.
    #[arg(long, conflicts_with("no_dev"))]
    pub only_dev: bool,

    /// Install any editable dependencies, including the project and any workspace members, as
    /// non-editable.
    #[arg(long)]
    pub no_editable: bool,

    /// The command to run.
    ///
    /// If the path to a Python script (i.e., ending in `.py`), it will be
    /// executed with the Python interpreter.
    #[command(subcommand)]
    pub command: ExternalCommand,

    /// Run with the given packages installed.
    ///
    /// When used in a project, these dependencies will be layered on top of
    /// the project environment in a separate, ephemeral environment. These
    /// dependencies are allowed to conflict with those specified by the project.
    #[arg(long)]
    pub with: Vec<String>,

    /// Run with the given packages installed as editables
    ///
    /// When used in a project, these dependencies will be layered on top of
    /// the project environment in a separate, ephemeral environment. These
    /// dependencies are allowed to conflict with those specified by the project.
    #[arg(long)]
    pub with_editable: Vec<String>,

    /// Run with all packages listed in the given `requirements.txt` files.
    ///
    /// The same environment semantics as `--with` apply.
    ///
    /// Using `pyproject.toml`, `setup.py`, or `setup.cfg` files is not allowed.
    #[arg(long, value_parser = parse_maybe_file_path)]
    pub with_requirements: Vec<Maybe<PathBuf>>,

    /// Run the command in an isolated virtual environment.
    ///
    /// Usually, the project environment is reused for performance. This option
    /// forces a fresh environment to be used for the project, enforcing strict
    /// isolation between dependencies and declaration of requirements.
    ///
    /// An editable installation is still used for the project.
    ///
    /// When used with `--with` or `--with-requirements`, the additional
    /// dependencies will still be layered in a second environment.
    #[arg(long)]
    pub isolated: bool,

    /// Avoid syncing the virtual environment.
    ///
    /// Implies `--frozen`, as the project dependencies will be ignored (i.e., the lockfile will not
    /// be updated, since the environment will not be synced regardless).
    #[arg(long, conflicts_with = "frozen")]
    pub no_sync: bool,

    /// Assert that the `uv.lock` will remain unchanged.
    ///
    /// Requires that the lockfile is up-to-date. If the lockfile is missing or
    /// needs to be updated, uv will exit with an error.
    #[arg(long, conflicts_with = "frozen")]
    pub locked: bool,

    /// Run without updating the `uv.lock` file.
    ///
    /// Instead of checking if the lockfile is up-to-date, uses the versions in
    /// the lockfile as the source of truth. If the lockfile is missing, uv will
    /// exit with an error. If the `pyproject.toml` includes changes to
    /// dependencies that have not been included in the lockfile yet, they will
    /// not be present in the environment.
    #[arg(long, conflicts_with = "locked")]
    pub frozen: bool,

    #[command(flatten)]
    pub installer: ResolverInstallerArgs,

    #[command(flatten)]
    pub build: BuildOptionsArgs,

    #[command(flatten)]
    pub refresh: RefreshArgs,

    /// Run the command in a specific package in the workspace.
    ///
    /// If the workspace member does not exist, uv will exit with an error.
    #[arg(long)]
    pub package: Option<PackageName>,

    /// Avoid discovering the project or workspace.
    ///
    /// Instead of searching for projects in the current directory and parent
    /// directories, run in an isolated, ephemeral environment populated by the
    /// `--with` requirements.
    ///
    /// If a virtual environment is active or found in a current or parent
    /// directory, it will be used as if there was no project or workspace.
    #[arg(long, alias = "no_workspace", conflicts_with = "package")]
    pub no_project: bool,

    /// The Python interpreter to use for the run environment.
    ///
    /// If the interpreter request is satisfied by a discovered environment, the
    /// environment will be used.
    ///
    /// See `uv help python` to view supported request formats.
    #[arg(
        long,
        short,
        env = "UV_PYTHON",
        verbatim_doc_comment,
        help_heading = "Python options"
    )]
    pub python: Option<String>,

    /// Whether to show resolver and installer output from any environment modifications.
    ///
    /// By default, environment modifications are omitted, but enabled under `--verbose`.
    #[arg(long, env = "UV_SHOW_RESOLUTION", value_parser = clap::builder::BoolishValueParser::new(), hide = true)]
    pub show_resolution: bool,
}

#[derive(Args)]
#[allow(clippy::struct_excessive_bools)]
pub struct SyncArgs {
    /// Include optional dependencies from the extra group name.
    ///
    /// May be provided more than once.
    ///
    /// Note that all optional dependencies are always included in the resolution; this option only
    /// affects the selection of packages to install.
    #[arg(long, conflicts_with = "all_extras", value_parser = extra_name_with_clap_error)]
    pub extra: Option<Vec<ExtraName>>,

    /// Include all optional dependencies.
    ///
    /// Note that all optional dependencies are always included in the resolution; this option only
    /// affects the selection of packages to install.
    #[arg(long, conflicts_with = "extra")]
    pub all_extras: bool,

    #[arg(long, overrides_with("all_extras"), hide = true)]
    pub no_all_extras: bool,

    /// Include development dependencies.
    #[arg(long, overrides_with("no_dev"), hide = true)]
    pub dev: bool,

    /// Omit development dependencies.
    #[arg(long, overrides_with("dev"))]
    pub no_dev: bool,

    /// Omit non-development dependencies.
    ///
    /// The project itself will also be omitted.
    #[arg(long, conflicts_with("no_dev"))]
    pub only_dev: bool,

    /// Install any editable dependencies, including the project and any workspace members, as
    /// non-editable.
    #[arg(long)]
    pub no_editable: bool,

    /// Do not remove extraneous packages present in the environment.
    ///
    /// When enabled, uv will make the minimum necessary changes to satisfy the requirements.
    /// By default, syncing will remove any extraneous packages from the environment
    #[arg(long, overrides_with("exact"), alias = "no-exact")]
    pub inexact: bool,

    /// Perform an exact sync, removing extraneous packages.
    #[arg(long, overrides_with("inexact"), hide = true)]
    pub exact: bool,

    /// Do not install the current project.
    ///
    /// By default, the current project is installed into the environment with all of its
    /// dependencies. The `--no-install-project` option allows the project to be excluded, but all of
    /// its dependencies are still installed. This is particularly useful in situations like
    /// building Docker images where installing the project separately from its dependencies
    /// allows optimal layer caching.
    #[arg(long)]
    pub no_install_project: bool,

    /// Do not install any workspace members, including the root project.
    ///
    /// By default, all of the workspace members and their dependencies are installed into the
    /// environment. The `--no-install-workspace` option allows exclusion of all the workspace
    /// members while retaining their dependencies. This is particularly useful in situations like
    /// building Docker images where installing the workspace separately from its dependencies
    /// allows optimal layer caching.
    #[arg(long)]
    pub no_install_workspace: bool,

    /// Do not install the given package(s).
    ///
    /// By default, all of the project's dependencies are installed into the environment. The
    /// `--no-install-package` option allows exclusion of specific packages. Note this can result
    /// in a broken environment, and should be used with caution.
    #[arg(long)]
    pub no_install_package: Vec<PackageName>,

    /// Assert that the `uv.lock` will remain unchanged.
    ///
    /// Requires that the lockfile is up-to-date. If the lockfile is missing or
    /// needs to be updated, uv will exit with an error.
    #[arg(long, conflicts_with = "frozen")]
    pub locked: bool,

    /// Sync without updating the `uv.lock` file.
    ///
    /// Instead of checking if the lockfile is up-to-date, uses the versions in
    /// the lockfile as the source of truth. If the lockfile is missing, uv will
    /// exit with an error. If the `pyproject.toml` includes changes to dependencies
    /// that have not been included in the lockfile yet, they will not be
    /// present in the environment.
    #[arg(long, conflicts_with = "locked")]
    pub frozen: bool,

    #[command(flatten)]
    pub installer: ResolverInstallerArgs,

    #[command(flatten)]
    pub build: BuildOptionsArgs,

    #[command(flatten)]
    pub refresh: RefreshArgs,

    /// Sync for a specific package in the workspace.
    ///
    /// The workspace's environment (`.venv`) is updated to reflect the subset
    /// of dependencies declared by the specified workspace member package.
    ///
    /// If the workspace member does not exist, uv will exit with an error.
    #[arg(long)]
    pub package: Option<PackageName>,

    /// The Python interpreter to use for the project environment.
    ///
    /// By default, the first interpreter that meets the project's
    /// `requires-python` constraint is used.
    ///
    /// If a Python interpreter in a virtual environment is provided, the
    /// packages will not be synced to the given environment. The interpreter
    /// will be used to create a virtual environment in the project.
    ///
    /// See `uv help python` for details on Python discovery and supported
    /// request formats.
    #[arg(
        long,
        short,
        env = "UV_PYTHON",
        verbatim_doc_comment,
        help_heading = "Python options"
    )]
    pub python: Option<String>,
}

#[derive(Args)]
#[allow(clippy::struct_excessive_bools)]
pub struct LockArgs {
    /// Assert that the `uv.lock` will remain unchanged.
    ///
    /// Requires that the lockfile is up-to-date. If the lockfile is missing or
    /// needs to be updated, uv will exit with an error.
    #[arg(long, conflicts_with = "frozen")]
    pub locked: bool,

    /// Assert that a `uv.lock` exists, without updating it.
    #[arg(long, conflicts_with = "locked")]
    pub frozen: bool,

    #[command(flatten)]
    pub resolver: ResolverArgs,

    #[command(flatten)]
    pub build: BuildOptionsArgs,

    #[command(flatten)]
    pub refresh: RefreshArgs,

    /// The Python interpreter to use during resolution.
    ///
    /// A Python interpreter is required for building source distributions to
    /// determine package metadata when there are not wheels.
    ///
    /// The interpreter is also used as the fallback value for the minimum
    /// Python version if `requires-python` is not set.
    ///
    /// See `uv help python` for details on Python discovery and supported
    /// request formats.
    #[arg(
        long,
        short,
        env = "UV_PYTHON",
        verbatim_doc_comment,
        help_heading = "Python options"
    )]
    pub python: Option<String>,
}

#[derive(Args)]
#[command(group = clap::ArgGroup::new("sources").required(true).multiple(true))]
#[allow(clippy::struct_excessive_bools)]
pub struct AddArgs {
    /// The packages to add, as PEP 508 requirements (e.g., `ruff==0.5.0`).
    #[arg(group = "sources")]
    pub packages: Vec<String>,

    /// Add all packages listed in the given `requirements.txt` files.
    #[arg(long, short, group = "sources", value_parser = parse_file_path)]
    pub requirements: Vec<PathBuf>,

    /// Add the requirements as development dependencies.
    #[arg(long, conflicts_with("optional"))]
    pub dev: bool,

    /// Add the requirements to the specified optional dependency group.
    ///
    /// The group may then be activated when installing the project with the
    /// `--extra` flag.
    ///
    /// To enable an optional dependency group for this requirement instead, see
    /// `--extra`.
    #[arg(long, conflicts_with("dev"))]
    pub optional: Option<ExtraName>,

    /// Add the requirements as editable.
    #[arg(long, overrides_with = "no_editable")]
    pub editable: bool,

    #[arg(long, overrides_with = "editable", hide = true)]
    pub no_editable: bool,

    /// Add source requirements to `project.dependencies`, rather than `tool.uv.sources`.
    ///
    /// By default, uv will use the `tool.uv.sources` section to record source information for Git,
    /// local, editable, and direct URL requirements.
    #[arg(
        long,
        conflicts_with = "editable",
        conflicts_with = "no_editable",
        conflicts_with = "rev",
        conflicts_with = "tag",
        conflicts_with = "branch"
    )]
    pub raw_sources: bool,

    /// Commit to use when adding a dependency from Git.
    #[arg(long, group = "git-ref", action = clap::ArgAction::Set)]
    pub rev: Option<String>,

    /// Tag to use when adding a dependency from Git.
    #[arg(long, group = "git-ref", action = clap::ArgAction::Set)]
    pub tag: Option<String>,

    /// Branch to use when adding a dependency from Git.
    #[arg(long, group = "git-ref", action = clap::ArgAction::Set)]
    pub branch: Option<String>,

    /// Extras to enable for the dependency.
    ///
    /// May be provided more than once.
    ///
    /// To add this dependency to an optional group in the current project
    /// instead, see `--optional`.
    #[arg(long)]
    pub extra: Option<Vec<ExtraName>>,

    /// Avoid syncing the virtual environment.
    #[arg(long, conflicts_with = "frozen")]
    pub no_sync: bool,

    /// Assert that the `uv.lock` will remain unchanged.
    ///
    /// Requires that the lockfile is up-to-date. If the lockfile is missing or
    /// needs to be updated, uv will exit with an error.
    #[arg(long, conflicts_with = "frozen")]
    pub locked: bool,

    /// Add dependencies without re-locking the project.
    ///
    /// The project environment will not be synced.
    #[arg(long, conflicts_with = "locked")]
    pub frozen: bool,

    #[command(flatten)]
    pub installer: ResolverInstallerArgs,

    #[command(flatten)]
    pub build: BuildOptionsArgs,

    #[command(flatten)]
    pub refresh: RefreshArgs,

    /// Add the dependency to a specific package in the workspace.
    #[arg(long, conflicts_with = "isolated")]
    pub package: Option<PackageName>,

    /// Add the dependency to the specified Python script, rather than to a project.
    ///
    /// If provided, uv will add the dependency to the script's inline metadata
    /// table, in adherence with PEP 723. If no such inline metadata table is present,
    /// a new one will be created and added to the script. When executed via `uv run`,
    /// uv will create a temporary environment for the script with all inline
    /// dependencies installed.
    #[arg(long, conflicts_with = "dev", conflicts_with = "optional")]
    pub script: Option<PathBuf>,

    /// The Python interpreter to use for resolving and syncing.
    ///
    /// See `uv help python` for details on Python discovery and supported
    /// request formats.
    #[arg(
        long,
        short,
        env = "UV_PYTHON",
        verbatim_doc_comment,
        help_heading = "Python options"
    )]
    pub python: Option<String>,
}

#[derive(Args)]
#[allow(clippy::struct_excessive_bools)]
pub struct RemoveArgs {
    /// The names of the dependencies to remove (e.g., `ruff`).
    #[arg(required = true)]
    pub packages: Vec<PackageName>,

    /// Remove the packages from the development dependencies.
    #[arg(long, conflicts_with("optional"))]
    pub dev: bool,

    /// Remove the packages from the specified optional dependency group.
    #[arg(long, conflicts_with("dev"))]
    pub optional: Option<ExtraName>,

    /// Avoid syncing the virtual environment after re-locking the project.
    #[arg(long, conflicts_with = "frozen")]
    pub no_sync: bool,

    /// Assert that the `uv.lock` will remain unchanged.
    ///
    /// Requires that the lockfile is up-to-date. If the lockfile is missing or
    /// needs to be updated, uv will exit with an error.
    #[arg(long, conflicts_with = "frozen")]
    pub locked: bool,

    /// Remove dependencies without re-locking the project.
    ///
    /// The project environment will not be synced.
    #[arg(long, conflicts_with = "locked")]
    pub frozen: bool,

    #[command(flatten)]
    pub installer: ResolverInstallerArgs,

    #[command(flatten)]
    pub build: BuildOptionsArgs,

    #[command(flatten)]
    pub refresh: RefreshArgs,

    /// Remove the dependencies from a specific package in the workspace.
    #[arg(long, conflicts_with = "isolated")]
    pub package: Option<PackageName>,

    /// Remove the dependency from the specified Python script, rather than from a project.
    ///
    /// If provided, uv will remove the dependency from the script's inline metadata
    /// table, in adherence with PEP 723.
    #[arg(long)]
    pub script: Option<PathBuf>,

    /// The Python interpreter to use for resolving and syncing.
    ///
    /// See `uv help python` for details on Python discovery and supported
    /// request formats.
    #[arg(
        long,
        short,
        env = "UV_PYTHON",
        verbatim_doc_comment,
        help_heading = "Python options"
    )]
    pub python: Option<String>,
}

#[derive(Args)]
#[allow(clippy::struct_excessive_bools)]
pub struct TreeArgs {
    /// Show a platform-independent dependency tree.
    ///
    /// Shows resolved package versions for all Python versions and platforms,
    /// rather than filtering to those that are relevant for the current
    /// environment.
    ///
    /// Multiple versions may be shown for a each package.
    #[arg(long)]
    pub universal: bool,

    #[command(flatten)]
    pub tree: DisplayTreeArgs,

    /// Assert that the `uv.lock` will remain unchanged.
    ///
    /// Requires that the lockfile is up-to-date. If the lockfile is missing or
    /// needs to be updated, uv will exit with an error.
    #[arg(long, conflicts_with = "frozen")]
    pub locked: bool,

    /// Display the requirements without locking the project.
    ///
    /// If the lockfile is missing, uv will exit with an error.
    #[arg(long, conflicts_with = "locked")]
    pub frozen: bool,

    #[command(flatten)]
    pub build: BuildOptionsArgs,

    #[command(flatten)]
    pub resolver: ResolverArgs,

    /// The Python version to use when filtering the tree.
    ///
    /// For example, pass `--python-version 3.10` to display the dependencies
    /// that would be included when installing on Python 3.10.
    ///
    /// Defaults to the version of the discovered Python interpreter.
    #[arg(long, conflicts_with = "universal")]
    pub python_version: Option<PythonVersion>,

    /// The platform to use when filtering the tree.
    ///
    /// For example, pass `--platform windows` to display the dependencies that
    /// would be included when installing on Windows.
    ///
    /// Represented as a "target triple", a string that describes the target
    /// platform in terms of its CPU, vendor, and operating system name, like
    /// `x86_64-unknown-linux-gnu` or `aarch64-apple-darwin`.
    #[arg(long, conflicts_with = "universal")]
    pub python_platform: Option<TargetTriple>,

    /// The Python interpreter to use for locking and filtering.
    ///
    /// By default, the tree is filtered to match the platform as reported by
    /// the Python interpreter. Use `--universal` to display the tree for all
    /// platforms, or use `--python-version` or `--python-platform` to override
    /// a subset of markers.
    ///
    /// See `uv help python` for details on Python discovery and supported
    /// request formats.
    #[arg(
        long,
        short,
        env = "UV_PYTHON",
        verbatim_doc_comment,
        help_heading = "Python options"
    )]
    pub python: Option<String>,
}

#[derive(Args)]
#[allow(clippy::struct_excessive_bools)]
pub struct ExportArgs {
    /// The format to which `uv.lock` should be exported.
    ///
    /// At present, only `requirements-txt` is supported.
    #[arg(long, value_enum, default_value_t = ExportFormat::default())]
    pub format: ExportFormat,

    /// Export the dependencies for a specific package in the workspace.
    ///
    /// If the workspace member does not exist, uv will exit with an error.
    #[arg(long)]
    pub package: Option<PackageName>,

    /// Include optional dependencies from the extra group name.
    ///
    /// May be provided more than once.
    #[arg(long, conflicts_with = "all_extras", value_parser = extra_name_with_clap_error)]
    pub extra: Option<Vec<ExtraName>>,

    /// Include all optional dependencies.
    #[arg(long, conflicts_with = "extra")]
    pub all_extras: bool,

    #[arg(long, overrides_with("all_extras"), hide = true)]
    pub no_all_extras: bool,

    /// Include development dependencies.
    #[arg(long, overrides_with("no_dev"), hide = true)]
    pub dev: bool,

    /// Omit development dependencies.
    #[arg(long, overrides_with("dev"))]
    pub no_dev: bool,

    /// Omit non-development dependencies.
    ///
    /// The project itself will also be omitted.
    #[arg(long, conflicts_with("no_dev"))]
    pub only_dev: bool,

    /// Install any editable dependencies, including the project and any workspace members, as
    /// non-editable.
    #[arg(long)]
    pub no_editable: bool,

    /// Include hashes for all dependencies.
    #[arg(long, overrides_with("no_hashes"), hide = true)]
    pub hashes: bool,

    /// Omit hashes in the generated output.
    #[arg(long, overrides_with("hashes"))]
    pub no_hashes: bool,

    /// Write the exported requirements to the given file.
    #[arg(long, short)]
    pub output_file: Option<PathBuf>,

    /// Do not emit the current project.
    ///
    /// By default, the current project is included in the exported requirements file with all of its
    /// dependencies. The `--no-emit-project` option allows the project to be excluded, but all of
    /// its dependencies to remain included.
    #[arg(long, alias = "no-install-project")]
    pub no_emit_project: bool,

    /// Do not emit any workspace members, including the root project.
    ///
    /// By default, all workspace members and their dependencies are included in the exported
    /// requirements file, with all of their dependencies. The `--no-emit-workspace` option allows
    /// exclusion of all the workspace members while retaining their dependencies.
    #[arg(long, alias = "no-install-workspace")]
    pub no_emit_workspace: bool,

    /// Do not emit the given package(s).
    ///
    /// By default, all of the project's dependencies are included in the exported requirements
    /// file. The `--no-install-package` option allows exclusion of specific packages.
    #[arg(long, alias = "no-install-package")]
    pub no_emit_package: Vec<PackageName>,

    /// Assert that the `uv.lock` will remain unchanged.
    ///
    /// Requires that the lockfile is up-to-date. If the lockfile is missing or
    /// needs to be updated, uv will exit with an error.
    #[arg(long, conflicts_with = "frozen")]
    pub locked: bool,

    /// Do not update the `uv.lock` before exporting.
    ///
    /// If a `uv.lock` does not exist, uv will exit with an error.
    #[arg(long, conflicts_with = "locked")]
    pub frozen: bool,

    #[command(flatten)]
    pub resolver: ResolverArgs,

    #[command(flatten)]
    pub build: BuildOptionsArgs,

    #[command(flatten)]
    pub refresh: RefreshArgs,

    /// The Python interpreter to use during resolution.
    ///
    /// A Python interpreter is required for building source distributions to
    /// determine package metadata when there are not wheels.
    ///
    /// The interpreter is also used as the fallback value for the minimum
    /// Python version if `requires-python` is not set.
    ///
    /// See `uv help python` for details on Python discovery and supported
    /// request formats.
    #[arg(
        long,
        short,
        env = "UV_PYTHON",
        verbatim_doc_comment,
        help_heading = "Python options"
    )]
    pub python: Option<String>,
}

#[derive(Args)]
#[allow(clippy::struct_excessive_bools)]
pub struct ToolNamespace {
    #[command(subcommand)]
    pub command: ToolCommand,
}

#[derive(Subcommand)]
pub enum ToolCommand {
    /// Run a command provided by a Python package.
    ///
    /// By default, the package to install is assumed to match the command name.
    ///
    /// The name of the command can include an exact version in the format
    /// `<package>@<version>`, e.g., `uv tool run ruff@0.3.0`. If more complex
    /// version specification is desired or if the command is provided by a
    /// different package, use `--from`.
    ///
    /// If the tool was previously installed, i.e., via `uv tool install`, the
    /// installed version will be used unless a version is requested or the
    /// `--isolated` flag is used.
    ///
    /// `uvx` is provided as a convenient alias for `uv tool run`, their
    /// behavior is identical.
    ///
    /// If no command is provided, the installed tools are displayed.
    ///
    /// Packages are installed into an ephemeral virtual environment in the uv
    /// cache directory.
    Run(ToolRunArgs),
    /// Hidden alias for `uv tool run` for the `uvx` command
    #[command(
        hide = true,
        override_usage = "uvx [OPTIONS] [COMMAND]",
        about = "Run a command provided by a Python package.",
        after_help = "Use `uv help tool run` for more details.",
        after_long_help = ""
    )]
    Uvx(ToolRunArgs),
    /// Install commands provided by a Python package.
    ///
    /// Packages are installed into an isolated virtual environment in the uv
    /// tools directory. The executables are linked the tool executable
    /// directory, which is determined according to the XDG standard and can be
    /// retrieved with `uv tool dir --bin`.
    ///
    /// If the tool was previously installed, the existing tool will generally
    /// be replaced.
    Install(ToolInstallArgs),
    /// Upgrade installed tools.
    ///
    /// If a tool was installed with version constraints, they will be respected
    /// on upgrade — to upgrade a tool beyond the originally provided
    /// constraints, use `uv tool install` again.
    ///
    /// If a tool was installed with specific settings, they will be respected
    /// on upgraded. For example, if `--prereleases allow` was provided during
    /// installation, it will continue to be respected in upgrades.
    #[command(alias = "update")]
    Upgrade(ToolUpgradeArgs),
    /// List installed tools.
    List(ToolListArgs),
    /// Uninstall a tool.
    Uninstall(ToolUninstallArgs),
    /// Ensure that the tool executable directory is on the `PATH`.
    ///
    /// If the tool executable directory is not present on the `PATH`, uv will
    /// attempt to add it to the relevant shell configuration files.
    ///
    /// If the shell configuration files already include a blurb to add the
    /// executable directory to the path, but the directory is not present on
    /// the `PATH`, uv will exit with an error.
    ///
    /// The tool executable directory is determined according to the XDG standard
    /// and can be retrieved with `uv tool dir --bin`.
    #[command(alias = "ensurepath")]
    UpdateShell,
    /// Show the path to the uv tools directory.
    ///
    /// The tools directory is used to store environments and metadata for installed tools.
    ///
    /// By default, tools are stored in the uv data directory at `$XDG_DATA_HOME/uv/tools` or
    /// `$HOME/.local/share/uv/tools` on Unix and `%APPDATA%\uv\data\tools` on
    /// Windows.
    ///
    /// The tool installation directory may be overridden with `$UV_TOOL_DIR`.
    ///
    /// To instead view the directory uv installs executables into, use the `--bin` flag.
    Dir(ToolDirArgs),
}

#[derive(Args)]
#[allow(clippy::struct_excessive_bools)]
pub struct ToolRunArgs {
    /// The command to run.
    ///
    /// WARNING: The documentation for [`Self::command`] is not included in help output
    #[command(subcommand)]
    pub command: Option<ExternalCommand>,

    /// Use the given package to provide the command.
    ///
    /// By default, the package name is assumed to match the command name.
    #[arg(long)]
    pub from: Option<String>,

    /// Run with the given packages installed.
    #[arg(long)]
    pub with: Vec<String>,

    /// Run with the given packages installed as editables
    ///
    /// When used in a project, these dependencies will be layered on top of
    /// the uv tool's environment in a separate, ephemeral environment. These
    /// dependencies are allowed to conflict with those specified.
    #[arg(long)]
    pub with_editable: Vec<String>,

    /// Run with all packages listed in the given `requirements.txt` files.
    #[arg(long, value_parser = parse_maybe_file_path)]
    pub with_requirements: Vec<Maybe<PathBuf>>,

    /// Run the tool in an isolated virtual environment, ignoring any already-installed tools.
    #[arg(long)]
    pub isolated: bool,

    #[command(flatten)]
    pub installer: ResolverInstallerArgs,

    #[command(flatten)]
    pub build: BuildOptionsArgs,

    #[command(flatten)]
    pub refresh: RefreshArgs,

    /// The Python interpreter to use to build the run environment.
    ///
    /// See `uv help python` for details on Python discovery and supported
    /// request formats.
    #[arg(
        long,
        short,
        env = "UV_PYTHON",
        verbatim_doc_comment,
        help_heading = "Python options"
    )]
    pub python: Option<String>,

    /// Whether to show resolver and installer output from any environment modifications.
    ///
    /// By default, environment modifications are omitted, but enabled under `--verbose`.
    #[arg(long, env = "UV_SHOW_RESOLUTION", value_parser = clap::builder::BoolishValueParser::new(), hide = true)]
    pub show_resolution: bool,

    #[arg(long, hide = true)]
    pub generate_shell_completion: Option<clap_complete_command::Shell>,
}

#[derive(Args)]
#[allow(clippy::struct_excessive_bools)]
pub struct ToolInstallArgs {
    /// The package to install commands from.
    pub package: String,

    #[arg(short, long)]
    pub editable: bool,

    /// The package to install commands from.
    ///
    /// This option is provided for parity with `uv tool run`, but is redundant with `package`.
    #[arg(long, hide = true)]
    pub from: Option<String>,

    /// Include the following extra requirements.
    #[arg(long)]
    pub with: Vec<String>,

    /// Run all requirements listed in the given `requirements.txt` files.
    #[arg(long, value_parser = parse_maybe_file_path)]
    pub with_requirements: Vec<Maybe<PathBuf>>,

    #[command(flatten)]
    pub installer: ResolverInstallerArgs,

    #[command(flatten)]
    pub build: BuildOptionsArgs,

    #[command(flatten)]
    pub refresh: RefreshArgs,

    /// Force installation of the tool.
    ///
    /// Will replace any existing entry points with the same name in the executable directory.
    #[arg(long)]
    pub force: bool,

    /// The Python interpreter to use to build the tool environment.
    ///
    /// See `uv help python` for details on Python discovery and supported
    /// request formats.
    #[arg(
        long,
        short,
        env = "UV_PYTHON",
        verbatim_doc_comment,
        help_heading = "Python options"
    )]
    pub python: Option<String>,
}

#[derive(Args)]
#[allow(clippy::struct_excessive_bools)]
pub struct ToolListArgs {
    /// Whether to display the path to each tool environment and installed executable.
    #[arg(long)]
    pub show_paths: bool,

    /// Whether to display the version specifier(s) used to install each tool.
    #[arg(long)]
    pub show_version_specifiers: bool,

    // Hide unused global Python options.
    #[arg(long, hide = true)]
    pub python_preference: Option<PythonPreference>,

    #[arg(long, hide = true)]
    pub no_python_downloads: bool,
}

#[derive(Args)]
#[allow(clippy::struct_excessive_bools)]
pub struct ToolDirArgs {
    /// Show the directory into which `uv tool` will install executables.
    ///
    /// By default, `uv tool dir` shows the directory into which the tool Python environments
    /// themselves are installed, rather than the directory containing the linked executables.
    ///
    /// The tool executable directory is determined according to the XDG standard and is derived
    /// from the following environment variables, in order of preference:
    ///
    /// - `$UV_TOOL_BIN_DIR`
    /// - `$XDG_BIN_HOME`
    /// - `$XDG_DATA_HOME/../bin`
    /// - `$HOME/.local/bin`
    #[arg(long, verbatim_doc_comment)]
    pub bin: bool,
}

#[derive(Args)]
#[allow(clippy::struct_excessive_bools)]
pub struct ToolUninstallArgs {
    /// The name of the tool to uninstall.
    #[arg(required = true)]
    pub name: Vec<PackageName>,

    /// Uninstall all tools.
    #[arg(long, conflicts_with("name"))]
    pub all: bool,
}

#[derive(Args)]
#[allow(clippy::struct_excessive_bools)]
pub struct ToolUpgradeArgs {
    /// The name of the tool to upgrade.
    #[arg(required = true)]
    pub name: Vec<PackageName>,

    /// Upgrade all tools.
    #[arg(long, conflicts_with("name"))]
    pub all: bool,

    /// Upgrade a tool, and specify it to use the given Python interpreter
    /// to build its environment. Use with `--all` to apply to all tools.
    ///
    /// See `uv help python` for details on Python discovery and supported
    /// request formats.
    #[arg(
        long,
        short,
        env = "UV_PYTHON",
        verbatim_doc_comment,
        help_heading = "Python options"
    )]
    pub python: Option<String>,

    #[command(flatten)]
    pub installer: ResolverInstallerArgs,

    #[command(flatten)]
    pub build: BuildOptionsArgs,
}

#[derive(Args)]
#[allow(clippy::struct_excessive_bools)]
pub struct PythonNamespace {
    #[command(subcommand)]
    pub command: PythonCommand,
}

#[derive(Subcommand)]
pub enum PythonCommand {
    /// List the available Python installations.
    ///
    /// By default, installed Python versions and the downloads for latest
    /// available patch version of each supported Python major version are
    /// shown.
    ///
    /// The displayed versions are filtered by the `--python-preference` option,
    /// i.e., if using `only-system`, no managed Python versions will be shown.
    ///
    /// Use `--all-versions` to view all available patch versions.
    ///
    /// Use `--only-installed` to omit available downloads.
    List(PythonListArgs),

    /// Download and install Python versions.
    ///
    /// Multiple Python versions may be requested.
    ///
    /// Supports CPython and PyPy.
    ///
    /// CPython distributions are downloaded from the `python-build-standalone` project.
    ///
    /// Python versions are installed into the uv Python directory, which can be
    /// retrieved with `uv python dir`. A `python` executable is not made
    /// globally available, managed Python versions are only used in uv
    /// commands or in active virtual environments.
    ///
    /// See `uv help python` to view supported request formats.
    Install(PythonInstallArgs),

    /// Search for a Python installation.
    ///
    /// Displays the path to the Python executable.
    ///
    /// See `uv help python` to view supported request formats and details on
    /// discovery behavior.
    Find(PythonFindArgs),

    /// Pin to a specific Python version.
    ///
    /// Writes the pinned version to a `.python-version` file, which is then
    /// read by other uv commands when determining the required Python version.
    ///
    /// See `uv help python` to view supported request formats.
    Pin(PythonPinArgs),

    /// Show the uv Python installation directory.
    ///
    /// By default, Python installations are stored in the uv data directory at
    /// `$XDG_DATA_HOME/uv/python` or `$HOME/.local/share/uv/python` on Unix and
    /// `%APPDATA%\uv\data\python` on Windows.
    ///
    /// The Python installation directory may be overridden with `$UV_PYTHON_INSTALL_DIR`.
    Dir,

    /// Uninstall Python versions.
    Uninstall(PythonUninstallArgs),
}

#[derive(Args)]
#[allow(clippy::struct_excessive_bools)]
pub struct PythonListArgs {
    /// List all Python versions, including old patch versions.
    ///
    /// By default, only the latest patch version is shown for each minor version.
    #[arg(long)]
    pub all_versions: bool,

    /// List Python downloads for all platforms.
    ///
    /// By default, only downloads for the current platform are shown.
    #[arg(long)]
    pub all_platforms: bool,

    /// Only show installed Python versions, exclude available downloads.
    ///
    /// By default, available downloads for the current platform are shown.
    #[arg(long)]
    pub only_installed: bool,
}

#[derive(Args)]
#[allow(clippy::struct_excessive_bools)]
pub struct PythonInstallArgs {
    /// The Python version(s) to install.
    ///
    /// If not provided, the requested Python version(s) will be read from the
    /// `.python-versions` or `.python-version` files. If neither file is
    /// present, uv will check if it has installed any Python versions. If not,
    /// it will install the latest stable version of Python.
    ///
    /// See `uv help python` to view supported request formats.
    pub targets: Vec<String>,

    /// Reinstall the requested Python version, if it's already installed.
    ///
    /// By default, uv will exit successfully if the version is already
    /// installed.
    #[arg(long, short, alias = "force")]
    pub reinstall: bool,
}

#[derive(Args)]
#[allow(clippy::struct_excessive_bools)]
pub struct PythonUninstallArgs {
    /// The Python version(s) to uninstall.
    ///
    /// See `uv help python` to view supported request formats.
    #[arg(required = true)]
    pub targets: Vec<String>,

    /// Uninstall all managed Python versions.
    #[arg(long, conflicts_with("targets"))]
    pub all: bool,
}

#[derive(Args)]
#[allow(clippy::struct_excessive_bools)]
pub struct PythonFindArgs {
    /// The Python request.
    ///
    /// See `uv help python` to view supported request formats.
    pub request: Option<String>,

    /// Avoid discovering a project or workspace.
    ///
    /// Otherwise, when no request is provided, the Python requirement of a project in the current
    /// directory or parent directories will be used.
    #[arg(long, alias = "no_workspace")]
    pub no_project: bool,

    /// Only find system Python interpreters.
    ///
    /// By default, uv will report the first Python interpreter it would use, including those in an
    /// active virtual environment or a virtual environment in the current working directory or any
    /// parent directory.
    ///
    /// The `--system` option instructs uv to skip virtual environment Python interpreters and
    /// restrict its search to the system path.
    #[arg(
        long,
        env = "UV_SYSTEM_PYTHON",
        value_parser = clap::builder::BoolishValueParser::new(),
        overrides_with("no_system")
    )]
    pub system: bool,

    #[arg(long, overrides_with("system"), hide = true)]
    pub no_system: bool,
}

#[derive(Args)]
#[allow(clippy::struct_excessive_bools)]
pub struct PythonPinArgs {
    /// The Python version request.
    ///
    /// uv supports more formats than other tools that read `.python-version`
    /// files, i.e., `pyenv`. If compatibility with those tools is needed, only
    /// use version numbers instead of complex requests such as `cpython@3.10`.
    ///
    /// See `uv help python` to view supported request formats.
    pub request: Option<String>,

    /// Write the resolved Python interpreter path instead of the request.
    ///
    /// Ensures that the exact same interpreter is used.
    ///
    /// This option is usually not safe to use when committing the
    /// `.python-version` file to version control.
    #[arg(long, overrides_with("resolved"))]
    pub resolved: bool,

    #[arg(long, overrides_with("no_resolved"), hide = true)]
    pub no_resolved: bool,

    /// Avoid validating the Python pin is compatible with the project or workspace.
    ///
    /// By default, a project or workspace is discovered in the current directory or any parent
    /// directory. If a workspace is found, the Python pin is validated against the workspace's
    /// `requires-python` constraint.
    #[arg(long, alias = "no-workspace")]
    pub no_project: bool,
}

#[derive(Args)]
#[allow(clippy::struct_excessive_bools)]
pub struct GenerateShellCompletionArgs {
    /// The shell to generate the completion script for
    pub shell: clap_complete_command::Shell,

    // Hide unused global options.
    #[arg(long, short, hide = true)]
    pub no_cache: bool,
    #[arg(long, hide = true)]
    pub cache_dir: Option<PathBuf>,

    #[arg(long, hide = true)]
    pub python_preference: Option<PythonPreference>,
    #[arg(long, hide = true)]
    pub no_python_downloads: bool,

    #[arg(long, short, conflicts_with = "verbose", hide = true)]
    pub quiet: bool,
    #[arg(long, short, action = clap::ArgAction::Count, conflicts_with = "quiet", hide = true)]
    pub verbose: u8,
    #[arg(long, default_value = "auto", conflicts_with = "no_color", hide = true)]
    pub color: ColorChoice,
    #[arg(long, hide = true)]
    pub native_tls: bool,
    #[arg(long, hide = true)]
    pub offline: bool,
    #[arg(long, hide = true)]
    pub no_progress: bool,
    #[arg(long, hide = true)]
    pub config_file: Option<PathBuf>,
    #[arg(long, hide = true)]
    pub no_config: bool,
    #[arg(long, short, action = clap::ArgAction::HelpShort, hide = true)]
    pub help: Option<bool>,
    #[arg(short = 'V', long, hide = true)]
    pub version: bool,
}

#[derive(Args)]
#[allow(clippy::struct_excessive_bools)]
pub struct IndexArgs {
    /// The URL of the Python package index (by default: <https://pypi.org/simple>).
    ///
    /// Accepts either a repository compliant with PEP 503 (the simple repository API), or a local
    /// directory laid out in the same format.
    ///
    /// The index given by this flag is given lower priority than all other
    /// indexes specified via the `--extra-index-url` flag.
    #[arg(long, short, env = "UV_INDEX_URL", value_parser = parse_index_url, help_heading = "Index options")]
    pub index_url: Option<Maybe<IndexUrl>>,

    /// Extra URLs of package indexes to use, in addition to `--index-url`.
    ///
    /// Accepts either a repository compliant with PEP 503 (the simple repository API), or a local
    /// directory laid out in the same format.
    ///
    /// All indexes provided via this flag take priority over the index specified by
    /// `--index-url` (which defaults to PyPI). When multiple `--extra-index-url` flags are
    /// provided, earlier values take priority.
    #[arg(long, env = "UV_EXTRA_INDEX_URL", value_delimiter = ' ', value_parser = parse_index_url, help_heading = "Index options")]
    pub extra_index_url: Option<Vec<Maybe<IndexUrl>>>,

    /// Locations to search for candidate distributions, in addition to those found in the registry
    /// indexes.
    ///
    /// If a path, the target must be a directory that contains packages as wheel files (`.whl`) or
    /// source distributions (e.g., `.tar.gz` or `.zip`) at the top level.
    ///
    /// If a URL, the page must contain a flat list of links to package files adhering to the
    /// formats described above.
    #[arg(long, short, help_heading = "Index options")]
    pub find_links: Option<Vec<FlatIndexLocation>>,

    /// Ignore the registry index (e.g., PyPI), instead relying on direct URL dependencies and those
    /// provided via `--find-links`.
    #[arg(long, help_heading = "Index options")]
    pub no_index: bool,
}

#[derive(Args)]
#[allow(clippy::struct_excessive_bools)]
pub struct RefreshArgs {
    /// Refresh all cached data.
    #[arg(
        long,
        conflicts_with("offline"),
        overrides_with("no_refresh"),
        help_heading = "Cache options"
    )]
    pub refresh: bool,

    #[arg(
        long,
        conflicts_with("offline"),
        overrides_with("refresh"),
        hide = true,
        help_heading = "Cache options"
    )]
    pub no_refresh: bool,

    /// Refresh cached data for a specific package.
    #[arg(long, help_heading = "Cache options")]
    pub refresh_package: Vec<PackageName>,
}

#[derive(Args)]
#[allow(clippy::struct_excessive_bools)]
pub struct BuildOptionsArgs {
    /// Don't build source distributions.
    ///
    /// When enabled, resolving will not run arbitrary Python code. The cached wheels of
    /// already-built source distributions will be reused, but operations that require building
    /// distributions will exit with an error.
    #[arg(long, overrides_with("build"), help_heading = "Build options")]
    pub no_build: bool,

    #[arg(
        long,
        overrides_with("no_build"),
        hide = true,
        help_heading = "Build options"
    )]
    pub build: bool,

    /// Don't build source distributions for a specific package.
    #[arg(long, help_heading = "Build options")]
    pub no_build_package: Vec<PackageName>,

    /// Don't install pre-built wheels.
    ///
    /// The given packages will be built and installed from source. The resolver will still use
    /// pre-built wheels to extract package metadata, if available.
    #[arg(long, overrides_with("binary"), help_heading = "Build options")]
    pub no_binary: bool,

    #[arg(
        long,
        overrides_with("no_binary"),
        hide = true,
        help_heading = "Build options"
    )]
    pub binary: bool,

    /// Don't install pre-built wheels for a specific package.
    #[arg(long, help_heading = "Build options")]
    pub no_binary_package: Vec<PackageName>,
}

/// Arguments that are used by commands that need to install (but not resolve) packages.
#[derive(Args)]
#[allow(clippy::struct_excessive_bools)]
pub struct InstallerArgs {
    #[command(flatten)]
    pub index_args: IndexArgs,

    /// Reinstall all packages, regardless of whether they're already installed. Implies
    /// `--refresh`.
    #[arg(
        long,
        alias = "force-reinstall",
        overrides_with("no_reinstall"),
        help_heading = "Installer options"
    )]
    pub reinstall: bool,

    #[arg(
        long,
        overrides_with("reinstall"),
        hide = true,
        help_heading = "Installer options"
    )]
    pub no_reinstall: bool,

    /// Reinstall a specific package, regardless of whether it's already installed. Implies
    /// `--refresh-package`.
    #[arg(long, help_heading = "Installer options")]
    pub reinstall_package: Vec<PackageName>,

    /// The strategy to use when resolving against multiple index URLs.
    ///
    /// By default, uv will stop at the first index on which a given package is available, and
    /// limit resolutions to those present on that first index (`first-match`). This prevents
    /// "dependency confusion" attacks, whereby an attack can upload a malicious package under the
    /// same name to a secondary.
    #[arg(
        long,
        value_enum,
        env = "UV_INDEX_STRATEGY",
        help_heading = "Index options"
    )]
    pub index_strategy: Option<IndexStrategy>,

    /// Attempt to use `keyring` for authentication for index URLs.
    ///
    /// At present, only `--keyring-provider subprocess` is supported, which configures uv to
    /// use the `keyring` CLI to handle authentication.
    ///
    /// Defaults to `disabled`.
    #[arg(
        long,
        value_enum,
        env = "UV_KEYRING_PROVIDER",
        help_heading = "Index options"
    )]
    pub keyring_provider: Option<KeyringProviderType>,

    /// Allow insecure connections to a host.
    ///
    /// Can be provided multiple times.
    ///
    /// Expects to receive either a hostname (e.g., `localhost`), a host-port pair (e.g.,
    /// `localhost:8080`), or a URL (e.g., `https://localhost`).
    ///
    /// WARNING: Hosts included in this list will not be verified against the system's certificate
    /// store. Only use `--allow-insecure-host` in a secure network with verified sources, as it
    /// bypasses SSL verification and could expose you to MITM attacks.
    #[arg(
        long,
        alias = "trusted-host",
        env = "UV_INSECURE_HOST",
        value_delimiter = ' ',
        value_parser = parse_insecure_host,
        help_heading = "Index options"
    )]
    pub allow_insecure_host: Option<Vec<Maybe<TrustedHost>>>,

    /// Settings to pass to the PEP 517 build backend, specified as `KEY=VALUE` pairs.
    #[arg(
        long,
        short = 'C',
        alias = "config-settings",
        help_heading = "Build options"
    )]
    pub config_setting: Option<Vec<ConfigSettingEntry>>,

    /// Disable isolation when building source distributions.
    ///
    /// Assumes that build dependencies specified by PEP 518 are already installed.
    #[arg(
        long,
        overrides_with("build_isolation"),
        help_heading = "Build options",
        env = "UV_NO_BUILD_ISOLATION",
        value_parser = clap::builder::BoolishValueParser::new(),
    )]
    pub no_build_isolation: bool,

    #[arg(
        long,
        overrides_with("no_build_isolation"),
        hide = true,
        help_heading = "Build options"
    )]
    pub build_isolation: bool,

    /// Limit candidate packages to those that were uploaded prior to the given date.
    ///
    /// Accepts both RFC 3339 timestamps (e.g., `2006-12-02T02:07:43Z`) and local dates in the same
    /// format (e.g., `2006-12-02`) in your system's configured time zone.
    #[arg(long, env = "UV_EXCLUDE_NEWER", help_heading = "Resolver options")]
    pub exclude_newer: Option<ExcludeNewer>,

    /// The method to use when installing packages from the global cache.
    ///
    /// Defaults to `clone` (also known as Copy-on-Write) on macOS, and `hardlink` on Linux and
    /// Windows.
    #[arg(
        long,
        value_enum,
        env = "UV_LINK_MODE",
        help_heading = "Installer options"
    )]
    pub link_mode: Option<install_wheel_rs::linker::LinkMode>,

    /// Compile Python files to bytecode after installation.
    ///
    /// By default, uv does not compile Python (`.py`) files to bytecode (`__pycache__/*.pyc`);
    /// instead, compilation is performed lazily the first time a module is imported. For use-cases
    /// in which start time is critical, such as CLI applications and Docker containers, this option
    /// can be enabled to trade longer installation times for faster start times.
    ///
    /// When enabled, uv will process the entire site-packages directory (including packages that
    /// are not being modified by the current operation) for consistency. Like pip, it will also
    /// ignore errors.
    #[arg(
        long,
        alias = "compile",
        overrides_with("no_compile_bytecode"),
        help_heading = "Installer options",
        env = "UV_COMPILE_BYTECODE",
        value_parser = clap::builder::BoolishValueParser::new(),
    )]
    pub compile_bytecode: bool,

    #[arg(
        long,
        alias = "no-compile",
        overrides_with("compile_bytecode"),
        hide = true,
        help_heading = "Installer options"
    )]
    pub no_compile_bytecode: bool,

    /// Ignore the `tool.uv.sources` table when resolving dependencies. Used to lock against the
    /// standards-compliant, publishable package metadata, as opposed to using any local or Git
    /// sources.
    #[arg(long, help_heading = "Resolver options")]
    pub no_sources: bool,
}

/// Arguments that are used by commands that need to resolve (but not install) packages.
#[derive(Args)]
#[allow(clippy::struct_excessive_bools)]
pub struct ResolverArgs {
    #[command(flatten)]
    pub index_args: IndexArgs,

    /// Allow package upgrades, ignoring pinned versions in any existing output file. Implies
    /// `--refresh`.
    #[arg(
        long,
        short = 'U',
        overrides_with("no_upgrade"),
        help_heading = "Resolver options"
    )]
    pub upgrade: bool,

    #[arg(
        long,
        overrides_with("upgrade"),
        hide = true,
        help_heading = "Resolver options"
    )]
    pub no_upgrade: bool,

    /// Allow upgrades for a specific package, ignoring pinned versions in any existing output
    /// file. Implies `--refresh-package`.
    #[arg(long, short = 'P', help_heading = "Resolver options")]
    pub upgrade_package: Vec<Requirement<VerbatimParsedUrl>>,

    /// The strategy to use when resolving against multiple index URLs.
    ///
    /// By default, uv will stop at the first index on which a given package is available, and
    /// limit resolutions to those present on that first index (`first-match`). This prevents
    /// "dependency confusion" attacks, whereby an attack can upload a malicious package under the
    /// same name to a secondary.
    #[arg(
        long,
        value_enum,
        env = "UV_INDEX_STRATEGY",
        help_heading = "Index options"
    )]
    pub index_strategy: Option<IndexStrategy>,

    /// Attempt to use `keyring` for authentication for index URLs.
    ///
    /// At present, only `--keyring-provider subprocess` is supported, which configures uv to
    /// use the `keyring` CLI to handle authentication.
    ///
    /// Defaults to `disabled`.
    #[arg(
        long,
        value_enum,
        env = "UV_KEYRING_PROVIDER",
        help_heading = "Index options"
    )]
    pub keyring_provider: Option<KeyringProviderType>,

    /// Allow insecure connections to a host.
    ///
    /// Can be provided multiple times.
    ///
    /// Expects to receive either a hostname (e.g., `localhost`), a host-port pair (e.g.,
    /// `localhost:8080`), or a URL (e.g., `https://localhost`).
    ///
    /// WARNING: Hosts included in this list will not be verified against the system's certificate
    /// store. Only use `--allow-insecure-host` in a secure network with verified sources, as it
    /// bypasses SSL verification and could expose you to MITM attacks.
    #[arg(
        long,
        alias = "trusted-host",
        env = "UV_INSECURE_HOST",
        value_delimiter = ' ',
        value_parser = parse_insecure_host,
        help_heading = "Index options"
    )]
    pub allow_insecure_host: Option<Vec<Maybe<TrustedHost>>>,

    /// The strategy to use when selecting between the different compatible versions for a given
    /// package requirement.
    ///
    /// By default, uv will use the latest compatible version of each package (`highest`).
    #[arg(
        long,
        value_enum,
        env = "UV_RESOLUTION",
        help_heading = "Resolver options"
    )]
    pub resolution: Option<ResolutionMode>,

    /// The strategy to use when considering pre-release versions.
    ///
    /// By default, uv will accept pre-releases for packages that _only_ publish pre-releases,
    /// along with first-party requirements that contain an explicit pre-release marker in the
    /// declared specifiers (`if-necessary-or-explicit`).
    #[arg(
        long,
        value_enum,
        env = "UV_PRERELEASE",
        help_heading = "Resolver options"
    )]
    pub prerelease: Option<PrereleaseMode>,

    #[arg(long, hide = true, help_heading = "Resolver options")]
    pub pre: bool,

    /// Settings to pass to the PEP 517 build backend, specified as `KEY=VALUE` pairs.
    #[arg(
        long,
        short = 'C',
        alias = "config-settings",
        help_heading = "Build options"
    )]
    pub config_setting: Option<Vec<ConfigSettingEntry>>,

    /// Disable isolation when building source distributions.
    ///
    /// Assumes that build dependencies specified by PEP 518 are already installed.
    #[arg(
        long,
        overrides_with("build_isolation"),
        help_heading = "Build options",
        env = "UV_NO_BUILD_ISOLATION",
        value_parser = clap::builder::BoolishValueParser::new(),
    )]
    pub no_build_isolation: bool,

    /// Disable isolation when building source distributions for a specific package.
    ///
    /// Assumes that the packages' build dependencies specified by PEP 518 are already installed.
    #[arg(long, help_heading = "Build options")]
    pub no_build_isolation_package: Vec<PackageName>,

    #[arg(
        long,
        overrides_with("no_build_isolation"),
        hide = true,
        help_heading = "Build options"
    )]
    pub build_isolation: bool,

    /// Limit candidate packages to those that were uploaded prior to the given date.
    ///
    /// Accepts both RFC 3339 timestamps (e.g., `2006-12-02T02:07:43Z`) and local dates in the same
    /// format (e.g., `2006-12-02`) in your system's configured time zone.
    #[arg(long, env = "UV_EXCLUDE_NEWER", help_heading = "Resolver options")]
    pub exclude_newer: Option<ExcludeNewer>,

    /// The method to use when installing packages from the global cache.
    ///
    /// This option is only used when building source distributions.
    ///
    /// Defaults to `clone` (also known as Copy-on-Write) on macOS, and `hardlink` on Linux and
    /// Windows.
    #[arg(
        long,
        value_enum,
        env = "UV_LINK_MODE",
        help_heading = "Installer options"
    )]
    pub link_mode: Option<install_wheel_rs::linker::LinkMode>,

    /// Ignore the `tool.uv.sources` table when resolving dependencies. Used to lock against the
    /// standards-compliant, publishable package metadata, as opposed to using any local or Git
    /// sources.
    #[arg(long, help_heading = "Resolver options")]
    pub no_sources: bool,
}

/// Arguments that are used by commands that need to resolve and install packages.
#[derive(Args)]
#[allow(clippy::struct_excessive_bools)]
pub struct ResolverInstallerArgs {
    #[command(flatten)]
    pub index_args: IndexArgs,

    /// Allow package upgrades, ignoring pinned versions in any existing output file. Implies
    /// `--refresh`.
    #[arg(
        long,
        short = 'U',
        overrides_with("no_upgrade"),
        help_heading = "Resolver options"
    )]
    pub upgrade: bool,

    #[arg(
        long,
        overrides_with("upgrade"),
        hide = true,
        help_heading = "Resolver options"
    )]
    pub no_upgrade: bool,

    /// Allow upgrades for a specific package, ignoring pinned versions in any existing output
    /// file. Implies `--refresh-package`.
    #[arg(long, short = 'P', help_heading = "Resolver options")]
    pub upgrade_package: Vec<Requirement<VerbatimParsedUrl>>,

    /// Reinstall all packages, regardless of whether they're already installed. Implies
    /// `--refresh`.
    #[arg(
        long,
        alias = "force-reinstall",
        overrides_with("no_reinstall"),
        help_heading = "Installer options"
    )]
    pub reinstall: bool,

    #[arg(
        long,
        overrides_with("reinstall"),
        hide = true,
        help_heading = "Installer options"
    )]
    pub no_reinstall: bool,

    /// Reinstall a specific package, regardless of whether it's already installed. Implies
    /// `--refresh-package`.
    #[arg(long, help_heading = "Installer options")]
    pub reinstall_package: Vec<PackageName>,

    /// The strategy to use when resolving against multiple index URLs.
    ///
    /// By default, uv will stop at the first index on which a given package is available, and
    /// limit resolutions to those present on that first index (`first-match`). This prevents
    /// "dependency confusion" attacks, whereby an attack can upload a malicious package under the
    /// same name to a secondary.
    #[arg(
        long,
        value_enum,
        env = "UV_INDEX_STRATEGY",
        help_heading = "Index options"
    )]
    pub index_strategy: Option<IndexStrategy>,

    /// Attempt to use `keyring` for authentication for index URLs.
    ///
    /// At present, only `--keyring-provider subprocess` is supported, which configures uv to
    /// use the `keyring` CLI to handle authentication.
    ///
    /// Defaults to `disabled`.
    #[arg(
        long,
        value_enum,
        env = "UV_KEYRING_PROVIDER",
        help_heading = "Index options"
    )]
    pub keyring_provider: Option<KeyringProviderType>,

    /// Allow insecure connections to a host.
    ///
    /// Can be provided multiple times.
    ///
    /// Expects to receive either a hostname (e.g., `localhost`), a host-port pair (e.g.,
    /// `localhost:8080`), or a URL (e.g., `https://localhost`).
    ///
    /// WARNING: Hosts included in this list will not be verified against the system's certificate
    /// store. Only use `--allow-insecure-host` in a secure network with verified sources, as it
    /// bypasses SSL verification and could expose you to MITM attacks.
    #[arg(
        long,
        alias = "trusted-host",
        env = "UV_INSECURE_HOST",
        value_delimiter = ' ',
        value_parser = parse_insecure_host,
        help_heading = "Index options"
    )]
    pub allow_insecure_host: Option<Vec<Maybe<TrustedHost>>>,

    /// The strategy to use when selecting between the different compatible versions for a given
    /// package requirement.
    ///
    /// By default, uv will use the latest compatible version of each package (`highest`).
    #[arg(
        long,
        value_enum,
        env = "UV_RESOLUTION",
        help_heading = "Resolver options"
    )]
    pub resolution: Option<ResolutionMode>,

    /// The strategy to use when considering pre-release versions.
    ///
    /// By default, uv will accept pre-releases for packages that _only_ publish pre-releases,
    /// along with first-party requirements that contain an explicit pre-release marker in the
    /// declared specifiers (`if-necessary-or-explicit`).
    #[arg(
        long,
        value_enum,
        env = "UV_PRERELEASE",
        help_heading = "Resolver options"
    )]
    pub prerelease: Option<PrereleaseMode>,

    #[arg(long, hide = true)]
    pub pre: bool,

    /// Settings to pass to the PEP 517 build backend, specified as `KEY=VALUE` pairs.
    #[arg(
        long,
        short = 'C',
        alias = "config-settings",
        help_heading = "Build options"
    )]
    pub config_setting: Option<Vec<ConfigSettingEntry>>,

    /// Disable isolation when building source distributions.
    ///
    /// Assumes that build dependencies specified by PEP 518 are already installed.
    #[arg(
        long,
        overrides_with("build_isolation"),
        help_heading = "Build options",
        env = "UV_NO_BUILD_ISOLATION",
        value_parser = clap::builder::BoolishValueParser::new(),
    )]
    pub no_build_isolation: bool,

    /// Disable isolation when building source distributions for a specific package.
    ///
    /// Assumes that the packages' build dependencies specified by PEP 518 are already installed.
    #[arg(long, help_heading = "Build options")]
    pub no_build_isolation_package: Vec<PackageName>,

    #[arg(
        long,
        overrides_with("no_build_isolation"),
        hide = true,
        help_heading = "Build options"
    )]
    pub build_isolation: bool,

    /// Limit candidate packages to those that were uploaded prior to the given date.
    ///
    /// Accepts both RFC 3339 timestamps (e.g., `2006-12-02T02:07:43Z`) and local dates in the same
    /// format (e.g., `2006-12-02`) in your system's configured time zone.
    #[arg(long, env = "UV_EXCLUDE_NEWER", help_heading = "Resolver options")]
    pub exclude_newer: Option<ExcludeNewer>,

    /// The method to use when installing packages from the global cache.
    ///
    /// Defaults to `clone` (also known as Copy-on-Write) on macOS, and `hardlink` on Linux and
    /// Windows.
    #[arg(
        long,
        value_enum,
        env = "UV_LINK_MODE",
        help_heading = "Installer options"
    )]
    pub link_mode: Option<install_wheel_rs::linker::LinkMode>,

    /// Compile Python files to bytecode after installation.
    ///
    /// By default, uv does not compile Python (`.py`) files to bytecode (`__pycache__/*.pyc`);
    /// instead, compilation is performed lazily the first time a module is imported. For use-cases
    /// in which start time is critical, such as CLI applications and Docker containers, this option
    /// can be enabled to trade longer installation times for faster start times.
    ///
    /// When enabled, uv will process the entire site-packages directory (including packages that
    /// are not being modified by the current operation) for consistency. Like pip, it will also
    /// ignore errors.
    #[arg(
        long,
        alias = "compile",
        overrides_with("no_compile_bytecode"),
        help_heading = "Installer options",
        env = "UV_COMPILE_BYTECODE",
        value_parser = clap::builder::BoolishValueParser::new(),
    )]
    pub compile_bytecode: bool,

    #[arg(
        long,
        alias = "no-compile",
        overrides_with("compile_bytecode"),
        hide = true,
        help_heading = "Installer options"
    )]
    pub no_compile_bytecode: bool,

    /// Ignore the `tool.uv.sources` table when resolving dependencies. Used to lock against the
    /// standards-compliant, publishable package metadata, as opposed to using any local or Git
    /// sources.
    #[arg(long, help_heading = "Resolver options")]
    pub no_sources: bool,
}

#[derive(Args)]
pub struct DisplayTreeArgs {
    /// Maximum display depth of the dependency tree
    #[arg(long, short, default_value_t = 255)]
    pub depth: u8,

    /// Prune the given package from the display of the dependency tree.
    #[arg(long)]
    pub prune: Vec<PackageName>,

    /// Display only the specified packages.
    #[arg(long)]
    pub package: Vec<PackageName>,

    /// Do not de-duplicate repeated dependencies.
    /// Usually, when a package has already displayed its dependencies,
    /// further occurrences will not re-display its dependencies,
    /// and will include a (*) to indicate it has already been shown.
    /// This flag will cause those duplicates to be repeated.
    #[arg(long)]
    pub no_dedupe: bool,

    /// Show the reverse dependencies for the given package. This flag will invert the tree and display the packages that depend on the given package.
    #[arg(long, alias = "reverse")]
    pub invert: bool,
}

#[derive(Args, Debug)]
pub struct PublishArgs {
    /// Paths to the files to upload. Accepts glob expressions.
    ///
    /// Defaults to the `dist` directory. Selects only wheels and source distributions, while
    /// ignoring other files.
    #[arg(default_value = "dist/*")]
    pub files: Vec<String>,

    /// The URL of the upload endpoint.
    ///
    /// Note that this typically differs from the index URL.
    ///
    /// Defaults to PyPI's publish URL (<https://upload.pypi.org/legacy/>).
    ///
    /// The default value is publish URL for PyPI (<https://upload.pypi.org/legacy/>).
    #[arg(long, env = "UV_PUBLISH_URL")]
    pub publish_url: Option<Url>,

    /// The username for the upload.
    #[arg(short, long, env = "UV_PUBLISH_USERNAME")]
    pub username: Option<String>,

    /// The password for the upload.
    #[arg(short, long, env = "UV_PUBLISH_PASSWORD")]
    pub password: Option<String>,

    /// The token for the upload.
    ///
    /// Using a token is equivalent to passing `__token__` as `--username` and the token as `--password`.
    /// password.
    #[arg(
        short,
        long,
        env = "UV_PUBLISH_TOKEN",
        conflicts_with = "username",
        conflicts_with = "password"
    )]
    pub token: Option<String>,

    /// Configure using trusted publishing through GitHub Actions.
    ///
    /// By default, uv checks for trusted publishing when running in GitHub Actions, but ignores it
    /// if it isn't configured or the workflow doesn't have enough permissions (e.g., a pull request
    /// from a fork).
    #[arg(long)]
    pub trusted_publishing: Option<TrustedPublishing>,

    /// Attempt to use `keyring` for authentication for remote requirements files.
    ///
    /// At present, only `--keyring-provider subprocess` is supported, which configures uv to
    /// use the `keyring` CLI to handle authentication.
    ///
    /// Defaults to `disabled`.
    #[arg(long, value_enum, env = "UV_KEYRING_PROVIDER")]
    pub keyring_provider: Option<KeyringProviderType>,

    /// Allow insecure connections to a host.
    ///
    /// Can be provided multiple times.
    ///
    /// Expects to receive either a hostname (e.g., `localhost`), a host-port pair (e.g.,
    /// `localhost:8080`), or a URL (e.g., `https://localhost`).
    ///
    /// WARNING: Hosts included in this list will not be verified against the system's certificate
    /// store. Only use `--allow-insecure-host` in a secure network with verified sources, as it
    /// bypasses SSL verification and could expose you to MITM attacks.
    #[arg(
        long,
        alias = "trusted-host",
        env = "UV_INSECURE_HOST",
        value_delimiter = ' ',
        value_parser = parse_insecure_host,
    )]
    pub allow_insecure_host: Option<Vec<Maybe<TrustedHost>>>,
}

/// See [PEP 517](https://peps.python.org/pep-0517/) and
/// [PEP 660](https://peps.python.org/pep-0660/) for specifications of the parameters.
#[derive(Subcommand)]
pub enum BuildBackendCommand {
    /// PEP 517 hook `build_sdist`.
    BuildSdist { sdist_directory: PathBuf },
    /// PEP 517 hook `build_wheel`.
    BuildWheel {
        wheel_directory: PathBuf,
        #[arg(long)]
        metadata_directory: Option<PathBuf>,
    },
    /// PEP 660 hook `build_editable`.
    BuildEditable {
        wheel_directory: PathBuf,
        #[arg(long)]
        metadata_directory: Option<PathBuf>,
    },
    /// PEP 517 hook `get_requires_for_build_sdist`.
    GetRequiresForBuildSdist,
    /// PEP 517 hook `get_requires_for_build_wheel`.
    GetRequiresForBuildWheel,
    /// PEP 517 hook `prepare_metadata_for_build_wheel`.
    PrepareMetadataForBuildWheel { wheel_directory: PathBuf },
    /// PEP 660 hook `get_requires_for_build_editable`.
    GetRequiresForBuildEditable,
    /// PEP 660 hook `prepare_metadata_for_build_editable`.
    PrepareMetadataForBuildEditable { wheel_directory: PathBuf },
}<|MERGE_RESOLUTION|>--- conflicted
+++ resolved
@@ -14,11 +14,7 @@
 use uv_cache::CacheArgs;
 use uv_configuration::{
     ConfigSettingEntry, ExportFormat, IndexStrategy, KeyringProviderType, PackageNameSpecifier,
-<<<<<<< HEAD
-    TargetTriple, TrustedHost, VersionControl,
-=======
-    TargetTriple, TrustedHost, TrustedPublishing,
->>>>>>> 4ba0e567
+    TargetTriple, TrustedHost, TrustedPublishing, VersionControl,
 };
 use uv_normalize::{ExtraName, PackageName};
 use uv_python::{PythonDownloads, PythonPreference, PythonVersion};
@@ -2365,26 +2361,24 @@
     #[arg(long, alias = "library", conflicts_with_all=["app", "script"])]
     pub r#lib: bool,
 
-<<<<<<< HEAD
+    /// Create a script.
+    ///
+    /// A script is a standalone file with embedded metadata enumerating its dependencies, along
+    /// with any Python version requirements, as defined in the PEP 723 specification.
+    ///
+    /// PEP 723 scripts can be executed directly with `uv run`.
+    ///
+    /// By default, adds a requirement on the system Python version; use `--python` to specify an
+    /// alternative Python version requirement.
+    #[arg(long, alias="script", conflicts_with_all=["app", "lib", "package"])]
+    pub r#script: bool,
+
     /// Initialize a new repository for the given version control system.
     ///
     /// By default, uv will try to initialize a Git repository (`git`).
     /// Use `none` to skip repository initialization.
     #[arg(long, value_enum)]
     pub vcs: Option<VersionControl>,
-=======
-    /// Create a script.
-    ///
-    /// A script is a standalone file with embedded metadata enumerating its dependencies, along
-    /// with any Python version requirements, as defined in the PEP 723 specification.
-    ///
-    /// PEP 723 scripts can be executed directly with `uv run`.
-    ///
-    /// By default, adds a requirement on the system Python version; use `--python` to specify an
-    /// alternative Python version requirement.
-    #[arg(long, alias="script", conflicts_with_all=["app", "lib", "package"])]
-    pub r#script: bool,
->>>>>>> 4ba0e567
 
     /// Do not create a `README.md` file.
     #[arg(long)]
