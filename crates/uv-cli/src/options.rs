use anstream::eprintln;

use uv_cache::Refresh;
use uv_configuration::{ConfigSettings, PackageConfigSettings};
use uv_resolver::{ExcludeNewer, ExcludeNewerPackage, PrereleaseMode};
use uv_settings::{Combine, PipOptions, ResolverInstallerOptions, ResolverOptions};
use uv_warnings::owo_colors::OwoColorize;

use crate::{
    BuildOptionsArgs, FetchArgs, IndexArgs, InstallerArgs, Maybe, RefreshArgs, ResolverArgs,
    ResolverInstallerArgs,
};

/// Given a boolean flag pair (like `--upgrade` and `--no-upgrade`), resolve the value of the flag.
pub fn flag(yes: bool, no: bool, name: &str) -> Option<bool> {
    match (yes, no) {
        (true, false) => Some(true),
        (false, true) => Some(false),
        (false, false) => None,
        (..) => {
            eprintln!(
                "{}{} `{}` and `{}` cannot be used together. \
                Boolean flags on different levels are currently not supported \
                (https://github.com/clap-rs/clap/issues/6049)",
                "error".bold().red(),
                ":".bold(),
                format!("--{name}").green(),
                format!("--no-{name}").green(),
            );
            // No error forwarding since should eventually be solved on the clap side.
            #[allow(clippy::exit)]
            {
                std::process::exit(2);
            }
        }
    }
}

impl From<RefreshArgs> for Refresh {
    fn from(value: RefreshArgs) -> Self {
        let RefreshArgs {
            refresh,
            no_refresh,
            refresh_package,
        } = value;

        Self::from_args(flag(refresh, no_refresh, "no-refresh"), refresh_package)
    }
}

impl From<ResolverArgs> for PipOptions {
    fn from(args: ResolverArgs) -> Self {
        let ResolverArgs {
            index_args,
            upgrade,
            no_upgrade,
            upgrade_package,
            index_strategy,
            keyring_provider,
            resolution,
            prerelease,
            pre,
            fork_strategy,
            config_setting,
            config_settings_package,
            no_build_isolation,
            no_build_isolation_package,
            build_isolation,
            exclude_newer,
            link_mode,
            no_sources,
            exclude_newer_package,
        } = args;

        Self {
            upgrade: flag(upgrade, no_upgrade, "no-upgrade"),
            upgrade_package: Some(upgrade_package),
            index_strategy,
            keyring_provider,
            resolution,
            fork_strategy,
            prerelease: if pre {
                Some(PrereleaseMode::Allow)
            } else {
                prerelease
            },
            config_settings: config_setting
                .map(|config_settings| config_settings.into_iter().collect::<ConfigSettings>()),
            config_settings_package: config_settings_package.map(|config_settings| {
                config_settings
                    .into_iter()
                    .collect::<PackageConfigSettings>()
            }),
            no_build_isolation: flag(no_build_isolation, build_isolation, "build-isolation"),
            no_build_isolation_package: Some(no_build_isolation_package),
            exclude_newer,
            exclude_newer_package: exclude_newer_package.map(ExcludeNewerPackage::from_iter),
            link_mode,
            no_sources: if no_sources { Some(true) } else { None },
            ..PipOptions::from(index_args)
        }
    }
}

impl From<InstallerArgs> for PipOptions {
    fn from(args: InstallerArgs) -> Self {
        let InstallerArgs {
            index_args,
            reinstall,
            no_reinstall,
            reinstall_package,
            index_strategy,
            keyring_provider,
            config_setting,
            config_settings_package,
            no_build_isolation,
            build_isolation,
            exclude_newer,
            link_mode,
            compile_bytecode,
            no_compile_bytecode,
            no_sources,
            exclude_newer_package,
        } = args;

        Self {
            reinstall: flag(reinstall, no_reinstall, "reinstall"),
            reinstall_package: Some(reinstall_package),
            index_strategy,
            keyring_provider,
            config_settings: config_setting
                .map(|config_settings| config_settings.into_iter().collect::<ConfigSettings>()),
            config_settings_package: config_settings_package.map(|config_settings| {
                config_settings
                    .into_iter()
                    .collect::<PackageConfigSettings>()
            }),
            no_build_isolation: flag(no_build_isolation, build_isolation, "build-isolation"),
            exclude_newer,
            exclude_newer_package: exclude_newer_package.map(ExcludeNewerPackage::from_iter),
            link_mode,
            compile_bytecode: flag(compile_bytecode, no_compile_bytecode, "compile-bytecode"),
            no_sources: if no_sources { Some(true) } else { None },
            ..PipOptions::from(index_args)
        }
    }
}

impl From<ResolverInstallerArgs> for PipOptions {
    fn from(args: ResolverInstallerArgs) -> Self {
        let ResolverInstallerArgs {
            index_args,
            upgrade,
            no_upgrade,
            upgrade_package,
            reinstall,
            no_reinstall,
            reinstall_package,
            index_strategy,
            keyring_provider,
            resolution,
            prerelease,
            pre,
            fork_strategy,
            config_setting,
            config_settings_package,
            no_build_isolation,
            no_build_isolation_package,
            build_isolation,
            exclude_newer,
            link_mode,
            compile_bytecode,
            no_compile_bytecode,
            no_sources,
            exclude_newer_package,
        } = args;

        Self {
            upgrade: flag(upgrade, no_upgrade, "upgrade"),
            upgrade_package: Some(upgrade_package),
            reinstall: flag(reinstall, no_reinstall, "reinstall"),
            reinstall_package: Some(reinstall_package),
            index_strategy,
            keyring_provider,
            resolution,
            prerelease: if pre {
                Some(PrereleaseMode::Allow)
            } else {
                prerelease
            },
            fork_strategy,
            config_settings: config_setting
                .map(|config_settings| config_settings.into_iter().collect::<ConfigSettings>()),
            config_settings_package: config_settings_package.map(|config_settings| {
                config_settings
                    .into_iter()
                    .collect::<PackageConfigSettings>()
            }),
            no_build_isolation: flag(no_build_isolation, build_isolation, "build-isolation"),
            no_build_isolation_package: Some(no_build_isolation_package),
            exclude_newer,
            exclude_newer_package: exclude_newer_package.map(ExcludeNewerPackage::from_iter),
            link_mode,
            compile_bytecode: flag(compile_bytecode, no_compile_bytecode, "compile-bytecode"),
            no_sources: if no_sources { Some(true) } else { None },
            ..PipOptions::from(index_args)
        }
    }
}

impl From<FetchArgs> for PipOptions {
    fn from(args: FetchArgs) -> Self {
        let FetchArgs {
            index_args,
            index_strategy,
            keyring_provider,
            exclude_newer,
        } = args;

        Self {
            index_strategy,
            keyring_provider,
            exclude_newer,
            ..PipOptions::from(index_args)
        }
    }
}

impl From<IndexArgs> for PipOptions {
    fn from(args: IndexArgs) -> Self {
        let IndexArgs {
            default_index,
            index,
            index_url,
            extra_index_url,
            no_index,
            find_links,
        } = args;

        Self {
            index: default_index
                .and_then(Maybe::into_option)
                .map(|default_index| vec![default_index])
                .combine(index.map(|index| {
                    index
                        .iter()
                        .flat_map(std::clone::Clone::clone)
                        .filter_map(Maybe::into_option)
                        .collect()
                })),
            index_url: index_url.and_then(Maybe::into_option),
            extra_index_url: extra_index_url.map(|extra_index_urls| {
                extra_index_urls
                    .into_iter()
                    .filter_map(Maybe::into_option)
                    .collect()
            }),
            no_index: if no_index { Some(true) } else { None },
            find_links: find_links.map(|find_links| {
                find_links
                    .into_iter()
                    .filter_map(Maybe::into_option)
                    .collect()
            }),
            ..PipOptions::default()
        }
    }
}

/// Construct the [`ResolverOptions`] from the [`ResolverArgs`] and [`BuildOptionsArgs`].
pub fn resolver_options(
    resolver_args: ResolverArgs,
    build_args: BuildOptionsArgs,
) -> ResolverOptions {
    let ResolverArgs {
        index_args,
        upgrade,
        no_upgrade,
        upgrade_package,
        index_strategy,
        keyring_provider,
        resolution,
        prerelease,
        pre,
        fork_strategy,
        config_setting,
        config_settings_package,
        no_build_isolation,
        no_build_isolation_package,
        build_isolation,
        exclude_newer,
        link_mode,
        no_sources,
        exclude_newer_package,
    } = resolver_args;

    let BuildOptionsArgs {
        no_build,
        build,
        no_build_package,
        no_binary,
        binary,
        no_binary_package,
    } = build_args;

    ResolverOptions {
        index: index_args
            .default_index
            .and_then(Maybe::into_option)
            .map(|default_index| vec![default_index])
            .combine(index_args.index.map(|index| {
                index
                    .into_iter()
                    .flat_map(|v| v.clone())
                    .filter_map(Maybe::into_option)
                    .collect()
            })),
        index_url: index_args.index_url.and_then(Maybe::into_option),
        extra_index_url: index_args.extra_index_url.map(|extra_index_url| {
            extra_index_url
                .into_iter()
                .filter_map(Maybe::into_option)
                .collect()
        }),
        no_index: if index_args.no_index {
            Some(true)
        } else {
            None
        },
        find_links: index_args.find_links.map(|find_links| {
            find_links
                .into_iter()
                .filter_map(Maybe::into_option)
                .collect()
        }),
        upgrade: flag(upgrade, no_upgrade, "no-upgrade"),
        upgrade_package: Some(upgrade_package),
        index_strategy,
        keyring_provider,
        resolution,
        prerelease: if pre {
            Some(PrereleaseMode::Allow)
        } else {
            prerelease
        },
        fork_strategy,
        dependency_metadata: None,
        config_settings: config_setting
            .map(|config_settings| config_settings.into_iter().collect::<ConfigSettings>()),
        config_settings_package: config_settings_package.map(|config_settings| {
            config_settings
                .into_iter()
                .collect::<PackageConfigSettings>()
        }),
        no_build_isolation: flag(no_build_isolation, build_isolation, "build-isolation"),
        no_build_isolation_package: Some(no_build_isolation_package),
<<<<<<< HEAD
        extra_build_dependencies: None,
        exclude_newer,
=======
        exclude_newer: ExcludeNewer::from_args(
            exclude_newer,
            exclude_newer_package.unwrap_or_default(),
        ),
>>>>>>> 11fe8f70
        link_mode,
        no_build: flag(no_build, build, "build"),
        no_build_package: Some(no_build_package),
        no_binary: flag(no_binary, binary, "binary"),
        no_binary_package: Some(no_binary_package),
        no_sources: if no_sources { Some(true) } else { None },
    }
}

/// Construct the [`ResolverInstallerOptions`] from the [`ResolverInstallerArgs`] and [`BuildOptionsArgs`].
pub fn resolver_installer_options(
    resolver_installer_args: ResolverInstallerArgs,
    build_args: BuildOptionsArgs,
) -> ResolverInstallerOptions {
    let ResolverInstallerArgs {
        index_args,
        upgrade,
        no_upgrade,
        upgrade_package,
        reinstall,
        no_reinstall,
        reinstall_package,
        index_strategy,
        keyring_provider,
        resolution,
        prerelease,
        pre,
        fork_strategy,
        config_setting,
        config_settings_package,
        no_build_isolation,
        no_build_isolation_package,
        build_isolation,
        exclude_newer,
        exclude_newer_package,
        link_mode,
        compile_bytecode,
        no_compile_bytecode,
        no_sources,
    } = resolver_installer_args;

    let BuildOptionsArgs {
        no_build,
        build,
        no_build_package,
        no_binary,
        binary,
        no_binary_package,
    } = build_args;

    let default_index = index_args
        .default_index
        .and_then(Maybe::into_option)
        .map(|default_index| vec![default_index]);
    let index = index_args.index.map(|index| {
        index
            .into_iter()
            .flat_map(|v| v.clone())
            .filter_map(Maybe::into_option)
            .collect()
    });

    ResolverInstallerOptions {
        index: default_index.combine(index),
        index_url: index_args.index_url.and_then(Maybe::into_option),
        extra_index_url: index_args.extra_index_url.map(|extra_index_url| {
            extra_index_url
                .into_iter()
                .filter_map(Maybe::into_option)
                .collect()
        }),
        no_index: if index_args.no_index {
            Some(true)
        } else {
            None
        },
        find_links: index_args.find_links.map(|find_links| {
            find_links
                .into_iter()
                .filter_map(Maybe::into_option)
                .collect()
        }),
        upgrade: flag(upgrade, no_upgrade, "upgrade"),
        upgrade_package: if upgrade_package.is_empty() {
            None
        } else {
            Some(upgrade_package)
        },
        reinstall: flag(reinstall, no_reinstall, "reinstall"),
        reinstall_package: if reinstall_package.is_empty() {
            None
        } else {
            Some(reinstall_package)
        },
        index_strategy,
        keyring_provider,
        resolution,
        prerelease: if pre {
            Some(PrereleaseMode::Allow)
        } else {
            prerelease
        },
        fork_strategy,
        dependency_metadata: None,
        config_settings: config_setting
            .map(|config_settings| config_settings.into_iter().collect::<ConfigSettings>()),
        config_settings_package: config_settings_package.map(|config_settings| {
            config_settings
                .into_iter()
                .collect::<PackageConfigSettings>()
        }),
        no_build_isolation: flag(no_build_isolation, build_isolation, "build-isolation"),
        no_build_isolation_package: if no_build_isolation_package.is_empty() {
            None
        } else {
            Some(no_build_isolation_package)
        },
        extra_build_dependencies: None,
        exclude_newer,
        exclude_newer_package: exclude_newer_package.map(ExcludeNewerPackage::from_iter),
        link_mode,
        compile_bytecode: flag(compile_bytecode, no_compile_bytecode, "compile-bytecode"),
        no_build: flag(no_build, build, "build"),
        no_build_package: if no_build_package.is_empty() {
            None
        } else {
            Some(no_build_package)
        },
        no_binary: flag(no_binary, binary, "binary"),
        no_binary_package: if no_binary_package.is_empty() {
            None
        } else {
            Some(no_binary_package)
        },
        no_sources: if no_sources { Some(true) } else { None },
    }
}<|MERGE_RESOLUTION|>--- conflicted
+++ resolved
@@ -354,15 +354,11 @@
         }),
         no_build_isolation: flag(no_build_isolation, build_isolation, "build-isolation"),
         no_build_isolation_package: Some(no_build_isolation_package),
-<<<<<<< HEAD
         extra_build_dependencies: None,
-        exclude_newer,
-=======
         exclude_newer: ExcludeNewer::from_args(
             exclude_newer,
             exclude_newer_package.unwrap_or_default(),
         ),
->>>>>>> 11fe8f70
         link_mode,
         no_build: flag(no_build, build, "build"),
         no_build_package: Some(no_build_package),
