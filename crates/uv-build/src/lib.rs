--- conflicted
+++ resolved
@@ -45,145 +45,6 @@
     )],
 });
 
-<<<<<<< HEAD
-#[derive(Error, Debug)]
-pub enum Error {
-    #[error(transparent)]
-    Io(#[from] io::Error),
-    #[error("Invalid source distribution: {0}")]
-    InvalidSourceDist(String),
-    #[error("Invalid `pyproject.toml`")]
-    InvalidPyprojectTomlSyntax(#[from] toml_edit::TomlError),
-    #[error("`pyproject.toml` does not match required schema. Note: When using any `[project]` field, at least `project.name` needs to be set.")]
-    InvalidPyprojectTomlSchema(#[from] toml_edit::de::Error),
-    #[error("Editable installs with setup.py legacy builds are unsupported, please specify a build backend in pyproject.toml")]
-    EditableSetupPy,
-    #[error("Failed to install requirements from {0}")]
-    RequirementsInstall(&'static str, #[source] anyhow::Error),
-    #[error("Failed to create temporary virtualenv")]
-    Virtualenv(#[from] uv_virtualenv::Error),
-    #[error("Failed to run {0}")]
-    CommandFailed(PathBuf, #[source] io::Error),
-    #[error("{message} with {exit_code}\n--- stdout:\n{stdout}\n--- stderr:\n{stderr}\n---")]
-    BuildBackend {
-        message: String,
-        exit_code: ExitStatus,
-        stdout: String,
-        stderr: String,
-    },
-    /// Nudge the user towards installing the missing dev library
-    #[error("{message} with {exit_code}\n--- stdout:\n{stdout}\n--- stderr:\n{stderr}\n---")]
-    MissingHeader {
-        message: String,
-        exit_code: ExitStatus,
-        stdout: String,
-        stderr: String,
-        #[source]
-        missing_header_cause: MissingHeaderCause,
-    },
-    #[error("Failed to build PATH for build script")]
-    BuildScriptPath(#[source] env::JoinPathsError),
-}
-
-#[derive(Debug)]
-enum MissingLibrary {
-    Header(String),
-    Linker(String),
-    PythonPackage(String),
-}
-
-#[derive(Debug, Error)]
-pub struct MissingHeaderCause {
-    missing_library: MissingLibrary,
-    version_id: String,
-}
-
-impl Display for MissingHeaderCause {
-    fn fmt(&self, f: &mut Formatter<'_>) -> std::fmt::Result {
-        match &self.missing_library {
-            MissingLibrary::Header(header) => {
-                write!(
-                    f,
-                    "This error likely indicates that you need to install a library that provides \"{}\" for {}",
-                    header, self.version_id
-                )
-            }
-            MissingLibrary::Linker(library) => {
-                write!(
-                    f,
-                    "This error likely indicates that you need to install the library that provides a shared library \
-                    for {library} for {version_id} (e.g. lib{library}-dev)",
-                    library = library, version_id = self.version_id
-                )
-            }
-            MissingLibrary::PythonPackage(package) => {
-                write!(
-                    f,
-                    "This error likely indicates that {version_id} depends on {package}, but doesn't declare it as a build dependency. \
-                        If {version_id} is a first-party package, consider adding {package} to its `build-system.requires`. \
-                        Otherwise, `uv pip install {package}` into the environment and re-run with `--no-build-isolation`.",
-                    package = package, version_id = self.version_id
-                )
-            }
-        }
-    }
-}
-
-impl Error {
-    fn from_command_output(
-        message: String,
-        output: &Output,
-        version_id: impl Into<String>,
-    ) -> Self {
-        let stdout = String::from_utf8_lossy(&output.stdout).trim().to_string();
-        let stderr = String::from_utf8_lossy(&output.stderr).trim().to_string();
-
-        // In the cases i've seen it was the 5th and 3rd last line (see test case), 10 seems like a reasonable cutoff
-        let missing_library = stderr.lines().rev().take(10).find_map(|line| {
-            if let Some((_, [header])) = MISSING_HEADER_RE_GCC
-                .captures(line.trim())
-                .or(MISSING_HEADER_RE_CLANG.captures(line.trim()))
-                .or(MISSING_HEADER_RE_MSVC.captures(line.trim()))
-                .map(|c| c.extract())
-            {
-                Some(MissingLibrary::Header(header.to_string()))
-            } else if let Some((_, [library])) =
-                LD_NOT_FOUND_RE.captures(line.trim()).map(|c| c.extract())
-            {
-                Some(MissingLibrary::Linker(library.to_string()))
-            } else if WHEEL_NOT_FOUND_RE.is_match(line.trim()) {
-                Some(MissingLibrary::PythonPackage("wheel".to_string()))
-            } else if TORCH_NOT_FOUND_RE.is_match(line.trim()) {
-                Some(MissingLibrary::PythonPackage("torch".to_string()))
-            } else {
-                None
-            }
-        });
-
-        if let Some(missing_library) = missing_library {
-            return Self::MissingHeader {
-                message,
-                exit_code: output.status,
-                stdout,
-                stderr,
-                missing_header_cause: MissingHeaderCause {
-                    missing_library,
-                    version_id: version_id.into(),
-                },
-            };
-        }
-
-        Self::BuildBackend {
-            message,
-            exit_code: output.status,
-            stdout,
-            stderr,
-        }
-    }
-}
-
-=======
->>>>>>> 3060fd22
 /// A `pyproject.toml` as specified in PEP 517.
 #[derive(Deserialize, Debug, Clone, PartialEq, Eq)]
 #[serde(rename_all = "kebab-case")]
