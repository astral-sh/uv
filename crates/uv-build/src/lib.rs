//! Build wheels from source distributions
//!
//! <https://packaging.python.org/en/latest/specifications/source-distribution-format/>

use std::ffi::OsString;
use std::fmt::{Display, Formatter};
use std::io;
use std::io::BufRead;
use std::ops::Deref;
use std::path::{Path, PathBuf};
use std::process::Output;
use std::str::FromStr;
use std::sync::Arc;
use std::{env, iter};

use fs_err as fs;
use indoc::formatdoc;
use itertools::Itertools;
use once_cell::sync::Lazy;
use pyproject_toml::Project;
use regex::Regex;
use rustc_hash::FxHashMap;
use serde::de::{value, SeqAccess, Visitor};
use serde::{de, Deserialize, Deserializer, Serialize};
use tempfile::{tempdir_in, TempDir};
use thiserror::Error;
use tokio::process::Command;
use tokio::sync::Mutex;
use tracing::{debug, info_span, instrument, Instrument};

use distribution_types::Resolution;
use pep508_rs::Requirement;
use uv_fs::Simplified;
use uv_interpreter::{Interpreter, PythonEnvironment};
use uv_traits::{BuildContext, BuildKind, ConfigSettings, SetupPyStrategy, SourceBuildTrait};

/// e.g. `pygraphviz/graphviz_wrap.c:3020:10: fatal error: graphviz/cgraph.h: No such file or directory`
static MISSING_HEADER_RE: Lazy<Regex> = Lazy::new(|| {
    Regex::new(
        r".*\.(?:c|c..|h|h..):\d+:\d+: fatal error: (.*\.(?:h|h..)): No such file or directory",
    )
    .unwrap()
});

/// e.g. `/usr/bin/ld: cannot find -lncurses: No such file or directory`
static LD_NOT_FOUND_RE: Lazy<Regex> = Lazy::new(|| {
    Regex::new(r"/usr/bin/ld: cannot find -l([a-zA-Z10-9]+): No such file or directory").unwrap()
});

/// The default backend to use when PEP 517 is used without a `build-system` section.
static DEFAULT_BACKEND: Lazy<Pep517Backend> = Lazy::new(|| Pep517Backend {
    backend: "setuptools.build_meta:__legacy__".to_string(),
    backend_path: None,
    requirements: vec![
        Requirement::from_str("wheel").unwrap(),
        Requirement::from_str("setuptools >= 40.8.0").unwrap(),
    ],
});

#[derive(Error, Debug)]
pub enum Error {
    #[error(transparent)]
    IO(#[from] io::Error),
    #[error("Failed to extract archive: {0}")]
    Extraction(PathBuf, #[source] uv_extract::Error),
    #[error("Unsupported archive format (extension not recognized): {0}")]
    UnsupportedArchiveType(String),
    #[error("Invalid source distribution: {0}")]
    InvalidSourceDist(String),
    #[error("Invalid pyproject.toml")]
    InvalidPyprojectToml(#[from] toml::de::Error),
    #[error("Editable installs with setup.py legacy builds are unsupported, please specify a build backend in pyproject.toml")]
    EditableSetupPy,
    #[error("Failed to install requirements from {0}")]
    RequirementsInstall(&'static str, #[source] anyhow::Error),
    #[error("Source distribution not found at: {0}")]
    NotFound(PathBuf),
    #[error("Failed to create temporary virtualenv")]
    Gourgeist(#[from] gourgeist::Error),
    #[error("Failed to run {0}")]
    CommandFailed(PathBuf, #[source] io::Error),
    #[error("{message}:\n--- stdout:\n{stdout}\n--- stderr:\n{stderr}\n---")]
    BuildBackend {
        message: String,
        stdout: String,
        stderr: String,
    },
    /// Nudge the user towards installing the missing dev library
    #[error("{message}:\n--- stdout:\n{stdout}\n--- stderr:\n{stderr}\n---")]
    MissingHeader {
        message: String,
        stdout: String,
        stderr: String,
        #[source]
        missing_header_cause: MissingHeaderCause,
    },
    #[error("Failed to build PATH for build script")]
    BuildScriptPath(#[source] env::JoinPathsError),
}

#[derive(Debug)]
pub enum MissingLibrary {
    Header(String),
    Linker(String),
}

#[derive(Debug, Error)]
pub struct MissingHeaderCause {
    missing_library: MissingLibrary,
    package_id: String,
}

impl Display for MissingHeaderCause {
    fn fmt(&self, f: &mut Formatter<'_>) -> std::fmt::Result {
        match &self.missing_library {
            MissingLibrary::Header(header) => {
                write!(
                    f,
                    "This error likely indicates that you need to install a library that provides \"{}\" for {}",
                    header, self.package_id
                )
            }
            MissingLibrary::Linker(library) => {
                write!(
                    f,
                    "This error likely indicates that you need to install the library that provides a shared library \
                    for {library} for {package_id} (e.g. lib{library}-dev)",
                    library = library, package_id = self.package_id
                )
            }
        }
    }
}

impl Error {
    fn from_command_output(
        message: String,
        output: &Output,
        package_id: impl Into<String>,
    ) -> Self {
        let stdout = String::from_utf8_lossy(&output.stdout).trim().to_string();
        let stderr = String::from_utf8_lossy(&output.stderr).trim().to_string();

        // In the cases i've seen it was the 5th and 3rd last line (see test case), 10 seems like a reasonable cutoff
        let missing_library = stderr.lines().rev().take(10).find_map(|line| {
            if let Some((_, [header])) =
                MISSING_HEADER_RE.captures(line.trim()).map(|c| c.extract())
            {
                Some(MissingLibrary::Header(header.to_string()))
            } else if let Some((_, [library])) =
                LD_NOT_FOUND_RE.captures(line.trim()).map(|c| c.extract())
            {
                Some(MissingLibrary::Linker(library.to_string()))
            } else {
                None
            }
        });

        if let Some(missing_library) = missing_library {
            return Self::MissingHeader {
                message,
                stdout,
                stderr,
                missing_header_cause: MissingHeaderCause {
                    missing_library,
                    package_id: package_id.into(),
                },
            };
        }

        Self::BuildBackend {
            message,
            stdout,
            stderr,
        }
    }
}

/// A pyproject.toml as specified in PEP 517
#[derive(Serialize, Deserialize, Debug, Clone, PartialEq, Eq)]
#[serde(rename_all = "kebab-case")]
pub struct PyProjectToml {
    /// Build-related data
    pub build_system: Option<BuildSystem>,
    /// Project metadata
    pub project: Option<Project>,
}

/// The `[build-system]` section of a pyproject.toml as specified in PEP 517.
#[derive(Serialize, Deserialize, Debug, Clone, PartialEq, Eq)]
#[serde(rename_all = "kebab-case")]
pub struct BuildSystem {
    /// PEP 508 dependencies required to execute the build system.
    pub requires: Vec<Requirement>,
    /// A string naming a Python object that will be used to perform the build.
    pub build_backend: Option<String>,
    /// Specify that their backend code is hosted in-tree, this key contains a list of directories.
    pub backend_path: Option<BackendPath>,
}

impl BackendPath {
    /// Return an iterator over the paths in the backend path.
    fn iter(&self) -> impl Iterator<Item = &str> {
        self.0.iter().map(String::as_str)
    }
}

#[derive(Serialize, Debug, Clone, PartialEq, Eq)]
#[serde(rename_all = "kebab-case")]
pub struct BackendPath(Vec<String>);

impl<'de> Deserialize<'de> for BackendPath {
    fn deserialize<D>(deserializer: D) -> Result<Self, D::Error>
    where
        D: Deserializer<'de>,
    {
        struct StringOrVec;

        impl<'de> Visitor<'de> for StringOrVec {
            type Value = Vec<String>;

            fn expecting(&self, formatter: &mut Formatter) -> std::fmt::Result {
                formatter.write_str("list of strings")
            }

            fn visit_str<E>(self, s: &str) -> Result<Self::Value, E>
            where
                E: de::Error,
            {
                // Allow exactly `backend-path = "."`, as used in `flit_core==2.3.0`.
                if s == "." {
                    Ok(vec![".".to_string()])
                } else {
                    Err(de::Error::invalid_value(de::Unexpected::Str(s), &self))
                }
            }

            fn visit_seq<S>(self, seq: S) -> Result<Self::Value, S::Error>
            where
                S: SeqAccess<'de>,
            {
                Deserialize::deserialize(value::SeqAccessDeserializer::new(seq))
            }
        }

        deserializer.deserialize_any(StringOrVec).map(BackendPath)
    }
}

/// `[build-backend]` from pyproject.toml
#[derive(Debug, Clone, PartialEq, Eq)]
struct Pep517Backend {
    /// The build backend string such as `setuptools.build_meta:__legacy__` or `maturin` from
    /// `build-backend.backend` in pyproject.toml
    ///
    /// <https://peps.python.org/pep-0517/#build-wheel>
    backend: String,
    /// `build-backend.requirements` in pyproject.toml
    requirements: Vec<Requirement>,
    /// <https://peps.python.org/pep-0517/#in-tree-build-backends>
    backend_path: Option<BackendPath>,
}

impl Pep517Backend {
    fn backend_import(&self) -> String {
        let import = if let Some((path, object)) = self.backend.split_once(':') {
            format!("from {path} import {object} as backend")
        } else {
            format!("import {} as backend", self.backend)
        };

        let backend_path_encoded = self
            .backend_path
            .iter()
            .flat_map(BackendPath::iter)
            .map(|path| {
                // Turn into properly escaped python string
                '"'.to_string()
                    + &path.replace('\\', "\\\\").replace('"', "\\\"")
                    + &'"'.to_string()
            })
            .join(", ");

        // > Projects can specify that their backend code is hosted in-tree by including the
        // > backend-path key in pyproject.toml. This key contains a list of directories, which the
        // > frontend will add to the start of sys.path when loading the backend, and running the
        // > backend hooks.
        formatdoc! {r#"
            import sys

            if sys.path[0] == "":
                sys.path.pop(0)

            sys.path = [{backend_path}] + sys.path

            {import}
        "#, backend_path = backend_path_encoded}
    }
}

/// Uses an [`Arc`] internally, clone freely
#[derive(Debug, Default, Clone)]
pub struct SourceBuildContext {
    /// Cache the first resolution of `pip`, `setuptools` and `wheel` we made for setup.py (and
    /// some PEP 517) builds so we can reuse it.
    setup_py_resolution: Arc<Mutex<Option<Resolution>>>,
}

/// Holds the state through a series of PEP 517 frontend to backend calls or a single setup.py
/// invocation.
///
/// This keeps both the temp dir and the result of a potential `prepare_metadata_for_build_wheel`
/// call which changes how we call `build_wheel`.
pub struct SourceBuild {
    temp_dir: TempDir,
    source_tree: PathBuf,
    config_settings: ConfigSettings,
    /// If performing a PEP 517 build, the backend to use.
    pep517_backend: Option<Pep517Backend>,
    /// The virtual environment in which to build the source distribution.
    venv: PythonEnvironment,
    /// Populated if `prepare_metadata_for_build_wheel` was called.
    ///
    /// > If the build frontend has previously called prepare_metadata_for_build_wheel and depends
    /// > on the wheel resulting from this call to have metadata matching this earlier call, then
    /// > it should provide the path to the created .dist-info directory as the metadata_directory
    /// > argument. If this argument is provided, then build_wheel MUST produce a wheel with
    /// > identical metadata. The directory passed in by the build frontend MUST be identical to the
    /// > directory created by prepare_metadata_for_build_wheel, including any unrecognized files
    /// > it created.
    metadata_directory: Option<PathBuf>,
    /// Package id such as `foo-1.2.3`, for error reporting
    package_id: String,
    /// Whether we do a regular PEP 517 build or an PEP 660 editable build
    build_kind: BuildKind,
    /// Modified PATH that contains the [`venv_bin`, `user_path`, `system_path`] variables in that order
    modified_path: OsString,
    /// Environment variables to be passed in during metadata or wheel building
    environment_variables: FxHashMap<OsString, OsString>,
}

impl SourceBuild {
    /// Create a virtual environment in which to build a source distribution, extracting the
    /// contents from an archive if necessary.
    ///
    /// `source_dist` is for error reporting only.
    #[allow(clippy::too_many_arguments)]
    pub async fn setup(
        source: &Path,
        subdirectory: Option<&Path>,
        interpreter: &Interpreter,
        build_context: &impl BuildContext,
        source_build_context: SourceBuildContext,
        package_id: String,
        setup_py: SetupPyStrategy,
        config_settings: ConfigSettings,
        build_kind: BuildKind,
        mut environment_variables: FxHashMap<OsString, OsString>,
    ) -> Result<Self, Error> {
        let temp_dir = tempdir_in(build_context.cache().root())?;

        let metadata = match fs::metadata(source) {
            Ok(metadata) => metadata,
            Err(err) if err.kind() == io::ErrorKind::NotFound => {
                return Err(Error::NotFound(source.to_path_buf()));
            }
            Err(err) => return Err(err.into()),
        };

        let source_root = if metadata.is_dir() {
            source.to_path_buf()
        } else {
            debug!("Unpacking for build: {}", source.display());

            let extracted = temp_dir.path().join("extracted");

            // Unzip the archive into the temporary directory.
            let reader = fs_err::tokio::File::open(source).await?;
            uv_extract::stream::archive(tokio::io::BufReader::new(reader), source, &extracted)
                .await
                .map_err(|err| Error::Extraction(extracted.clone(), err))?;

            // Extract the top-level directory from the archive.
            match uv_extract::strip_component(&extracted) {
                Ok(top_level) => top_level,
                Err(uv_extract::Error::NonSingularArchive(_)) => extracted,
                Err(err) => return Err(Error::Extraction(extracted.clone(), err)),
            }
        };
        let source_tree = if let Some(subdir) = subdirectory {
            source_root.join(subdir)
        } else {
            source_root
        };

        let default_backend: Pep517Backend = DEFAULT_BACKEND.clone();

        // Check if we have a PEP 517 build backend.
        let pep517_backend = Self::get_pep517_backend(setup_py, &source_tree, &default_backend)
            .map_err(|err| *err)?;

        let venv = gourgeist::create_venv(
            &temp_dir.path().join(".venv"),
            interpreter.clone(),
            gourgeist::Prompt::None,
            Vec::new(),
        )?;

        // Setup the build environment.
        let resolved_requirements = Self::get_resolved_requirements(
            build_context,
            source_build_context,
            &default_backend,
            pep517_backend.as_ref(),
        )
        .await?;

        build_context
            .install(&resolved_requirements, &venv)
            .await
            .map_err(|err| Error::RequirementsInstall("build-system.requires (install)", err))?;

        // Figure out what the modified path should be
        // Remove the PATH variable from the environment variables if it's there
        let user_path = environment_variables.remove(&OsString::from("PATH"));
        // See if there is an OS PATH variable
        let os_path = env::var_os("PATH");

        // Prepend the user supplied PATH to the existing OS PATH
        let modified_path = if let Some(user_path) = user_path {
            match os_path {
                // Prepend the user supplied PATH to the existing PATH
                Some(env_path) => {
                    let user_path = PathBuf::from(user_path);
                    let new_path = env::split_paths(&user_path).chain(env::split_paths(&env_path));
                    Some(env::join_paths(new_path).map_err(Error::BuildScriptPath)?)
                }
                // Use the user supplied PATH
                None => Some(OsString::from(user_path)),
            }
        } else {
            os_path
        };

        // Prepend the venv bin directory to the modified path
        let modified_path = if let Some(path) = modified_path {
            let venv_path = iter::once(venv.scripts().to_path_buf()).chain(env::split_paths(&path));
            env::join_paths(venv_path).map_err(Error::BuildScriptPath)?
        } else {
            OsString::from("")
        };

        if let Some(pep517_backend) = &pep517_backend {
            create_pep517_build_environment(
                &source_tree,
                &venv,
                pep517_backend,
                build_context,
                &package_id,
                build_kind,
                &config_settings,
                &environment_variables,
                &modified_path,
            )
            .await?;
        }

        Ok(Self {
            temp_dir,
            source_tree,
            pep517_backend,
            venv,
            build_kind,
            config_settings,
            metadata_directory: None,
            package_id,
            environment_variables,
            modified_path,
        })
    }

    async fn get_resolved_requirements(
        build_context: &impl BuildContext,
        source_build_context: SourceBuildContext,
        default_backend: &Pep517Backend,
        pep517_backend: Option<&Pep517Backend>,
    ) -> Result<Resolution, Error> {
        Ok(if let Some(pep517_backend) = pep517_backend {
            if pep517_backend.requirements == default_backend.requirements {
                let mut resolution = source_build_context.setup_py_resolution.lock().await;
                if let Some(resolved_requirements) = &*resolution {
                    resolved_requirements.clone()
                } else {
                    let resolved_requirements = build_context
                        .resolve(&default_backend.requirements)
                        .await
                        .map_err(|err| Error::RequirementsInstall("", err))?;
                    *resolution = Some(resolved_requirements.clone());
                    resolved_requirements
                }
            } else {
                build_context
                    .resolve(&pep517_backend.requirements)
                    .await
                    .map_err(|err| {
                        Error::RequirementsInstall("build-system.requires (resolve)", err)
                    })?
            }
        } else {
            // Install default requirements for `setup.py`-based builds.
            let mut resolution = source_build_context.setup_py_resolution.lock().await;
            if let Some(resolved_requirements) = &*resolution {
                resolved_requirements.clone()
            } else {
                let resolved_requirements = build_context
                    .resolve(&default_backend.requirements)
                    .await
                    .map_err(|err| Error::RequirementsInstall("setup.py build (resolve)", err))?;
                *resolution = Some(resolved_requirements.clone());
                resolved_requirements
            }
        })
    }

    fn get_pep517_backend(
        setup_py: SetupPyStrategy,
        source_tree: &Path,
        default_backend: &Pep517Backend,
    ) -> Result<Option<Pep517Backend>, Box<Error>> {
        match fs::read_to_string(source_tree.join("pyproject.toml")) {
            Ok(toml) => {
                let pyproject_toml: PyProjectToml =
                    toml::from_str(&toml).map_err(Error::InvalidPyprojectToml)?;
                if let Some(build_system) = pyproject_toml.build_system {
                    Ok(Some(Pep517Backend {
                        // If `build-backend` is missing, inject the legacy setuptools backend, but
                        // retain the `requires`, to match `pip` and `build`. Note that while PEP 517
                        // says that in this case we "should revert to the legacy behaviour of running
                        // `setup.py` (either directly, or by implicitly invoking the
                        // `setuptools.build_meta:__legacy__` backend)", we found that in practice, only
                        // the legacy setuptools backend is allowed. See also:
                        // https://github.com/pypa/build/blob/de5b44b0c28c598524832dff685a98d5a5148c44/src/build/__init__.py#L114-L118
                        backend: build_system
                            .build_backend
                            .unwrap_or_else(|| "setuptools.build_meta:__legacy__".to_string()),
                        backend_path: build_system.backend_path,
                        requirements: build_system.requires,
                    }))
                } else {
                    // If a `pyproject.toml` is present, but `[build-system]` is missing, proceed with
                    // a PEP 517 build using the default backend, to match `pip` and `build`.
                    Ok(Some(default_backend.clone()))
                }
            }
            Err(err) if err.kind() == io::ErrorKind::NotFound => {
                // We require either a `pyproject.toml` or a `setup.py` file at the top level.
                if !source_tree.join("setup.py").is_file() {
                    return Err(Box::new(Error::InvalidSourceDist(
                        "The archive contains neither a `pyproject.toml` nor a `setup.py` file at the top level"
                            .to_string(),
                    )));
                }

                // If no `pyproject.toml` is present, by default, proceed with a PEP 517 build using
                // the default backend, to match `build`. `pip` uses `setup.py` directly in this
                // case (which we allow via `SetupPyStrategy::Setuptools`), but plans to make PEP
                // 517 builds the default in the future.
                // See: https://github.com/pypa/pip/issues/9175.
                match setup_py {
                    SetupPyStrategy::Pep517 => Ok(Some(default_backend.clone())),
                    SetupPyStrategy::Setuptools => Ok(None),
                }
            }
            Err(err) => Err(Box::new(err.into())),
        }
    }

    /// Try calling `prepare_metadata_for_build_wheel` to get the metadata without executing the
    /// actual build.
    pub async fn get_metadata_without_build(&mut self) -> Result<Option<PathBuf>, Error> {
        let Some(pep517_backend) = &self.pep517_backend else {
            return Ok(None);
        };

        // We've already called this method; return the existing result.
        if let Some(metadata_dir) = &self.metadata_directory {
            return Ok(Some(metadata_dir.clone()));
        }

        let metadata_directory = self.temp_dir.path().join("metadata_directory");
        fs::create_dir(&metadata_directory)?;

        debug!(
            "Calling `{}.prepare_metadata_for_build_wheel()`",
            pep517_backend.backend
        );
        let script = formatdoc! {
            r#"
            {}
            import json

            prepare_metadata_for_build_wheel = getattr(backend, "prepare_metadata_for_build_wheel", None)
            if prepare_metadata_for_build_wheel:
                print(prepare_metadata_for_build_wheel("{}", config_settings={}))
            else:
                print()
            "#,
            pep517_backend.backend_import(),
            escape_path_for_python(&metadata_directory),
            self.config_settings.escape_for_python(),
        };
        let span = info_span!(
            "run_python_script",
            script="prepare_metadata_for_build_wheel",
            python_version = %self.venv.interpreter().python_version()
        );
        let output = run_python_script(
            &self.venv,
            &script,
            &self.source_tree,
            &self.environment_variables,
            &self.modified_path,
        )
        .instrument(span)
        .await?;
        if !output.status.success() {
            return Err(Error::from_command_output(
                "Build backend failed to determine metadata through `prepare_metadata_for_build_wheel`".to_string(),
                &output,
                &self.package_id,
            ));
        }
        let message = output
            .stdout
            .lines()
            .last()
            .transpose()
            .map_err(|err| err.to_string())
            .and_then(|last_line| last_line.ok_or("Missing message".to_string()))
            .map_err(|err| {
                Error::from_command_output(
                    format!(
                        "Build backend failed to return metadata directory with `prepare_metadata_for_build_wheel`: {err}"
                    ),
                    &output,
                    &self.package_id,
                )
            })?;
        if message.is_empty() {
            return Ok(None);
        }
        self.metadata_directory = Some(metadata_directory.join(message));
        Ok(self.metadata_directory.clone())
    }

    /// Build a source distribution from an archive (`.zip` or `.tar.gz`), return the location of the
    /// built wheel.
    ///
    /// The location will be inside `temp_dir`, i.e. you must use the wheel before dropping the temp
    /// dir.
    ///
    /// <https://packaging.python.org/en/latest/specifications/source-distribution-format/>
    #[instrument(skip_all, fields(package_id = self.package_id))]
    pub async fn build(&self, wheel_dir: &Path) -> Result<String, Error> {
        // The build scripts run with the extracted root as cwd, so they need the absolute path.
        let wheel_dir = fs::canonicalize(wheel_dir)?;

        if let Some(pep517_backend) = &self.pep517_backend {
            // Prevent clashes from two uv processes building wheels in parallel.
            let tmp_dir = tempdir_in(&wheel_dir)?;
            let filename = self.pep517_build(tmp_dir.path(), pep517_backend).await?;

            let from = tmp_dir.path().join(&filename);
            let to = wheel_dir.join(&filename);
            fs_err::rename(from, to)?;
            Ok(filename)
        } else {
            if self.build_kind != BuildKind::Wheel {
                return Err(Error::EditableSetupPy);
            }
            // We checked earlier that setup.py exists.
            let python_interpreter = self.venv.python_executable();
            let span = info_span!(
                "run_python_script",
                script="setup.py bdist_wheel",
                python_version = %self.venv.interpreter().python_version()
            );
            let output = Command::new(python_interpreter)
                .args(["setup.py", "bdist_wheel"])
                .current_dir(self.source_tree.simplified())
                .output()
                .instrument(span)
                .await
                .map_err(|err| Error::CommandFailed(python_interpreter.to_path_buf(), err))?;
            if !output.status.success() {
                return Err(Error::from_command_output(
                    "Failed building wheel through setup.py".to_string(),
                    &output,
                    &self.package_id,
                ));
            }
            let dist = fs::read_dir(self.source_tree.join("dist"))?;
            let dist_dir = dist.collect::<io::Result<Vec<fs_err::DirEntry>>>()?;
            let [dist_wheel] = dist_dir.as_slice() else {
                return Err(Error::from_command_output(
                    format!(
                        "Expected exactly wheel in `dist/` after invoking setup.py, found {dist_dir:?}"
                    ),
                    &output,
                    &self.package_id)
                );
            };

            let from = dist_wheel.path();
            let to = wheel_dir.join(dist_wheel.file_name());
            fs_err::copy(from, to)?;

            Ok(dist_wheel.file_name().to_string_lossy().to_string())
        }
    }

    async fn pep517_build(
        &self,
        wheel_dir: &Path,
        pep517_backend: &Pep517Backend,
    ) -> Result<String, Error> {
        let metadata_directory = self
            .metadata_directory
            .as_deref()
            .map_or("None".to_string(), |path| {
                format!(r#""{}""#, escape_path_for_python(path))
            });
        debug!(
            "Calling `{}.build_{}(metadata_directory={})`",
            pep517_backend.backend, self.build_kind, metadata_directory
        );
        let escaped_wheel_dir = escape_path_for_python(wheel_dir);
        let script = formatdoc! {
            r#"
            {}

            print(backend.build_{}("{}", metadata_directory={}, config_settings={}))
            "#,
            pep517_backend.backend_import(),
            self.build_kind,
            escaped_wheel_dir,
            metadata_directory,
            self.config_settings.escape_for_python()
        };
        let span = info_span!(
            "run_python_script",
            script=format!("build_{}", self.build_kind),
            python_version = %self.venv.interpreter().python_version()
        );
        let output = run_python_script(
            &self.venv,
            &script,
            &self.source_tree,
            &self.environment_variables,
            &self.modified_path,
        )
        .instrument(span)
        .await?;
        if !output.status.success() {
            return Err(Error::from_command_output(
                format!(
                    "Build backend failed to build wheel through `build_{}()`",
                    self.build_kind
                ),
                &output,
                &self.package_id,
            ));
        }
        let stdout = String::from_utf8_lossy(&output.stdout);
        let distribution_filename = stdout.lines().last();
        let Some(distribution_filename) =
            distribution_filename.filter(|wheel| wheel_dir.join(wheel).is_file())
        else {
            return Err(Error::from_command_output(
                format!(
                    "Build backend failed to build wheel through `build_{}()`",
                    self.build_kind
                ),
                &output,
                &self.package_id,
            ));
        };
        Ok(distribution_filename.to_string())
    }
}

impl SourceBuildTrait for SourceBuild {
    async fn metadata(&mut self) -> anyhow::Result<Option<PathBuf>> {
        Ok(self.get_metadata_without_build().await?)
    }

    async fn wheel<'a>(&'a self, wheel_dir: &'a Path) -> anyhow::Result<String> {
        Ok(self.build(wheel_dir).await?)
    }
}

fn escape_path_for_python(path: &Path) -> String {
    path.to_string_lossy()
        .replace('\\', "\\\\")
        .replace('"', "\\\"")
}

/// Not a method because we call it before the builder is completely initialized
#[allow(clippy::too_many_arguments)]
async fn create_pep517_build_environment(
    source_tree: &Path,
    venv: &PythonEnvironment,
    pep517_backend: &Pep517Backend,
    build_context: &impl BuildContext,
    package_id: &str,
    build_kind: BuildKind,
    config_settings: &ConfigSettings,
    environment_variables: &FxHashMap<OsString, OsString>,
    modified_path: &OsString,
) -> Result<(), Error> {
    debug!(
        "Calling `{}.get_requires_for_build_{}()`",
        pep517_backend.backend, build_kind
    );
    let script = formatdoc! {
        r#"
            {}
            import json

            get_requires_for_build = getattr(backend, "get_requires_for_build_{}", None)
            if get_requires_for_build:
                requires = get_requires_for_build(config_settings={})
            else:
                requires = []
            print(json.dumps(requires))
        "#, pep517_backend.backend_import(), build_kind, config_settings.escape_for_python()
    };
    let span = info_span!(
        "run_python_script",
        script=format!("get_requires_for_build_{}", build_kind),
        python_version = %venv.interpreter().python_version()
    );
    let output = run_python_script(
        venv,
        &script,
        source_tree,
        environment_variables,
        modified_path,
    )
    .instrument(span)
    .await?;
    if !output.status.success() {
        return Err(Error::from_command_output(
            format!("Build backend failed to determine extra requires with `build_{build_kind}()`"),
            &output,
            package_id,
        ));
    }
    let extra_requires = output
        .stdout
        .lines()
        .last()
        .transpose()
        .map_err(|err| err.to_string())
        .and_then(|last_line| last_line.ok_or("Missing message".to_string()))
        .and_then(|message| serde_json::from_str(&message).map_err(|err| err.to_string()));

    let extra_requires: Vec<Requirement> = extra_requires.map_err(|err| {
        Error::from_command_output(
            format!(
                "Build backend failed to return extra requires with `get_requires_for_build_{build_kind}`: {err}"
            ),
            &output,
            package_id,
        )
    })?;

    // Some packages (such as tqdm 4.66.1) list only extra requires that have already been part of
    // the pyproject.toml requires (in this case, `wheel`). We can skip doing the whole resolution
    // and installation again.
    // TODO(konstin): Do we still need this when we have a fast resolver?
    if extra_requires
        .iter()
        .any(|req| !pep517_backend.requirements.contains(req))
    {
        debug!("Installing extra requirements for build backend");
        let requirements: Vec<Requirement> = pep517_backend
            .requirements
            .iter()
            .cloned()
            .chain(extra_requires)
            .collect();
        let resolution = build_context
            .resolve(&requirements)
            .await
            .map_err(|err| Error::RequirementsInstall("build-system.requires (resolve)", err))?;

        build_context
            .install(&resolution, venv)
            .await
            .map_err(|err| Error::RequirementsInstall("build-system.requires (install)", err))?;
    }

    Ok(())
}

/// It is the caller's responsibility to create an informative span.
async fn run_python_script(
    venv: &PythonEnvironment,
    script: &str,
    source_tree: &Path,
    environment_variables: &FxHashMap<OsString, OsString>,
    modified_path: &OsString,
) -> Result<Output, Error> {
    Command::new(venv.python_executable())
        .args(["-c", script])
<<<<<<< HEAD
        .current_dir(source_tree.normalized())
        // Pass in remaining environment variables
        .envs(environment_variables)
        // Set the modified PATH
        .env("PATH", modified_path)
=======
        .current_dir(source_tree.simplified())
>>>>>>> 2838542a
        // Activate the venv
        .env("VIRTUAL_ENV", venv.root())
        .output()
        .await
        .map_err(|err| Error::CommandFailed(venv.python_executable().to_path_buf(), err))
}

#[cfg(test)]
mod test {
    use std::process::{ExitStatus, Output};

    use indoc::indoc;

    use crate::Error;

    #[test]
    fn missing_header() {
        let output = Output {
            status: ExitStatus::default(), // This is wrong but `from_raw` is platform-gated.
            stdout: indoc!(r"
                running bdist_wheel
                running build
                [...]
                creating build/temp.linux-x86_64-cpython-39/pygraphviz
                gcc -Wno-unused-result -Wsign-compare -DNDEBUG -g -fwrapv -O3 -Wall -DOPENSSL_NO_SSL3 -fPIC -DSWIG_PYTHON_STRICT_BYTE_CHAR -I/tmp/.tmpy6vVes/.venv/include -I/home/konsti/.pyenv/versions/3.9.18/include/python3.9 -c pygraphviz/graphviz_wrap.c -o build/temp.linux-x86_64-cpython-39/pygraphviz/graphviz_wrap.o
                "
            ).as_bytes().to_vec(),
            stderr: indoc!(r#"
                warning: no files found matching '*.png' under directory 'doc'
                warning: no files found matching '*.txt' under directory 'doc'
                [...]
                no previously-included directories found matching 'doc/build'
                pygraphviz/graphviz_wrap.c:3020:10: fatal error: graphviz/cgraph.h: No such file or directory
                 3020 | #include "graphviz/cgraph.h"
                      |          ^~~~~~~~~~~~~~~~~~~
                compilation terminated.
                error: command '/usr/bin/gcc' failed with exit code 1
                "#
            ).as_bytes().to_vec(),
        };

        let err = Error::from_command_output(
            "Failed building wheel through setup.py".to_string(),
            &output,
            "pygraphviz-1.11",
        );
        assert!(matches!(err, Error::MissingHeader { .. }));
        insta::assert_display_snapshot!(err, @r###"
        Failed building wheel through setup.py:
        --- stdout:
        running bdist_wheel
        running build
        [...]
        creating build/temp.linux-x86_64-cpython-39/pygraphviz
        gcc -Wno-unused-result -Wsign-compare -DNDEBUG -g -fwrapv -O3 -Wall -DOPENSSL_NO_SSL3 -fPIC -DSWIG_PYTHON_STRICT_BYTE_CHAR -I/tmp/.tmpy6vVes/.venv/include -I/home/konsti/.pyenv/versions/3.9.18/include/python3.9 -c pygraphviz/graphviz_wrap.c -o build/temp.linux-x86_64-cpython-39/pygraphviz/graphviz_wrap.o
        --- stderr:
        warning: no files found matching '*.png' under directory 'doc'
        warning: no files found matching '*.txt' under directory 'doc'
        [...]
        no previously-included directories found matching 'doc/build'
        pygraphviz/graphviz_wrap.c:3020:10: fatal error: graphviz/cgraph.h: No such file or directory
         3020 | #include "graphviz/cgraph.h"
              |          ^~~~~~~~~~~~~~~~~~~
        compilation terminated.
        error: command '/usr/bin/gcc' failed with exit code 1
        ---
        "###);
        insta::assert_display_snapshot!(
            std::error::Error::source(&err).unwrap(),
            @r###"This error likely indicates that you need to install a library that provides "graphviz/cgraph.h" for pygraphviz-1.11"###
        );
    }

    #[test]
    fn missing_linker_library() {
        let output = Output {
            status: ExitStatus::default(), // This is wrong but `from_raw` is platform-gated.
            stdout: Vec::new(),
            stderr: indoc!(
                r"
                1099 |     n = strlen(p);
                     |         ^~~~~~~~~
               /usr/bin/ld: cannot find -lncurses: No such file or directory
               collect2: error: ld returned 1 exit status
               error: command '/usr/bin/x86_64-linux-gnu-gcc' failed with exit code 1
                "
            )
            .as_bytes()
            .to_vec(),
        };

        let err = Error::from_command_output(
            "Failed building wheel through setup.py".to_string(),
            &output,
            "pygraphviz-1.11",
        );
        assert!(matches!(err, Error::MissingHeader { .. }));
        insta::assert_display_snapshot!(err, @r###"
        Failed building wheel through setup.py:
        --- stdout:

        --- stderr:
        1099 |     n = strlen(p);
              |         ^~~~~~~~~
        /usr/bin/ld: cannot find -lncurses: No such file or directory
        collect2: error: ld returned 1 exit status
        error: command '/usr/bin/x86_64-linux-gnu-gcc' failed with exit code 1
        ---
        "###);
        insta::assert_display_snapshot!(
            std::error::Error::source(&err).unwrap(),
            @"This error likely indicates that you need to install the library that provides a shared library for ncurses for pygraphviz-1.11 (e.g. libncurses-dev)"
        );
    }
}<|MERGE_RESOLUTION|>--- conflicted
+++ resolved
@@ -914,15 +914,11 @@
 ) -> Result<Output, Error> {
     Command::new(venv.python_executable())
         .args(["-c", script])
-<<<<<<< HEAD
-        .current_dir(source_tree.normalized())
+        .current_dir(source_tree.simplified())
         // Pass in remaining environment variables
         .envs(environment_variables)
         // Set the modified PATH
         .env("PATH", modified_path)
-=======
-        .current_dir(source_tree.simplified())
->>>>>>> 2838542a
         // Activate the venv
         .env("VIRTUAL_ENV", venv.root())
         .output()
