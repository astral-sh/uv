--- conflicted
+++ resolved
@@ -972,15 +972,11 @@
             "pygraphviz-1.11",
         );
         assert!(matches!(err, Error::MissingHeader { .. }));
-<<<<<<< HEAD
         // Unix uses exit status, Windows uses exit code.
         let formatted = err.to_string().replace("exit status: ", "exit code: ");
-        insta::assert_display_snapshot!(formatted, @r###"
+        insta::assert_snapshot!(formatted, @r###"
         Failed building wheel through setup.py with exit code: 0
-=======
-        insta::assert_snapshot!(err, @r###"
         Failed building wheel through setup.py:
->>>>>>> 65518c9c
         --- stdout:
         running bdist_wheel
         running build
@@ -1029,15 +1025,10 @@
             "pygraphviz-1.11",
         );
         assert!(matches!(err, Error::MissingHeader { .. }));
-<<<<<<< HEAD
         // Unix uses exit status, Windows uses exit code.
         let formatted = err.to_string().replace("exit status: ", "exit code: ");
-        insta::assert_display_snapshot!(formatted, @r###"
+        insta::assert_snapshot!(formatted, @r###"
         Failed building wheel through setup.py with exit code: 0
-=======
-        insta::assert_snapshot!(err, @r###"
-        Failed building wheel through setup.py:
->>>>>>> 65518c9c
         --- stdout:
 
         --- stderr:
