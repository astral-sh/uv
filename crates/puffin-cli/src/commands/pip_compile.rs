--- conflicted
+++ resolved
@@ -46,12 +46,8 @@
     resolution_mode: ResolutionMode,
     prerelease_mode: PreReleaseMode,
     upgrade_mode: UpgradeMode,
-<<<<<<< HEAD
+    generate_hashes: bool,
     index_locations: IndexLocations,
-=======
-    generate_hashes: bool,
-    index_urls: IndexUrls,
->>>>>>> 477186dc
     setup_py: SetupPyStrategy,
     no_build: bool,
     python_version: Option<PythonVersion>,
