[package]
name = "uv-client"
version = "0.0.1"
edition = "2021"

[dependencies]
cache-key = { workspace = true }
distribution-filename = { workspace = true, features = ["rkyv", "serde"] }
distribution-types = { workspace = true }
install-wheel-rs = { workspace = true }
pep440_rs = { workspace = true }
pep508_rs = { workspace = true }
platform-tags = { workspace = true }
uv-auth = { workspace = true }
uv-cache = { workspace = true }
uv-fs = { workspace = true, features = ["tokio"] }
uv-normalize = { workspace = true }
uv-configuration = { workspace = true }
uv-version = { workspace = true }
uv-warnings = { workspace = true }
pypi-types = { workspace = true }

anyhow = { workspace = true }
async-trait = { workspace = true }
async_http_range_reader = { workspace = true }
async_zip = { workspace = true, features = ["tokio"] }
chrono = { workspace = true }
fs-err = { workspace = true, features = ["tokio"] }
futures = { workspace = true }
html-escape = { workspace = true }
http = { workspace = true }
reqwest = { workspace = true }
reqwest-middleware = { workspace = true }
reqwest-retry = { workspace = true }
rkyv = { workspace = true }
rmp-serde = { workspace = true }
rustc-hash = { workspace = true }
serde = { workspace = true }
serde_json = { workspace = true }
sys-info = { workspace = true }
task-local-extensions = { workspace = true }
tempfile = { workspace = true }
thiserror = { workspace = true }
tl = { workspace = true }
tokio = { workspace = true, features = ["fs"] }
tokio-util = { workspace = true }
tracing = { workspace = true }
url = { workspace = true }
urlencoding = { workspace = true }

[dev-dependencies]
anyhow = { workspace = true }
<<<<<<< HEAD
hyper = { version = "0.14.28", features = ["server", "http1"] }
insta = { version = "1.36.1" , features = ["filters", "json", "redactions"] }
=======
http-body-util = { version = "0.1.0" }
hyper = { version = "1.2.0", features = ["server", "http1"] }
hyper-util = { version = "0.1.3", features = ["tokio"] }
insta = { version = "1.36.1" }
os_info = { version = "=3.7.0", default-features = false }
>>>>>>> 44e39bdc
tokio = { workspace = true, features = ["fs", "macros"] }<|MERGE_RESOLUTION|>--- conflicted
+++ resolved
@@ -50,14 +50,8 @@
 
 [dev-dependencies]
 anyhow = { workspace = true }
-<<<<<<< HEAD
-hyper = { version = "0.14.28", features = ["server", "http1"] }
-insta = { version = "1.36.1" , features = ["filters", "json", "redactions"] }
-=======
 http-body-util = { version = "0.1.0" }
 hyper = { version = "1.2.0", features = ["server", "http1"] }
 hyper-util = { version = "0.1.3", features = ["tokio"] }
 insta = { version = "1.36.1" }
-os_info = { version = "=3.7.0", default-features = false }
->>>>>>> 44e39bdc
 tokio = { workspace = true, features = ["fs", "macros"] }