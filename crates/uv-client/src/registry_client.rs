--- conflicted
+++ resolved
@@ -133,14 +133,9 @@
             index_urls: self.index_urls,
             cache: self.cache,
             connectivity: self.connectivity,
-<<<<<<< HEAD
-            client_raw: client_raw.clone(),
-            client: CachedClient::new(uncached_client.clone()),
-            timeout,
-=======
             client_raw,
             client: CachedClient::new(uncached_client),
->>>>>>> 0f1377bb
+            timeout,
         }
     }
 }
