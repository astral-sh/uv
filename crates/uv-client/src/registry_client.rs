--- conflicted
+++ resolved
@@ -38,14 +38,11 @@
     index_urls: IndexUrls,
     index_strategy: IndexStrategy,
     cache: Cache,
-<<<<<<< HEAD
     client: Option<Client>,
     markers: Option<&'a MarkerEnvironment>,
     platform: Option<&'a Platform>,
     trusted_host: Option<&'a str>,
-=======
     base_client_builder: BaseClientBuilder<'a>,
->>>>>>> bcb2568f
 }
 
 impl RegistryClientBuilder<'_> {
@@ -54,19 +51,13 @@
             index_urls: IndexUrls::default(),
             index_strategy: IndexStrategy::default(),
             cache,
-<<<<<<< HEAD
             connectivity: Connectivity::Online,
             retries: 3,
-            client: None,
             markers: None,
             platform: None,
             trusted_host: None,
-=======
             base_client_builder: BaseClientBuilder::new(),
->>>>>>> bcb2568f
-        }
-    }
-}
+    }
 
 impl<'a> RegistryClientBuilder<'a> {
     #[must_use]
