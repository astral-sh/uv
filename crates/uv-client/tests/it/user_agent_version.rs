--- conflicted
+++ resolved
@@ -2,12 +2,9 @@
 
 use anyhow::Result;
 use insta::{assert_json_snapshot, assert_snapshot, with_settings};
-<<<<<<< HEAD
 use std::io::Read;
 use std::str::FromStr;
 use tokio::net::TcpListener;
-=======
->>>>>>> 512c0ca5
 use url::Url;
 
 use uv_cache::Cache;
@@ -18,7 +15,6 @@
 use uv_redacted::DisplaySafeUrl;
 use uv_version::version;
 
-<<<<<<< HEAD
 // https://docs.rs/sys-info/latest/src/sys_info/lib.rs.html#473-515
 fn get_version_codename() -> Result<Option<String>, std::io::Error> {
     if !cfg!(target_os = "linux") {
@@ -41,9 +37,7 @@
 
     Ok(None)
 }
-=======
 use crate::http_util::start_http_user_agent_server;
->>>>>>> 512c0ca5
 
 #[tokio::test]
 async fn test_user_agent_has_version() -> Result<()> {
