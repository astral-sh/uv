use once_cell::sync::Lazy;
#[cfg(feature = "pyo3")]
use pyo3::{
    basic::CompareOp, exceptions::PyValueError, pyclass, pymethods, FromPyObject, IntoPy, PyAny,
    PyObject, PyResult, Python,
};
use regex::Captures;
use regex::Regex;
#[cfg(feature = "serde")]
use serde::{de, Deserialize, Deserializer, Serialize, Serializer};
use std::cmp::{max, Ordering};
#[cfg(feature = "pyo3")]
use std::collections::hash_map::DefaultHasher;
use std::fmt::{Debug, Display, Formatter};
use std::hash::{Hash, Hasher};
use std::iter;
use std::str::FromStr;

#[cfg(feature = "tracing")]
use tracing::warn;

/// A regex copied from <https://peps.python.org/pep-0440/#appendix-b-parsing-version-strings-with-regular-expressions>,
/// updated to support stars for version ranges
pub(crate) const VERSION_RE_INNER: &str = r"
(?:
    (?:v?)                                            # <https://peps.python.org/pep-0440/#preceding-v-character>
    (?:(?P<epoch>[0-9]+)!)?                           # epoch
    (?P<release>[0-9*]+(?:\.[0-9]+)*)                 # release segment, this now allows for * versions which are more lenient than necessary so we can put better error messages in the code
    (?P<pre_field>                                    # pre-release
        [-_\.]?
        (?P<pre_name>(a|b|c|rc|alpha|beta|pre|preview))
        [-_\.]?
        (?P<pre>[0-9]+)?
    )?
    (?P<post_field>                                   # post release
        (?:-(?P<post_old>[0-9]+))
        |
        (?:
            [-_\.]?
            (?P<post_l>post|rev|r)
            [-_\.]?
            (?P<post_new>[0-9]+)?
        )
    )?
    (?P<dev_field>                                    # dev release
        [-_\.]?
        (?P<dev_l>dev)
        [-_\.]?
        (?P<dev>[0-9]+)?
    )?
)
(?:\+(?P<local>[a-z0-9]+(?:[-_\.][a-z0-9]+)*))?       # local version
(?P<trailing_dot_star>\.\*)?                          # allow for version matching `.*`
";

/// Matches a python version, such as `1.19.a1`. Based on the PEP 440 regex
static VERSION_RE: Lazy<Regex> =
    Lazy::new(|| Regex::new(&format!(r#"(?xi)^(?:\s*){VERSION_RE_INNER}(?:\s*)$"#)).unwrap());

/// One of `~=` `==` `!=` `<=` `>=` `<` `>` `===`
#[derive(Eq, PartialEq, Debug, Hash, Clone)]
#[cfg_attr(feature = "pyo3", pyclass)]
pub enum Operator {
    /// `== 1.2.3`
    Equal,
    /// `== 1.2.*`
    EqualStar,
    /// `===` (discouraged)
    ///
    /// <https://peps.python.org/pep-0440/#arbitrary-equality>
    ///
    /// "Use of this operator is heavily discouraged and tooling MAY display a warning when it is used"
    // clippy doesn't like this: #[deprecated = "Use of this operator is heavily discouraged"]
    ExactEqual,
    /// `!= 1.2.3`
    NotEqual,
    /// `!= 1.2.*`
    NotEqualStar,
    /// `~=`
    TildeEqual,
    /// `<`
    LessThan,
    /// `<=`
    LessThanEqual,
    /// `>`
    GreaterThan,
    /// `>=`
    GreaterThanEqual,
}

impl FromStr for Operator {
    type Err = String;

    /// Notably, this does not know about star versions, it just assumes the base operator
    fn from_str(s: &str) -> Result<Self, Self::Err> {
        let operator = match s {
            "==" => Self::Equal,
            "===" => {
                #[cfg(feature = "tracing")]
                {
                    warn!("Using arbitrary equality (`===`) is discouraged");
                }
                #[allow(deprecated)]
                Self::ExactEqual
            }
            "!=" => Self::NotEqual,
            "~=" => Self::TildeEqual,
            "<" => Self::LessThan,
            "<=" => Self::LessThanEqual,
            ">" => Self::GreaterThan,
            ">=" => Self::GreaterThanEqual,
            // Should be forbidden by the regex if called from normal parsing
            other => {
                return Err(format!(
                    "No such comparison operator '{other}', must be one of ~= == != <= >= < > ===",
                ));
            }
        };
        Ok(operator)
    }
}

impl Display for Operator {
    /// Note the `EqualStar` is also `==`.
    fn fmt(&self, f: &mut Formatter<'_>) -> std::fmt::Result {
        let operator = match self {
            Operator::Equal => "==",
            // Beware, this doesn't print the star
            Operator::EqualStar => "==",
            #[allow(deprecated)]
            Operator::ExactEqual => "===",
            Operator::NotEqual => "!=",
            Operator::NotEqualStar => "!=",
            Operator::TildeEqual => "~=",
            Operator::LessThan => "<",
            Operator::LessThanEqual => "<=",
            Operator::GreaterThan => ">",
            Operator::GreaterThanEqual => ">=",
        };

        write!(f, "{operator}")
    }
}

#[cfg(feature = "pyo3")]
#[pymethods]
impl Operator {
    fn __str__(&self) -> String {
        self.to_string()
    }

    fn __repr__(&self) -> String {
        self.to_string()
    }
}

/// Optional prerelease modifier (alpha, beta or release candidate) appended to version
///
/// <https://peps.python.org/pep-0440/#pre-releases>
#[derive(PartialEq, Eq, Debug, Hash, Clone, Ord, PartialOrd)]
#[cfg_attr(feature = "pyo3", pyclass)]
pub enum PreRelease {
    /// alpha prerelease
    Alpha,
    /// beta prerelease
    Beta,
    /// release candidate prerelease
    Rc,
}

impl FromStr for PreRelease {
    type Err = String;

    fn from_str(prerelease: &str) -> Result<Self, Self::Err> {
        match prerelease.to_lowercase().as_str() {
            "a" | "alpha" => Ok(Self::Alpha),
            "b" | "beta" => Ok(Self::Beta),
            "c" | "rc" | "pre" | "preview" => Ok(Self::Rc),
            _ => Err(format!(
                "'{prerelease}' isn't recognized as alpha, beta or release candidate",
            )),
        }
    }
}

impl Display for PreRelease {
    fn fmt(&self, f: &mut Formatter<'_>) -> std::fmt::Result {
        match self {
            Self::Alpha => write!(f, "a"),
            Self::Beta => write!(f, "b"),
            Self::Rc => write!(f, "rc"),
        }
    }
}

/// A part of the [local version identifier](<https://peps.python.org/pep-0440/#local-version-identifiers>)
///
/// Local versions are a mess:
///
/// > Comparison and ordering of local versions considers each segment of the local version
/// > (divided by a .) separately. If a segment consists entirely of ASCII digits then that section
/// > should be considered an integer for comparison purposes and if a segment contains any ASCII
/// > letters then that segment is compared lexicographically with case insensitivity. When
/// > comparing a numeric and lexicographic segment, the numeric section always compares as greater
/// > than the lexicographic segment. Additionally a local version with a great number of segments
/// > will always compare as greater than a local version with fewer segments, as long as the
/// > shorter local version’s segments match the beginning of the longer local version’s segments
/// > exactly.
///
/// Luckily the default `Ord` implementation for `Vec<LocalSegment>` matches the PEP 440 rules.
#[derive(Eq, PartialEq, Debug, Clone, Hash)]
pub enum LocalSegment {
    /// Not-parseable as integer segment of local version
    String(String),
    /// Inferred integer segment of local version
    Number(u64),
}

impl Display for LocalSegment {
    fn fmt(&self, f: &mut Formatter<'_>) -> std::fmt::Result {
        match self {
            Self::String(string) => write!(f, "{string}"),
            Self::Number(number) => write!(f, "{number}"),
        }
    }
}

impl PartialOrd for LocalSegment {
    fn partial_cmp(&self, other: &Self) -> Option<Ordering> {
        Some(self.cmp(other))
    }
}

impl FromStr for LocalSegment {
    /// This can be a never type when stabilized
    type Err = ();

    fn from_str(segment: &str) -> Result<Self, Self::Err> {
        Ok(if let Ok(number) = segment.parse::<u64>() {
            Self::Number(number)
        } else {
            // "and if a segment contains any ASCII letters then that segment is compared lexicographically with case insensitivity"
            Self::String(segment.to_lowercase())
        })
    }
}

/// A version number such as `1.2.3` or `4!5.6.7-a8.post9.dev0`.
///
/// Beware that the sorting implemented with [Ord] and [Eq] is not consistent with the operators
/// from PEP 440, i.e. compare two versions in rust with `>` gives a different result than a
/// `VersionSpecifier` with `>` as operator.
///
/// Parse with [`Version::from_str`]:
///
/// ```rust
/// use std::str::FromStr;
/// use pep440_rs::Version;
///
/// let version = Version::from_str("1.19").unwrap();
/// ```
#[derive(Clone)]
pub struct Version {
    /// The [versioning epoch](https://peps.python.org/pep-0440/#version-epochs). Normally just 0,
    /// but you can increment it if you switched the versioning scheme.
    pub epoch: u64,
    /// The normal number part of the version
    /// (["final release"](https://peps.python.org/pep-0440/#final-releases)),
    /// such a `1.2.3` in `4!1.2.3-a8.post9.dev1`
    ///
    /// Note that we drop the * placeholder by moving it to `Operator`
    pub release: Vec<u64>,
    /// The [prerelease](https://peps.python.org/pep-0440/#pre-releases), i.e. alpha, beta or rc
    /// plus a number
    ///
    /// Note that whether this is Some influences the version
    /// range matching since normally we exclude all prerelease versions
    pub pre: Option<(PreRelease, u64)>,
    /// The [Post release version](https://peps.python.org/pep-0440/#post-releases),
    /// higher post version are preferred over lower post or none-post versions
    pub post: Option<u64>,
    /// The [developmental release](https://peps.python.org/pep-0440/#developmental-releases),
    /// if any
    pub dev: Option<u64>,
    /// A [local version identifier](https://peps.python.org/pep-0440/#local-version-identifiers)
    /// such as `+deadbeef` in `1.2.3+deadbeef`
    ///
    /// > They consist of a normal public version identifier (as defined in the previous section),
    /// > along with an arbitrary “local version label”, separated from the public version
    /// > identifier by a plus. Local version labels have no specific semantics assigned, but some
    /// > syntactic restrictions are imposed.
    pub local: Option<Vec<LocalSegment>>,
}

#[cfg(feature = "pyo3")]
impl IntoPy<PyObject> for Version {
    fn into_py(self, py: Python<'_>) -> PyObject {
        PyVersion(self).into_py(py)
    }
}

#[cfg(feature = "pyo3")]
impl<'source> FromPyObject<'source> for Version {
    fn extract(ob: &'source PyAny) -> PyResult<Self> {
        Ok(ob.extract::<PyVersion>()?.0)
    }
}

/// Workaround for <https://github.com/PyO3/pyo3/pull/2786>
#[cfg(feature = "pyo3")]
#[derive(Clone, Debug)]
#[pyclass(name = "Version")]
pub struct PyVersion(pub Version);

#[cfg(feature = "pyo3")]
#[pymethods]
impl PyVersion {
    /// The [versioning epoch](https://peps.python.org/pep-0440/#version-epochs). Normally just 0,
    /// but you can increment it if you switched the versioning scheme.
    #[getter]
    pub fn epoch(&self) -> u64 {
        self.0.epoch
    }
    /// The normal number part of the version
    /// (["final release"](https://peps.python.org/pep-0440/#final-releases)),
    /// such a `1.2.3` in `4!1.2.3-a8.post9.dev1`
    ///
    /// Note that we drop the * placeholder by moving it to `Operator`
    #[getter]
    pub fn release(&self) -> Vec<u64> {
        self.0.release.clone()
    }
    /// The [prerelease](https://peps.python.org/pep-0440/#pre-releases), i.e. alpha, beta or rc
    /// plus a number
    ///
    /// Note that whether this is Some influences the version
    /// range matching since normally we exclude all prerelease versions
    #[getter]
    pub fn pre(&self) -> Option<(PreRelease, u64)> {
        self.0.pre.clone()
    }
    /// The [Post release version](https://peps.python.org/pep-0440/#post-releases),
    /// higher post version are preferred over lower post or none-post versions
    #[getter]
    pub fn post(&self) -> Option<u64> {
        self.0.post
    }
    /// The [developmental release](https://peps.python.org/pep-0440/#developmental-releases),
    /// if any
    #[getter]
    pub fn dev(&self) -> Option<u64> {
        self.0.dev
    }
    /// The first item of release or 0 if unavailable.
    #[getter]
    #[allow(clippy::get_first)]
    pub fn major(&self) -> u64 {
        self.0.release.get(0).copied().unwrap_or_default()
    }
    /// The second item of release or 0 if unavailable.
    #[getter]
    pub fn minor(&self) -> u64 {
        self.0.release.get(1).copied().unwrap_or_default()
    }
    /// The third item of release or 0 if unavailable.
    #[getter]
    pub fn micro(&self) -> u64 {
        self.0.release.get(2).copied().unwrap_or_default()
    }

    /// Parses a PEP 440 version string
    #[cfg(feature = "pyo3")]
    #[new]
    pub fn parse(version: &str) -> PyResult<Self> {
        Ok(Self(
            Version::from_str(version).map_err(PyValueError::new_err)?,
        ))
    }

    // Maps the error type
    /// Parse a PEP 440 version optionally ending with `.*`
    #[cfg(feature = "pyo3")]
    #[staticmethod]
    pub fn parse_star(version_specifier: &str) -> PyResult<(Self, bool)> {
        Version::from_str_star(version_specifier)
            .map_err(PyValueError::new_err)
            .map(|(version, star)| (Self(version), star))
    }

    /// Returns the normalized representation
    #[cfg(feature = "pyo3")]
    pub fn __str__(&self) -> String {
        self.0.to_string()
    }

    /// Returns the normalized representation
    #[cfg(feature = "pyo3")]
    pub fn __repr__(&self) -> String {
        format!(r#"<Version("{}")>"#, self.0)
    }

    /// Returns the normalized representation
    #[cfg(feature = "pyo3")]
    pub fn __hash__(&self) -> u64 {
        let mut hasher = DefaultHasher::new();
        self.0.hash(&mut hasher);
        hasher.finish()
    }

    #[cfg(feature = "pyo3")]
    fn __richcmp__(&self, other: &Self, op: CompareOp) -> bool {
        op.matches(self.0.cmp(&other.0))
    }

    fn any_prerelease(&self) -> bool {
        self.0.any_prerelease()
    }
}

/// <https://github.com/serde-rs/serde/issues/1316#issue-332908452>
#[cfg(feature = "serde")]
impl<'de> Deserialize<'de> for Version {
    fn deserialize<D>(deserializer: D) -> Result<Self, D::Error>
    where
        D: Deserializer<'de>,
    {
        let s = String::deserialize(deserializer)?;
        FromStr::from_str(&s).map_err(de::Error::custom)
    }
}

/// <https://github.com/serde-rs/serde/issues/1316#issue-332908452>
#[cfg(feature = "serde")]
impl Serialize for Version {
    fn serialize<S>(&self, serializer: S) -> Result<S::Ok, S::Error>
    where
        S: Serializer,
    {
        serializer.collect_str(self)
    }
}

impl Version {
    /// Constructor for a version that is just a release such as `3.8`
    pub fn from_release(release: Vec<u64>) -> Self {
        Self {
            epoch: 0,
            release,
            pre: None,
            post: None,
            dev: None,
            local: None,
        }
    }

    /// For PEP 440 specifier matching: "Except where specifically noted below, local version
    /// identifiers MUST NOT be permitted in version specifiers, and local version labels MUST be
    /// ignored entirely when checking if candidate versions match a given version specifier."
    pub(crate) fn without_local(&self) -> Self {
        Self {
            local: None,
            ..self.clone()
        }
    }
}

impl Version {
    /// Whether this is an alpha/beta/rc or dev version
    pub fn any_prerelease(&self) -> bool {
        self.is_pre() || self.is_dev()
    }

    /// Whether this is an alpha/beta/rc version
    pub fn is_pre(&self) -> bool {
        self.pre.is_some()
    }

    /// Whether this is a dev version
    pub fn is_dev(&self) -> bool {
        self.dev.is_some()
    }

    /// Whether this is a post version
    pub fn is_post(&self) -> bool {
        self.post.is_some()
    }

    /// Whether this is a local version (e.g. `1.2.3+localsuffixesareweird`)
    pub fn is_local(&self) -> bool {
        self.local.is_some()
    }
}

/// Shows normalized version
impl Display for Version {
    fn fmt(&self, f: &mut Formatter<'_>) -> std::fmt::Result {
        let epoch = if self.epoch == 0 {
            String::new()
        } else {
            format!("{}!", self.epoch)
        };
        let release = self
            .release
            .iter()
            .map(ToString::to_string)
            .collect::<Vec<String>>()
            .join(".");
        let pre = self
            .pre
            .as_ref()
            .map(|(pre_kind, pre_version)| format!("{pre_kind}{pre_version}"))
            .unwrap_or_default();
        let post = self
            .post
            .map(|post| format!(".post{post}"))
            .unwrap_or_default();
        let dev = self.dev.map(|dev| format!(".dev{dev}")).unwrap_or_default();
        let local = self
            .local
            .as_ref()
            .map(|segments| {
                format!(
                    "+{}",
                    segments
                        .iter()
                        .map(std::string::ToString::to_string)
                        .collect::<Vec<String>>()
                        .join(".")
                )
            })
            .unwrap_or_default();
        write!(f, "{epoch}{release}{pre}{post}{dev}{local}")
    }
}

impl Debug for Version {
    fn fmt(&self, f: &mut Formatter<'_>) -> std::fmt::Result {
        write!(f, "\"{}\"", self)
    }
}

/// Compare the release parts of two versions, e.g. `4.3.1` > `4.2`, `1.1.0` == `1.1` and
/// `1.16` < `1.19`
pub(crate) fn compare_release(this: &[u64], other: &[u64]) -> Ordering {
    // "When comparing release segments with different numbers of components, the shorter segment
    // is padded out with additional zeros as necessary"
    for (this, other) in this.iter().chain(iter::repeat(&0)).zip(
        other
            .iter()
            .chain(iter::repeat(&0))
            .take(max(this.len(), other.len())),
    ) {
        match this.cmp(other) {
            Ordering::Less => {
                return Ordering::Less;
            }
            Ordering::Equal => {}
            Ordering::Greater => {
                return Ordering::Greater;
            }
        }
    }
    Ordering::Equal
}

/// Compare the parts attached after the release, given equal release
///
/// According to <https://peps.python.org/pep-0440/#summary-of-permitted-suffixes-and-relative-ordering>
/// the order of pre/post-releases is:
/// .devN, aN, bN, rcN, <no suffix (final)>, .postN
/// but also, you can have dev/post releases on beta releases, so we make a three stage ordering:
/// ({dev: 0, a: 1, b: 2, rc: 3, (): 4, post: 5}, <preN>, <postN or None as smallest>, <devN or Max as largest>, <local>)
///
/// For post, any number is better than none (so None defaults to None<0), but for dev, no number
/// is better (so None default to the maximum). For local the Option<Vec<T>> luckily already has the
/// correct default Ord implementation
fn sortable_tuple(version: &Version) -> (u64, u64, Option<u64>, u64, Option<&[LocalSegment]>) {
    match (&version.pre, &version.post, &version.dev) {
        // dev release
        (None, None, Some(n)) => (0, 0, None, *n, version.local.as_deref()),
        // alpha release
        (Some((PreRelease::Alpha, n)), post, dev) => (
            1,
            *n,
            *post,
            dev.unwrap_or(u64::MAX),
            version.local.as_deref(),
        ),
        // beta release
        (Some((PreRelease::Beta, n)), post, dev) => (
            2,
            *n,
            *post,
            dev.unwrap_or(u64::MAX),
            version.local.as_deref(),
        ),
        // alpha release
        (Some((PreRelease::Rc, n)), post, dev) => (
            3,
            *n,
            *post,
            dev.unwrap_or(u64::MAX),
            version.local.as_deref(),
        ),
        // final release
        (None, None, None) => (4, 0, None, 0, version.local.as_deref()),
        // post release
        (None, Some(post), dev) => (
            5,
            0,
            Some(*post),
            dev.unwrap_or(u64::MAX),
            version.local.as_deref(),
        ),
    }
}

impl PartialEq<Self> for Version {
    fn eq(&self, other: &Self) -> bool {
        self.cmp(other) == Ordering::Equal
    }
}

impl Eq for Version {}

impl Hash for Version {
    /// Custom implementation to ignoring trailing zero because `PartialEq` zero pads
    fn hash<H: Hasher>(&self, state: &mut H) {
        self.epoch.hash(state);
        // Skip trailing zeros
        for i in self.release.iter().rev().skip_while(|x| **x == 0) {
            i.hash(state);
        }
        self.pre.hash(state);
        self.dev.hash(state);
        self.post.hash(state);
        self.local.hash(state);
    }
}

impl PartialOrd<Self> for Version {
    fn partial_cmp(&self, other: &Self) -> Option<Ordering> {
        Some(self.cmp(other))
    }
}

impl Ord for Version {
    /// 1.0.dev456 < 1.0a1 < 1.0a2.dev456 < 1.0a12.dev456 < 1.0a12 < 1.0b1.dev456 < 1.0b2
    /// < 1.0b2.post345.dev456 < 1.0b2.post345 < 1.0b2-346 < 1.0c1.dev456 < 1.0c1 < 1.0rc2 < 1.0c3
    /// < 1.0 < 1.0.post456.dev34 < 1.0.post456
    fn cmp(&self, other: &Self) -> Ordering {
        match self.epoch.cmp(&other.epoch) {
            Ordering::Less => {
                return Ordering::Less;
            }
            Ordering::Equal => {}
            Ordering::Greater => {
                return Ordering::Greater;
            }
        }

        match compare_release(&self.release, &other.release) {
            Ordering::Less => {
                return Ordering::Less;
            }
            Ordering::Equal => {}
            Ordering::Greater => {
                return Ordering::Greater;
            }
        }

        // release is equal, so compare the other parts
        sortable_tuple(self).cmp(&sortable_tuple(other))
    }
}

impl Ord for LocalSegment {
    fn cmp(&self, other: &Self) -> Ordering {
        // <https://peps.python.org/pep-0440/#local-version-identifiers>
        match (self, other) {
            (Self::Number(n1), Self::Number(n2)) => n1.cmp(n2),
            (Self::String(s1), Self::String(s2)) => s1.cmp(s2),
            (Self::Number(_), Self::String(_)) => Ordering::Greater,
            (Self::String(_), Self::Number(_)) => Ordering::Less,
        }
    }
}

impl FromStr for Version {
    type Err = String;

    /// Parses a version such as `1.19`, `1.0a1`,`1.0+abc.5` or `1!2012.2`
    ///
    /// Note that this variant doesn't allow the version to end with a star, see
    /// [`Self::from_str_star`] if you want to parse versions for specifiers
    fn from_str(version: &str) -> Result<Self, Self::Err> {
<<<<<<< HEAD
        if let Ok(release) = version.split('.').map(|number| number.parse()).collect() {
            return Ok(Self {
                epoch: 0,
                release,
                pre: None,
                post: None,
                dev: None,
                local: None,
            });
=======
        if let Some(v) = version_fast_parse(version) {
            return Ok(v);
>>>>>>> e4673a0c
        }

        let captures = VERSION_RE
            .captures(version)
            .ok_or_else(|| format!("Version `{version}` doesn't match PEP 440 rules"))?;
        let (version, star) = Version::parse_impl(&captures)?;
        if star {
            return Err("A star (`*`) must not be used in a fixed version (use `Version::from_string_star` otherwise)".to_string());
        }
        Ok(version)
    }
}

impl Version {
    /// Like [`Self::from_str`], but also allows the version to end with a star and returns whether it
    /// did. This variant is for use in specifiers.
    ///  * `1.2.3` -> false
    ///  * `1.2.3.*` -> true
    ///  * `1.2.*.4` -> err
    ///  * `1.0-dev1.*` -> err
    pub fn from_str_star(version: &str) -> Result<(Self, bool), String> {
<<<<<<< HEAD
        if let Ok(release) = version.split('.').map(|number| number.parse()).collect() {
            return Ok((
                Self {
                    epoch: 0,
                    release,
                    pre: None,
                    post: None,
                    dev: None,
                    local: None,
                },
                false,
            ));
=======
        if let Some(v) = version_fast_parse(version) {
            return Ok((v, false));
>>>>>>> e4673a0c
        }

        let captures = VERSION_RE
            .captures(version)
            .ok_or_else(|| format!("Version `{version}` doesn't match PEP 440 rules"))?;
        let (version, star) = Version::parse_impl(&captures)?;
        Ok((version, star))
    }

    /// Extracted for reusability around star/non-star
    pub(crate) fn parse_impl(captures: &Captures) -> Result<(Version, bool), String> {
        let number_field = |field_name| {
            if let Some(field_str) = captures.name(field_name) {
                match field_str.as_str().parse::<u64>() {
                    Ok(number) => Ok(Some(number)),
                    // Should be already forbidden by the regex
                    Err(err) => Err(format!(
                        "Couldn't parse '{}' as number from {}: {}",
                        field_str.as_str(),
                        field_name,
                        err
                    )),
                }
            } else {
                Ok(None)
            }
        };
        let epoch = number_field("epoch")?
            // "If no explicit epoch is given, the implicit epoch is 0"
            .unwrap_or_default();
        let pre = {
            let pre_type = captures
                .name("pre_name")
                .map(|pre| PreRelease::from_str(pre.as_str()))
                // Shouldn't fail due to the regex
                .transpose()?;
            let pre_number = number_field("pre")?
                // <https://peps.python.org/pep-0440/#implicit-pre-release-number>
                .unwrap_or_default();
            pre_type.map(|pre_type| (pre_type, pre_number))
        };
        let post = if captures.name("post_field").is_some() {
            // While PEP 440 says .post is "followed by a non-negative integer value",
            // packaging has tests that ensure that it defaults to 0
            // https://github.com/pypa/packaging/blob/237ff3aa348486cf835a980592af3a59fccd6101/tests/test_version.py#L187-L202
            Some(
                number_field("post_new")?
                    .or(number_field("post_old")?)
                    .unwrap_or_default(),
            )
        } else {
            None
        };
        let dev = if captures.name("dev_field").is_some() {
            // <https://peps.python.org/pep-0440/#implicit-development-release-number>
            Some(number_field("dev")?.unwrap_or_default())
        } else {
            None
        };
        let local = captures.name("local").map(|local| {
            local
                .as_str()
                .split(&['-', '_', '.'][..])
                .map(|segment| {
                    if let Ok(number) = segment.parse::<u64>() {
                        LocalSegment::Number(number)
                    } else {
                        // "and if a segment contains any ASCII letters then that segment is compared lexicographically with case insensitivity"
                        LocalSegment::String(segment.to_lowercase())
                    }
                })
                .collect()
        });
        let release = captures
            .name("release")
            // Should be forbidden by the regex
            .ok_or_else(|| "No release in version".to_string())?
            .as_str()
            .split('.')
            .map(|segment| segment.parse::<u64>().map_err(|err| err.to_string()))
            .collect::<Result<Vec<u64>, String>>()?;

        let star = captures.name("trailing_dot_star").is_some();
        if star {
            if pre.is_some() {
                return Err(
                    "You can't have both a trailing `.*` and a prerelease version".to_string(),
                );
            }
            if post.is_some() {
                return Err("You can't have both a trailing `.*` and a post version".to_string());
            }
            if dev.is_some() {
                return Err("You can't have both a trailing `.*` and a dev version".to_string());
            }
            if local.is_some() {
                return Err("You can't have both a trailing `.*` and a local version".to_string());
            }
        }

        let version = Version {
            epoch,
            release,
            pre,
            post,
            dev,
            local,
        };
        Ok((version, star))
    }
}

/// Attempt to parse the given version string very quickly.
///
/// This looks for a version string that is of the form `n(.n)*` (i.e., release
/// only) and returns the corresponding `Version` of it. If the version string
/// has any other form, then this returns `None`.
fn version_fast_parse(version: &str) -> Option<Version> {
    let mut parts = vec![];
    for part in version.split('.') {
        if !part.as_bytes().iter().all(|b| b.is_ascii_digit()) {
            return None;
        }
        parts.push(part.parse().ok()?);
    }
    Some(Version {
        epoch: 0,
        release: parts,
        pre: None,
        post: None,
        dev: None,
        local: None,
    })
}

#[cfg(test)]
mod test {
    #[cfg(feature = "pyo3")]
    use pyo3::pyfunction;
    use std::str::FromStr;

    use crate::{Version, VersionSpecifier};

    /// <https://github.com/pypa/packaging/blob/237ff3aa348486cf835a980592af3a59fccd6101/tests/test_version.py#L24-L81>
    #[test]
    fn test_packaging_versions() {
        let versions = [
            // Implicit epoch of 0
            "1.0.dev456",
            "1.0a1",
            "1.0a2.dev456",
            "1.0a12.dev456",
            "1.0a12",
            "1.0b1.dev456",
            "1.0b2",
            "1.0b2.post345.dev456",
            "1.0b2.post345",
            "1.0b2-346",
            "1.0c1.dev456",
            "1.0c1",
            "1.0rc2",
            "1.0c3",
            "1.0",
            "1.0.post456.dev34",
            "1.0.post456",
            "1.1.dev1",
            "1.2+123abc",
            "1.2+123abc456",
            "1.2+abc",
            "1.2+abc123",
            "1.2+abc123def",
            "1.2+1234.abc",
            "1.2+123456",
            "1.2.r32+123456",
            "1.2.rev33+123456",
            // Explicit epoch of 1
            "1!1.0.dev456",
            "1!1.0a1",
            "1!1.0a2.dev456",
            "1!1.0a12.dev456",
            "1!1.0a12",
            "1!1.0b1.dev456",
            "1!1.0b2",
            "1!1.0b2.post345.dev456",
            "1!1.0b2.post345",
            "1!1.0b2-346",
            "1!1.0c1.dev456",
            "1!1.0c1",
            "1!1.0rc2",
            "1!1.0c3",
            "1!1.0",
            "1!1.0.post456.dev34",
            "1!1.0.post456",
            "1!1.1.dev1",
            "1!1.2+123abc",
            "1!1.2+123abc456",
            "1!1.2+abc",
            "1!1.2+abc123",
            "1!1.2+abc123def",
            "1!1.2+1234.abc",
            "1!1.2+123456",
            "1!1.2.r32+123456",
            "1!1.2.rev33+123456",
        ];
        for version in versions {
            Version::from_str(version).unwrap();
            VersionSpecifier::from_str(&format!("=={version}")).unwrap();
        }
    }

    /// <https://github.com/pypa/packaging/blob/237ff3aa348486cf835a980592af3a59fccd6101/tests/test_version.py#L91-L100>
    #[test]
    fn test_packaging_failures() {
        let versions = [
            // Versions with invalid local versions
            "1.0+a+",
            "1.0++",
            "1.0+_foobar",
            "1.0+foo&asd",
            "1.0+1+1",
        ];
        for version in versions {
            assert_eq!(
                Version::from_str(version).unwrap_err(),
                format!("Version `{version}` doesn't match PEP 440 rules")
            );
            assert_eq!(
                VersionSpecifier::from_str(&format!("=={version}")).unwrap_err(),
                format!("Version `{version}` doesn't match PEP 440 rules")
            );
        }
        // Nonsensical versions should be invalid (different error message)
        Version::from_str("french toast").unwrap_err();
        VersionSpecifier::from_str("==french toast").unwrap_err();
    }

    #[test]
    fn test_equality_and_normalization() {
        let versions = [
            // Various development release incarnations
            ("1.0dev", "1.0.dev0"),
            ("1.0.dev", "1.0.dev0"),
            ("1.0dev1", "1.0.dev1"),
            ("1.0dev", "1.0.dev0"),
            ("1.0-dev", "1.0.dev0"),
            ("1.0-dev1", "1.0.dev1"),
            ("1.0DEV", "1.0.dev0"),
            ("1.0.DEV", "1.0.dev0"),
            ("1.0DEV1", "1.0.dev1"),
            ("1.0DEV", "1.0.dev0"),
            ("1.0.DEV1", "1.0.dev1"),
            ("1.0-DEV", "1.0.dev0"),
            ("1.0-DEV1", "1.0.dev1"),
            // Various alpha incarnations
            ("1.0a", "1.0a0"),
            ("1.0.a", "1.0a0"),
            ("1.0.a1", "1.0a1"),
            ("1.0-a", "1.0a0"),
            ("1.0-a1", "1.0a1"),
            ("1.0alpha", "1.0a0"),
            ("1.0.alpha", "1.0a0"),
            ("1.0.alpha1", "1.0a1"),
            ("1.0-alpha", "1.0a0"),
            ("1.0-alpha1", "1.0a1"),
            ("1.0A", "1.0a0"),
            ("1.0.A", "1.0a0"),
            ("1.0.A1", "1.0a1"),
            ("1.0-A", "1.0a0"),
            ("1.0-A1", "1.0a1"),
            ("1.0ALPHA", "1.0a0"),
            ("1.0.ALPHA", "1.0a0"),
            ("1.0.ALPHA1", "1.0a1"),
            ("1.0-ALPHA", "1.0a0"),
            ("1.0-ALPHA1", "1.0a1"),
            // Various beta incarnations
            ("1.0b", "1.0b0"),
            ("1.0.b", "1.0b0"),
            ("1.0.b1", "1.0b1"),
            ("1.0-b", "1.0b0"),
            ("1.0-b1", "1.0b1"),
            ("1.0beta", "1.0b0"),
            ("1.0.beta", "1.0b0"),
            ("1.0.beta1", "1.0b1"),
            ("1.0-beta", "1.0b0"),
            ("1.0-beta1", "1.0b1"),
            ("1.0B", "1.0b0"),
            ("1.0.B", "1.0b0"),
            ("1.0.B1", "1.0b1"),
            ("1.0-B", "1.0b0"),
            ("1.0-B1", "1.0b1"),
            ("1.0BETA", "1.0b0"),
            ("1.0.BETA", "1.0b0"),
            ("1.0.BETA1", "1.0b1"),
            ("1.0-BETA", "1.0b0"),
            ("1.0-BETA1", "1.0b1"),
            // Various release candidate incarnations
            ("1.0c", "1.0rc0"),
            ("1.0.c", "1.0rc0"),
            ("1.0.c1", "1.0rc1"),
            ("1.0-c", "1.0rc0"),
            ("1.0-c1", "1.0rc1"),
            ("1.0rc", "1.0rc0"),
            ("1.0.rc", "1.0rc0"),
            ("1.0.rc1", "1.0rc1"),
            ("1.0-rc", "1.0rc0"),
            ("1.0-rc1", "1.0rc1"),
            ("1.0C", "1.0rc0"),
            ("1.0.C", "1.0rc0"),
            ("1.0.C1", "1.0rc1"),
            ("1.0-C", "1.0rc0"),
            ("1.0-C1", "1.0rc1"),
            ("1.0RC", "1.0rc0"),
            ("1.0.RC", "1.0rc0"),
            ("1.0.RC1", "1.0rc1"),
            ("1.0-RC", "1.0rc0"),
            ("1.0-RC1", "1.0rc1"),
            // Various post release incarnations
            ("1.0post", "1.0.post0"),
            ("1.0.post", "1.0.post0"),
            ("1.0post1", "1.0.post1"),
            ("1.0post", "1.0.post0"),
            ("1.0-post", "1.0.post0"),
            ("1.0-post1", "1.0.post1"),
            ("1.0POST", "1.0.post0"),
            ("1.0.POST", "1.0.post0"),
            ("1.0POST1", "1.0.post1"),
            ("1.0POST", "1.0.post0"),
            ("1.0r", "1.0.post0"),
            ("1.0rev", "1.0.post0"),
            ("1.0.POST1", "1.0.post1"),
            ("1.0.r1", "1.0.post1"),
            ("1.0.rev1", "1.0.post1"),
            ("1.0-POST", "1.0.post0"),
            ("1.0-POST1", "1.0.post1"),
            ("1.0-5", "1.0.post5"),
            ("1.0-r5", "1.0.post5"),
            ("1.0-rev5", "1.0.post5"),
            // Local version case insensitivity
            ("1.0+AbC", "1.0+abc"),
            // Integer Normalization
            ("1.01", "1.1"),
            ("1.0a05", "1.0a5"),
            ("1.0b07", "1.0b7"),
            ("1.0c056", "1.0rc56"),
            ("1.0rc09", "1.0rc9"),
            ("1.0.post000", "1.0.post0"),
            ("1.1.dev09000", "1.1.dev9000"),
            ("00!1.2", "1.2"),
            ("0100!0.0", "100!0.0"),
            // Various other normalizations
            ("v1.0", "1.0"),
            ("   v1.0\t\n", "1.0"),
        ];
        for (version_str, normalized_str) in versions {
            let version = Version::from_str(version_str).unwrap();
            let normalized = Version::from_str(normalized_str).unwrap();
            // Just test version parsing again
            assert_eq!(version, normalized, "{version_str} {normalized_str}");
            // Test version normalization
            assert_eq!(
                version.to_string(),
                normalized.to_string(),
                "{version_str} {normalized_str}"
            );
        }
    }

    /// <https://github.com/pypa/packaging/blob/237ff3aa348486cf835a980592af3a59fccd6101/tests/test_version.py#L229-L277>
    #[test]
    fn test_equality_and_normalization2() {
        let versions = [
            ("1.0.dev456", "1.0.dev456"),
            ("1.0a1", "1.0a1"),
            ("1.0a2.dev456", "1.0a2.dev456"),
            ("1.0a12.dev456", "1.0a12.dev456"),
            ("1.0a12", "1.0a12"),
            ("1.0b1.dev456", "1.0b1.dev456"),
            ("1.0b2", "1.0b2"),
            ("1.0b2.post345.dev456", "1.0b2.post345.dev456"),
            ("1.0b2.post345", "1.0b2.post345"),
            ("1.0rc1.dev456", "1.0rc1.dev456"),
            ("1.0rc1", "1.0rc1"),
            ("1.0", "1.0"),
            ("1.0.post456.dev34", "1.0.post456.dev34"),
            ("1.0.post456", "1.0.post456"),
            ("1.0.1", "1.0.1"),
            ("0!1.0.2", "1.0.2"),
            ("1.0.3+7", "1.0.3+7"),
            ("0!1.0.4+8.0", "1.0.4+8.0"),
            ("1.0.5+9.5", "1.0.5+9.5"),
            ("1.2+1234.abc", "1.2+1234.abc"),
            ("1.2+123456", "1.2+123456"),
            ("1.2+123abc", "1.2+123abc"),
            ("1.2+123abc456", "1.2+123abc456"),
            ("1.2+abc", "1.2+abc"),
            ("1.2+abc123", "1.2+abc123"),
            ("1.2+abc123def", "1.2+abc123def"),
            ("1.1.dev1", "1.1.dev1"),
            ("7!1.0.dev456", "7!1.0.dev456"),
            ("7!1.0a1", "7!1.0a1"),
            ("7!1.0a2.dev456", "7!1.0a2.dev456"),
            ("7!1.0a12.dev456", "7!1.0a12.dev456"),
            ("7!1.0a12", "7!1.0a12"),
            ("7!1.0b1.dev456", "7!1.0b1.dev456"),
            ("7!1.0b2", "7!1.0b2"),
            ("7!1.0b2.post345.dev456", "7!1.0b2.post345.dev456"),
            ("7!1.0b2.post345", "7!1.0b2.post345"),
            ("7!1.0rc1.dev456", "7!1.0rc1.dev456"),
            ("7!1.0rc1", "7!1.0rc1"),
            ("7!1.0", "7!1.0"),
            ("7!1.0.post456.dev34", "7!1.0.post456.dev34"),
            ("7!1.0.post456", "7!1.0.post456"),
            ("7!1.0.1", "7!1.0.1"),
            ("7!1.0.2", "7!1.0.2"),
            ("7!1.0.3+7", "7!1.0.3+7"),
            ("7!1.0.4+8.0", "7!1.0.4+8.0"),
            ("7!1.0.5+9.5", "7!1.0.5+9.5"),
            ("7!1.1.dev1", "7!1.1.dev1"),
        ];
        for (version_str, normalized_str) in versions {
            let version = Version::from_str(version_str).unwrap();
            let normalized = Version::from_str(normalized_str).unwrap();
            assert_eq!(version, normalized, "{version_str} {normalized_str}");
            // Test version normalization
            assert_eq!(
                version.to_string(),
                normalized_str,
                "{version_str} {normalized_str}"
            );
            // Since we're already at it
            assert_eq!(
                version.to_string(),
                normalized.to_string(),
                "{version_str} {normalized_str}"
            );
        }
    }

    #[test]
    fn test_star_fixed_version() {
        let result = Version::from_str("0.9.1.*");
        assert_eq!(
            result.unwrap_err(),
            "A star (`*`) must not be used in a fixed version (use `Version::from_string_star` otherwise)"
        );
    }

    #[test]
    fn test_regex_mismatch() {
        let result = Version::from_str("blergh");
        assert_eq!(
            result.unwrap_err(),
            "Version `blergh` doesn't match PEP 440 rules"
        );
    }

    #[test]
    fn test_from_version_star() {
        assert!(!Version::from_str_star("1.2.3").unwrap().1);
        assert!(Version::from_str_star("1.2.3.*").unwrap().1);
        assert_eq!(
            Version::from_str_star("1.2.*.4.*").unwrap_err(),
            "Version `1.2.*.4.*` doesn't match PEP 440 rules"
        );
        assert_eq!(
            Version::from_str_star("1.0-dev1.*").unwrap_err(),
            "You can't have both a trailing `.*` and a dev version"
        );
        assert_eq!(
            Version::from_str_star("1.0a1.*").unwrap_err(),
            "You can't have both a trailing `.*` and a prerelease version"
        );
        assert_eq!(
            Version::from_str_star("1.0.post1.*").unwrap_err(),
            "You can't have both a trailing `.*` and a post version"
        );
        assert_eq!(
            Version::from_str_star("1.0+lolwat.*").unwrap_err(),
            "You can't have both a trailing `.*` and a local version"
        );
    }

    #[cfg(feature = "pyo3")]
    #[pyfunction]
    fn _convert_in_and_out(version: Version) -> Version {
        version
    }
}<|MERGE_RESOLUTION|>--- conflicted
+++ resolved
@@ -694,20 +694,8 @@
     /// Note that this variant doesn't allow the version to end with a star, see
     /// [`Self::from_str_star`] if you want to parse versions for specifiers
     fn from_str(version: &str) -> Result<Self, Self::Err> {
-<<<<<<< HEAD
-        if let Ok(release) = version.split('.').map(|number| number.parse()).collect() {
-            return Ok(Self {
-                epoch: 0,
-                release,
-                pre: None,
-                post: None,
-                dev: None,
-                local: None,
-            });
-=======
         if let Some(v) = version_fast_parse(version) {
             return Ok(v);
->>>>>>> e4673a0c
         }
 
         let captures = VERSION_RE
@@ -729,23 +717,8 @@
     ///  * `1.2.*.4` -> err
     ///  * `1.0-dev1.*` -> err
     pub fn from_str_star(version: &str) -> Result<(Self, bool), String> {
-<<<<<<< HEAD
-        if let Ok(release) = version.split('.').map(|number| number.parse()).collect() {
-            return Ok((
-                Self {
-                    epoch: 0,
-                    release,
-                    pre: None,
-                    post: None,
-                    dev: None,
-                    local: None,
-                },
-                false,
-            ));
-=======
         if let Some(v) = version_fast_parse(version) {
             return Ok((v, false));
->>>>>>> e4673a0c
         }
 
         let captures = VERSION_RE
