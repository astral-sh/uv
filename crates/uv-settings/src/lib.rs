--- conflicted
+++ resolved
@@ -576,13 +576,10 @@
     pub python_install_registry: Option<bool>,
     pub install_mirrors: PythonInstallMirrors,
     pub log_context: Option<bool>,
-<<<<<<< HEAD
     pub http_timeout: Duration,
     pub upload_http_timeout: Duration,
-=======
     #[cfg(feature = "tracing-durations-export")]
     pub tracing_durations_file: Option<PathBuf>,
->>>>>>> 00d3aa37
 }
 
 impl EnvironmentOptions {
@@ -617,7 +614,6 @@
                 )?,
             },
             log_context: parse_boolish_environment_variable(EnvVars::UV_LOG_CONTEXT)?,
-<<<<<<< HEAD
             upload_http_timeout: parse_integer_environment_variable(
                 EnvVars::UV_UPLOAD_HTTP_TIMEOUT,
             )?
@@ -625,12 +621,10 @@
             .or(http_timeout)
             .unwrap_or(Duration::from_secs(15 * 60)),
             http_timeout: http_timeout.unwrap_or(Duration::from_secs(30)),
-=======
             #[cfg(feature = "tracing-durations-export")]
             tracing_durations_file: parse_path_environment_variable(
                 EnvVars::TRACING_DURATIONS_FILE,
             ),
->>>>>>> 00d3aa37
         })
     }
 }
@@ -708,7 +702,6 @@
     }
 }
 
-<<<<<<< HEAD
 /// Parse a integer environment variable.
 fn parse_integer_environment_variable(name: &'static str) -> Result<Option<u64>, Error> {
     let value = match std::env::var(name) {
@@ -735,7 +728,8 @@
             err: "expected an integer".to_string(),
         }),
     }
-=======
+}
+
 #[cfg(feature = "tracing-durations-export")]
 /// Parse a path environment variable.
 fn parse_path_environment_variable(name: &'static str) -> Option<PathBuf> {
@@ -746,7 +740,6 @@
     }
 
     Some(PathBuf::from(value))
->>>>>>> 00d3aa37
 }
 
 /// Populate the [`EnvironmentFlags`] from the given [`EnvironmentOptions`].
