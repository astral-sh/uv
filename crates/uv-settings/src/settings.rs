use serde::{Deserialize, Serialize};
use std::{fmt::Debug, num::NonZeroUsize, path::PathBuf};
use url::Url;
use uv_cache_info::CacheKey;
use uv_configuration::{
    ConfigSettings, IndexStrategy, KeyringProviderType, PackageNameSpecifier, TargetTriple,
    TrustedHost, TrustedPublishing,
};
use uv_distribution_types::{Index, PipExtraIndex, PipFindLinks, PipIndex, StaticMetadata};
use uv_install_wheel::linker::LinkMode;
use uv_macros::{CombineOptions, OptionsMetadata};
use uv_normalize::{ExtraName, PackageName};
use uv_pep508::Requirement;
use uv_pypi_types::{SupportedEnvironments, VerbatimParsedUrl};
use uv_python::{PythonDownloads, PythonPreference, PythonVersion};
use uv_resolver::{AnnotationStyle, ExcludeNewer, PrereleaseMode, ResolutionMode};
use uv_static::EnvVars;

/// A `pyproject.toml` with an (optional) `[tool.uv]` section.
#[allow(dead_code)]
#[derive(Debug, Clone, Default, Deserialize)]
pub(crate) struct PyProjectToml {
    pub(crate) tool: Option<Tools>,
}

/// A `[tool]` section.
#[allow(dead_code)]
#[derive(Debug, Clone, Default, Deserialize)]
pub(crate) struct Tools {
    pub(crate) uv: Option<Options>,
}

/// A `[tool.uv]` section.
#[allow(dead_code)]
#[derive(Debug, Clone, Default, Deserialize, CombineOptions, OptionsMetadata)]
#[serde(from = "OptionsWire", rename_all = "kebab-case")]
#[cfg_attr(feature = "schemars", derive(schemars::JsonSchema))]
pub struct Options {
    #[serde(flatten)]
    pub globals: GlobalOptions,

    #[serde(flatten)]
    pub top_level: ResolverInstallerOptions,

    #[serde(flatten)]
    pub install_mirrors: PythonInstallMirrors,

    #[serde(flatten)]
    pub publish: PublishOptions,

    #[option_group]
    pub pip: Option<PipOptions>,

    /// The keys to consider when caching builds for the project.
    ///
    /// Cache keys enable you to specify the files or directories that should trigger a rebuild when
    /// modified. By default, uv will rebuild a project whenever the `pyproject.toml`, `setup.py`,
    /// or `setup.cfg` files in the project directory are modified, i.e.:
    ///
    /// ```toml
    /// cache-keys = [{ file = "pyproject.toml" }, { file = "setup.py" }, { file = "setup.cfg" }]
    /// ```
    ///
    /// As an example: if a project uses dynamic metadata to read its dependencies from a
    /// `requirements.txt` file, you can specify `cache-keys = [{ file = "requirements.txt" }, { file = "pyproject.toml" }]`
    /// to ensure that the project is rebuilt whenever the `requirements.txt` file is modified (in
    /// addition to watching the `pyproject.toml`).
    ///
    /// Globs are supported, following the syntax of the [`glob`](https://docs.rs/glob/0.3.1/glob/struct.Pattern.html)
    /// crate. For example, to invalidate the cache whenever a `.toml` file in the project directory
    /// or any of its subdirectories is modified, you can specify `cache-keys = [{ file = "**/*.toml" }]`.
    /// Note that the use of globs can be expensive, as uv may need to walk the filesystem to
    /// determine whether any files have changed.
    ///
    /// Cache keys can also include version control information. For example, if a project uses
    /// `setuptools_scm` to read its version from a Git commit, you can specify `cache-keys = [{ git = { commit = true }, { file = "pyproject.toml" }]`
    /// to include the current Git commit hash in the cache key (in addition to the
    /// `pyproject.toml`). Git tags are also supported via `cache-keys = [{ git = { commit = true, tags = true } }]`.
    ///
    /// Cache keys only affect the project defined by the `pyproject.toml` in which they're
    /// specified (as opposed to, e.g., affecting all members in a workspace), and all paths and
    /// globs are interpreted as relative to the project directory.
    #[option(
        default = r#"[{ file = "pyproject.toml" }, { file = "setup.py" }, { file = "setup.cfg" }]"#,
        value_type = "list[dict]",
        example = r#"
            cache-keys = [{ file = "pyproject.toml" }, { file = "requirements.txt" }, { git = { commit = true }]
        "#
    )]
    cache_keys: Option<Vec<CacheKey>>,

    // NOTE(charlie): These fields are shared with `ToolUv` in
    // `crates/uv-workspace/src/pyproject.rs`. The documentation lives on that struct.
    // They're respected in both `pyproject.toml` and `uv.toml` files.
    #[cfg_attr(feature = "schemars", schemars(skip))]
    pub override_dependencies: Option<Vec<Requirement<VerbatimParsedUrl>>>,

    #[cfg_attr(feature = "schemars", schemars(skip))]
    pub constraint_dependencies: Option<Vec<Requirement<VerbatimParsedUrl>>>,

    #[cfg_attr(feature = "schemars", schemars(skip))]
    pub environments: Option<SupportedEnvironments>,

    // NOTE(charlie): These fields should be kept in-sync with `ToolUv` in
    // `crates/uv-workspace/src/pyproject.rs`. The documentation lives on that struct.
    // They're only respected in `pyproject.toml` files, and should be rejected in `uv.toml` files.
    #[cfg_attr(feature = "schemars", schemars(skip))]
    pub conflicting_groups: Option<serde::de::IgnoredAny>,

    #[cfg_attr(feature = "schemars", schemars(skip))]
    pub workspace: Option<serde::de::IgnoredAny>,

    #[cfg_attr(feature = "schemars", schemars(skip))]
    pub sources: Option<serde::de::IgnoredAny>,

    #[cfg_attr(feature = "schemars", schemars(skip))]
    pub dev_dependencies: Option<serde::de::IgnoredAny>,

    #[cfg_attr(feature = "schemars", schemars(skip))]
    pub default_groups: Option<serde::de::IgnoredAny>,

    #[cfg_attr(feature = "schemars", schemars(skip))]
    pub managed: Option<serde::de::IgnoredAny>,

    #[cfg_attr(feature = "schemars", schemars(skip))]
    pub r#package: Option<serde::de::IgnoredAny>,
}

impl Options {
    /// Construct an [`Options`] with the given global and top-level settings.
    pub fn simple(globals: GlobalOptions, top_level: ResolverInstallerOptions) -> Self {
        Self {
            globals,
            top_level,
            ..Default::default()
        }
    }
}

/// Global settings, relevant to all invocations.
#[derive(Debug, Clone, Default, Deserialize, CombineOptions, OptionsMetadata)]
#[serde(rename_all = "kebab-case")]
#[cfg_attr(feature = "schemars", derive(schemars::JsonSchema))]
pub struct GlobalOptions {
    /// Whether to load TLS certificates from the platform's native certificate store.
    ///
    /// By default, uv loads certificates from the bundled `webpki-roots` crate. The
    /// `webpki-roots` are a reliable set of trust roots from Mozilla, and including them in uv
    /// improves portability and performance (especially on macOS).
    ///
    /// However, in some cases, you may want to use the platform's native certificate store,
    /// especially if you're relying on a corporate trust root (e.g., for a mandatory proxy) that's
    /// included in your system's certificate store.
    #[option(
        default = "false",
        value_type = "bool",
        example = r#"
            native-tls = true
        "#
    )]
    pub native_tls: Option<bool>,
    /// Disable network access, relying only on locally cached data and locally available files.
    #[option(
        default = "false",
        value_type = "bool",
        example = r#"
            offline = true
        "#
    )]
    pub offline: Option<bool>,
    /// Avoid reading from or writing to the cache, instead using a temporary directory for the
    /// duration of the operation.
    #[option(
        default = "false",
        value_type = "bool",
        example = r#"
            no-cache = true
        "#
    )]
    pub no_cache: Option<bool>,
    /// Path to the cache directory.
    ///
    /// Defaults to `$HOME/Library/Caches/uv` on macOS, `$XDG_CACHE_HOME/uv` or `$HOME/.cache/uv` on
    /// Linux, and `%LOCALAPPDATA%\uv\cache` on Windows.
    #[option(
        default = "None",
        value_type = "str",
        example = r#"
            cache-dir = "./.uv_cache"
        "#
    )]
    pub cache_dir: Option<PathBuf>,
    /// Whether to enable experimental, preview features.
    #[option(
        default = "false",
        value_type = "bool",
        example = r#"
            preview = true
        "#
    )]
    pub preview: Option<bool>,
    /// Whether to prefer using Python installations that are already present on the system, or
    /// those that are downloaded and installed by uv.
    #[option(
        default = "\"managed\"",
        value_type = "str",
        example = r#"
            python-preference = "managed"
        "#,
        possible_values = true
    )]
    pub python_preference: Option<PythonPreference>,
    /// Whether to allow Python downloads.
    #[option(
        default = "\"automatic\"",
        value_type = "str",
        example = r#"
            python-downloads = "manual"
        "#,
        possible_values = true
    )]
    pub python_downloads: Option<PythonDownloads>,
    /// The maximum number of in-flight concurrent downloads that uv will perform at any given
    /// time.
    #[option(
        default = "50",
        value_type = "int",
        example = r#"
            concurrent-downloads = 4
        "#
    )]
    pub concurrent_downloads: Option<NonZeroUsize>,
    /// The maximum number of source distributions that uv will build concurrently at any given
    /// time.
    ///
    /// Defaults to the number of available CPU cores.
    #[option(
        default = "None",
        value_type = "int",
        example = r#"
            concurrent-builds = 4
        "#
    )]
    pub concurrent_builds: Option<NonZeroUsize>,
    /// The number of threads used when installing and unzipping packages.
    ///
    /// Defaults to the number of available CPU cores.
    #[option(
        default = "None",
        value_type = "int",
        example = r#"
            concurrent-installs = 4
        "#
    )]
    pub concurrent_installs: Option<NonZeroUsize>,
    /// Allow insecure connections to host.
    ///
    /// Expects to receive either a hostname (e.g., `localhost`), a host-port pair (e.g.,
    /// `localhost:8080`), or a URL (e.g., `https://localhost`).
    ///
    /// WARNING: Hosts included in this list will not be verified against the system's certificate
    /// store. Only use `--allow-insecure-host` in a secure network with verified sources, as it
    /// bypasses SSL verification and could expose you to MITM attacks.
    #[option(
        default = "[]",
        value_type = "list[str]",
        example = r#"
            allow-insecure-host = ["localhost:8080"]
        "#
    )]
    pub allow_insecure_host: Option<Vec<TrustedHost>>,
}

/// Settings relevant to all installer operations.
#[derive(Debug, Clone, Default, CombineOptions)]
pub struct InstallerOptions {
    pub index: Option<Vec<Index>>,
    pub index_url: Option<PipIndex>,
    pub extra_index_url: Option<Vec<PipExtraIndex>>,
    pub no_index: Option<bool>,
    pub find_links: Option<Vec<PipFindLinks>>,
    pub index_strategy: Option<IndexStrategy>,
    pub keyring_provider: Option<KeyringProviderType>,
    pub config_settings: Option<ConfigSettings>,
    pub exclude_newer: Option<ExcludeNewer>,
    pub link_mode: Option<LinkMode>,
    pub compile_bytecode: Option<bool>,
    pub reinstall: Option<bool>,
    pub reinstall_package: Option<Vec<PackageName>>,
    pub no_build: Option<bool>,
    pub no_build_package: Option<Vec<PackageName>>,
    pub no_binary: Option<bool>,
    pub no_binary_package: Option<Vec<PackageName>>,
    pub no_build_isolation: Option<bool>,
    pub no_sources: Option<bool>,
}

/// Settings relevant to all resolver operations.
#[derive(Debug, Clone, Default, CombineOptions)]
pub struct ResolverOptions {
    pub index: Option<Vec<Index>>,
    pub index_url: Option<PipIndex>,
    pub extra_index_url: Option<Vec<PipExtraIndex>>,
    pub no_index: Option<bool>,
    pub find_links: Option<Vec<PipFindLinks>>,
    pub index_strategy: Option<IndexStrategy>,
    pub keyring_provider: Option<KeyringProviderType>,
    pub resolution: Option<ResolutionMode>,
    pub prerelease: Option<PrereleaseMode>,
    pub dependency_metadata: Option<Vec<StaticMetadata>>,
    pub config_settings: Option<ConfigSettings>,
    pub exclude_newer: Option<ExcludeNewer>,
    pub link_mode: Option<LinkMode>,
    pub upgrade: Option<bool>,
    pub upgrade_package: Option<Vec<Requirement<VerbatimParsedUrl>>>,
    pub no_build: Option<bool>,
    pub no_build_package: Option<Vec<PackageName>>,
    pub no_binary: Option<bool>,
    pub no_binary_package: Option<Vec<PackageName>>,
    pub no_build_isolation: Option<bool>,
    pub no_build_isolation_package: Option<Vec<PackageName>>,
    pub no_sources: Option<bool>,
}

/// Shared settings, relevant to all operations that must resolve and install dependencies. The
/// union of [`InstallerOptions`] and [`ResolverOptions`].
#[derive(Debug, Clone, Default, PartialEq, Eq, Deserialize, CombineOptions, OptionsMetadata)]
#[serde(rename_all = "kebab-case")]
#[cfg_attr(feature = "schemars", derive(schemars::JsonSchema))]
pub struct ResolverInstallerOptions {
    /// The package indexes to use when resolving dependencies.
    ///
    /// Accepts either a repository compliant with [PEP 503](https://peps.python.org/pep-0503/)
    /// (the simple repository API), or a local directory laid out in the same format.
    ///
    /// Indexes are considered in the order in which they're defined, such that the first-defined
    /// index has the highest priority. Further, the indexes provided by this setting are given
    /// higher priority than any indexes specified via [`index_url`](#index-url) or
    /// [`extra_index_url`](#extra-index-url). uv will only consider the first index that contains
    /// a given package, unless an alternative [index strategy](#index-strategy) is specified.
    ///
    /// If an index is marked as `explicit = true`, it will be used exclusively for those
    /// dependencies that select it explicitly via `[tool.uv.sources]`, as in:
    ///
    /// ```toml
    /// [[tool.uv.index]]
    /// name = "pytorch"
    /// url = "https://download.pytorch.org/whl/cu121"
    /// explicit = true
    ///
    /// [tool.uv.sources]
    /// torch = { index = "pytorch" }
    /// ```
    ///
    /// If an index is marked as `default = true`, it will be moved to the end of the prioritized list, such that it is
    /// given the lowest priority when resolving packages. Additionally, marking an index as default will disable the
    /// PyPI default index.
    #[option(
        default = "\"[]\"",
        value_type = "dict",
        example = r#"
            [[tool.uv.index]]
            name = "pytorch"
            url = "https://download.pytorch.org/whl/cu121"
        "#
    )]
    pub index: Option<Vec<Index>>,
    /// The URL of the Python package index (by default: <https://pypi.org/simple>).
    ///
    /// Accepts either a repository compliant with [PEP 503](https://peps.python.org/pep-0503/)
    /// (the simple repository API), or a local directory laid out in the same format.
    ///
    /// The index provided by this setting is given lower priority than any indexes specified via
    /// [`extra_index_url`](#extra-index-url) or [`index`](#index).
    ///
    /// (Deprecated: use `index` instead.)
    #[option(
        default = "\"https://pypi.org/simple\"",
        value_type = "str",
        example = r#"
            index-url = "https://test.pypi.org/simple"
        "#
    )]
    pub index_url: Option<PipIndex>,
    /// Extra URLs of package indexes to use, in addition to `--index-url`.
    ///
    /// Accepts either a repository compliant with [PEP 503](https://peps.python.org/pep-0503/)
    /// (the simple repository API), or a local directory laid out in the same format.
    ///
    /// All indexes provided via this flag take priority over the index specified by
    /// [`index_url`](#index-url) or [`index`](#index) with `default = true`. When multiple indexes
    /// are provided, earlier values take priority.
    ///
    /// To control uv's resolution strategy when multiple indexes are present, see
    /// [`index_strategy`](#index-strategy).
    ///
    /// (Deprecated: use `index` instead.)
    #[option(
        default = "[]",
        value_type = "list[str]",
        example = r#"
            extra-index-url = ["https://download.pytorch.org/whl/cpu"]
        "#
    )]
    pub extra_index_url: Option<Vec<PipExtraIndex>>,
    /// Ignore all registry indexes (e.g., PyPI), instead relying on direct URL dependencies and
    /// those provided via `--find-links`.
    #[option(
        default = "false",
        value_type = "bool",
        example = r#"
            no-index = true
        "#
    )]
    pub no_index: Option<bool>,
    /// Locations to search for candidate distributions, in addition to those found in the registry
    /// indexes.
    ///
    /// If a path, the target must be a directory that contains packages as wheel files (`.whl`) or
    /// source distributions (e.g., `.tar.gz` or `.zip`) at the top level.
    ///
    /// If a URL, the page must contain a flat list of links to package files adhering to the
    /// formats described above.
    #[option(
        default = "[]",
        value_type = "list[str]",
        example = r#"
            find-links = ["https://download.pytorch.org/whl/torch_stable.html"]
        "#
    )]
    pub find_links: Option<Vec<PipFindLinks>>,
    /// The strategy to use when resolving against multiple index URLs.
    ///
    /// By default, uv will stop at the first index on which a given package is available, and
    /// limit resolutions to those present on that first index (`first-match`). This prevents
    /// "dependency confusion" attacks, whereby an attacker can upload a malicious package under the
    /// same name to an alternate index.
    #[option(
        default = "\"first-index\"",
        value_type = "str",
        example = r#"
            index-strategy = "unsafe-best-match"
        "#,
        possible_values = true
    )]
    pub index_strategy: Option<IndexStrategy>,
    /// Attempt to use `keyring` for authentication for index URLs.
    ///
    /// At present, only `--keyring-provider subprocess` is supported, which configures uv to
    /// use the `keyring` CLI to handle authentication.
    #[option(
        default = "\"disabled\"",
        value_type = "str",
        example = r#"
            keyring-provider = "subprocess"
        "#
    )]
    pub keyring_provider: Option<KeyringProviderType>,
    /// The strategy to use when selecting between the different compatible versions for a given
    /// package requirement.
    ///
    /// By default, uv will use the latest compatible version of each package (`highest`).
    #[option(
        default = "\"highest\"",
        value_type = "str",
        example = r#"
            resolution = "lowest-direct"
        "#,
        possible_values = true
    )]
    pub resolution: Option<ResolutionMode>,
    /// The strategy to use when considering pre-release versions.
    ///
    /// By default, uv will accept pre-releases for packages that _only_ publish pre-releases,
    /// along with first-party requirements that contain an explicit pre-release marker in the
    /// declared specifiers (`if-necessary-or-explicit`).
    #[option(
        default = "\"if-necessary-or-explicit\"",
        value_type = "str",
        example = r#"
            prerelease = "allow"
        "#,
        possible_values = true
    )]
    pub prerelease: Option<PrereleaseMode>,
    /// Pre-defined static metadata for dependencies of the project (direct or transitive). When
    /// provided, enables the resolver to use the specified metadata instead of querying the
    /// registry or building the relevant package from source.
    ///
    /// Metadata should be provided in adherence with the [Metadata 2.3](https://packaging.python.org/en/latest/specifications/core-metadata/)
    /// standard, though only the following fields are respected:
    ///
    /// - `name`: The name of the package.
    /// - (Optional) `version`: The version of the package. If omitted, the metadata will be applied
    ///   to all versions of the package.
    /// - (Optional) `requires-dist`: The dependencies of the package (e.g., `werkzeug>=0.14`).
    /// - (Optional) `requires-python`: The Python version required by the package (e.g., `>=3.10`).
    /// - (Optional) `provides-extras`: The extras provided by the package.
    #[option(
        default = r#"[]"#,
        value_type = "list[dict]",
        example = r#"
            dependency-metadata = [
                { name = "flask", version = "1.0.0", requires-dist = ["werkzeug"], requires-python = ">=3.6" },
            ]
        "#
    )]
    pub dependency_metadata: Option<Vec<StaticMetadata>>,
    /// Settings to pass to the [PEP 517](https://peps.python.org/pep-0517/) build backend,
    /// specified as `KEY=VALUE` pairs.
    #[option(
        default = "{}",
        value_type = "dict",
        example = r#"
            config-settings = { editable_mode = "compat" }
        "#
    )]
    pub config_settings: Option<ConfigSettings>,
    /// Disable isolation when building source distributions.
    ///
    /// Assumes that build dependencies specified by [PEP 518](https://peps.python.org/pep-0518/)
    /// are already installed.
    #[option(
        default = "false",
        value_type = "bool",
        example = r#"
            no-build-isolation = true
        "#
    )]
    pub no_build_isolation: Option<bool>,
    /// Disable isolation when building source distributions for a specific package.
    ///
    /// Assumes that the packages' build dependencies specified by [PEP 518](https://peps.python.org/pep-0518/)
    /// are already installed.
    #[option(
        default = "[]",
        value_type = "list[str]",
        example = r#"
        no-build-isolation-package = ["package1", "package2"]
    "#
    )]
    pub no_build_isolation_package: Option<Vec<PackageName>>,
    /// Limit candidate packages to those that were uploaded prior to the given date.
    ///
    /// Accepts both [RFC 3339](https://www.rfc-editor.org/rfc/rfc3339.html) timestamps (e.g.,
    /// `2006-12-02T02:07:43Z`) and local dates in the same format (e.g., `2006-12-02`) in your
    /// system's configured time zone.
    #[option(
        default = "None",
        value_type = "str",
        example = r#"
            exclude-newer = "2006-12-02"
        "#
    )]
    pub exclude_newer: Option<ExcludeNewer>,
    /// The method to use when installing packages from the global cache.
    ///
    /// Defaults to `clone` (also known as Copy-on-Write) on macOS, and `hardlink` on Linux and
    /// Windows.
    #[option(
        default = "\"clone\" (macOS) or \"hardlink\" (Linux, Windows)",
        value_type = "str",
        example = r#"
            link-mode = "copy"
        "#,
        possible_values = true
    )]
    pub link_mode: Option<LinkMode>,
    /// Compile Python files to bytecode after installation.
    ///
    /// By default, uv does not compile Python (`.py`) files to bytecode (`__pycache__/*.pyc`);
    /// instead, compilation is performed lazily the first time a module is imported. For use-cases
    /// in which start time is critical, such as CLI applications and Docker containers, this option
    /// can be enabled to trade longer installation times for faster start times.
    ///
    /// When enabled, uv will process the entire site-packages directory (including packages that
    /// are not being modified by the current operation) for consistency. Like pip, it will also
    /// ignore errors.
    #[option(
        default = "false",
        value_type = "bool",
        example = r#"
            compile-bytecode = true
        "#
    )]
    pub compile_bytecode: Option<bool>,
    /// Ignore the `tool.uv.sources` table when resolving dependencies. Used to lock against the
    /// standards-compliant, publishable package metadata, as opposed to using any local or Git
    /// sources.
    #[option(
        default = "false",
        value_type = "bool",
        example = r#"
            no-sources = true
        "#
    )]
    pub no_sources: Option<bool>,
    /// Allow package upgrades, ignoring pinned versions in any existing output file.
    #[option(
        default = "false",
        value_type = "bool",
        example = r#"
            upgrade = true
        "#
    )]
    pub upgrade: Option<bool>,
    /// Allow upgrades for a specific package, ignoring pinned versions in any existing output
    /// file.
    ///
    /// Accepts both standalone package names (`ruff`) and version specifiers (`ruff<0.5.0`).
    #[option(
        default = "[]",
        value_type = "list[str]",
        example = r#"
            upgrade-package = ["ruff"]
        "#
    )]
    pub upgrade_package: Option<Vec<Requirement<VerbatimParsedUrl>>>,
    /// Reinstall all packages, regardless of whether they're already installed. Implies `refresh`.
    #[option(
        default = "false",
        value_type = "bool",
        example = r#"
            reinstall = true
        "#
    )]
    pub reinstall: Option<bool>,
    /// Reinstall a specific package, regardless of whether it's already installed. Implies
    /// `refresh-package`.
    #[option(
        default = "[]",
        value_type = "list[str]",
        example = r#"
            reinstall-package = ["ruff"]
        "#
    )]
    pub reinstall_package: Option<Vec<PackageName>>,
    /// Don't build source distributions.
    ///
    /// When enabled, resolving will not run arbitrary Python code. The cached wheels of
    /// already-built source distributions will be reused, but operations that require building
    /// distributions will exit with an error.
    #[option(
        default = "false",
        value_type = "bool",
        example = r#"
            no-build = true
        "#
    )]
    pub no_build: Option<bool>,
    /// Don't build source distributions for a specific package.
    #[option(
        default = "[]",
        value_type = "list[str]",
        example = r#"
            no-build-package = ["ruff"]
        "#
    )]
    pub no_build_package: Option<Vec<PackageName>>,
    /// Don't install pre-built wheels.
    ///
    /// The given packages will be built and installed from source. The resolver will still use
    /// pre-built wheels to extract package metadata, if available.
    #[option(
        default = "false",
        value_type = "bool",
        example = r#"
            no-binary = true
        "#
    )]
    pub no_binary: Option<bool>,
    /// Don't install pre-built wheels for a specific package.
    #[option(
        default = "[]",
        value_type = "list[str]",
        example = r#"
            no-binary-package = ["ruff"]
        "#
    )]
    pub no_binary_package: Option<Vec<PackageName>>,
}

/// Shared settings, relevant to all operations that might create managed python installations.
#[derive(Debug, Clone, PartialEq, Eq, Serialize, Deserialize, CombineOptions, OptionsMetadata)]
#[serde(rename_all = "kebab-case")]
#[cfg_attr(feature = "schemars", derive(schemars::JsonSchema))]
pub struct PythonInstallMirrors {
    /// Mirror URL for downloading managed Python installations.
    ///
    /// By default, managed Python installations are downloaded from [`python-build-standalone`](https://github.com/indygreg/python-build-standalone).
    /// This variable can be set to a mirror URL to use a different source for Python installations.
    /// The provided URL will replace `https://github.com/indygreg/python-build-standalone/releases/download` in, e.g., `https://github.com/indygreg/python-build-standalone/releases/download/20240713/cpython-3.12.4%2B20240713-aarch64-apple-darwin-install_only.tar.gz`.
    ///
    /// Distributions can be read from a local directory by using the `file://` URL scheme.
    #[option(
        default = "None",
        value_type = "str",
        example = r#"
            python-install-mirror = "https://github.com/indygreg/python-build-standalone/releases/download"
        "#
    )]
    pub python_install_mirror: Option<String>,
    /// Mirror URL to use for downloading managed PyPy installations.
    ///
    /// By default, managed PyPy installations are downloaded from [downloads.python.org](https://downloads.python.org/).
    /// This variable can be set to a mirror URL to use a different source for PyPy installations.
    /// The provided URL will replace `https://downloads.python.org/pypy` in, e.g., `https://downloads.python.org/pypy/pypy3.8-v7.3.7-osx64.tar.bz2`.
    ///
    /// Distributions can be read from a
    /// local directory by using the `file://` URL scheme.
    #[option(
        default = "None",
        value_type = "str",
        example = r#"
            pypy-install-mirror = "https://downloads.python.org/pypy"
        "#
    )]
    pub pypy_install_mirror: Option<String>,
}

impl Default for PythonInstallMirrors {
    fn default() -> Self {
        PythonInstallMirrors::resolve(None, None)
    }
}

impl PythonInstallMirrors {
    pub fn resolve(python_mirror: Option<String>, pypy_mirror: Option<String>) -> Self {
        let python_mirror_env = std::env::var(EnvVars::UV_PYTHON_INSTALL_MIRROR).ok();
        let pypy_mirror_env = std::env::var(EnvVars::UV_PYPY_INSTALL_MIRROR).ok();
        PythonInstallMirrors {
            python_install_mirror: python_mirror_env.or(python_mirror),
            pypy_install_mirror: pypy_mirror_env.or(pypy_mirror),
        }
    }
}

/// Settings that are specific to the `uv pip` command-line interface.
///
/// These values will be ignored when running commands outside the `uv pip` namespace (e.g.,
/// `uv lock`, `uvx`).
#[derive(Debug, Clone, Default, Deserialize, CombineOptions, OptionsMetadata)]
#[serde(deny_unknown_fields, rename_all = "kebab-case")]
#[cfg_attr(feature = "schemars", derive(schemars::JsonSchema))]
pub struct PipOptions {
    /// The Python interpreter into which packages should be installed.
    ///
    /// By default, uv installs into the virtual environment in the current working directory or
    /// any parent directory. The `--python` option allows you to specify a different interpreter,
    /// which is intended for use in continuous integration (CI) environments or other automated
    /// workflows.
    ///
    /// Supported formats:
    /// - `3.10` looks for an installed Python 3.10 in the registry on Windows (see
    ///   `py --list-paths`), or `python3.10` on Linux and macOS.
    /// - `python3.10` or `python.exe` looks for a binary with the given name in `PATH`.
    /// - `/home/ferris/.local/bin/python3.10` uses the exact Python at the given path.
    #[option(
        default = "None",
        value_type = "str",
        example = r#"
            python = "3.10"
        "#
    )]
    pub python: Option<String>,
    /// Install packages into the system Python environment.
    ///
    /// By default, uv installs into the virtual environment in the current working directory or
    /// any parent directory. The `--system` option instructs uv to instead use the first Python
    /// found in the system `PATH`.
    ///
    /// WARNING: `--system` is intended for use in continuous integration (CI) environments and
    /// should be used with caution, as it can modify the system Python installation.
    #[option(
        default = "false",
        value_type = "bool",
        example = r#"
            system = true
        "#
    )]
    pub system: Option<bool>,
    /// Allow uv to modify an `EXTERNALLY-MANAGED` Python installation.
    ///
    /// WARNING: `--break-system-packages` is intended for use in continuous integration (CI)
    /// environments, when installing into Python installations that are managed by an external
    /// package manager, like `apt`. It should be used with caution, as such Python installations
    /// explicitly recommend against modifications by other package managers (like uv or pip).
    #[option(
        default = "false",
        value_type = "bool",
        example = r#"
            break-system-packages = true
        "#
    )]
    pub break_system_packages: Option<bool>,
    /// Install packages into the specified directory, rather than into the virtual or system Python
    /// environment. The packages will be installed at the top-level of the directory.
    #[option(
        default = "None",
        value_type = "str",
        example = r#"
            target = "./target"
        "#
    )]
    pub target: Option<PathBuf>,
    /// Install packages into `lib`, `bin`, and other top-level folders under the specified
    /// directory, as if a virtual environment were present at that location.
    ///
    /// In general, prefer the use of `--python` to install into an alternate environment, as
    /// scripts and other artifacts installed via `--prefix` will reference the installing
    /// interpreter, rather than any interpreter added to the `--prefix` directory, rendering them
    /// non-portable.
    #[option(
        default = "None",
        value_type = "str",
        example = r#"
            prefix = "./prefix"
        "#
    )]
    pub prefix: Option<PathBuf>,
    #[serde(skip)]
    #[cfg_attr(feature = "schemars", schemars(skip))]
    pub index: Option<Vec<Index>>,
    /// The URL of the Python package index (by default: <https://pypi.org/simple>).
    ///
    /// Accepts either a repository compliant with [PEP 503](https://peps.python.org/pep-0503/)
    /// (the simple repository API), or a local directory laid out in the same format.
    ///
    /// The index provided by this setting is given lower priority than any indexes specified via
    /// [`extra_index_url`](#extra-index-url).
    #[option(
        default = "\"https://pypi.org/simple\"",
        value_type = "str",
        example = r#"
            index-url = "https://test.pypi.org/simple"
        "#
    )]
    pub index_url: Option<PipIndex>,
    /// Extra URLs of package indexes to use, in addition to `--index-url`.
    ///
    /// Accepts either a repository compliant with [PEP 503](https://peps.python.org/pep-0503/)
    /// (the simple repository API), or a local directory laid out in the same format.
    ///
    /// All indexes provided via this flag take priority over the index specified by
    /// [`index_url`](#index-url). When multiple indexes are provided, earlier values take priority.
    ///
    /// To control uv's resolution strategy when multiple indexes are present, see
    /// [`index_strategy`](#index-strategy).
    #[option(
        default = "[]",
        value_type = "list[str]",
        example = r#"
            extra-index-url = ["https://download.pytorch.org/whl/cpu"]
        "#
    )]
    pub extra_index_url: Option<Vec<PipExtraIndex>>,
    /// Ignore all registry indexes (e.g., PyPI), instead relying on direct URL dependencies and
    /// those provided via `--find-links`.
    #[option(
        default = "false",
        value_type = "bool",
        example = r#"
            no-index = true
        "#
    )]
    pub no_index: Option<bool>,
    /// Locations to search for candidate distributions, in addition to those found in the registry
    /// indexes.
    ///
    /// If a path, the target must be a directory that contains packages as wheel files (`.whl`) or
    /// source distributions (e.g., `.tar.gz` or `.zip`) at the top level.
    ///
    /// If a URL, the page must contain a flat list of links to package files adhering to the
    /// formats described above.
    #[option(
        default = "[]",
        value_type = "list[str]",
        example = r#"
            find-links = ["https://download.pytorch.org/whl/torch_stable.html"]
        "#
    )]
    pub find_links: Option<Vec<PipFindLinks>>,
    /// The strategy to use when resolving against multiple index URLs.
    ///
    /// By default, uv will stop at the first index on which a given package is available, and
    /// limit resolutions to those present on that first index (`first-match`). This prevents
    /// "dependency confusion" attacks, whereby an attacker can upload a malicious package under the
    /// same name to an alternate index.
    #[option(
        default = "\"first-index\"",
        value_type = "str",
        example = r#"
            index-strategy = "unsafe-best-match"
        "#,
        possible_values = true
    )]
    pub index_strategy: Option<IndexStrategy>,
    /// Attempt to use `keyring` for authentication for index URLs.
    ///
    /// At present, only `--keyring-provider subprocess` is supported, which configures uv to
    /// use the `keyring` CLI to handle authentication.
    #[option(
        default = "disabled",
        value_type = "str",
        example = r#"
            keyring-provider = "subprocess"
        "#
    )]
    pub keyring_provider: Option<KeyringProviderType>,
    /// Don't build source distributions.
    ///
    /// When enabled, resolving will not run arbitrary Python code. The cached wheels of
    /// already-built source distributions will be reused, but operations that require building
    /// distributions will exit with an error.
    ///
    /// Alias for `--only-binary :all:`.
    #[option(
        default = "false",
        value_type = "bool",
        example = r#"
            no-build = true
        "#
    )]
    pub no_build: Option<bool>,
    /// Don't install pre-built wheels.
    ///
    /// The given packages will be built and installed from source. The resolver will still use
    /// pre-built wheels to extract package metadata, if available.
    ///
    /// Multiple packages may be provided. Disable binaries for all packages with `:all:`.
    /// Clear previously specified packages with `:none:`.
    #[option(
        default = "[]",
        value_type = "list[str]",
        example = r#"
            no-binary = ["ruff"]
        "#
    )]
    pub no_binary: Option<Vec<PackageNameSpecifier>>,
    /// Only use pre-built wheels; don't build source distributions.
    ///
    /// When enabled, resolving will not run code from the given packages. The cached wheels of already-built
    /// source distributions will be reused, but operations that require building distributions will
    /// exit with an error.
    ///
    /// Multiple packages may be provided. Disable binaries for all packages with `:all:`.
    /// Clear previously specified packages with `:none:`.
    #[option(
        default = "[]",
        value_type = "list[str]",
        example = r#"
            only-binary = ["ruff"]
        "#
    )]
    pub only_binary: Option<Vec<PackageNameSpecifier>>,
    /// Disable isolation when building source distributions.
    ///
    /// Assumes that build dependencies specified by [PEP 518](https://peps.python.org/pep-0518/)
    /// are already installed.
    #[option(
        default = "false",
        value_type = "bool",
        example = r#"
            no-build-isolation = true
        "#
    )]
    pub no_build_isolation: Option<bool>,
    /// Disable isolation when building source distributions for a specific package.
    ///
    /// Assumes that the packages' build dependencies specified by [PEP 518](https://peps.python.org/pep-0518/)
    /// are already installed.
    #[option(
        default = "[]",
        value_type = "list[str]",
        example = r#"
            no-build-isolation-package = ["package1", "package2"]
        "#
    )]
    pub no_build_isolation_package: Option<Vec<PackageName>>,
    /// Validate the Python environment, to detect packages with missing dependencies and other
    /// issues.
    #[option(
        default = "false",
        value_type = "bool",
        example = r#"
            strict = true
        "#
    )]
    pub strict: Option<bool>,
    /// Include optional dependencies from the specified extra; may be provided more than once.
    ///
    /// Only applies to `pyproject.toml`, `setup.py`, and `setup.cfg` sources.
    #[option(
        default = "[]",
        value_type = "list[str]",
        example = r#"
            extra = ["dev", "docs"]
        "#
    )]
    pub extra: Option<Vec<ExtraName>>,
    /// Include all optional dependencies.
    ///
    /// Only applies to `pyproject.toml`, `setup.py`, and `setup.cfg` sources.
    #[option(
        default = "false",
        value_type = "bool",
        example = r#"
            all-extras = true
        "#
    )]
    pub all_extras: Option<bool>,
    /// Ignore package dependencies, instead only add those packages explicitly listed
    /// on the command line to the resulting the requirements file.
    #[option(
        default = "false",
        value_type = "bool",
        example = r#"
            no-deps = true
        "#
    )]
    pub no_deps: Option<bool>,
    /// Allow `uv pip sync` with empty requirements, which will clear the environment of all
    /// packages.
    #[option(
        default = "false",
        value_type = "bool",
        example = r#"
            allow-empty-requirements = true
        "#
    )]
    pub allow_empty_requirements: Option<bool>,
    /// The strategy to use when selecting between the different compatible versions for a given
    /// package requirement.
    ///
    /// By default, uv will use the latest compatible version of each package (`highest`).
    #[option(
        default = "\"highest\"",
        value_type = "str",
        example = r#"
            resolution = "lowest-direct"
        "#,
        possible_values = true
    )]
    pub resolution: Option<ResolutionMode>,
    /// The strategy to use when considering pre-release versions.
    ///
    /// By default, uv will accept pre-releases for packages that _only_ publish pre-releases,
    /// along with first-party requirements that contain an explicit pre-release marker in the
    /// declared specifiers (`if-necessary-or-explicit`).
    #[option(
        default = "\"if-necessary-or-explicit\"",
        value_type = "str",
        example = r#"
            prerelease = "allow"
        "#,
        possible_values = true
    )]
    pub prerelease: Option<PrereleaseMode>,
    /// Pre-defined static metadata for dependencies of the project (direct or transitive). When
    /// provided, enables the resolver to use the specified metadata instead of querying the
    /// registry or building the relevant package from source.
    ///
    /// Metadata should be provided in adherence with the [Metadata 2.3](https://packaging.python.org/en/latest/specifications/core-metadata/)
    /// standard, though only the following fields are respected:
    ///
    /// - `name`: The name of the package.
    /// - (Optional) `version`: The version of the package. If omitted, the metadata will be applied
    ///   to all versions of the package.
    /// - (Optional) `requires-dist`: The dependencies of the package (e.g., `werkzeug>=0.14`).
    /// - (Optional) `requires-python`: The Python version required by the package (e.g., `>=3.10`).
    /// - (Optional) `provides-extras`: The extras provided by the package.
    #[option(
        default = r#"[]"#,
        value_type = "list[dict]",
        example = r#"
            dependency-metadata = [
                { name = "flask", version = "1.0.0", requires-dist = ["werkzeug"], requires-python = ">=3.6" },
            ]
        "#
    )]
    pub dependency_metadata: Option<Vec<StaticMetadata>>,
    /// Write the requirements generated by `uv pip compile` to the given `requirements.txt` file.
    ///
    /// If the file already exists, the existing versions will be preferred when resolving
    /// dependencies, unless `--upgrade` is also specified.
    #[option(
        default = "None",
        value_type = "str",
        example = r#"
            output-file = "requirements.txt"
        "#
    )]
    pub output_file: Option<PathBuf>,
    /// Include extras in the output file.
    ///
    /// By default, uv strips extras, as any packages pulled in by the extras are already included
    /// as dependencies in the output file directly. Further, output files generated with
    /// `--no-strip-extras` cannot be used as constraints files in `install` and `sync` invocations.
    #[option(
        default = "false",
        value_type = "bool",
        example = r#"
            no-strip-extras = true
        "#
    )]
    pub no_strip_extras: Option<bool>,
    /// Include environment markers in the output file generated by `uv pip compile`.
    ///
    /// By default, uv strips environment markers, as the resolution generated by `compile` is
    /// only guaranteed to be correct for the target environment.
    #[option(
        default = "false",
        value_type = "bool",
        example = r#"
            no-strip-markers = true
        "#
    )]
    pub no_strip_markers: Option<bool>,
    /// Exclude comment annotations indicating the source of each package from the output file
    /// generated by `uv pip compile`.
    #[option(
        default = "false",
        value_type = "bool",
        example = r#"
            no-annotate = true
        "#
    )]
    pub no_annotate: Option<bool>,
    /// Exclude the comment header at the top of output file generated by `uv pip compile`.
    #[option(
        default = r#"false"#,
        value_type = "bool",
        example = r#"
            no-header = true
        "#
    )]
    pub no_header: Option<bool>,
    /// The header comment to include at the top of the output file generated by `uv pip compile`.
    ///
    /// Used to reflect custom build scripts and commands that wrap `uv pip compile`.
    #[option(
        default = "None",
        value_type = "str",
        example = r#"
            custom-compile-command = "./custom-uv-compile.sh"
        "#
    )]
    pub custom_compile_command: Option<String>,
    /// Include distribution hashes in the output file.
    #[option(
        default = "false",
        value_type = "bool",
        example = r#"
            generate-hashes = true
        "#
    )]
    pub generate_hashes: Option<bool>,
    /// Settings to pass to the [PEP 517](https://peps.python.org/pep-0517/) build backend,
    /// specified as `KEY=VALUE` pairs.
    #[option(
        default = "{}",
        value_type = "dict",
        example = r#"
            config-settings = { editable_mode = "compat" }
        "#
    )]
    pub config_settings: Option<ConfigSettings>,
    /// The minimum Python version that should be supported by the resolved requirements (e.g.,
    /// `3.8` or `3.8.17`).
    ///
    /// If a patch version is omitted, the minimum patch version is assumed. For example, `3.8` is
    /// mapped to `3.8.0`.
    #[option(
        default = "None",
        value_type = "str",
        example = r#"
            python-version = "3.8"
        "#
    )]
    pub python_version: Option<PythonVersion>,
    /// The platform for which requirements should be resolved.
    ///
    /// Represented as a "target triple", a string that describes the target platform in terms of
    /// its CPU, vendor, and operating system name, like `x86_64-unknown-linux-gnu` or
    /// `aarch64-apple-darwin`.
    #[option(
        default = "None",
        value_type = "str",
        example = r#"
            python-platform = "x86_64-unknown-linux-gnu"
        "#
    )]
    pub python_platform: Option<TargetTriple>,
    /// Perform a universal resolution, attempting to generate a single `requirements.txt` output
    /// file that is compatible with all operating systems, architectures, and Python
    /// implementations.
    ///
    /// In universal mode, the current Python version (or user-provided `--python-version`) will be
    /// treated as a lower bound. For example, `--universal --python-version 3.7` would produce a
    /// universal resolution for Python 3.7 and later.
    #[option(
        default = "false",
        value_type = "bool",
        example = r#"
            universal = true
        "#
    )]
    pub universal: Option<bool>,
    /// Limit candidate packages to those that were uploaded prior to the given date.
    ///
    /// Accepts both [RFC 3339](https://www.rfc-editor.org/rfc/rfc3339.html) timestamps (e.g.,
    /// `2006-12-02T02:07:43Z`) and local dates in the same format (e.g., `2006-12-02`) in your
    /// system's configured time zone.
    #[option(
        default = "None",
        value_type = "str",
        example = r#"
            exclude-newer = "2006-12-02"
        "#
    )]
    pub exclude_newer: Option<ExcludeNewer>,
    /// Specify a package to omit from the output resolution. Its dependencies will still be
    /// included in the resolution. Equivalent to pip-compile's `--unsafe-package` option.
    #[option(
        default = "[]",
        value_type = "list[str]",
        example = r#"
            no-emit-package = ["ruff"]
        "#
    )]
    pub no_emit_package: Option<Vec<PackageName>>,
    /// Include `--index-url` and `--extra-index-url` entries in the output file generated by `uv pip compile`.
    #[option(
        default = "false",
        value_type = "bool",
        example = r#"
            emit-index-url = true
        "#
    )]
    pub emit_index_url: Option<bool>,
    /// Include `--find-links` entries in the output file generated by `uv pip compile`.
    #[option(
        default = "false",
        value_type = "bool",
        example = r#"
            emit-find-links = true
        "#
    )]
    pub emit_find_links: Option<bool>,
    /// Include `--no-binary` and `--only-binary` entries in the output file generated by `uv pip compile`.
    #[option(
        default = "false",
        value_type = "bool",
        example = r#"
            emit-build-options = true
        "#
    )]
    pub emit_build_options: Option<bool>,
    /// Whether to emit a marker string indicating the conditions under which the set of pinned
    /// dependencies is valid.
    ///
    /// The pinned dependencies may be valid even when the marker expression is
    /// false, but when the expression is true, the requirements are known to
    /// be correct.
    #[option(
        default = "false",
        value_type = "bool",
        example = r#"
            emit-marker-expression = true
        "#
    )]
    pub emit_marker_expression: Option<bool>,
    /// Include comment annotations indicating the index used to resolve each package (e.g.,
    /// `# from https://pypi.org/simple`).
    #[option(
        default = "false",
        value_type = "bool",
        example = r#"
            emit-index-annotation = true
        "#
    )]
    pub emit_index_annotation: Option<bool>,
    /// The style of the annotation comments included in the output file, used to indicate the
    /// source of each package.
    #[option(
        default = "\"split\"",
        value_type = "str",
        example = r#"
            annotation-style = "line"
        "#,
        possible_values = true
    )]
    pub annotation_style: Option<AnnotationStyle>,
    /// The method to use when installing packages from the global cache.
    ///
    /// Defaults to `clone` (also known as Copy-on-Write) on macOS, and `hardlink` on Linux and
    /// Windows.
    #[option(
        default = "\"clone\" (macOS) or \"hardlink\" (Linux, Windows)",
        value_type = "str",
        example = r#"
            link-mode = "copy"
        "#,
        possible_values = true
    )]
    pub link_mode: Option<LinkMode>,
    /// Compile Python files to bytecode after installation.
    ///
    /// By default, uv does not compile Python (`.py`) files to bytecode (`__pycache__/*.pyc`);
    /// instead, compilation is performed lazily the first time a module is imported. For use-cases
    /// in which start time is critical, such as CLI applications and Docker containers, this option
    /// can be enabled to trade longer installation times for faster start times.
    ///
    /// When enabled, uv will process the entire site-packages directory (including packages that
    /// are not being modified by the current operation) for consistency. Like pip, it will also
    /// ignore errors.
    #[option(
        default = "false",
        value_type = "bool",
        example = r#"
            compile-bytecode = true
        "#
    )]
    pub compile_bytecode: Option<bool>,
    /// Require a matching hash for each requirement.
    ///
    /// Hash-checking mode is all or nothing. If enabled, _all_ requirements must be provided
    /// with a corresponding hash or set of hashes. Additionally, if enabled, _all_ requirements
    /// must either be pinned to exact versions (e.g., `==1.0.0`), or be specified via direct URL.
    ///
    /// Hash-checking mode introduces a number of additional constraints:
    ///
    /// - Git dependencies are not supported.
    /// - Editable installs are not supported.
    /// - Local dependencies are not supported, unless they point to a specific wheel (`.whl`) or
    ///   source archive (`.zip`, `.tar.gz`), as opposed to a directory.
    #[option(
        default = "false",
        value_type = "bool",
        example = r#"
            require-hashes = true
        "#
    )]
    pub require_hashes: Option<bool>,
    /// Validate any hashes provided in the requirements file.
    ///
    /// Unlike `--require-hashes`, `--verify-hashes` does not require that all requirements have
    /// hashes; instead, it will limit itself to verifying the hashes of those requirements that do
    /// include them.
    #[option(
        default = "false",
        value_type = "bool",
        example = r#"
            verify-hashes = true
        "#
    )]
    pub verify_hashes: Option<bool>,
    /// Ignore the `tool.uv.sources` table when resolving dependencies. Used to lock against the
    /// standards-compliant, publishable package metadata, as opposed to using any local or Git
    /// sources.
    #[option(
        default = "false",
        value_type = "bool",
        example = r#"
            no-sources = true
        "#
    )]
    pub no_sources: Option<bool>,
    /// Allow package upgrades, ignoring pinned versions in any existing output file.
    #[option(
        default = "false",
        value_type = "bool",
        example = r#"
            upgrade = true
        "#
    )]
    pub upgrade: Option<bool>,
    /// Allow upgrades for a specific package, ignoring pinned versions in any existing output
    /// file.
    ///
    /// Accepts both standalone package names (`ruff`) and version specifiers (`ruff<0.5.0`).
    #[option(
        default = "[]",
        value_type = "list[str]",
        example = r#"
            upgrade-package = ["ruff"]
        "#
    )]
    pub upgrade_package: Option<Vec<Requirement<VerbatimParsedUrl>>>,
    /// Reinstall all packages, regardless of whether they're already installed. Implies `refresh`.
    #[option(
        default = "false",
        value_type = "bool",
        example = r#"
            reinstall = true
        "#
    )]
    pub reinstall: Option<bool>,
    /// Reinstall a specific package, regardless of whether it's already installed. Implies
    /// `refresh-package`.
    #[option(
        default = "[]",
        value_type = "list[str]",
        example = r#"
            reinstall-package = ["ruff"]
        "#
    )]
    pub reinstall_package: Option<Vec<PackageName>>,
}

impl From<ResolverInstallerOptions> for ResolverOptions {
    fn from(value: ResolverInstallerOptions) -> Self {
        Self {
            index: value.index,
            index_url: value.index_url,
            extra_index_url: value.extra_index_url,
            no_index: value.no_index,
            find_links: value.find_links,
            index_strategy: value.index_strategy,
            keyring_provider: value.keyring_provider,
            resolution: value.resolution,
            prerelease: value.prerelease,
            dependency_metadata: value.dependency_metadata,
            config_settings: value.config_settings,
            exclude_newer: value.exclude_newer,
            link_mode: value.link_mode,
            upgrade: value.upgrade,
            upgrade_package: value.upgrade_package,
            no_build: value.no_build,
            no_build_package: value.no_build_package,
            no_binary: value.no_binary,
            no_binary_package: value.no_binary_package,
            no_build_isolation: value.no_build_isolation,
            no_build_isolation_package: value.no_build_isolation_package,
            no_sources: value.no_sources,
        }
    }
}

impl From<ResolverInstallerOptions> for InstallerOptions {
    fn from(value: ResolverInstallerOptions) -> Self {
        Self {
            index: value.index,
            index_url: value.index_url,
            extra_index_url: value.extra_index_url,
            no_index: value.no_index,
            find_links: value.find_links,
            index_strategy: value.index_strategy,
            keyring_provider: value.keyring_provider,
            config_settings: value.config_settings,
            exclude_newer: value.exclude_newer,
            link_mode: value.link_mode,
            compile_bytecode: value.compile_bytecode,
            reinstall: value.reinstall,
            reinstall_package: value.reinstall_package,
            no_build: value.no_build,
            no_build_package: value.no_build_package,
            no_binary: value.no_binary,
            no_binary_package: value.no_binary_package,
            no_build_isolation: value.no_build_isolation,
            no_sources: value.no_sources,
        }
    }
}

/// The options persisted alongside an installed tool.
///
/// A mirror of [`ResolverInstallerOptions`], without upgrades and reinstalls, which shouldn't be
/// persisted in a tool receipt.
#[derive(
    Debug, Clone, Default, PartialEq, Eq, Serialize, Deserialize, CombineOptions, OptionsMetadata,
)]
#[serde(deny_unknown_fields, rename_all = "kebab-case")]
#[cfg_attr(feature = "schemars", derive(schemars::JsonSchema))]
pub struct ToolOptions {
    pub index: Option<Vec<Index>>,
    pub index_url: Option<PipIndex>,
    pub extra_index_url: Option<Vec<PipExtraIndex>>,
    pub no_index: Option<bool>,
    pub find_links: Option<Vec<PipFindLinks>>,
    pub index_strategy: Option<IndexStrategy>,
    pub keyring_provider: Option<KeyringProviderType>,
    pub resolution: Option<ResolutionMode>,
    pub prerelease: Option<PrereleaseMode>,
    pub dependency_metadata: Option<Vec<StaticMetadata>>,
    pub config_settings: Option<ConfigSettings>,
    pub no_build_isolation: Option<bool>,
    pub no_build_isolation_package: Option<Vec<PackageName>>,
    pub exclude_newer: Option<ExcludeNewer>,
    pub link_mode: Option<LinkMode>,
    pub compile_bytecode: Option<bool>,
    pub no_sources: Option<bool>,
    pub no_build: Option<bool>,
    pub no_build_package: Option<Vec<PackageName>>,
    pub no_binary: Option<bool>,
    pub no_binary_package: Option<Vec<PackageName>>,
}

impl From<ResolverInstallerOptions> for ToolOptions {
    fn from(value: ResolverInstallerOptions) -> Self {
        Self {
            index: value.index,
            index_url: value.index_url,
            extra_index_url: value.extra_index_url,
            no_index: value.no_index,
            find_links: value.find_links,
            index_strategy: value.index_strategy,
            keyring_provider: value.keyring_provider,
            resolution: value.resolution,
            prerelease: value.prerelease,
            dependency_metadata: value.dependency_metadata,
            config_settings: value.config_settings,
            no_build_isolation: value.no_build_isolation,
            no_build_isolation_package: value.no_build_isolation_package,
            exclude_newer: value.exclude_newer,
            link_mode: value.link_mode,
            compile_bytecode: value.compile_bytecode,
            no_sources: value.no_sources,
            no_build: value.no_build,
            no_build_package: value.no_build_package,
            no_binary: value.no_binary,
            no_binary_package: value.no_binary_package,
        }
    }
}

impl From<ToolOptions> for ResolverInstallerOptions {
    fn from(value: ToolOptions) -> Self {
        Self {
            index: value.index,
            index_url: value.index_url,
            extra_index_url: value.extra_index_url,
            no_index: value.no_index,
            find_links: value.find_links,
            index_strategy: value.index_strategy,
            keyring_provider: value.keyring_provider,
            resolution: value.resolution,
            prerelease: value.prerelease,
            dependency_metadata: value.dependency_metadata,
            config_settings: value.config_settings,
            no_build_isolation: value.no_build_isolation,
            no_build_isolation_package: value.no_build_isolation_package,
            exclude_newer: value.exclude_newer,
            link_mode: value.link_mode,
            compile_bytecode: value.compile_bytecode,
            no_sources: value.no_sources,
            upgrade: None,
            upgrade_package: None,
            reinstall: None,
            reinstall_package: None,
            no_build: value.no_build,
            no_build_package: value.no_build_package,
            no_binary: value.no_binary,
            no_binary_package: value.no_binary_package,
        }
    }
}

/// Like [`Options]`, but with any `#[serde(flatten)]` fields inlined. This leads to far, far
/// better error messages when deserializing.
#[derive(Debug, Clone, Default, Deserialize)]
#[serde(rename_all = "kebab-case", deny_unknown_fields)]
pub struct OptionsWire {
    // #[serde(flatten)]
    // globals: GlobalOptions
    native_tls: Option<bool>,
    offline: Option<bool>,
    no_cache: Option<bool>,
    cache_dir: Option<PathBuf>,
    preview: Option<bool>,
    python_preference: Option<PythonPreference>,
    python_downloads: Option<PythonDownloads>,
    concurrent_downloads: Option<NonZeroUsize>,
    concurrent_builds: Option<NonZeroUsize>,
    concurrent_installs: Option<NonZeroUsize>,

    // #[serde(flatten)]
    // top_level: ResolverInstallerOptions
    index: Option<Vec<Index>>,
    index_url: Option<PipIndex>,
    extra_index_url: Option<Vec<PipExtraIndex>>,
    no_index: Option<bool>,
    find_links: Option<Vec<PipFindLinks>>,
    index_strategy: Option<IndexStrategy>,
    keyring_provider: Option<KeyringProviderType>,
    allow_insecure_host: Option<Vec<TrustedHost>>,
    resolution: Option<ResolutionMode>,
    prerelease: Option<PrereleaseMode>,
    dependency_metadata: Option<Vec<StaticMetadata>>,
    config_settings: Option<ConfigSettings>,
    no_build_isolation: Option<bool>,
    no_build_isolation_package: Option<Vec<PackageName>>,
    exclude_newer: Option<ExcludeNewer>,
    link_mode: Option<LinkMode>,
    compile_bytecode: Option<bool>,
    no_sources: Option<bool>,
    upgrade: Option<bool>,
    upgrade_package: Option<Vec<Requirement<VerbatimParsedUrl>>>,
    reinstall: Option<bool>,
    reinstall_package: Option<Vec<PackageName>>,
    no_build: Option<bool>,
    no_build_package: Option<Vec<PackageName>>,
    no_binary: Option<bool>,
    no_binary_package: Option<Vec<PackageName>>,

    // #[serde(flatten)]
    // install_mirror: PythonInstallMirrors,
    python_install_mirror: Option<String>,
    pypy_install_mirror: Option<String>,

    // #[serde(flatten)]
    // publish: PublishOptions
    publish_url: Option<Url>,
    trusted_publishing: Option<TrustedPublishing>,

    pip: Option<PipOptions>,
    cache_keys: Option<Vec<CacheKey>>,

    // NOTE(charlie): These fields are shared with `ToolUv` in
    // `crates/uv-workspace/src/pyproject.rs`. The documentation lives on that struct.
    // They're respected in both `pyproject.toml` and `uv.toml` files.
    override_dependencies: Option<Vec<Requirement<VerbatimParsedUrl>>>,
    constraint_dependencies: Option<Vec<Requirement<VerbatimParsedUrl>>>,
    environments: Option<SupportedEnvironments>,

    // NOTE(charlie): These fields should be kept in-sync with `ToolUv` in
    // `crates/uv-workspace/src/pyproject.rs`. The documentation lives on that struct.
    // They're only respected in `pyproject.toml` files, and should be rejected in `uv.toml` files.
    conflicting_groups: Option<serde::de::IgnoredAny>,
    workspace: Option<serde::de::IgnoredAny>,
    sources: Option<serde::de::IgnoredAny>,
    managed: Option<serde::de::IgnoredAny>,
    r#package: Option<serde::de::IgnoredAny>,
    default_groups: Option<serde::de::IgnoredAny>,
    dev_dependencies: Option<serde::de::IgnoredAny>,
}

impl From<OptionsWire> for Options {
    fn from(value: OptionsWire) -> Self {
        let OptionsWire {
            native_tls,
            offline,
            no_cache,
            cache_dir,
            preview,
            python_preference,
            python_downloads,
            python_install_mirror,
            pypy_install_mirror,
            concurrent_downloads,
            concurrent_builds,
            concurrent_installs,
            index,
            index_url,
            extra_index_url,
            no_index,
            find_links,
            index_strategy,
            keyring_provider,
            allow_insecure_host,
            resolution,
            prerelease,
            dependency_metadata,
            config_settings,
            no_build_isolation,
            no_build_isolation_package,
            exclude_newer,
            link_mode,
            compile_bytecode,
            no_sources,
            upgrade,
            upgrade_package,
            reinstall,
            reinstall_package,
            no_build,
            no_build_package,
            no_binary,
            no_binary_package,
            pip,
            cache_keys,
            override_dependencies,
            constraint_dependencies,
            environments,
            conflicting_groups,
            publish_url,
            trusted_publishing,
            workspace,
            sources,
            default_groups,
            dev_dependencies,
            managed,
            package,
        } = value;

        Self {
            globals: GlobalOptions {
                native_tls,
                offline,
                no_cache,
                cache_dir,
                preview,
                python_preference,
                python_downloads,
                concurrent_downloads,
                concurrent_builds,
                concurrent_installs,
                // Used twice for backwards compatibility
                allow_insecure_host: allow_insecure_host.clone(),
            },
            top_level: ResolverInstallerOptions {
                index,
                index_url,
                extra_index_url,
                no_index,
                find_links,
                index_strategy,
                keyring_provider,
                resolution,
                prerelease,
                dependency_metadata,
                config_settings,
                no_build_isolation,
                no_build_isolation_package,
                exclude_newer,
                link_mode,
                compile_bytecode,
                no_sources,
                upgrade,
                upgrade_package,
                reinstall,
                reinstall_package,
                no_build,
                no_build_package,
                no_binary,
                no_binary_package,
            },
            pip,
            cache_keys,
            override_dependencies,
            constraint_dependencies,
            environments,
<<<<<<< HEAD
            install_mirrors: PythonInstallMirrors::resolve(
                python_install_mirror,
                pypy_install_mirror,
            ),
=======
            conflicting_groups,
>>>>>>> 15ef807c
            publish: PublishOptions {
                publish_url,
                trusted_publishing,
            },
            workspace,
            sources,
            dev_dependencies,
            default_groups,
            managed,
            package,
        }
    }
}

#[derive(
    Debug, Clone, Default, PartialEq, Eq, Serialize, Deserialize, CombineOptions, OptionsMetadata,
)]
#[serde(rename_all = "kebab-case")]
#[cfg_attr(feature = "schemars", derive(schemars::JsonSchema))]
pub struct PublishOptions {
    /// The URL for publishing packages to the Python package index (by default:
    /// <https://upload.pypi.org/legacy/>).
    #[option(
        default = "\"https://upload.pypi.org/legacy/\"",
        value_type = "str",
        example = r#"
            publish-url = "https://test.pypi.org/legacy/"
        "#
    )]
    pub publish_url: Option<Url>,

    /// Configure trusted publishing via GitHub Actions.
    ///
    /// By default, uv checks for trusted publishing when running in GitHub Actions, but ignores it
    /// if it isn't configured or the workflow doesn't have enough permissions (e.g., a pull request
    /// from a fork).
    #[option(
        default = "automatic",
        value_type = "str",
        example = r#"
            trusted-publishing = "always"
        "#
    )]
    pub trusted_publishing: Option<TrustedPublishing>,
}<|MERGE_RESOLUTION|>--- conflicted
+++ resolved
@@ -1739,14 +1739,11 @@
             override_dependencies,
             constraint_dependencies,
             environments,
-<<<<<<< HEAD
             install_mirrors: PythonInstallMirrors::resolve(
                 python_install_mirror,
                 pypy_install_mirror,
             ),
-=======
             conflicting_groups,
->>>>>>> 15ef807c
             publish: PublishOptions {
                 publish_url,
                 trusted_publishing,
