--- conflicted
+++ resolved
@@ -124,7 +124,6 @@
     }
 }
 
-<<<<<<< HEAD
 impl<K: Ord, T> Combine for Option<BTreeMap<K, Vec<T>>> {
     /// Combine two maps of vecs by combining their vecs
     fn combine(self, other: Option<BTreeMap<K, Vec<T>>>) -> Option<BTreeMap<K, Vec<T>>> {
@@ -132,7 +131,14 @@
             (Some(mut a), Some(b)) => {
                 for (key, value) in b {
                     a.entry(key).or_default().extend(value);
-=======
+                }
+                Some(a)
+            }
+            (a, b) => a.or(b),
+        }
+    }
+}
+
 impl Combine for Option<ExcludeNewerPackage> {
     /// Combine two [`ExcludeNewerPackage`] instances by merging them, with the values in `self` taking precedence.
     fn combine(self, other: Option<ExcludeNewerPackage>) -> Option<ExcludeNewerPackage> {
@@ -141,7 +147,6 @@
                 // Extend with values from b, but a takes precedence (we don't overwrite existing keys)
                 for (key, value) in b {
                     a.entry(key).or_insert(value);
->>>>>>> 11fe8f70
                 }
                 Some(a)
             }
