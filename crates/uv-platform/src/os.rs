--- conflicted
+++ resolved
@@ -20,13 +20,23 @@
         matches!(self.0, target_lexicon::OperatingSystem::Windows)
     }
 
-<<<<<<< HEAD
     pub fn is_emscripten(&self) -> bool {
         matches!(self.0, target_lexicon::OperatingSystem::Emscripten)
-=======
+    }
+
     pub fn is_macos(&self) -> bool {
         matches!(self.0, target_lexicon::OperatingSystem::Darwin(_))
->>>>>>> 0b21a9ca
+    }
+
+    /// Whether this OS can run the other OS.
+    pub fn supports(&self, other: Self) -> bool {
+        // Emscripten cannot run on Windows, but all other OSes can run Emscripten.
+        if other.is_emscripten() {
+            return !self.is_windows();
+        }
+
+        // Otherwise, we require an exact match
+        *self == other
     }
 }
 
