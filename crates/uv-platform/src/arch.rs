use crate::Error;
use std::str::FromStr;

/// Architecture variants, e.g., with support for different instruction sets
#[derive(Debug, Eq, PartialEq, Clone, Copy, Hash, Ord, PartialOrd)]
pub enum ArchVariant {
    /// Targets 64-bit Intel/AMD CPUs newer than Nehalem (2008).
    /// Includes SSE3, SSE4 and other post-2003 CPU instructions.
    V2,
    /// Targets 64-bit Intel/AMD CPUs newer than Haswell (2013) and Excavator (2015).
    /// Includes AVX, AVX2, MOVBE and other newer CPU instructions.
    V3,
    /// Targets 64-bit Intel/AMD CPUs with AVX-512 instructions (post-2017 Intel CPUs).
    /// Many post-2017 Intel CPUs do not support AVX-512.
    V4,
}

#[derive(Debug, Eq, PartialEq, Clone, Copy, Hash)]
pub struct Arch {
    pub(crate) family: target_lexicon::Architecture,
    pub(crate) variant: Option<ArchVariant>,
}

impl Ord for Arch {
    fn cmp(&self, other: &Self) -> std::cmp::Ordering {
        if self.family == other.family {
            return self.variant.cmp(&other.variant);
        }

        // For the time being, manually make aarch64 windows disfavored
        // on its own host platform, because most packages don't have wheels for
        // aarch64 windows, making emulation more useful than native execution!
        //
        // The reason we do this in "sorting" and not "supports" is so that we don't
        // *refuse* to use an aarch64 windows pythons if they happen to be installed
        // and nothing else is available.
        //
        // Similarly if someone manually requests an aarch64 windows install, we
        // should respect that request (this is the way users should "override"
        // this behaviour).
        let preferred = if cfg!(all(windows, target_arch = "aarch64")) {
            Self {
                family: target_lexicon::Architecture::X86_64,
                variant: None,
            }
        } else {
            // Prefer native architectures
            Self::from_env()
        };

        match (
            self.family == preferred.family,
            other.family == preferred.family,
        ) {
            (true, true) => unreachable!(),
            (true, false) => std::cmp::Ordering::Less,
            (false, true) => std::cmp::Ordering::Greater,
            (false, false) => {
                // Both non-preferred, fallback to lexicographic order
                self.family.to_string().cmp(&other.family.to_string())
            }
        }
    }
}

impl PartialOrd for Arch {
    fn partial_cmp(&self, other: &Self) -> Option<std::cmp::Ordering> {
        Some(self.cmp(other))
    }
}
impl Arch {
    pub fn new(family: target_lexicon::Architecture, variant: Option<ArchVariant>) -> Self {
        Self { family, variant }
    }

    pub fn from_env() -> Self {
        #[cfg(test)]
        {
            if let Some(arch) = test_support::get_mock_arch() {
                return arch;
            }
        }

        Self {
            family: target_lexicon::HOST.architecture,
            variant: None,
        }
    }

<<<<<<< HEAD
    /// Does the current architecture support running the other?
    ///
    /// When the architecture is equal, this is always true. Otherwise, this is true if the
    /// architecture is transparently emulated or is a microarchitecture with worse performance
    /// characteristics.
    pub fn supports(self, other: Self) -> bool {
        if self == other {
            return true;
        }

        if other
            == (Arch {
                family: target_lexicon::Architecture::Wasm32,
                variant: None,
            })
        {
            return true;
        }

        // TODO: Implement `variant` support checks

        // Windows ARM64 runs emulated x86_64 binaries transparently
        // Similarly, macOS aarch64 runs emulated x86_64 binaries transparently if you have Rosetta
        // installed. We don't try to be clever and check if that's the case here, we just assume
        // that if x86_64 distributions are available, they're usable.
        if (cfg!(windows) || cfg!(target_os = "macos"))
            && matches!(self.family, target_lexicon::Architecture::Aarch64(_))
        {
            return other.family == target_lexicon::Architecture::X86_64;
        }

        false
    }

=======
>>>>>>> 0b21a9ca
    pub fn family(&self) -> target_lexicon::Architecture {
        self.family
    }

    pub fn is_arm(&self) -> bool {
        matches!(self.family, target_lexicon::Architecture::Arm(_))
    }
}

impl std::fmt::Display for Arch {
    fn fmt(&self, f: &mut std::fmt::Formatter<'_>) -> std::fmt::Result {
        match self.family {
            target_lexicon::Architecture::X86_32(target_lexicon::X86_32Architecture::I686) => {
                write!(f, "x86")?;
            }
            inner => write!(f, "{inner}")?,
        }
        if let Some(variant) = self.variant {
            write!(f, "_{variant}")?;
        }
        Ok(())
    }
}

impl FromStr for Arch {
    type Err = Error;

    fn from_str(s: &str) -> Result<Self, Self::Err> {
        fn parse_family(s: &str) -> Result<target_lexicon::Architecture, Error> {
            let inner = match s {
                // Allow users to specify "x86" as a shorthand for the "i686" variant, they should not need
                // to specify the exact architecture and this variant is what we have downloads for.
                "x86" => {
                    target_lexicon::Architecture::X86_32(target_lexicon::X86_32Architecture::I686)
                }
                _ => target_lexicon::Architecture::from_str(s)
                    .map_err(|()| Error::UnknownArch(s.to_string()))?,
            };
            if matches!(inner, target_lexicon::Architecture::Unknown) {
                return Err(Error::UnknownArch(s.to_string()));
            }
            Ok(inner)
        }

        // First check for a variant
        if let Some((Ok(family), Ok(variant))) = s
            .rsplit_once('_')
            .map(|(family, variant)| (parse_family(family), ArchVariant::from_str(variant)))
        {
            // We only support variants for `x86_64` right now
            if !matches!(family, target_lexicon::Architecture::X86_64) {
                return Err(Error::UnsupportedVariant(
                    variant.to_string(),
                    family.to_string(),
                ));
            }
            return Ok(Self {
                family,
                variant: Some(variant),
            });
        }

        let family = parse_family(s)?;

        Ok(Self {
            family,
            variant: None,
        })
    }
}

impl FromStr for ArchVariant {
    type Err = ();

    fn from_str(s: &str) -> Result<Self, Self::Err> {
        match s {
            "v2" => Ok(Self::V2),
            "v3" => Ok(Self::V3),
            "v4" => Ok(Self::V4),
            _ => Err(()),
        }
    }
}

impl std::fmt::Display for ArchVariant {
    fn fmt(&self, f: &mut std::fmt::Formatter<'_>) -> std::fmt::Result {
        match self {
            Self::V2 => write!(f, "v2"),
            Self::V3 => write!(f, "v3"),
            Self::V4 => write!(f, "v4"),
        }
    }
}

impl From<&uv_platform_tags::Arch> for Arch {
    fn from(value: &uv_platform_tags::Arch) -> Self {
        match value {
            uv_platform_tags::Arch::Aarch64 => Self::new(
                target_lexicon::Architecture::Aarch64(target_lexicon::Aarch64Architecture::Aarch64),
                None,
            ),
            uv_platform_tags::Arch::Armv5TEL => Self::new(
                target_lexicon::Architecture::Arm(target_lexicon::ArmArchitecture::Armv5te),
                None,
            ),
            uv_platform_tags::Arch::Armv6L => Self::new(
                target_lexicon::Architecture::Arm(target_lexicon::ArmArchitecture::Armv6),
                None,
            ),
            uv_platform_tags::Arch::Armv7L => Self::new(
                target_lexicon::Architecture::Arm(target_lexicon::ArmArchitecture::Armv7),
                None,
            ),
            uv_platform_tags::Arch::S390X => Self::new(target_lexicon::Architecture::S390x, None),
            uv_platform_tags::Arch::Powerpc => {
                Self::new(target_lexicon::Architecture::Powerpc, None)
            }
            uv_platform_tags::Arch::Powerpc64 => {
                Self::new(target_lexicon::Architecture::Powerpc64, None)
            }
            uv_platform_tags::Arch::Powerpc64Le => {
                Self::new(target_lexicon::Architecture::Powerpc64le, None)
            }
            uv_platform_tags::Arch::X86 => Self::new(
                target_lexicon::Architecture::X86_32(target_lexicon::X86_32Architecture::I686),
                None,
            ),
            uv_platform_tags::Arch::X86_64 => Self::new(target_lexicon::Architecture::X86_64, None),
            uv_platform_tags::Arch::LoongArch64 => {
                Self::new(target_lexicon::Architecture::LoongArch64, None)
            }
            uv_platform_tags::Arch::Riscv64 => Self::new(
                target_lexicon::Architecture::Riscv64(target_lexicon::Riscv64Architecture::Riscv64),
                None,
            ),
            uv_platform_tags::Arch::Wasm32 => Self::new(target_lexicon::Architecture::Wasm32, None),
        }
    }
}

#[cfg(test)]
pub(crate) mod test_support {
    use super::*;
    use std::cell::RefCell;

    thread_local! {
        static MOCK_ARCH: RefCell<Option<Arch>> = const { RefCell::new(None) };
    }

    pub(crate) fn get_mock_arch() -> Option<Arch> {
        MOCK_ARCH.with(|arch| *arch.borrow())
    }

    fn set_mock_arch(arch: Option<Arch>) {
        MOCK_ARCH.with(|mock| *mock.borrow_mut() = arch);
    }

    pub(crate) struct MockArchGuard {
        previous: Option<Arch>,
    }

    impl MockArchGuard {
        pub(crate) fn new(arch: Arch) -> Self {
            let previous = get_mock_arch();
            set_mock_arch(Some(arch));
            Self { previous }
        }
    }

    impl Drop for MockArchGuard {
        fn drop(&mut self) {
            set_mock_arch(self.previous);
        }
    }

    /// Run a function with a mocked architecture.
    /// The mock is automatically cleaned up after the function returns.
    pub(crate) fn run_with_arch<F, R>(arch: Arch, f: F) -> R
    where
        F: FnOnce() -> R,
    {
        let _guard = MockArchGuard::new(arch);
        f()
    }

    pub(crate) fn x86_64() -> Arch {
        Arch::new(target_lexicon::Architecture::X86_64, None)
    }

    pub(crate) fn aarch64() -> Arch {
        Arch::new(
            target_lexicon::Architecture::Aarch64(target_lexicon::Aarch64Architecture::Aarch64),
            None,
        )
    }
}<|MERGE_RESOLUTION|>--- conflicted
+++ resolved
@@ -87,49 +87,16 @@
         }
     }
 
-<<<<<<< HEAD
-    /// Does the current architecture support running the other?
-    ///
-    /// When the architecture is equal, this is always true. Otherwise, this is true if the
-    /// architecture is transparently emulated or is a microarchitecture with worse performance
-    /// characteristics.
-    pub fn supports(self, other: Self) -> bool {
-        if self == other {
-            return true;
-        }
-
-        if other
-            == (Arch {
-                family: target_lexicon::Architecture::Wasm32,
-                variant: None,
-            })
-        {
-            return true;
-        }
-
-        // TODO: Implement `variant` support checks
-
-        // Windows ARM64 runs emulated x86_64 binaries transparently
-        // Similarly, macOS aarch64 runs emulated x86_64 binaries transparently if you have Rosetta
-        // installed. We don't try to be clever and check if that's the case here, we just assume
-        // that if x86_64 distributions are available, they're usable.
-        if (cfg!(windows) || cfg!(target_os = "macos"))
-            && matches!(self.family, target_lexicon::Architecture::Aarch64(_))
-        {
-            return other.family == target_lexicon::Architecture::X86_64;
-        }
-
-        false
-    }
-
-=======
->>>>>>> 0b21a9ca
     pub fn family(&self) -> target_lexicon::Architecture {
         self.family
     }
 
     pub fn is_arm(&self) -> bool {
         matches!(self.family, target_lexicon::Architecture::Arm(_))
+    }
+
+    pub fn is_wasm(&self) -> bool {
+        matches!(self.family, target_lexicon::Architecture::Wasm32)
     }
 }
 
