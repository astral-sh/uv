--- conflicted
+++ resolved
@@ -23,10 +23,8 @@
     pub(crate) variant: Option<ArchVariant>,
 }
 
-<<<<<<< HEAD
-=======
 impl Ord for Arch {
-    fn cmp(&self, other: &Self) -> cmp::Ordering {
+    fn cmp(&self, other: &Self) -> std::cmp::Ordering {
         if self.family == other.family {
             return self.variant.cmp(&other.variant);
         }
@@ -57,8 +55,8 @@
             other.family == preferred.family,
         ) {
             (true, true) => unreachable!(),
-            (true, false) => cmp::Ordering::Less,
-            (false, true) => cmp::Ordering::Greater,
+            (true, false) => std::cmp::Ordering::Less,
+            (false, true) => std::cmp::Ordering::Greater,
             (false, false) => {
                 // Both non-preferred, fallback to lexicographic order
                 self.family.to_string().cmp(&other.family.to_string())
@@ -68,12 +66,10 @@
 }
 
 impl PartialOrd for Arch {
-    fn partial_cmp(&self, other: &Self) -> Option<cmp::Ordering> {
+    fn partial_cmp(&self, other: &Self) -> Option<std::cmp::Ordering> {
         Some(self.cmp(other))
     }
 }
-
->>>>>>> bda9ea95
 impl Arch {
     pub fn new(family: target_lexicon::Architecture, variant: Option<ArchVariant>) -> Self {
         Self { family, variant }
