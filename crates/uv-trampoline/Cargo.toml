[package]
name = "uv-trampoline"
version = "0.1.0"
authors = ["Nathaniel J. Smith <njs@pobox.com>"]
license = "MIT OR Apache-2.0"
edition = "2021"

[lib]
doctest = false

# Need to optimize etc. or else build fails
[profile.dev]
lto = true
opt-level = 1
panic = "abort"
debug = true

[profile.test]
inherits = "dev"
codegen-units = 1

[profile.release]
# Enable Link Time Optimization.
lto = true
# Reduce number of codegen units to increase optimizations.
codegen-units = 1
# Optimize for size.
opt-level = "z"
# Abort on panic.
panic = "abort"
# Automatically strip symbols from the binary.
strip = true
debug = false

# See more keys and their definitions at https://doc.rust-lang.org/cargo/reference/manifest.html

[dependencies]
windows = { version = "0.58.0", features = [
  "std",
  "Win32_Foundation",
  "Win32_Security",
  "Win32_System_Console",
  "Win32_System_Environment",
  "Win32_System_JobObjects",
  "Win32_System_Threading",
  "Win32_UI_WindowsAndMessaging",
] }
ufmt-write = "0.1.0"
ufmt = { version = "0.2.0", features = ["std"] }
dunce = { version = "1.0.4" }

[build-dependencies]
embed-manifest = "1.4.0"

[dev-dependencies]
anyhow = { version = "1.0.80" }
assert_cmd = { version = "2.0.14" }
assert_fs = { version = "1.1.1" }
<<<<<<< HEAD
fs-err = { version = "3.0.0" }
thiserror = { version = "1.0.56" }
which = { version = "6.0.0" }
=======
fs-err = { version = "2.11.0" }
thiserror = { version = "2.0.0" }
which = { version = "7.0.0" }
>>>>>>> a72e2f91
zip = { version = "0.6.6", default-features = false, features = ["deflate"] }<|MERGE_RESOLUTION|>--- conflicted
+++ resolved
@@ -56,13 +56,7 @@
 anyhow = { version = "1.0.80" }
 assert_cmd = { version = "2.0.14" }
 assert_fs = { version = "1.1.1" }
-<<<<<<< HEAD
 fs-err = { version = "3.0.0" }
-thiserror = { version = "1.0.56" }
-which = { version = "6.0.0" }
-=======
-fs-err = { version = "2.11.0" }
 thiserror = { version = "2.0.0" }
 which = { version = "7.0.0" }
->>>>>>> a72e2f91
 zip = { version = "0.6.6", default-features = false, features = ["deflate"] }