use std::path::{Path, PathBuf};

use console::Term;

use uv_fs::Simplified;
use uv_normalize::PackageName;
use uv_warnings::warn_user;

#[derive(Debug, Clone)]
pub enum RequirementsSource {
    /// A package was provided on the command line (e.g., `pip install flask`).
    Package(String),
    /// An editable path was provided on the command line (e.g., `pip install -e ../flask`).
    Editable(String),
    /// Dependencies were provided via a `requirements.txt` file (e.g., `pip install -r requirements.txt`).
    RequirementsTxt(PathBuf),
    /// Dependencies were provided via a `pyproject.toml` file (e.g., `pip-compile pyproject.toml`).
    PyprojectToml(PathBuf),
    /// Dependencies were provided via a `setup.py` file (e.g., `pip-compile setup.py`).
    SetupPy(PathBuf),
    /// Dependencies were provided via a `setup.cfg` file (e.g., `pip-compile setup.cfg`).
    SetupCfg(PathBuf),
    /// Dependencies were provided via a path to a source tree (e.g., `pip install .`).
    SourceTree(PathBuf),
}

impl RequirementsSource {
    /// Parse a [`RequirementsSource`] from a [`PathBuf`]. The file type is determined by the file
    /// extension.
    pub fn from_requirements_file(path: PathBuf) -> Self {
        if path.ends_with("pyproject.toml") {
            Self::PyprojectToml(path)
        } else if path.ends_with("setup.py") {
            Self::SetupPy(path)
        } else if path.ends_with("setup.cfg") {
            Self::SetupCfg(path)
        } else {
            Self::RequirementsTxt(path)
        }
    }

    /// Parse a [`RequirementsSource`] from a `requirements.txt` file.
    pub fn from_requirements_txt(path: PathBuf) -> Self {
        for filename in ["pyproject.toml", "setup.py", "setup.cfg"] {
            if path.ends_with(filename) {
                warn_user!(
                    "The file `{}` appears to be a `{}` file, but requirements must be specified in `requirements.txt` format.",
                    path.user_display(),
                    filename
                );
            }
        }
        Self::RequirementsTxt(path)
    }

    /// Parse a [`RequirementsSource`] from a `constraints.txt` file.
    pub fn from_constraints_txt(path: PathBuf) -> Self {
        for filename in ["pyproject.toml", "setup.py", "setup.cfg"] {
            if path.ends_with(filename) {
                warn_user!(
                    "The file `{}` appears to be a `{}` file, but constraints must be specified in `requirements.txt` format.",
                    path.user_display(),
                    filename
                );
            }
        }
        Self::RequirementsTxt(path)
    }

    /// Parse a [`RequirementsSource`] from an `overrides.txt` file.
    pub fn from_overrides_txt(path: PathBuf) -> Self {
        for filename in ["pyproject.toml", "setup.py", "setup.cfg"] {
            if path.ends_with(filename) {
                warn_user!(
                    "The file `{}` appears to be a `{}` file, but overrides must be specified in `requirements.txt` format.",
                    path.user_display(),
                    filename
                );
            }
        }
        Self::RequirementsTxt(path)
    }

    /// Parse a [`RequirementsSource`] from a user-provided string, assumed to be a positional
    /// package (e.g., `uv pip install flask`).
    ///
    /// If the user provided a value that appears to be a `requirements.txt` file or a local
    /// directory, prompt them to correct it (if the terminal is interactive).
    pub fn from_package(name: String) -> Self {
        // If the user provided a `requirements.txt` file without `-r` (as in
        // `uv pip install requirements.txt`), prompt them to correct it.
        #[allow(clippy::case_sensitive_file_extension_comparisons)]
        if (name.ends_with(".txt") || name.ends_with(".in")) && Path::new(&name).is_file() {
            let term = Term::stderr();
            if term.is_term() {
                let prompt = format!(
                    "`{name}` looks like a local requirements file but was passed as a package name. Did you mean `-r {name}`?"
                );
                let confirmation = uv_console::confirm(&prompt, &term, true).unwrap();
                if confirmation {
                    return Self::from_requirements_file(name.into());
                }
            }
        }

        // Similarly, if the user provided a `pyproject.toml` file without `-r` (as in
        // `uv pip install pyproject.toml`), prompt them to correct it.
        if (name == "pyproject.toml" || name == "setup.py" || name == "setup.cfg")
            && Path::new(&name).is_file()
        {
            let term = Term::stderr();
            if term.is_term() {
                let prompt = format!(
                    "`{name}` looks like a local metadata file but was passed as a package name. Did you mean `-r {name}`?"
                );
                let confirmation = uv_console::confirm(&prompt, &term, true).unwrap();
                if confirmation {
                    return Self::from_requirements_file(name.into());
                }
            }
        }

        Self::Package(name)
    }

<<<<<<< HEAD
    /// Build a [`RequirementsSource`] from a [`PackageName`].
    pub fn from_package_name(pkg_name: &PackageName) -> Self {
        Self::Package(pkg_name.to_string())
=======
    /// Parse a [`RequirementsSource`] from a user-provided string, assumed to be a `--with`
    /// package (e.g., `uvx --with flask ruff`).
    ///
    /// If the user provided a value that appears to be a `requirements.txt` file or a local
    /// directory, prompt them to correct it (if the terminal is interactive).
    pub fn from_with_package(name: String) -> Self {
        // If the user provided a `requirements.txt` file without `--with-requirements` (as in
        // `uvx --with requirements.txt ruff`), prompt them to correct it.
        #[allow(clippy::case_sensitive_file_extension_comparisons)]
        if (name.ends_with(".txt") || name.ends_with(".in")) && Path::new(&name).is_file() {
            let term = Term::stderr();
            if term.is_term() {
                let prompt = format!(
                    "`{name}` looks like a local requirements file but was passed as a package name. Did you mean `--with-requirements {name}`?"
                );
                let confirmation = uv_console::confirm(&prompt, &term, true).unwrap();
                if confirmation {
                    return Self::from_requirements_file(name.into());
                }
            }
        }

        // Similarly, if the user provided a `pyproject.toml` file without `--with-requirements` (as in
        // `uvx --with pyproject.toml ruff`), prompt them to correct it.
        if (name == "pyproject.toml" || name == "setup.py" || name == "setup.cfg")
            && Path::new(&name).is_file()
        {
            let term = Term::stderr();
            if term.is_term() {
                let prompt = format!(
                    "`{name}` looks like a local metadata file but was passed as a package name. Did you mean `--with-requirements {name}`?"
                );
                let confirmation = uv_console::confirm(&prompt, &term, true).unwrap();
                if confirmation {
                    return Self::from_requirements_file(name.into());
                }
            }
        }

        Self::Package(name)
>>>>>>> 0b0d0f44
    }

    /// Parse a [`RequirementsSource`] from a user-provided string, assumed to be a path to a source
    /// tree.
    pub fn from_source_tree(path: PathBuf) -> Self {
        Self::SourceTree(path)
    }

    /// Returns `true` if the source allows extras to be specified.
    pub fn allows_extras(&self) -> bool {
        matches!(
            self,
            Self::PyprojectToml(_) | Self::SetupPy(_) | Self::SetupCfg(_)
        )
    }
}

impl std::fmt::Display for RequirementsSource {
    fn fmt(&self, f: &mut std::fmt::Formatter<'_>) -> std::fmt::Result {
        match self {
            Self::Package(package) => write!(f, "{package}"),
            Self::Editable(path) => write!(f, "-e {path}"),
            Self::RequirementsTxt(path)
            | Self::PyprojectToml(path)
            | Self::SetupPy(path)
            | Self::SetupCfg(path)
            | Self::SourceTree(path) => {
                write!(f, "{}", path.simplified_display())
            }
        }
    }
}<|MERGE_RESOLUTION|>--- conflicted
+++ resolved
@@ -123,11 +123,6 @@
         Self::Package(name)
     }
 
-<<<<<<< HEAD
-    /// Build a [`RequirementsSource`] from a [`PackageName`].
-    pub fn from_package_name(pkg_name: &PackageName) -> Self {
-        Self::Package(pkg_name.to_string())
-=======
     /// Parse a [`RequirementsSource`] from a user-provided string, assumed to be a `--with`
     /// package (e.g., `uvx --with flask ruff`).
     ///
@@ -168,7 +163,6 @@
         }
 
         Self::Package(name)
->>>>>>> 0b0d0f44
     }
 
     /// Parse a [`RequirementsSource`] from a user-provided string, assumed to be a path to a source
