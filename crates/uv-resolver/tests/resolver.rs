--- conflicted
+++ resolved
@@ -21,13 +21,8 @@
     PreReleaseMode, Preference, ResolutionGraph, ResolutionMode, Resolver,
 };
 use uv_types::{
-<<<<<<< HEAD
-    BuildContext, BuildIsolation, BuildKind, EmptyInstalledPackages, NoBinary, NoBuild, Reinstall,
-    SetupPyStrategy, SourceBuildTrait,
-=======
     BuildContext, BuildIsolation, BuildKind, Constraints, EmptyInstalledPackages, NoBinary,
-    NoBuild, Overrides, SetupPyStrategy, SourceBuildTrait,
->>>>>>> c669542a
+    NoBuild, Overrides, Reinstall, SetupPyStrategy, SourceBuildTrait,
 };
 
 // Exclude any packages uploaded after this date.
