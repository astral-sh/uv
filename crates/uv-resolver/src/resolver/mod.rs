//! Given a set of requirements, find a set of compatible packages.

use std::borrow::Cow;
use std::fmt::{Display, Formatter};
use std::sync::Arc;
use std::thread;

<<<<<<< HEAD
use crate::resolution_mode::ResolutionStrategy;
use anyhow::Result;
use dashmap::{DashMap, DashSet};
use futures::{FutureExt, StreamExt};
=======
use dashmap::DashMap;
use futures::{FutureExt, StreamExt, TryFutureExt};
>>>>>>> 77e93157
use itertools::Itertools;
use pubgrub::error::PubGrubError;
use pubgrub::range::Range;
use pubgrub::solver::{Incompatibility, State};
use rustc_hash::{FxHashMap, FxHashSet};
use tokio::sync::mpsc::{self, Receiver, Sender};
use tokio::sync::oneshot;
use tokio_stream::wrappers::ReceiverStream;
use tracing::{debug, enabled, instrument, trace, warn, Level};

use distribution_types::{
    BuiltDist, Dist, DistributionMetadata, IncompatibleDist, IncompatibleSource, IncompatibleWheel,
    InstalledDist, PythonRequirementKind, RemoteSource, ResolvedDist, ResolvedDistRef, SourceDist,
    VersionOrUrlRef,
};
pub(crate) use locals::Locals;
use pep440_rs::{Version, MIN_VERSION};
use pep508_rs::MarkerEnvironment;
use platform_tags::Tags;
use pypi_types::{Metadata23, Requirement};
pub(crate) use urls::Urls;
use uv_configuration::{Constraints, Overrides};
use uv_distribution::{ArchiveMetadata, DistributionDatabase};
use uv_git::GitResolver;
use uv_normalize::{ExtraName, PackageName};
use uv_types::{BuildContext, HashStrategy, InstalledPackagesProvider};
use uv_warnings::warn_user_once;

use crate::candidate_selector::{CandidateDist, CandidateSelector};
use crate::dependency_provider::UvDependencyProvider;
use crate::error::ResolveError;
use crate::manifest::Manifest;
use crate::pins::FilePins;
use crate::preferences::Preferences;
use crate::pubgrub::{
    PubGrubDependencies, PubGrubDistribution, PubGrubPackage, PubGrubPackageInner,
    PubGrubPriorities, PubGrubPython, PubGrubSpecifier,
};
use crate::python_requirement::PythonRequirement;
use crate::resolution::ResolutionGraph;
pub(crate) use crate::resolver::availability::{
    IncompletePackage, ResolverVersion, UnavailablePackage, UnavailableReason, UnavailableVersion,
};
use crate::resolver::batch_prefetch::BatchPrefetcher;
pub(crate) use crate::resolver::index::FxOnceMap;
pub use crate::resolver::index::InMemoryIndex;
pub use crate::resolver::provider::{
    DefaultResolverProvider, MetadataResponse, PackageVersionsResult, ResolverProvider,
    VersionsResponse, WheelMetadataResult,
};
use crate::resolver::reporter::Facade;
pub use crate::resolver::reporter::{BuildId, Reporter};
use crate::yanks::AllowedYanks;
use crate::{DependencyMode, Exclusions, FlatIndex, Options};

mod availability;
mod batch_prefetch;
mod index;
mod locals;
mod provider;
mod reporter;
mod urls;

pub struct Resolver<Provider: ResolverProvider, InstalledPackages: InstalledPackagesProvider> {
    state: ResolverState<InstalledPackages>,
    provider: Provider,
}

/// State that is shared between the prefetcher and the PubGrub solver during
/// resolution.
struct ResolverState<InstalledPackages: InstalledPackagesProvider> {
    project: Option<PackageName>,
    requirements: Vec<Requirement>,
    constraints: Constraints,
    overrides: Overrides,
    preferences: Preferences,
    git: GitResolver,
    exclusions: Exclusions,
    urls: Urls,
    locals: Locals,
    dependency_mode: DependencyMode,
    hasher: HashStrategy,
    /// When not set, the resolver is in "universal" mode.
    markers: Option<MarkerEnvironment>,
    python_requirement: PythonRequirement,
    selector: CandidateSelector,
    index: InMemoryIndex,
    installed_packages: InstalledPackages,
    /// Incompatibilities for packages that are entirely unavailable.
    unavailable_packages: DashMap<PackageName, UnavailablePackage>,
    /// Incompatibilities for packages that are unavailable at specific versions.
    incomplete_packages: DashMap<PackageName, DashMap<Version, IncompletePackage>>,
    reporter: Option<Arc<dyn Reporter>>,
}

impl<'a, Context: BuildContext, InstalledPackages: InstalledPackagesProvider>
    Resolver<DefaultResolverProvider<'a, Context>, InstalledPackages>
{
    /// Initialize a new resolver using the default backend doing real requests.
    ///
    /// Reads the flat index entries.
    ///
    /// # Marker environment
    ///
    /// The marker environment is optional.
    ///
    /// When a marker environment is not provided, the resolver is said to be
    /// in "universal" mode. When in universal mode, the resolution produced
    /// may contain multiple versions of the same package. And thus, in order
    /// to use the resulting resolution, there must be a "universal"-aware
    /// reader of the resolution that knows to exclude distributions that can't
    /// be used in the current environment.
    ///
    /// When a marker environment is provided, the resolver is in
    /// "non-universal" mode, which corresponds to standard `pip` behavior that
    /// works only for a specific marker environment.
    #[allow(clippy::too_many_arguments)]
    pub fn new(
        manifest: Manifest,
        options: Options,
        python_requirement: &'a PythonRequirement,
        markers: Option<&'a MarkerEnvironment>,
        tags: &'a Tags,
        flat_index: &'a FlatIndex,
        index: &'a InMemoryIndex,
        hasher: &'a HashStrategy,
        build_context: &'a Context,
        installed_packages: InstalledPackages,
        database: DistributionDatabase<'a, Context>,
    ) -> Result<Self, ResolveError> {
        let provider = DefaultResolverProvider::new(
            database,
            flat_index,
            tags,
            python_requirement.clone(),
            AllowedYanks::from_manifest(&manifest, markers, options.dependency_mode),
            hasher,
            options.exclude_newer,
            build_context.no_binary(),
            build_context.no_build(),
        );

        Self::new_custom_io(
            manifest,
            options,
            hasher,
            markers,
            python_requirement,
            index,
            build_context.git(),
            provider,
            installed_packages,
        )
    }
}

impl<Provider: ResolverProvider, InstalledPackages: InstalledPackagesProvider>
    Resolver<Provider, InstalledPackages>
{
    /// Initialize a new resolver using a user provided backend.
    #[allow(clippy::too_many_arguments)]
    pub fn new_custom_io(
        manifest: Manifest,
        options: Options,
        hasher: &HashStrategy,
        markers: Option<&MarkerEnvironment>,
        python_requirement: &PythonRequirement,
        index: &InMemoryIndex,
        git: &GitResolver,
        provider: Provider,
        installed_packages: InstalledPackages,
    ) -> Result<Self, ResolveError> {
        let state = ResolverState {
            index: index.clone(),
            git: git.clone(),
            unavailable_packages: DashMap::default(),
            incomplete_packages: DashMap::default(),
            selector: CandidateSelector::for_resolution(options, &manifest, markers),
            dependency_mode: options.dependency_mode,
            urls: Urls::from_manifest(&manifest, markers, git, options.dependency_mode)?,
            locals: Locals::from_manifest(&manifest, markers, options.dependency_mode),
            project: manifest.project,
            requirements: manifest.requirements,
            constraints: manifest.constraints,
            overrides: manifest.overrides,
            preferences: Preferences::from_iter(manifest.preferences, markers),
            exclusions: manifest.exclusions,
            hasher: hasher.clone(),
            markers: markers.cloned(),
            python_requirement: python_requirement.clone(),
            reporter: None,
            installed_packages,
        };
        Ok(Self { state, provider })
    }

    /// Set the [`Reporter`] to use for this installer.
    #[must_use]
    pub fn with_reporter(self, reporter: impl Reporter + 'static) -> Self {
        let reporter = Arc::new(reporter);

        Self {
            state: ResolverState {
                reporter: Some(reporter.clone()),
                ..self.state
            },
            provider: self.provider.with_reporter(Facade { reporter }),
        }
    }

    /// Resolve a set of requirements into a set of pinned versions.
    pub async fn resolve(self) -> Result<ResolutionGraph, ResolveError> {
        let state = Arc::new(self.state);
        let provider = Arc::new(self.provider);

        // A channel to fetch package metadata (e.g., given `flask`, fetch all versions) and version
        // metadata (e.g., given `flask==1.0.0`, fetch the metadata for that version).
        // Channel size is set large to accommodate batch prefetching.
        let (request_sink, request_stream) = mpsc::channel(300);

        // Run the fetcher.
        let requests_fut = state
            .clone()
            .fetch(provider.clone(), request_stream)
            .map_err(|err| (err, FxHashSet::default()))
            .fuse();

        // Spawn the PubGrub solver on a dedicated thread.
        let solver = state.clone();
        let (tx, rx) = oneshot::channel();
        thread::Builder::new()
            .name("uv-resolver".into())
            .spawn(move || {
                let result = solver.solve(request_sink);
                tx.send(result).unwrap();
            })
            .unwrap();

        let resolve_fut = async move {
            rx.await
                .map_err(|_| (ResolveError::ChannelClosed, FxHashSet::default()))
                .and_then(|result| result)
        };

        // Wait for both to complete.
        match tokio::try_join!(requests_fut, resolve_fut) {
            Ok(((), resolution)) => {
                state.on_complete();
                Ok(resolution)
            }
            Err((err, visited)) => {
                // Add version information to improve unsat error messages.
                Err(if let ResolveError::NoSolution(err) = err {
                    ResolveError::NoSolution(
                        err.with_available_versions(&visited, state.index.packages())
                            .with_selector(state.selector.clone())
                            .with_python_requirement(&state.python_requirement)
                            .with_index_locations(provider.index_locations())
                            .with_unavailable_packages(&state.unavailable_packages)
                            .with_incomplete_packages(&state.incomplete_packages),
                    )
                } else {
                    err
                })
            }
        }
    }
}

impl<InstalledPackages: InstalledPackagesProvider> ResolverState<InstalledPackages> {
    #[instrument(skip_all)]
    fn solve(
        self: Arc<Self>,
        request_sink: Sender<Request>,
    ) -> Result<ResolutionGraph, (ResolveError, FxHashSet<PackageName>)> {
        let mut visited = FxHashSet::default();
        self.solve_tracked(&mut visited, request_sink)
            .map_err(|err| (err, visited))
    }

    /// Run the PubGrub solver, updating the `visited` set for each package visited during
    /// resolution.
    #[instrument(skip_all)]
    fn solve_tracked(
        self: Arc<Self>,
        visited: &mut FxHashSet<PackageName>,
        request_sink: Sender<Request>,
    ) -> Result<ResolutionGraph, ResolveError> {
        let root = PubGrubPackage::from(PubGrubPackageInner::Root(self.project.clone()));
        let mut prefetcher = BatchPrefetcher::default();
        let state = SolveState {
            pubgrub: State::init(root.clone(), MIN_VERSION.clone()),
            next: root,
            pins: FilePins::default(),
            priorities: PubGrubPriorities::default(),
            added_dependencies: FxHashMap::default(),
        };
        let mut forked_states = vec![state];
        let mut resolutions = vec![];

        debug!(
            "Solving with target Python version {}",
            self.python_requirement
                .target()
                .unwrap_or(self.python_requirement.installed())
        );

        'FORK: while let Some(mut state) = forked_states.pop() {
            loop {
                // Run unit propagation.
                state.pubgrub.unit_propagation(state.next.clone())?;

                // Pre-visit all candidate packages, to allow metadata to be fetched in parallel. If
                // the dependency mode is direct, we only need to visit the root package.
                if self.dependency_mode.is_transitive() {
                    Self::pre_visit(
                        state.pubgrub.partial_solution.prioritized_packages(),
                        &request_sink,
                    )?;
                }

                // Choose a package version.
                let Some(highest_priority_pkg) = state
                    .pubgrub
                    .partial_solution
                    .pick_highest_priority_pkg(|package, _range| state.priorities.get(package))
                else {
                    if enabled!(Level::DEBUG) {
                        prefetcher.log_tried_versions();
                    }
                    resolutions.push(state.into_resolution());
                    continue 'FORK;
                };
                state.next = highest_priority_pkg;

                prefetcher.version_tried(state.next.clone());

                let term_intersection = state
                    .pubgrub
                    .partial_solution
                    .term_intersection_for_package(&state.next)
                    .ok_or_else(|| {
                        PubGrubError::Failure(
                            "a package was chosen but we don't have a term.".into(),
                        )
                    })?;
                let decision = self.choose_version(
                    &state.next,
                    term_intersection.unwrap_positive(),
                    &mut state.pins,
                    visited,
                    &request_sink,
                )?;

                // Pick the next compatible version.
                let version = match decision {
                    None => {
                        debug!("No compatible version found for: {next}", next = state.next);

                        let term_intersection = state
                            .pubgrub
                            .partial_solution
                            .term_intersection_for_package(&state.next)
                            .expect("a package was chosen but we don't have a term.");

                        // Check if the decision was due to the package being unavailable
                        if let PubGrubPackageInner::Package { ref name, .. } = &*state.next {
                            if let Some(entry) = self.unavailable_packages.get(name) {
                                state
                                    .pubgrub
                                    .add_incompatibility(Incompatibility::custom_term(
                                        state.next.clone(),
                                        term_intersection.clone(),
                                        UnavailableReason::Package(entry.clone()),
                                    ));
                                continue;
                            }
                        }

                        state
                            .pubgrub
                            .add_incompatibility(Incompatibility::no_versions(
                                state.next.clone(),
                                term_intersection.clone(),
                            ));
                        continue;
                    }
                    Some(version) => version,
                };
                let version = match version {
                    ResolverVersion::Available(version) => version,
                    ResolverVersion::Unavailable(version, reason) => {
                        // Incompatible requires-python versions are special in that we track
                        // them as incompatible dependencies instead of marking the package version
                        // as unavailable directly
                        if let UnavailableVersion::IncompatibleDist(
                            IncompatibleDist::Source(IncompatibleSource::RequiresPython(
                                requires_python,
                                kind,
                            ))
                            | IncompatibleDist::Wheel(IncompatibleWheel::RequiresPython(
                                requires_python,
                                kind,
                            )),
                        ) = reason
                        {
                            let python_version = requires_python
                                .iter()
                                .map(PubGrubSpecifier::try_from)
                                .fold_ok(Range::full(), |range, specifier| {
                                    range.intersection(&specifier.into())
                                })?;

                            let package = &state.next;
                            state
                                .pubgrub
                                .add_incompatibility(Incompatibility::from_dependency(
                                    package.clone(),
                                    Range::singleton(version.clone()),
                                    (
                                        PubGrubPackage::from(PubGrubPackageInner::Python(
                                            match kind {
                                                PythonRequirementKind::Installed => {
                                                    PubGrubPython::Installed
                                                }
                                                PythonRequirementKind::Target => {
                                                    PubGrubPython::Target
                                                }
                                            },
                                        )),
                                        python_version.clone(),
                                    ),
                                ));
                            state
                                .pubgrub
                                .partial_solution
                                .add_decision(state.next.clone(), version);
                            continue;
                        };
                        state
                            .pubgrub
                            .add_incompatibility(Incompatibility::custom_version(
                                state.next.clone(),
                                version.clone(),
                                UnavailableReason::Version(reason),
                            ));
                        continue;
                    }
                };

                prefetcher.prefetch_batches(
                    &state.next,
                    &version,
                    term_intersection.unwrap_positive(),
                    &request_sink,
                    &self.index,
                    &self.selector,
                )?;

                self.on_progress(&state.next, &version);

<<<<<<< HEAD
            if added_dependencies
                .entry(next.clone())
                .or_default()
                .insert(version.clone())
            {
                // Retrieve that package dependencies.
                let package = &next;
                let dependencies = match self
                    .get_dependencies(
                        package,
                        &version,
                        &mut priorities,
                        &request_sink,
                        self.selector.resolution_strategy(),
                    )
                    .await?
=======
                if state
                    .added_dependencies
                    .entry(state.next.clone())
                    .or_default()
                    .insert(version.clone())
>>>>>>> 77e93157
                {
                    // Retrieve that package dependencies.
                    let package = state.next.clone();
                    let forks = self.get_dependencies_forking(
                        &package,
                        &version,
                        &mut state.priorities,
                        &request_sink,
                    )?;
                    let forks_len = forks.len();
                    // This is a somewhat tortured technique to ensure
                    // that our resolver state is only cloned as much
                    // as it needs to be. And *especially*, in the case
                    // when no forks occur, the state should not be
                    // cloned at all. We basically move the state into
                    // `forked_states`, and then only clone it if there
                    // it at least one more fork to visit.
                    let mut cur_state = Some(state);
                    for (i, fork) in forks.into_iter().enumerate() {
                        let is_last = i == forks_len - 1;

                        let dependencies = match fork {
                            Dependencies::Unavailable(reason) => {
                                let mut forked_state = cur_state.take().unwrap();
                                if !is_last {
                                    cur_state = Some(forked_state.clone());
                                }

                                forked_state.pubgrub.add_incompatibility(
                                    Incompatibility::custom_version(
                                        package.clone(),
                                        version.clone(),
                                        UnavailableReason::Version(reason),
                                    ),
                                );
                                forked_states.push(forked_state);
                                continue;
                            }
                            Dependencies::Available(constraints)
                                if constraints
                                    .iter()
                                    .any(|(dependency, _)| dependency == &package) =>
                            {
                                if enabled!(Level::DEBUG) {
                                    prefetcher.log_tried_versions();
                                }
                                return Err(PubGrubError::SelfDependency {
                                    package: package.clone(),
                                    version: version.clone(),
                                }
                                .into());
                            }
                            Dependencies::Available(constraints) => constraints,
                        };

                        let mut forked_state = cur_state.take().unwrap();
                        if !is_last {
                            cur_state = Some(forked_state.clone());
                        }

                        // Add that package and version if the dependencies are not problematic.
                        let dep_incompats =
                            forked_state.pubgrub.add_incompatibility_from_dependencies(
                                package.clone(),
                                version.clone(),
                                dependencies,
                            );
                        forked_state.pubgrub.partial_solution.add_version(
                            package.clone(),
                            version.clone(),
                            dep_incompats,
                            &forked_state.pubgrub.incompatibility_store,
                        );
                        forked_states.push(forked_state);
                    }
                    continue 'FORK;
                }
                // `dep_incompats` are already in `incompatibilities` so we know there are not satisfied
                // terms and can add the decision directly.
                state
                    .pubgrub
                    .partial_solution
                    .add_decision(state.next.clone(), version);
            }
        }
        let mut combined = Resolution::default();
        for resolution in resolutions {
            combined.union(resolution);
        }
        ResolutionGraph::from_state(&self.index, &self.preferences, &self.git, combined)
    }

    /// Visit a [`PubGrubPackage`] prior to selection. This should be called on a [`PubGrubPackage`]
    /// before it is selected, to allow metadata to be fetched in parallel.
    fn visit_package(
        &self,
        package: &PubGrubPackage,
        request_sink: &Sender<Request>,
    ) -> Result<(), ResolveError> {
        match &**package {
            PubGrubPackageInner::Root(_) => {}
            PubGrubPackageInner::Python(_) => {}
            PubGrubPackageInner::Extra { .. } => {}
            PubGrubPackageInner::Package {
                name, url: None, ..
            } => {
                // Verify that the package is allowed under the hash-checking policy.
                if !self.hasher.allows_package(name) {
                    return Err(ResolveError::UnhashedPackage(name.clone()));
                }

                // Emit a request to fetch the metadata for this package.
                if self.index.packages().register(name.clone()) {
                    request_sink.blocking_send(Request::Package(name.clone()))?;
                }
            }
            PubGrubPackageInner::Package {
                name,
                url: Some(url),
                ..
            } => {
                // Verify that the package is allowed under the hash-checking policy.
                if !self.hasher.allows_url(&url.verbatim) {
                    return Err(ResolveError::UnhashedPackage(name.clone()));
                }

                // Emit a request to fetch the metadata for this distribution.
                let dist = Dist::from_url(name.clone(), url.clone())?;
                if self.index.distributions().register(dist.version_id()) {
                    request_sink.blocking_send(Request::Dist(dist))?;
                }
            }
        }
        Ok(())
    }

    /// Visit the set of [`PubGrubPackage`] candidates prior to selection. This allows us to fetch
    /// metadata for all of the packages in parallel.
    fn pre_visit<'data>(
        packages: impl Iterator<Item = (&'data PubGrubPackage, &'data Range<Version>)>,
        request_sink: &Sender<Request>,
    ) -> Result<(), ResolveError> {
        // Iterate over the potential packages, and fetch file metadata for any of them. These
        // represent our current best guesses for the versions that we _might_ select.
        for (package, range) in packages {
            let PubGrubPackageInner::Package {
                name,
                extra: None,
                marker: _marker,
                url: None,
            } = &**package
            else {
                continue;
            };
            request_sink.blocking_send(Request::Prefetch(name.clone(), range.clone()))?;
        }
        Ok(())
    }

    /// Given a set of candidate packages, choose the next package (and version) to add to the
    /// partial solution.
    ///
    /// Returns [None] when there are no versions in the given range.
    #[instrument(skip_all, fields(%package))]
    fn choose_version(
        &self,
        package: &PubGrubPackage,
        range: &Range<Version>,
        pins: &mut FilePins,
        visited: &mut FxHashSet<PackageName>,
        request_sink: &Sender<Request>,
    ) -> Result<Option<ResolverVersion>, ResolveError> {
        match &**package {
            PubGrubPackageInner::Root(_) => {
                Ok(Some(ResolverVersion::Available(MIN_VERSION.clone())))
            }

            PubGrubPackageInner::Python(_) => {
                // Dependencies on Python are only added when a package is incompatible; as such,
                // we don't need to do anything here.
                Ok(None)
            }

            PubGrubPackageInner::Extra {
                name,
                url: Some(url),
                ..
            }
            | PubGrubPackageInner::Package {
                name,
                url: Some(url),
                ..
            } => {
                debug!(
                    "Searching for a compatible version of {package} @ {} ({range})",
                    url.verbatim
                );

                let dist = PubGrubDistribution::from_url(name, url);
                let response = self
                    .index
                    .distributions()
                    .wait_blocking(&dist.version_id())
                    .ok_or(ResolveError::Unregistered)?;

                // If we failed to fetch the metadata for a URL, we can't proceed.
                let metadata = match &*response {
                    MetadataResponse::Found(archive) => &archive.metadata,
                    MetadataResponse::Offline => {
                        self.unavailable_packages
                            .insert(name.clone(), UnavailablePackage::Offline);
                        return Ok(None);
                    }
                    MetadataResponse::InvalidMetadata(err) => {
                        self.unavailable_packages.insert(
                            name.clone(),
                            UnavailablePackage::InvalidMetadata(err.to_string()),
                        );
                        return Ok(None);
                    }
                    MetadataResponse::InconsistentMetadata(err) => {
                        self.unavailable_packages.insert(
                            name.clone(),
                            UnavailablePackage::InvalidMetadata(err.to_string()),
                        );
                        return Ok(None);
                    }
                    MetadataResponse::InvalidStructure(err) => {
                        self.unavailable_packages.insert(
                            name.clone(),
                            UnavailablePackage::InvalidStructure(err.to_string()),
                        );
                        return Ok(None);
                    }
                };

                let version = &metadata.version;

                // The version is incompatible with the requirement.
                if !range.contains(version) {
                    return Ok(None);
                }

                // The version is incompatible due to its Python requirement.
                if let Some(requires_python) = metadata.requires_python.as_ref() {
                    if let Some(target) = self.python_requirement.target() {
                        if !requires_python.contains(target) {
                            return Ok(Some(ResolverVersion::Unavailable(
                                version.clone(),
                                UnavailableVersion::IncompatibleDist(IncompatibleDist::Source(
                                    IncompatibleSource::RequiresPython(
                                        requires_python.clone(),
                                        PythonRequirementKind::Target,
                                    ),
                                )),
                            )));
                        }
                    }

                    let installed = self.python_requirement.installed();
                    if !requires_python.contains(installed) {
                        return Ok(Some(ResolverVersion::Unavailable(
                            version.clone(),
                            UnavailableVersion::IncompatibleDist(IncompatibleDist::Source(
                                IncompatibleSource::RequiresPython(
                                    requires_python.clone(),
                                    PythonRequirementKind::Installed,
                                ),
                            )),
                        )));
                    }
                }

                Ok(Some(ResolverVersion::Available(version.clone())))
            }

            PubGrubPackageInner::Extra {
                name, url: None, ..
            }
            | PubGrubPackageInner::Package {
                name, url: None, ..
            } => {
                // Wait for the metadata to be available.
                let versions_response = self
                    .index
                    .packages()
                    .wait_blocking(name)
                    .ok_or(ResolveError::Unregistered)?;
                visited.insert(name.clone());

                let version_maps = match *versions_response {
                    VersionsResponse::Found(ref version_maps) => version_maps.as_slice(),
                    VersionsResponse::NoIndex => {
                        self.unavailable_packages
                            .insert(name.clone(), UnavailablePackage::NoIndex);
                        &[]
                    }
                    VersionsResponse::Offline => {
                        self.unavailable_packages
                            .insert(name.clone(), UnavailablePackage::Offline);
                        &[]
                    }
                    VersionsResponse::NotFound => {
                        self.unavailable_packages
                            .insert(name.clone(), UnavailablePackage::NotFound);
                        &[]
                    }
                };

                debug!("Searching for a compatible version of {package} ({range})");

                // Find a version.
                let Some(candidate) = self.selector.select(
                    name,
                    range,
                    version_maps,
                    &self.preferences,
                    &self.installed_packages,
                    &self.exclusions,
                ) else {
                    // Short circuit: we couldn't find _any_ versions for a package.
                    return Ok(None);
                };

                let dist = match candidate.dist() {
                    CandidateDist::Compatible(dist) => dist,
                    CandidateDist::Incompatible(incompatibility) => {
                        // If the version is incompatible because no distributions are compatible, exit early.
                        return Ok(Some(ResolverVersion::Unavailable(
                            candidate.version().clone(),
                            UnavailableVersion::IncompatibleDist(incompatibility.clone()),
                        )));
                    }
                };

                let filename = match dist.for_installation() {
                    ResolvedDistRef::InstallableRegistrySourceDist { sdist, .. } => sdist
                        .filename()
                        .unwrap_or(Cow::Borrowed("unknown filename")),
                    ResolvedDistRef::InstallableRegistryBuiltDist { wheel, .. } => wheel
                        .filename()
                        .unwrap_or(Cow::Borrowed("unknown filename")),
                    ResolvedDistRef::Installed(_) => Cow::Borrowed("installed"),
                };

                debug!(
                    "Selecting: {}=={} ({})",
                    package,
                    candidate.version(),
                    filename,
                );

                // We want to return a package pinned to a specific version; but we _also_ want to
                // store the exact file that we selected to satisfy that version.
                pins.insert(&candidate, dist);

                let version = candidate.version().clone();

                // Emit a request to fetch the metadata for this version.
                if matches!(&**package, PubGrubPackageInner::Package { .. }) {
                    if self.index.distributions().register(candidate.version_id()) {
                        let request = Request::from(dist.for_resolution());
                        request_sink.blocking_send(request)?;
                    }
                }

                Ok(Some(ResolverVersion::Available(version)))
            }
        }
    }

    /// Given a candidate package and version, return its dependencies.
    #[instrument(skip_all, fields(%package, %version))]
    fn get_dependencies_forking(
        &self,
        package: &PubGrubPackage,
        version: &Version,
        priorities: &mut PubGrubPriorities,
<<<<<<< HEAD
        request_sink: &tokio::sync::mpsc::Sender<Request>,
        resolution_strategy: &ResolutionStrategy,
=======
        request_sink: &Sender<Request>,
    ) -> Result<Vec<Dependencies>, ResolveError> {
        type Dep = (PubGrubPackage, Range<Version>);

        let result = self.get_dependencies(package, version, priorities, request_sink);
        if self.markers.is_some() {
            return result.map(|deps| vec![deps]);
        }
        let deps: Vec<Dep> = match result? {
            Dependencies::Available(deps) => deps,
            Dependencies::Unavailable(err) => return Ok(vec![Dependencies::Unavailable(err)]),
        };

        let mut by_grouping: FxHashMap<&PackageName, FxHashMap<&Range<Version>, Vec<&Dep>>> =
            FxHashMap::default();
        for dep in &deps {
            let (ref pkg, ref range) = *dep;
            let name = match &**pkg {
                // A root can never be a dependency of another package, and a `Python` pubgrub
                // package is never returned by `get_dependencies`. So these cases never occur.
                PubGrubPackageInner::Root(_) | PubGrubPackageInner::Python(_) => unreachable!(),
                PubGrubPackageInner::Package { ref name, .. }
                | PubGrubPackageInner::Extra { ref name, .. } => name,
            };
            by_grouping
                .entry(name)
                .or_default()
                .entry(range)
                .or_default()
                .push(dep);
        }
        let mut forks: Vec<Vec<Dep>> = vec![vec![]];
        for (_, groups) in by_grouping {
            if groups.len() <= 1 {
                for deps in groups.into_values() {
                    for fork in &mut forks {
                        fork.extend(deps.iter().map(|dep| (*dep).clone()));
                    }
                }
            } else {
                let mut new_forks: Vec<Vec<Dep>> = vec![];
                for deps in groups.into_values() {
                    let mut new_forks_for_group = forks.clone();
                    for fork in &mut new_forks_for_group {
                        fork.extend(deps.iter().map(|dep| (*dep).clone()));
                    }
                    new_forks.extend(new_forks_for_group);
                }
                forks = new_forks;
            }
        }
        Ok(forks.into_iter().map(Dependencies::Available).collect())
    }

    /// Given a candidate package and version, return its dependencies.
    #[instrument(skip_all, fields(%package, %version))]
    fn get_dependencies(
        &self,
        package: &PubGrubPackage,
        version: &Version,
        priorities: &mut PubGrubPriorities,
        request_sink: &Sender<Request>,
>>>>>>> 77e93157
    ) -> Result<Dependencies, ResolveError> {
        match &**package {
            PubGrubPackageInner::Root(_) => {
                // Add the root requirements.
                let dependencies = PubGrubDependencies::from_requirements(
                    &self.requirements,
                    &self.constraints,
                    &self.overrides,
                    None,
                    None,
                    &self.urls,
                    &self.locals,
                    &self.git,
                    self.markers.as_ref(),
                );

                let dependencies = match dependencies {
                    Ok(dependencies) => dependencies,
                    Err(err) => {
                        return Ok(Dependencies::Unavailable(
                            UnavailableVersion::ResolverError(uncapitalize(err.to_string())),
                        ));
                    }
                };

                for (package, version) in dependencies.iter() {
                    debug!("Adding direct dependency: {package}{version}");

                    if matches!(
                        resolution_strategy,
                        ResolutionStrategy::Lowest | ResolutionStrategy::LowestDirect(..)
                    ) {
                        debug!("new_warning: direct {package}{version}");
                        if *version == (Range::full()) {
                            warn_user_once!("new_warning_match: direct {package}{version}");
                        }
                    }
                    // Update the package priorities.
                    priorities.insert(package, version);

                    // Emit a request to fetch the metadata for this package.
                    self.visit_package(package, request_sink)?;
                }

                Ok(Dependencies::Available(dependencies.into()))
            }

            PubGrubPackageInner::Python(_) => Ok(Dependencies::Available(Vec::default())),

            PubGrubPackageInner::Package {
                name,
                extra,
                marker,
                url,
            } => {
                // If we're excluding transitive dependencies, short-circuit.
                if self.dependency_mode.is_direct() {
                    // If an extra is provided, wait for the metadata to be available, since it's
<<<<<<< HEAD
                    // still required for reporting diagnostics.
                    if extra.is_some() && self.editables.get(package_name).is_none() {
                        // Determine the distribution to lookup.
                        let dist = match url {
                            Some(url) => PubGrubDistribution::from_url(package_name, url),
                            None => PubGrubDistribution::from_registry(package_name, version),
                        };
                        let version_id = dist.version_id();

                        // Wait for the metadata to be available.
                        self.index
                            .distributions
                            .wait(&version_id)
                            .instrument(info_span!("distributions_wait", %version_id))
                            .await
                            .ok_or(ResolveError::Unregistered)?;
                    }

                    return Ok(Dependencies::Available(Vec::default()));
                }

                // Determine if the distribution is editable.
                if let Some((_local, metadata)) = self.editables.get(package_name) {
                    let constraints = PubGrubDependencies::from_requirements(
                        &metadata.requires_dist,
                        &self.constraints,
                        &self.overrides,
                        Some(package_name),
                        extra.as_ref(),
                        &self.urls,
                        &self.locals,
                        self.markers,
                    )?;

                    for (dep_package, dep_version) in constraints.iter() {
                        debug!("Adding transitive dependency for {package}=={version}: {dep_package}{dep_version}");

                        if matches!(
                            resolution_strategy,
                            ResolutionStrategy::Lowest | ResolutionStrategy::LowestDirect(..)
                        ) {
                            debug!("new_warning: transitive {package}{dep_version}");
                            if *dep_version == (Range::full()) {
                                warn_user_once!(
                                    "new_warning_match: transitive {package}{dep_version}"
                                );
                            }
                        }

                        // Update the package priorities.
                        priorities.insert(dep_package, dep_version);
=======
                    // still required for generating the lock file.
                    let dist = match url {
                        Some(url) => PubGrubDistribution::from_url(name, url),
                        None => PubGrubDistribution::from_registry(name, version),
                    };
                    let version_id = dist.version_id();
>>>>>>> 77e93157

                    // Wait for the metadata to be available.
                    self.index
                        .distributions()
                        .wait_blocking(&version_id)
                        .ok_or(ResolveError::Unregistered)?;

                    return Ok(Dependencies::Available(Vec::default()));
                }

                // Determine the distribution to lookup.
                let dist = match url {
                    Some(url) => PubGrubDistribution::from_url(name, url),
                    None => PubGrubDistribution::from_registry(name, version),
                };
                let version_id = dist.version_id();

                // If the package does not exist in the registry or locally, we cannot fetch its dependencies
                if self.unavailable_packages.get(name).is_some()
                    && self.installed_packages.get_packages(name).is_empty()
                {
                    debug_assert!(
                        false,
                        "Dependencies were requested for a package that is not available"
                    );
                    return Err(ResolveError::Failure(format!(
                        "The package is unavailable: {name}"
                    )));
                }

                // Wait for the metadata to be available.
                let response = self
                    .index
                    .distributions()
                    .wait_blocking(&version_id)
                    .ok_or(ResolveError::Unregistered)?;

                let metadata = match &*response {
                    MetadataResponse::Found(archive) => &archive.metadata,
                    MetadataResponse::Offline => {
                        self.incomplete_packages
                            .entry(name.clone())
                            .or_default()
                            .insert(version.clone(), IncompletePackage::Offline);
                        return Ok(Dependencies::Unavailable(UnavailableVersion::Offline));
                    }
                    MetadataResponse::InvalidMetadata(err) => {
                        warn!("Unable to extract metadata for {name}: {err}");
                        self.incomplete_packages
                            .entry(name.clone())
                            .or_default()
                            .insert(
                                version.clone(),
                                IncompletePackage::InvalidMetadata(err.to_string()),
                            );
                        return Ok(Dependencies::Unavailable(
                            UnavailableVersion::InvalidMetadata,
                        ));
                    }
                    MetadataResponse::InconsistentMetadata(err) => {
                        warn!("Unable to extract metadata for {name}: {err}");
                        self.incomplete_packages
                            .entry(name.clone())
                            .or_default()
                            .insert(
                                version.clone(),
                                IncompletePackage::InconsistentMetadata(err.to_string()),
                            );
                        return Ok(Dependencies::Unavailable(
                            UnavailableVersion::InconsistentMetadata,
                        ));
                    }
                    MetadataResponse::InvalidStructure(err) => {
                        warn!("Unable to extract metadata for {name}: {err}");
                        self.incomplete_packages
                            .entry(name.clone())
                            .or_default()
                            .insert(
                                version.clone(),
                                IncompletePackage::InvalidStructure(err.to_string()),
                            );
                        return Ok(Dependencies::Unavailable(
                            UnavailableVersion::InvalidStructure,
                        ));
                    }
                };

                let requirements: Vec<_> = metadata
                    .requires_dist
                    .iter()
                    .cloned()
                    .map(Requirement::from)
                    .collect();
                let mut dependencies = PubGrubDependencies::from_requirements(
                    &requirements,
                    &self.constraints,
                    &self.overrides,
                    Some(name),
                    extra.as_ref(),
                    &self.urls,
                    &self.locals,
                    &self.git,
                    self.markers.as_ref(),
                )?;

                for (dep_package, dep_version) in dependencies.iter() {
                    debug!("Adding transitive dependency for {package}=={version}: {dep_package}{dep_version}");

                    if matches!(
                        resolution_strategy,
                        ResolutionStrategy::Lowest | ResolutionStrategy::LowestDirect(..)
                    ) {
                        debug!("new_warning: transitive {package}{dep_version}");
                        if *dep_version == (Range::full()) {
                            warn_user_once!("new_warning_match: transitive {package}{dep_version}");
                        }
                    }
                    // Update the package priorities.
                    priorities.insert(dep_package, dep_version);

                    // Emit a request to fetch the metadata for this package.
                    self.visit_package(dep_package, request_sink)?;
                }

                // If a package has a marker, add a dependency from it to the
                // same package without markers.
                //
                // At time of writing, AG doesn't fully understand why we need
                // this, but one explanation is that without it, there is no
                // way to connect two different `PubGrubPackage` values with
                // the same package name but different markers. With different
                // markers, they would be considered wholly distinct packages.
                // But this dependency-on-itself-without-markers forces PubGrub
                // to unify the constraints across what would otherwise be two
                // distinct packages.
                if marker.is_some() {
                    dependencies.push(
                        PubGrubPackage::from(PubGrubPackageInner::Package {
                            name: name.clone(),
                            extra: extra.clone(),
                            marker: None,
                            url: url.clone(),
                        }),
                        Range::singleton(version.clone()),
                    );
                }

                Ok(Dependencies::Available(dependencies.into()))
            }

            // Add a dependency on both the extra and base package.
            PubGrubPackageInner::Extra {
                name,
                extra,
                marker,
                url,
            } => Ok(Dependencies::Available(vec![
                (
                    PubGrubPackage::from(PubGrubPackageInner::Package {
                        name: name.clone(),
                        extra: None,
                        marker: marker.clone(),
                        url: url.clone(),
                    }),
                    Range::singleton(version.clone()),
                ),
                (
                    PubGrubPackage::from(PubGrubPackageInner::Package {
                        name: name.clone(),
                        extra: Some(extra.clone()),
                        marker: marker.clone(),
                        url: url.clone(),
                    }),
                    Range::singleton(version.clone()),
                ),
            ])),
        }
    }

    /// Fetch the metadata for a stream of packages and versions.
    async fn fetch<Provider: ResolverProvider>(
        self: Arc<Self>,
        provider: Arc<Provider>,
        request_stream: Receiver<Request>,
    ) -> Result<(), ResolveError> {
        let mut response_stream = ReceiverStream::new(request_stream)
            .map(|request| self.process_request(request, &*provider).boxed_local())
            // Allow as many futures as possible to start in the background.
            // Backpressure is provided by at a more granular level by `DistributionDatabase`
            // and `SourceDispatch`, as well as the bounded request channel.
            .buffer_unordered(usize::MAX);

        while let Some(response) = response_stream.next().await {
            match response? {
                Some(Response::Package(package_name, version_map)) => {
                    trace!("Received package metadata for: {package_name}");
                    self.index
                        .packages()
                        .done(package_name, Arc::new(version_map));
                }
                Some(Response::Installed { dist, metadata }) => {
                    trace!("Received installed distribution metadata for: {dist}");
                    self.index.distributions().done(
                        dist.version_id(),
                        Arc::new(MetadataResponse::Found(ArchiveMetadata::from_metadata23(
                            metadata,
                        ))),
                    );
                }
                Some(Response::Dist {
                    dist: Dist::Built(dist),
                    metadata,
                }) => {
                    trace!("Received built distribution metadata for: {dist}");
                    match &metadata {
                        MetadataResponse::InvalidMetadata(err) => {
                            warn!("Unable to extract metadata for {dist}: {err}");
                        }
                        MetadataResponse::InvalidStructure(err) => {
                            warn!("Unable to extract metadata for {dist}: {err}");
                        }
                        _ => {}
                    }
                    self.index
                        .distributions()
                        .done(dist.version_id(), Arc::new(metadata));
                }
                Some(Response::Dist {
                    dist: Dist::Source(dist),
                    metadata,
                }) => {
                    trace!("Received source distribution metadata for: {dist}");
                    match &metadata {
                        MetadataResponse::InvalidMetadata(err) => {
                            warn!("Unable to extract metadata for {dist}: {err}");
                        }
                        MetadataResponse::InvalidStructure(err) => {
                            warn!("Unable to extract metadata for {dist}: {err}");
                        }
                        _ => {}
                    }
                    self.index
                        .distributions()
                        .done(dist.version_id(), Arc::new(metadata));
                }
                None => {}
            }
        }

        Ok::<(), ResolveError>(())
    }

    #[instrument(skip_all, fields(%request))]
    async fn process_request<Provider: ResolverProvider>(
        &self,
        request: Request,
        provider: &Provider,
    ) -> Result<Option<Response>, ResolveError> {
        match request {
            // Fetch package metadata from the registry.
            Request::Package(package_name) => {
                let package_versions = provider
                    .get_package_versions(&package_name)
                    .boxed_local()
                    .await
                    .map_err(ResolveError::Client)?;

                Ok(Some(Response::Package(package_name, package_versions)))
            }

            // Fetch distribution metadata from the distribution database.
            Request::Dist(dist) => {
                let metadata = provider
                    .get_or_build_wheel_metadata(&dist)
                    .boxed_local()
                    .await
                    .map_err(|err| match dist.clone() {
                        Dist::Built(built_dist @ BuiltDist::Path(_)) => {
                            ResolveError::Read(Box::new(built_dist), err)
                        }
                        Dist::Source(source_dist @ SourceDist::Path(_)) => {
                            ResolveError::Build(Box::new(source_dist), err)
                        }
                        Dist::Source(source_dist @ SourceDist::Directory(_)) => {
                            ResolveError::Build(Box::new(source_dist), err)
                        }
                        Dist::Built(built_dist) => ResolveError::Fetch(Box::new(built_dist), err),
                        Dist::Source(source_dist) => {
                            ResolveError::FetchAndBuild(Box::new(source_dist), err)
                        }
                    })?;

                Ok(Some(Response::Dist { dist, metadata }))
            }

            Request::Installed(dist) => {
                let metadata = dist
                    .metadata()
                    .map_err(|err| ResolveError::ReadInstalled(Box::new(dist.clone()), err))?;
                Ok(Some(Response::Installed { dist, metadata }))
            }

            // Pre-fetch the package and distribution metadata.
            Request::Prefetch(package_name, range) => {
                // Wait for the package metadata to become available.
                let versions_response = self
                    .index
                    .packages()
                    .wait(&package_name)
                    .await
                    .ok_or(ResolveError::Unregistered)?;

                let version_map = match *versions_response {
                    VersionsResponse::Found(ref version_map) => version_map,
                    // Short-circuit if we did not find any versions for the package
                    VersionsResponse::NoIndex => {
                        self.unavailable_packages
                            .insert(package_name.clone(), UnavailablePackage::NoIndex);

                        return Ok(None);
                    }
                    VersionsResponse::Offline => {
                        self.unavailable_packages
                            .insert(package_name.clone(), UnavailablePackage::Offline);

                        return Ok(None);
                    }
                    VersionsResponse::NotFound => {
                        self.unavailable_packages
                            .insert(package_name.clone(), UnavailablePackage::NotFound);

                        return Ok(None);
                    }
                };

                // Try to find a compatible version. If there aren't any compatible versions,
                // short-circuit.
                let Some(candidate) = self.selector.select(
                    &package_name,
                    &range,
                    version_map,
                    &self.preferences,
                    &self.installed_packages,
                    &self.exclusions,
                ) else {
                    return Ok(None);
                };

                // If there is not a compatible distribution, short-circuit.
                let Some(dist) = candidate.compatible() else {
                    return Ok(None);
                };

                // Emit a request to fetch the metadata for this version.
                if self.index.distributions().register(candidate.version_id()) {
                    let dist = dist.for_resolution().to_owned();

                    let response = match dist {
                        ResolvedDist::Installable(dist) => {
                            let metadata = provider
                                .get_or_build_wheel_metadata(&dist)
                                .boxed_local()
                                .await
                                .map_err(|err| match dist.clone() {
                                    Dist::Built(built_dist @ BuiltDist::Path(_)) => {
                                        ResolveError::Read(Box::new(built_dist), err)
                                    }
                                    Dist::Source(source_dist @ SourceDist::Path(_)) => {
                                        ResolveError::Build(Box::new(source_dist), err)
                                    }
                                    Dist::Source(source_dist @ SourceDist::Directory(_)) => {
                                        ResolveError::Build(Box::new(source_dist), err)
                                    }
                                    Dist::Built(built_dist) => {
                                        ResolveError::Fetch(Box::new(built_dist), err)
                                    }
                                    Dist::Source(source_dist) => {
                                        ResolveError::FetchAndBuild(Box::new(source_dist), err)
                                    }
                                })?;

                            Response::Dist { dist, metadata }
                        }
                        ResolvedDist::Installed(dist) => {
                            let metadata = dist.metadata().map_err(|err| {
                                ResolveError::ReadInstalled(Box::new(dist.clone()), err)
                            })?;
                            Response::Installed { dist, metadata }
                        }
                    };

                    Ok(Some(response))
                } else {
                    Ok(None)
                }
            }
        }
    }

    fn on_progress(&self, package: &PubGrubPackage, version: &Version) {
        if let Some(reporter) = self.reporter.as_ref() {
            match &**package {
                PubGrubPackageInner::Root(_) => {}
                PubGrubPackageInner::Python(_) => {}
                PubGrubPackageInner::Extra { .. } => {}
                PubGrubPackageInner::Package {
                    name,
                    url: Some(url),
                    ..
                } => {
                    reporter.on_progress(name, &VersionOrUrlRef::Url(&url.verbatim));
                }
                PubGrubPackageInner::Package {
                    name, url: None, ..
                } => {
                    reporter.on_progress(name, &VersionOrUrlRef::Version(version));
                }
            }
        }
    }

    fn on_complete(&self) {
        if let Some(reporter) = self.reporter.as_ref() {
            reporter.on_complete();
        }
    }
}

/// State that is used during unit propagation in the resolver.
#[derive(Clone)]
struct SolveState {
    /// The internal state used by the resolver.
    ///
    /// Note that not all parts of this state are strictly internal. For
    /// example, the edges in the dependency graph generated as part of the
    /// output of resolution are derived from the "incompatibilities" tracked
    /// in this state. We also ultimately retrieve the final set of version
    /// assignments (to packages) from this state's "partial solution."
    pubgrub: State<UvDependencyProvider>,
    /// The next package on which to run unit propagation.
    next: PubGrubPackage,
    /// The set of pinned versions we accrue throughout resolution.
    ///
    /// The key of this map is a package name, and each package name maps to
    /// a set of versions for that package. Each version in turn is mapped
    /// to a single `ResolvedDist`. That `ResolvedDist` represents, at time
    /// of writing (2024/05/09), at most one wheel. The idea here is that
    /// `FilePins` tracks precisely which wheel was selected during resolution.
    /// After resolution is finished, this maps is consulted in order to select
    /// the wheel chosen during resolution.
    pins: FilePins,
    /// When dependencies for a package are retrieved, this map of priorities
    /// is updated based on how each dependency was specified. Certain types
    /// of dependencies have more "priority" than others (like direct URL
    /// dependencies). These priorities help determine which package to
    /// consider next during resolution.
    priorities: PubGrubPriorities,
    /// This keeps track of the set of versions for each package that we've
    /// already visited during resolution. This avoids doing redundant work.
    added_dependencies: FxHashMap<PubGrubPackage, FxHashSet<Version>>,
}

impl SolveState {
    fn into_resolution(self) -> Resolution {
        let packages = self.pubgrub.partial_solution.extract_solution();
        let mut dependencies: FxHashMap<
            ResolutionDependencyNames,
            FxHashSet<ResolutionDependencyVersions>,
        > = FxHashMap::default();
        for (package, self_version) in &packages {
            for id in &self.pubgrub.incompatibilities[package] {
                let pubgrub::solver::Kind::FromDependencyOf(
                    ref self_package,
                    ref self_range,
                    ref dependency_package,
                    ref dependency_range,
                ) = self.pubgrub.incompatibility_store[*id].kind
                else {
                    continue;
                };
                if package != self_package {
                    continue;
                }
                if !self_range.contains(self_version) {
                    continue;
                }
                let Some(dependency_version) = packages.get(dependency_package) else {
                    continue;
                };
                if !dependency_range.contains(dependency_version) {
                    continue;
                }

                let PubGrubPackageInner::Package {
                    name: ref self_name,
                    extra: ref self_extra,
                    ..
                } = &**self_package
                else {
                    continue;
                };

                match **dependency_package {
                    PubGrubPackageInner::Package {
                        name: ref dependency_name,
                        extra: ref dependency_extra,
                        ..
                    } => {
                        if self_name == dependency_name {
                            continue;
                        }
                        let names = ResolutionDependencyNames {
                            from: self_name.clone(),
                            to: dependency_name.clone(),
                        };
                        let versions = ResolutionDependencyVersions {
                            from_version: self_version.clone(),
                            from_extra: self_extra.clone(),
                            to_version: dependency_version.clone(),
                            to_extra: dependency_extra.clone(),
                        };
                        dependencies.entry(names).or_default().insert(versions);
                    }

                    PubGrubPackageInner::Extra {
                        name: ref dependency_name,
                        extra: ref dependency_extra,
                        ..
                    } => {
                        if self_name == dependency_name {
                            continue;
                        }
                        let names = ResolutionDependencyNames {
                            from: self_name.clone(),
                            to: dependency_name.clone(),
                        };
                        let versions = ResolutionDependencyVersions {
                            from_version: self_version.clone(),
                            from_extra: self_extra.clone(),
                            to_version: dependency_version.clone(),
                            to_extra: Some(dependency_extra.clone()),
                        };
                        dependencies.entry(names).or_default().insert(versions);
                    }

                    _ => {}
                }
            }
        }
        let packages = packages
            .into_iter()
            .map(|(package, version)| (package, FxHashSet::from_iter([version])))
            .collect();
        Resolution {
            packages,
            dependencies,
            pins: self.pins,
        }
    }
}

#[derive(Debug, Default)]
pub(crate) struct Resolution {
    pub(crate) packages: FxHashMap<PubGrubPackage, FxHashSet<Version>>,
    pub(crate) dependencies:
        FxHashMap<ResolutionDependencyNames, FxHashSet<ResolutionDependencyVersions>>,
    pub(crate) pins: FilePins,
}

#[derive(Clone, Debug, Eq, Hash, PartialEq)]
pub(crate) struct ResolutionDependencyNames {
    pub(crate) from: PackageName,
    pub(crate) to: PackageName,
}

#[derive(Clone, Debug, Eq, Hash, PartialEq)]
pub(crate) struct ResolutionDependencyVersions {
    pub(crate) from_version: Version,
    pub(crate) from_extra: Option<ExtraName>,
    pub(crate) to_version: Version,
    pub(crate) to_extra: Option<ExtraName>,
}

impl Resolution {
    fn union(&mut self, other: Resolution) {
        for (other_package, other_versions) in other.packages {
            self.packages
                .entry(other_package)
                .or_default()
                .extend(other_versions);
        }
        for (names, versions) in other.dependencies {
            self.dependencies.entry(names).or_default().extend(versions);
        }
        self.pins.union(other.pins);
    }
}

/// Fetch the metadata for an item
#[derive(Debug)]
#[allow(clippy::large_enum_variant)]
pub(crate) enum Request {
    /// A request to fetch the metadata for a package.
    Package(PackageName),
    /// A request to fetch the metadata for a built or source distribution.
    Dist(Dist),
    /// A request to fetch the metadata from an already-installed distribution.
    Installed(InstalledDist),
    /// A request to pre-fetch the metadata for a package and the best-guess distribution.
    Prefetch(PackageName, Range<Version>),
}

impl<'a> From<ResolvedDistRef<'a>> for Request {
    fn from(dist: ResolvedDistRef<'a>) -> Request {
        // N.B. This is almost identical to `ResolvedDistRef::to_owned`, but
        // creates a `Request` instead of a `ResolvedDist`. There's probably
        // some room for DRYing this up a bit. The obvious way would be to
        // add a method to create a `Dist`, but a `Dist` cannot reprented an
        // installed dist.
        match dist {
            ResolvedDistRef::InstallableRegistrySourceDist { sdist, prioritized } => {
                // This is okay because we're only here if the prioritized dist
                // has an sdist, so this always succeeds.
                let source = prioritized.source_dist().expect("a source distribution");
                assert_eq!(
                    (&sdist.name, &sdist.version),
                    (&source.name, &source.version),
                    "expected chosen sdist to match prioritized sdist"
                );
                Request::Dist(Dist::Source(SourceDist::Registry(source)))
            }
            ResolvedDistRef::InstallableRegistryBuiltDist {
                wheel, prioritized, ..
            } => {
                assert_eq!(
                    Some(&wheel.filename),
                    prioritized.best_wheel().map(|(wheel, _)| &wheel.filename),
                    "expected chosen wheel to match best wheel"
                );
                // This is okay because we're only here if the prioritized dist
                // has at least one wheel, so this always succeeds.
                let built = prioritized.built_dist().expect("at least one wheel");
                Request::Dist(Dist::Built(BuiltDist::Registry(built)))
            }
            ResolvedDistRef::Installed(dist) => Request::Installed(dist.clone()),
        }
    }
}

impl Display for Request {
    fn fmt(&self, f: &mut Formatter<'_>) -> std::fmt::Result {
        match self {
            Self::Package(package_name) => {
                write!(f, "Versions {package_name}")
            }
            Self::Dist(dist) => {
                write!(f, "Metadata {dist}")
            }
            Self::Installed(dist) => {
                write!(f, "Installed metadata {dist}")
            }
            Self::Prefetch(package_name, range) => {
                write!(f, "Prefetch {package_name} {range}")
            }
        }
    }
}

#[derive(Debug)]
#[allow(clippy::large_enum_variant)]
enum Response {
    /// The returned metadata for a package hosted on a registry.
    Package(PackageName, VersionsResponse),
    /// The returned metadata for a distribution.
    Dist {
        dist: Dist,
        metadata: MetadataResponse,
    },
    /// The returned metadata for an already-installed distribution.
    Installed {
        dist: InstalledDist,
        metadata: Metadata23,
    },
}

/// An enum used by [`DependencyProvider`] that holds information about package dependencies.
/// For each [Package] there is a set of versions allowed as a dependency.
#[derive(Clone)]
enum Dependencies {
    /// Package dependencies are not available.
    Unavailable(UnavailableVersion),
    /// Container for all available package versions.
    Available(Vec<(PubGrubPackage, Range<Version>)>),
}

fn uncapitalize<T: AsRef<str>>(string: T) -> String {
    let mut chars = string.as_ref().chars();
    match chars.next() {
        None => String::new(),
        Some(first) => first.to_lowercase().chain(chars).collect(),
    }
}<|MERGE_RESOLUTION|>--- conflicted
+++ resolved
@@ -5,15 +5,8 @@
 use std::sync::Arc;
 use std::thread;
 
-<<<<<<< HEAD
-use crate::resolution_mode::ResolutionStrategy;
-use anyhow::Result;
-use dashmap::{DashMap, DashSet};
-use futures::{FutureExt, StreamExt};
-=======
 use dashmap::DashMap;
 use futures::{FutureExt, StreamExt, TryFutureExt};
->>>>>>> 77e93157
 use itertools::Itertools;
 use pubgrub::error::PubGrubError;
 use pubgrub::range::Range;
@@ -475,30 +468,11 @@
 
                 self.on_progress(&state.next, &version);
 
-<<<<<<< HEAD
-            if added_dependencies
-                .entry(next.clone())
-                .or_default()
-                .insert(version.clone())
-            {
-                // Retrieve that package dependencies.
-                let package = &next;
-                let dependencies = match self
-                    .get_dependencies(
-                        package,
-                        &version,
-                        &mut priorities,
-                        &request_sink,
-                        self.selector.resolution_strategy(),
-                    )
-                    .await?
-=======
                 if state
                     .added_dependencies
                     .entry(state.next.clone())
                     .or_default()
                     .insert(version.clone())
->>>>>>> 77e93157
                 {
                     // Retrieve that package dependencies.
                     let package = state.next.clone();
@@ -877,10 +851,6 @@
         package: &PubGrubPackage,
         version: &Version,
         priorities: &mut PubGrubPriorities,
-<<<<<<< HEAD
-        request_sink: &tokio::sync::mpsc::Sender<Request>,
-        resolution_strategy: &ResolutionStrategy,
-=======
         request_sink: &Sender<Request>,
     ) -> Result<Vec<Dependencies>, ResolveError> {
         type Dep = (PubGrubPackage, Range<Version>);
@@ -943,7 +913,6 @@
         version: &Version,
         priorities: &mut PubGrubPriorities,
         request_sink: &Sender<Request>,
->>>>>>> 77e93157
     ) -> Result<Dependencies, ResolveError> {
         match &**package {
             PubGrubPackageInner::Root(_) => {
@@ -1002,66 +971,12 @@
                 // If we're excluding transitive dependencies, short-circuit.
                 if self.dependency_mode.is_direct() {
                     // If an extra is provided, wait for the metadata to be available, since it's
-<<<<<<< HEAD
-                    // still required for reporting diagnostics.
-                    if extra.is_some() && self.editables.get(package_name).is_none() {
-                        // Determine the distribution to lookup.
-                        let dist = match url {
-                            Some(url) => PubGrubDistribution::from_url(package_name, url),
-                            None => PubGrubDistribution::from_registry(package_name, version),
-                        };
-                        let version_id = dist.version_id();
-
-                        // Wait for the metadata to be available.
-                        self.index
-                            .distributions
-                            .wait(&version_id)
-                            .instrument(info_span!("distributions_wait", %version_id))
-                            .await
-                            .ok_or(ResolveError::Unregistered)?;
-                    }
-
-                    return Ok(Dependencies::Available(Vec::default()));
-                }
-
-                // Determine if the distribution is editable.
-                if let Some((_local, metadata)) = self.editables.get(package_name) {
-                    let constraints = PubGrubDependencies::from_requirements(
-                        &metadata.requires_dist,
-                        &self.constraints,
-                        &self.overrides,
-                        Some(package_name),
-                        extra.as_ref(),
-                        &self.urls,
-                        &self.locals,
-                        self.markers,
-                    )?;
-
-                    for (dep_package, dep_version) in constraints.iter() {
-                        debug!("Adding transitive dependency for {package}=={version}: {dep_package}{dep_version}");
-
-                        if matches!(
-                            resolution_strategy,
-                            ResolutionStrategy::Lowest | ResolutionStrategy::LowestDirect(..)
-                        ) {
-                            debug!("new_warning: transitive {package}{dep_version}");
-                            if *dep_version == (Range::full()) {
-                                warn_user_once!(
-                                    "new_warning_match: transitive {package}{dep_version}"
-                                );
-                            }
-                        }
-
-                        // Update the package priorities.
-                        priorities.insert(dep_package, dep_version);
-=======
                     // still required for generating the lock file.
                     let dist = match url {
                         Some(url) => PubGrubDistribution::from_url(name, url),
                         None => PubGrubDistribution::from_registry(name, version),
                     };
                     let version_id = dist.version_id();
->>>>>>> 77e93157
 
                     // Wait for the metadata to be available.
                     self.index
