//! Given a set of requirements, find a set of compatible packages.

use std::borrow::Cow;
use std::cmp::Ordering;
use std::collections::{BTreeMap, BTreeSet, VecDeque};
use std::fmt::{Display, Formatter, Write};
use std::ops::Bound;
use std::sync::Arc;
use std::time::Instant;
use std::{iter, slice, thread};

use dashmap::DashMap;
use either::Either;
use futures::{FutureExt, StreamExt};
use itertools::Itertools;
use pubgrub::{Id, IncompId, Incompatibility, Kind, Range, Ranges, State};
use rustc_hash::{FxHashMap, FxHashSet};
use tokio::sync::mpsc::{self, Receiver, Sender};
use tokio::sync::oneshot;
use tokio_stream::wrappers::ReceiverStream;
use tracing::{Level, debug, info, instrument, trace, warn};

use uv_configuration::{Constraints, Overrides};
use uv_distribution::DistributionDatabase;
use uv_distribution_types::{
    BuiltDist, CompatibleDist, DerivationChain, Dist, DistErrorKind, DistributionMetadata,
    IncompatibleDist, IncompatibleSource, IncompatibleWheel, IndexCapabilities, IndexLocations,
    IndexMetadata, IndexUrl, InstalledDist, Name, PythonRequirementKind, RemoteSource, Requirement,
    ResolvedDist, ResolvedDistRef, SourceDist, VersionOrUrlRef,
};
use uv_git::GitResolver;
use uv_normalize::{ExtraName, GroupName, PackageName};
use uv_pep440::{MIN_VERSION, Version, VersionSpecifiers, release_specifiers_to_ranges};
use uv_pep508::{
    MarkerEnvironment, MarkerExpression, MarkerOperator, MarkerTree, MarkerValueString,
};
use uv_platform_tags::Tags;
use uv_pypi_types::{ConflictItem, ConflictItemRef, ConflictKindRef, Conflicts, VerbatimParsedUrl};
use uv_types::{BuildContext, HashStrategy, InstalledPackagesProvider};
use uv_warnings::warn_user_once;

use crate::candidate_selector::{Candidate, CandidateDist, CandidateSelector};
use crate::dependency_provider::UvDependencyProvider;
use crate::error::{NoSolutionError, ResolveError};
use crate::fork_indexes::ForkIndexes;
use crate::fork_strategy::ForkStrategy;
use crate::fork_urls::ForkUrls;
use crate::manifest::Manifest;
use crate::pins::FilePins;
use crate::preferences::{PreferenceSource, Preferences};
use crate::pubgrub::{
    PubGrubDependency, PubGrubDistribution, PubGrubPackage, PubGrubPackageInner, PubGrubPriorities,
    PubGrubPython,
};
use crate::python_requirement::PythonRequirement;
use crate::resolution::ResolverOutput;
use crate::resolution_mode::ResolutionStrategy;
pub(crate) use crate::resolver::availability::{
    ResolverVersion, UnavailablePackage, UnavailableReason, UnavailableVersion,
};
use crate::resolver::batch_prefetch::BatchPrefetcher;
pub use crate::resolver::derivation::DerivationChainBuilder;
pub use crate::resolver::environment::ResolverEnvironment;
use crate::resolver::environment::{
    ForkingPossibility, fork_version_by_marker, fork_version_by_python_requirement,
};
pub(crate) use crate::resolver::fork_map::{ForkMap, ForkSet};
pub use crate::resolver::index::InMemoryIndex;
use crate::resolver::indexes::Indexes;
pub use crate::resolver::provider::{
    DefaultResolverProvider, MetadataResponse, PackageVersionsResult, ResolverProvider,
    VersionsResponse, WheelMetadataResult,
};
pub use crate::resolver::reporter::{BuildId, Reporter};
use crate::resolver::system::SystemDependency;
pub(crate) use crate::resolver::urls::Urls;
use crate::universal_marker::{ConflictMarker, UniversalMarker};
use crate::yanks::AllowedYanks;
use crate::{
    DependencyMode, ExcludeNewer, Exclusions, FlatIndex, Options, ResolutionMode, VersionMap,
    marker,
};
pub(crate) use provider::MetadataUnavailable;
use uv_torch::TorchStrategy;

mod availability;
mod batch_prefetch;
mod derivation;
mod environment;
mod fork_map;
mod index;
mod indexes;
mod provider;
mod reporter;
mod system;
mod urls;

/// The number of conflicts a package may accumulate before we re-prioritize and backtrack.
const CONFLICT_THRESHOLD: usize = 5;

pub struct Resolver<Provider: ResolverProvider, InstalledPackages: InstalledPackagesProvider> {
    state: ResolverState<InstalledPackages>,
    provider: Provider,
}

/// State that is shared between the prefetcher and the PubGrub solver during
/// resolution, across all forks.
struct ResolverState<InstalledPackages: InstalledPackagesProvider> {
    project: Option<PackageName>,
    requirements: Vec<Requirement>,
    constraints: Constraints,
    overrides: Overrides,
    preferences: Preferences,
    git: GitResolver,
    capabilities: IndexCapabilities,
    locations: IndexLocations,
    exclusions: Exclusions,
    urls: Urls,
    indexes: Indexes,
    dependency_mode: DependencyMode,
    hasher: HashStrategy,
    env: ResolverEnvironment,
    // The environment of the current Python interpreter.
    current_environment: MarkerEnvironment,
    tags: Option<Tags>,
    python_requirement: PythonRequirement,
    conflicts: Conflicts,
    workspace_members: BTreeSet<PackageName>,
    selector: CandidateSelector,
    index: InMemoryIndex,
    installed_packages: InstalledPackages,
    /// Incompatibilities for packages that are entirely unavailable.
    unavailable_packages: DashMap<PackageName, UnavailablePackage>,
    /// Incompatibilities for packages that are unavailable at specific versions.
    incomplete_packages: DashMap<PackageName, DashMap<Version, MetadataUnavailable>>,
    /// The options that were used to configure this resolver.
    options: Options,
    /// The reporter to use for this resolver.
    reporter: Option<Arc<dyn Reporter>>,
}

impl<'a, Context: BuildContext, InstalledPackages: InstalledPackagesProvider>
    Resolver<DefaultResolverProvider<'a, Context>, InstalledPackages>
{
    /// Initialize a new resolver using the default backend doing real requests.
    ///
    /// Reads the flat index entries.
    ///
    /// # Marker environment
    ///
    /// The marker environment is optional.
    ///
    /// When a marker environment is not provided, the resolver is said to be
    /// in "universal" mode. When in universal mode, the resolution produced
    /// may contain multiple versions of the same package. And thus, in order
    /// to use the resulting resolution, there must be a "universal"-aware
    /// reader of the resolution that knows to exclude distributions that can't
    /// be used in the current environment.
    ///
    /// When a marker environment is provided, the resolver is in
    /// "non-universal" mode, which corresponds to standard `pip` behavior that
    /// works only for a specific marker environment.
    pub fn new(
        manifest: Manifest,
        options: Options,
        python_requirement: &'a PythonRequirement,
        env: ResolverEnvironment,
        current_environment: &MarkerEnvironment,
        conflicts: Conflicts,
        tags: Option<&'a Tags>,
        flat_index: &'a FlatIndex,
        index: &'a InMemoryIndex,
        hasher: &'a HashStrategy,
        build_context: &'a Context,
        installed_packages: InstalledPackages,
        database: DistributionDatabase<'a, Context>,
    ) -> Result<Self, ResolveError> {
        let provider = DefaultResolverProvider::new(
            database,
            flat_index,
            tags,
            python_requirement.target(),
            AllowedYanks::from_manifest(&manifest, &env, options.dependency_mode),
            hasher,
            options.exclude_newer,
            build_context.build_options(),
            build_context.capabilities(),
        );

        Self::new_custom_io(
            manifest,
            options,
            hasher,
            env,
            current_environment,
            tags.cloned(),
            python_requirement,
            conflicts,
            index,
            build_context.git(),
            build_context.capabilities(),
            build_context.locations(),
            provider,
            installed_packages,
        )
    }
}

impl<Provider: ResolverProvider, InstalledPackages: InstalledPackagesProvider>
    Resolver<Provider, InstalledPackages>
{
    /// Initialize a new resolver using a user provided backend.
    pub fn new_custom_io(
        manifest: Manifest,
        options: Options,
        hasher: &HashStrategy,
        env: ResolverEnvironment,
        current_environment: &MarkerEnvironment,
        tags: Option<Tags>,
        python_requirement: &PythonRequirement,
        conflicts: Conflicts,
        index: &InMemoryIndex,
        git: &GitResolver,
        capabilities: &IndexCapabilities,
        locations: &IndexLocations,
        provider: Provider,
        installed_packages: InstalledPackages,
    ) -> Result<Self, ResolveError> {
        let state = ResolverState {
            index: index.clone(),
            git: git.clone(),
            capabilities: capabilities.clone(),
            selector: CandidateSelector::for_resolution(&options, &manifest, &env),
            dependency_mode: options.dependency_mode,
            urls: Urls::from_manifest(&manifest, &env, git, options.dependency_mode),
            indexes: Indexes::from_manifest(&manifest, &env, options.dependency_mode),
            project: manifest.project,
            workspace_members: manifest.workspace_members,
            requirements: manifest.requirements,
            constraints: manifest.constraints,
            overrides: manifest.overrides,
            preferences: manifest.preferences,
            exclusions: manifest.exclusions,
            hasher: hasher.clone(),
            locations: locations.clone(),
            env,
            current_environment: current_environment.clone(),
            tags,
            python_requirement: python_requirement.clone(),
            conflicts,
            installed_packages,
            unavailable_packages: DashMap::default(),
            incomplete_packages: DashMap::default(),
            options,
            reporter: None,
        };
        Ok(Self { state, provider })
    }

    /// Set the [`Reporter`] to use for this installer.
    #[must_use]
    pub fn with_reporter(self, reporter: Arc<dyn Reporter>) -> Self {
        Self {
            state: ResolverState {
                reporter: Some(reporter.clone()),
                ..self.state
            },
            provider: self
                .provider
                .with_reporter(reporter.into_distribution_reporter()),
        }
    }

    /// Resolve a set of requirements into a set of pinned versions.
    pub async fn resolve(self) -> Result<ResolverOutput, ResolveError> {
        let state = Arc::new(self.state);
        let provider = Arc::new(self.provider);

        // A channel to fetch package metadata (e.g., given `flask`, fetch all versions) and version
        // metadata (e.g., given `flask==1.0.0`, fetch the metadata for that version).
        // Channel size is set large to accommodate batch prefetching.
        let (request_sink, request_stream) = mpsc::channel(300);

        // Run the fetcher.
        let requests_fut = state.clone().fetch(provider.clone(), request_stream).fuse();

        // Spawn the PubGrub solver on a dedicated thread.
        let solver = state.clone();
        let (tx, rx) = oneshot::channel();
        thread::Builder::new()
            .name("uv-resolver".into())
            .spawn(move || {
                let result = solver.solve(request_sink);

                // This may fail if the main thread returned early due to an error.
                let _ = tx.send(result);
            })
            .unwrap();

        let resolve_fut = async move { rx.await.map_err(|_| ResolveError::ChannelClosed) };

        // Wait for both to complete.
        let ((), resolution) = tokio::try_join!(requests_fut, resolve_fut)?;

        state.on_complete();
        resolution
    }
}

impl<InstalledPackages: InstalledPackagesProvider> ResolverState<InstalledPackages> {
    #[instrument(skip_all)]
    fn solve(
        self: Arc<Self>,
        request_sink: Sender<Request>,
    ) -> Result<ResolverOutput, ResolveError> {
        debug!(
            "Solving with installed Python version: {}",
            self.python_requirement.exact()
        );
        debug!(
            "Solving with target Python version: {}",
            self.python_requirement.target()
        );

        let mut visited = FxHashSet::default();

        let root = PubGrubPackage::from(PubGrubPackageInner::Root(self.project.clone()));
        let pubgrub = State::init(root.clone(), MIN_VERSION.clone());
        let prefetcher = BatchPrefetcher::new(
            self.capabilities.clone(),
            self.index.clone(),
            request_sink.clone(),
        );
        let state = ForkState::new(
            pubgrub,
            self.env.clone(),
            self.python_requirement.clone(),
            prefetcher,
        );
        let mut preferences = self.preferences.clone();
        let mut forked_states = self.env.initial_forked_states(state)?;
        let mut resolutions = vec![];

        'FORK: while let Some(mut state) = forked_states.pop() {
            if let Some(split) = state.env.end_user_fork_display() {
                let requires_python = state.python_requirement.target();
                debug!("Solving {split} (requires-python: {requires_python:?})");
            }
            let start = Instant::now();
            loop {
                let highest_priority_pkg =
                    if let Some(initial) = state.initial_id.take() {
                        // If we just forked based on `requires-python`, we can skip unit
                        // propagation, since we already propagated the package that initiated
                        // the fork.
                        initial
                    } else {
                        // Run unit propagation.
                        let result = state.pubgrub.unit_propagation(state.next);
                        match result {
                            Err(err) => {
                                // If unit propagation failed, there is no solution.
                                return Err(self.convert_no_solution_err(
                                    err,
                                    state.fork_urls,
                                    state.fork_indexes,
                                    state.env,
                                    self.current_environment.clone(),
                                    self.options.exclude_newer,
                                    &visited,
                                ));
                            }
                            Ok(conflicts) => {
                                for (affected, incompatibility) in conflicts {
                                    // Conflict tracking: If there was a conflict, track affected and
                                    // culprit for all root cause incompatibilities
                                    state.record_conflict(affected, None, incompatibility);
                                }
                            }
                        }

                        // Pre-visit all candidate packages, to allow metadata to be fetched in parallel.
                        if self.dependency_mode.is_transitive() {
                            Self::pre_visit(
                                state
                                    .pubgrub
                                    .partial_solution
                                    .prioritized_packages()
                                    .map(|(id, range)| (&state.pubgrub.package_store[id], range)),
                                &self.urls,
                                &self.indexes,
                                &state.python_requirement,
                                &request_sink,
                            )?;
                        }

                        Self::reprioritize_conflicts(&mut state);

                        trace!(
                            "Assigned packages: {}",
                            state
                                .pubgrub
                                .partial_solution
                                .extract_solution()
                                .filter(|(p, _)| !state.pubgrub.package_store[*p].is_proxy())
                                .map(|(p, v)| format!("{}=={}", state.pubgrub.package_store[p], v))
                                .join(", ")
                        );
                        // Choose a package.
                        // We aren't allowed to use the term intersection as it would extend the
                        // mutable borrow of `state`.
                        let Some((highest_priority_pkg, _)) =
                            state.pubgrub.partial_solution.pick_highest_priority_pkg(
                                |id, _range| state.priorities.get(&state.pubgrub.package_store[id]),
                            )
                        else {
                            // All packages have been assigned, the fork has been successfully resolved
                            if tracing::enabled!(Level::DEBUG) {
                                state.prefetcher.log_tried_versions();
                            }
                            debug!(
                                "{} resolution took {:.3}s",
                                state.env,
                                start.elapsed().as_secs_f32()
                            );

                            let resolution = state.into_resolution();

                            // Walk over the selected versions, and mark them as preferences. We have to
                            // add forks back as to not override the preferences from the lockfile for
                            // the next fork
                            //
                            // If we're using a resolution mode that varies based on whether a dependency is
                            // direct or transitive, skip preferences, as we risk adding a preference from
                            // one fork (in which it's a transitive dependency) to another fork (in which
                            // it's direct).
                            if matches!(
                                self.options.resolution_mode,
                                ResolutionMode::Lowest | ResolutionMode::Highest
                            ) {
                                for (package, version) in &resolution.nodes {
                                    preferences.insert(
                                        package.name.clone(),
                                        package.index.clone(),
                                        resolution
                                            .env
                                            .try_universal_markers()
                                            .unwrap_or(UniversalMarker::TRUE),
                                        version.clone(),
                                        PreferenceSource::Resolver,
                                    );
                                }
                            }

                            resolutions.push(resolution);
                            continue 'FORK;
                        };
                        trace!(
                            "Chose package for decision: {}. remaining choices: {}",
                            state.pubgrub.package_store[highest_priority_pkg],
                            state
                                .pubgrub
                                .partial_solution
                                .undecided_packages()
                                .filter(|(p, _)| !state.pubgrub.package_store[**p].is_proxy())
                                .map(|(p, _)| state.pubgrub.package_store[*p].to_string())
                                .join(", ")
                        );

                        highest_priority_pkg
                    };

                state.next = highest_priority_pkg;

                // TODO(charlie): Remove as many usages of `next_package` as we can.
                let next_id = state.next;
                let next_package = &state.pubgrub.package_store[state.next];

                let url = next_package
                    .name()
                    .and_then(|name| state.fork_urls.get(name));
                let index = next_package
                    .name()
                    .and_then(|name| state.fork_indexes.get(name));

                // Consider:
                // ```toml
                // dependencies = [
                //   "iniconfig == 1.1.1 ; python_version < '3.12'",
                //   "iniconfig @ https://files.pythonhosted.org/packages/ef/a6/62565a6e1cf69e10f5727360368e451d4b7f58beeac6173dc9db836a5b46/iniconfig-2.0.0-py3-none-any.whl ; python_version >= '3.12'",
                // ]
                // ```
                // In the `python_version < '3.12'` case, we haven't pre-visited `iniconfig` yet,
                // since we weren't sure whether it might also be a URL requirement when
                // transforming the requirements. For that case, we do another request here
                // (idempotent due to caching).
                self.request_package(next_package, url, index, &request_sink)?;

                let version = if let Some(version) = state.initial_version.take() {
                    // If we just forked based on platform support, we can skip version selection,
                    // since the fork operation itself already selected the appropriate version for
                    // the platform.
                    version
                } else {
                    let term_intersection = state
                        .pubgrub
                        .partial_solution
                        .term_intersection_for_package(next_id)
                        .expect("a package was chosen but we don't have a term");
                    let decision = self.choose_version(
                        next_package,
                        next_id,
                        index.map(IndexMetadata::url),
                        term_intersection.unwrap_positive(),
                        &mut state.pins,
                        &preferences,
                        &state.fork_urls,
                        &state.env,
                        &state.python_requirement,
                        &state.pubgrub,
                        &mut visited,
                        &request_sink,
                    )?;

                    // Pick the next compatible version.
                    let version = match decision {
                        None => {
                            debug!("No compatible version found for: {next_package}");

                            let term_intersection = state
                                .pubgrub
                                .partial_solution
                                .term_intersection_for_package(next_id)
                                .expect("a package was chosen but we don't have a term");

                            if let PubGrubPackageInner::Package { name, .. } = &**next_package {
                                // Check if the decision was due to the package being unavailable
                                if let Some(entry) = self.unavailable_packages.get(name) {
                                    state.pubgrub.add_incompatibility(
                                        Incompatibility::custom_term(
                                            next_id,
                                            term_intersection.clone(),
                                            UnavailableReason::Package(entry.clone()),
                                        ),
                                    );
                                    continue;
                                }
                            }

                            state
                                .pubgrub
                                .add_incompatibility(Incompatibility::no_versions(
                                    next_id,
                                    term_intersection.clone(),
                                ));
                            continue;
                        }
                        Some(version) => version,
                    };

                    let version = match version {
                        ResolverVersion::Unforked(version) => version,
                        ResolverVersion::Forked(forks) => {
                            forked_states.extend(self.version_forks_to_fork_states(state, forks));
                            continue 'FORK;
                        }
                        ResolverVersion::Unavailable(version, reason) => {
                            state.add_unavailable_version(version, reason);
                            continue;
                        }
                    };

                    // Only consider registry packages for prefetch.
                    if url.is_none() {
                        state.prefetcher.prefetch_batches(
                            next_package,
                            index,
                            &version,
                            term_intersection.unwrap_positive(),
                            state
                                .pubgrub
                                .partial_solution
                                .unchanging_term_for_package(next_id),
                            &state.python_requirement,
                            &self.selector,
                            &state.env,
                        )?;
                    }

                    version
                };

                state.prefetcher.version_tried(next_package, &version);

                self.on_progress(next_package, &version);

                if !state
                    .added_dependencies
                    .entry(next_id)
                    .or_default()
                    .insert(version.clone())
                {
                    // `dep_incompats` are already in `incompatibilities` so we know there are not satisfied
                    // terms and can add the decision directly.
                    state
                        .pubgrub
                        .partial_solution
                        .add_decision(next_id, version);
                    continue;
                }

                // Retrieve that package dependencies.
                let forked_deps = self.get_dependencies_forking(
                    next_id,
                    next_package,
                    &version,
                    &state.pins,
                    &state.fork_urls,
                    &state.env,
                    &state.python_requirement,
                    &state.pubgrub,
                )?;

                match forked_deps {
                    ForkedDependencies::Unavailable(reason) => {
                        // Then here, if we get a reason that we consider unrecoverable, we should
                        // show the derivation chain.
                        state
                            .pubgrub
                            .add_incompatibility(Incompatibility::custom_version(
                                next_id,
                                version.clone(),
                                UnavailableReason::Version(reason),
                            ));
                    }
                    ForkedDependencies::Unforked(dependencies) => {
                        // Enrich the state with any URLs, etc.
                        state
                            .visit_package_version_dependencies(
                                next_id,
                                &version,
                                &self.urls,
                                &self.indexes,
                                &dependencies,
                                &self.git,
                                &self.workspace_members,
                                self.selector.resolution_strategy(),
                            )
                            .map_err(|err| {
                                enrich_dependency_error(err, next_id, &version, &state.pubgrub)
                            })?;

                        // Emit a request to fetch the metadata for each registry package.
                        self.visit_dependencies(&dependencies, &state, &request_sink)
                            .map_err(|err| {
                                enrich_dependency_error(err, next_id, &version, &state.pubgrub)
                            })?;

                        // Add the dependencies to the state.
                        state.add_package_version_dependencies(next_id, &version, dependencies);
                    }
                    ForkedDependencies::Forked {
                        mut forks,
                        diverging_packages,
                    } => {
                        debug!(
                            "Pre-fork {} took {:.3}s",
                            state.env,
                            start.elapsed().as_secs_f32()
                        );

                        // Prioritize the forks.
                        match (self.options.fork_strategy, self.options.resolution_mode) {
                            (ForkStrategy::Fewest, _) | (_, ResolutionMode::Lowest) => {
                                // Prefer solving forks with lower Python bounds, since they're more
                                // likely to produce solutions that work for forks with higher
                                // Python bounds (whereas the inverse is not true).
                                forks.sort_by(|a, b| {
                                    a.cmp_requires_python(b)
                                        .reverse()
                                        .then_with(|| a.cmp_upper_bounds(b))
                                });
                            }
                            (ForkStrategy::RequiresPython, _) => {
                                // Otherwise, prefer solving forks with higher Python bounds, since
                                // we want to prioritize choosing the latest-compatible package
                                // version for each Python version.
                                forks.sort_by(|a, b| {
                                    a.cmp_requires_python(b).then_with(|| a.cmp_upper_bounds(b))
                                });
                            }
                        }

                        for new_fork_state in self.forks_to_fork_states(
                            state,
                            &version,
                            forks,
                            &request_sink,
                            &diverging_packages,
                        ) {
                            forked_states.push(new_fork_state?);
                        }
                        continue 'FORK;
                    }
                }
            }
        }
        if resolutions.len() > 1 {
            info!(
                "Solved your requirements for {} environments",
                resolutions.len()
            );
        }
        for resolution in &resolutions {
            if let Some(env) = resolution.env.end_user_fork_display() {
                debug!(
                    "Distinct solution for {env} with {} packages",
                    resolution.nodes.len()
                );
            }
        }
        for resolution in &resolutions {
            Self::trace_resolution(resolution);
        }
        ResolverOutput::from_state(
            &resolutions,
            &self.requirements,
            &self.constraints,
            &self.overrides,
            &self.preferences,
            &self.index,
            &self.git,
            &self.python_requirement,
            &self.conflicts,
            self.selector.resolution_strategy(),
            self.options.clone(),
        )
    }

    /// Change the priority of often conflicting packages and backtrack.
    ///
    /// To be called after unit propagation.
    fn reprioritize_conflicts(state: &mut ForkState) {
        for package in state.conflict_tracker.prioritize.drain(..) {
            let changed = state
                .priorities
                .mark_conflict_early(&state.pubgrub.package_store[package]);
            if changed {
                debug!(
                    "Package {} has too many conflicts (affected), prioritizing",
                    &state.pubgrub.package_store[package]
                );
            } else {
                debug!(
                    "Package {} has too many conflicts (affected), already {:?}",
                    state.pubgrub.package_store[package],
                    state.priorities.get(&state.pubgrub.package_store[package])
                );
            }
        }

        for package in state.conflict_tracker.deprioritize.drain(..) {
            let changed = state
                .priorities
                .mark_conflict_late(&state.pubgrub.package_store[package]);
            if changed {
                debug!(
                    "Package {} has too many conflicts (culprit), deprioritizing and backtracking",
                    state.pubgrub.package_store[package],
                );
                let backtrack_level = state.pubgrub.backtrack_package(package);
                if let Some(backtrack_level) = backtrack_level {
                    debug!("Backtracked {backtrack_level} decisions");
                } else {
                    debug!(
                        "Package {} is not decided, cannot backtrack",
                        state.pubgrub.package_store[package]
                    );
                }
            } else {
                debug!(
                    "Package {} has too many conflicts (culprit), already {:?}",
                    state.pubgrub.package_store[package],
                    state.priorities.get(&state.pubgrub.package_store[package])
                );
            }
        }
    }

    /// When trace level logging is enabled, we dump the final
    /// set of resolutions, including markers, to help with
    /// debugging. Namely, this tells use precisely the state
    /// emitted by the resolver before going off to construct a
    /// resolution graph.
    fn trace_resolution(combined: &Resolution) {
        if !tracing::enabled!(Level::TRACE) {
            return;
        }
        trace!("Resolution: {:?}", combined.env);
        for edge in &combined.edges {
            trace!(
                "Resolution edge: {} -> {}",
                edge.from
                    .as_ref()
                    .map(PackageName::as_str)
                    .unwrap_or("ROOT"),
                edge.to,
            );
            // The unwraps below are OK because `write`ing to
            // a String can never fail (except for OOM).
            let mut msg = String::new();
            write!(msg, "{}", edge.from_version).unwrap();
            if let Some(ref extra) = edge.from_extra {
                write!(msg, " (extra: {extra})").unwrap();
            }
            if let Some(ref dev) = edge.from_dev {
                write!(msg, " (group: {dev})").unwrap();
            }

            write!(msg, " -> ").unwrap();

            write!(msg, "{}", edge.to_version).unwrap();
            if let Some(ref extra) = edge.to_extra {
                write!(msg, " (extra: {extra})").unwrap();
            }
            if let Some(ref dev) = edge.to_dev {
                write!(msg, " (group: {dev})").unwrap();
            }
            if let Some(marker) = edge.marker.contents() {
                write!(msg, " ; {marker}").unwrap();
            }
            trace!("Resolution edge:     {msg}");
        }
    }

    /// Convert the dependency [`Fork`]s into [`ForkState`]s.
    fn forks_to_fork_states<'a>(
        &'a self,
        current_state: ForkState,
        version: &'a Version,
        forks: Vec<Fork>,
        request_sink: &'a Sender<Request>,
        diverging_packages: &'a [PackageName],
    ) -> impl Iterator<Item = Result<ForkState, ResolveError>> + 'a {
        debug!(
            "Splitting resolution on {}=={} over {} into {} resolution{} with separate markers",
            current_state.pubgrub.package_store[current_state.next],
            version,
            diverging_packages
                .iter()
                .map(ToString::to_string)
                .join(", "),
            forks.len(),
            if forks.len() == 1 { "" } else { "s" }
        );
        assert!(forks.len() >= 2);
        // This is a somewhat tortured technique to ensure
        // that our resolver state is only cloned as much
        // as it needs to be. We basically move the state
        // into `forked_states`, and then only clone it if
        // there is at least one more fork to visit.
        let package = current_state.next;
        let mut cur_state = Some(current_state);
        let forks_len = forks.len();
        forks
            .into_iter()
            .enumerate()
            .map(move |(i, fork)| {
                let is_last = i == forks_len - 1;
                let forked_state = cur_state.take().unwrap();
                if !is_last {
                    cur_state = Some(forked_state.clone());
                }

                let env = fork.env.clone();
                (fork, forked_state.with_env(env))
            })
            .map(move |(fork, mut forked_state)| {
                // Enrich the state with any URLs, etc.
                forked_state
                    .visit_package_version_dependencies(
                        package,
                        version,
                        &self.urls,
                        &self.indexes,
                        &fork.dependencies,
                        &self.git,
                        &self.workspace_members,
                        self.selector.resolution_strategy(),
                    )
                    .map_err(|err| {
                        enrich_dependency_error(err, package, version, &forked_state.pubgrub)
                    })?;

                // Emit a request to fetch the metadata for each registry package.
                self.visit_dependencies(&fork.dependencies, &forked_state, request_sink)
                    .map_err(|err| {
                        enrich_dependency_error(err, package, version, &forked_state.pubgrub)
                    })?;

                // Add the dependencies to the state.
                forked_state.add_package_version_dependencies(package, version, fork.dependencies);

                Ok(forked_state)
            })
    }

    /// Convert the dependency [`Fork`]s into [`ForkState`]s.
    #[allow(clippy::unused_self)]
    fn version_forks_to_fork_states(
        &self,
        current_state: ForkState,
        forks: Vec<VersionFork>,
    ) -> impl Iterator<Item = ForkState> + '_ {
        // This is a somewhat tortured technique to ensure
        // that our resolver state is only cloned as much
        // as it needs to be. We basically move the state
        // into `forked_states`, and then only clone it if
        // there is at least one more fork to visit.
        let mut cur_state = Some(current_state);
        let forks_len = forks.len();
        forks.into_iter().enumerate().map(move |(i, fork)| {
            let is_last = i == forks_len - 1;
            let mut forked_state = cur_state.take().unwrap();
            if !is_last {
                cur_state = Some(forked_state.clone());
            }
            forked_state.initial_id = Some(fork.id);
            forked_state.initial_version = fork.version;
            forked_state.with_env(fork.env)
        })
    }

    /// Visit a set of [`PubGrubDependency`] entities prior to selection.
    fn visit_dependencies(
        &self,
        dependencies: &[PubGrubDependency],
        state: &ForkState,
        request_sink: &Sender<Request>,
    ) -> Result<(), ResolveError> {
        for dependency in dependencies {
            let PubGrubDependency {
                package,
                version: _,
                parent: _,
                url: _,
            } = dependency;
            let url = package.name().and_then(|name| state.fork_urls.get(name));
            let index = package.name().and_then(|name| state.fork_indexes.get(name));
            self.visit_package(package, url, index, request_sink)?;
        }
        Ok(())
    }

    /// Visit a [`PubGrubPackage`] prior to selection. This should be called on a [`PubGrubPackage`]
    /// before it is selected, to allow metadata to be fetched in parallel.
    fn visit_package(
        &self,
        package: &PubGrubPackage,
        url: Option<&VerbatimParsedUrl>,
        index: Option<&IndexMetadata>,
        request_sink: &Sender<Request>,
    ) -> Result<(), ResolveError> {
        // Ignore unresolved URL packages, i.e., packages that use a direct URL in some forks.
        if url.is_none()
            && package
                .name()
                .map(|name| self.urls.any_url(name))
                .unwrap_or(true)
        {
            return Ok(());
        }

        self.request_package(package, url, index, request_sink)
    }

    fn request_package(
        &self,
        package: &PubGrubPackage,
        url: Option<&VerbatimParsedUrl>,
        index: Option<&IndexMetadata>,
        request_sink: &Sender<Request>,
    ) -> Result<(), ResolveError> {
        // Only request real packages.
        let Some(name) = package.name_no_root() else {
            return Ok(());
        };

        if let Some(url) = url {
            // Verify that the package is allowed under the hash-checking policy.
            if !self.hasher.allows_url(&url.verbatim) {
                return Err(ResolveError::UnhashedPackage(name.clone()));
            }

            // Emit a request to fetch the metadata for this distribution.
            let dist = Dist::from_url(name.clone(), url.clone())?;
            if self.index.distributions().register(dist.version_id()) {
                request_sink.blocking_send(Request::Dist(dist))?;
            }
        } else if let Some(index) = index {
            // Emit a request to fetch the metadata for this package on the index.
            if self
                .index
                .explicit()
                .register((name.clone(), index.url().clone()))
            {
                request_sink.blocking_send(Request::Package(name.clone(), Some(index.clone())))?;
            }
        } else {
            // Emit a request to fetch the metadata for this package.
            if self.index.implicit().register(name.clone()) {
                request_sink.blocking_send(Request::Package(name.clone(), None))?;
            }
        }
        Ok(())
    }

    /// Visit the set of [`PubGrubPackage`] candidates prior to selection. This allows us to fetch
    /// metadata for all packages in parallel.
    fn pre_visit<'data>(
        packages: impl Iterator<Item = (&'data PubGrubPackage, &'data Range<Version>)>,
        urls: &Urls,
        indexes: &Indexes,
        python_requirement: &PythonRequirement,
        request_sink: &Sender<Request>,
    ) -> Result<(), ResolveError> {
        // Iterate over the potential packages, and fetch file metadata for any of them. These
        // represent our current best guesses for the versions that we _might_ select.
        for (package, range) in packages {
            let PubGrubPackageInner::Package {
                name,
                extra: None,
                dev: None,
                marker: MarkerTree::TRUE,
            } = &**package
            else {
                continue;
            };
            // Avoid pre-visiting packages that have any URLs in any fork. At this point we can't
            // tell whether they are registry distributions or which url they use.
            if urls.any_url(name) {
                continue;
            }
            // Avoid visiting packages that may use an explicit index.
            if indexes.contains_key(name) {
                continue;
            }
            request_sink.blocking_send(Request::Prefetch(
                name.clone(),
                range.clone(),
                python_requirement.clone(),
            ))?;
        }
        Ok(())
    }

    /// Given a candidate package, choose the next version in range to try.
    ///
    /// Returns `None` when there are no versions in the given range, rejecting the current partial
    /// solution.
    // TODO(konsti): re-enable tracing. This trace is crucial to understanding the
    // tracing-durations-export diagrams, but it took ~5% resolver thread runtime for apache-airflow
    // when I last measured.
    #[cfg_attr(feature = "tracing-durations-export", instrument(skip_all, fields(%package)))]
    fn choose_version(
        &self,
        package: &PubGrubPackage,
        id: Id<PubGrubPackage>,
        index: Option<&IndexUrl>,
        range: &Range<Version>,
        pins: &mut FilePins,
        preferences: &Preferences,
        fork_urls: &ForkUrls,
        env: &ResolverEnvironment,
        python_requirement: &PythonRequirement,
        pubgrub: &State<UvDependencyProvider>,
        visited: &mut FxHashSet<PackageName>,
        request_sink: &Sender<Request>,
    ) -> Result<Option<ResolverVersion>, ResolveError> {
        match &**package {
            PubGrubPackageInner::Root(_) => {
                Ok(Some(ResolverVersion::Unforked(MIN_VERSION.clone())))
            }

            PubGrubPackageInner::Python(_) => {
                // Dependencies on Python are only added when a package is incompatible; as such,
                // we don't need to do anything here.
                Ok(None)
            }

            PubGrubPackageInner::System(_) => {
                // We don't care what the actual version is here, just that it's consistent across
                // the dependency graph.
                let Some(version) = range.as_singleton() else {
                    return Ok(None);
                };
                Ok(Some(ResolverVersion::Unforked(version.clone())))
            }

            PubGrubPackageInner::Marker { name, .. }
            | PubGrubPackageInner::Extra { name, .. }
            | PubGrubPackageInner::Dev { name, .. }
            | PubGrubPackageInner::Package { name, .. } => {
                if let Some(url) = package.name().and_then(|name| fork_urls.get(name)) {
                    self.choose_version_url(name, range, url, python_requirement)
                } else {
                    self.choose_version_registry(
                        package,
                        id,
                        name,
                        index,
                        range,
                        preferences,
                        env,
                        python_requirement,
                        pubgrub,
                        pins,
                        visited,
                        request_sink,
                    )
                }
            }
        }
    }

    /// Select a version for a URL requirement. Since there is only one version per URL, we return
    /// that version if it is in range and `None` otherwise.
    fn choose_version_url(
        &self,
        name: &PackageName,
        range: &Range<Version>,
        url: &VerbatimParsedUrl,
        python_requirement: &PythonRequirement,
    ) -> Result<Option<ResolverVersion>, ResolveError> {
        debug!(
            "Searching for a compatible version of {name} @ {} ({range})",
            url.verbatim
        );

        let dist = PubGrubDistribution::from_url(name, url);
        let response = self
            .index
            .distributions()
            .wait_blocking(&dist.version_id())
            .ok_or_else(|| ResolveError::UnregisteredTask(dist.version_id().to_string()))?;

        // If we failed to fetch the metadata for a URL, we can't proceed.
        let metadata = match &*response {
            MetadataResponse::Found(archive) => &archive.metadata,
            MetadataResponse::Unavailable(reason) => {
                self.unavailable_packages
                    .insert(name.clone(), reason.into());
                return Ok(None);
            }
            // TODO(charlie): Add derivation chain for URL dependencies. In practice, this isn't
            // critical since we fetch URL dependencies _prior_ to invoking the resolver.
            MetadataResponse::Error(dist, err) => {
                return Err(ResolveError::Dist(
                    DistErrorKind::from_requested_dist(dist, &**err),
                    dist.clone(),
                    DerivationChain::default(),
                    err.clone(),
                ));
            }
        };

        let version = &metadata.version;

        // The version is incompatible with the requirement.
        if !range.contains(version) {
            return Ok(None);
        }

        // The version is incompatible due to its Python requirement.
        if let Some(requires_python) = metadata.requires_python.as_ref() {
            if !python_requirement
                .installed()
                .is_contained_by(requires_python)
            {
                return Ok(Some(ResolverVersion::Unavailable(
                    version.clone(),
                    UnavailableVersion::IncompatibleDist(IncompatibleDist::Source(
                        IncompatibleSource::RequiresPython(
                            requires_python.clone(),
                            PythonRequirementKind::Installed,
                        ),
                    )),
                )));
            }
            if !python_requirement.target().is_contained_by(requires_python) {
                return Ok(Some(ResolverVersion::Unavailable(
                    version.clone(),
                    UnavailableVersion::IncompatibleDist(IncompatibleDist::Source(
                        IncompatibleSource::RequiresPython(
                            requires_python.clone(),
                            PythonRequirementKind::Target,
                        ),
                    )),
                )));
            }
        }

        Ok(Some(ResolverVersion::Unforked(version.clone())))
    }

    /// Given a candidate registry requirement, choose the next version in range to try, or `None`
    /// if there is no version in this range.
    fn choose_version_registry(
        &self,
        package: &PubGrubPackage,
        id: Id<PubGrubPackage>,
        name: &PackageName,
        index: Option<&IndexUrl>,
        range: &Range<Version>,
        preferences: &Preferences,
        env: &ResolverEnvironment,
        python_requirement: &PythonRequirement,
        pubgrub: &State<UvDependencyProvider>,
        pins: &mut FilePins,
        visited: &mut FxHashSet<PackageName>,
        request_sink: &Sender<Request>,
    ) -> Result<Option<ResolverVersion>, ResolveError> {
        // Wait for the metadata to be available.
        let versions_response = if let Some(index) = index {
            self.index
                .explicit()
                .wait_blocking(&(name.clone(), index.clone()))
                .ok_or_else(|| ResolveError::UnregisteredTask(name.to_string()))?
        } else {
            self.index
                .implicit()
                .wait_blocking(name)
                .ok_or_else(|| ResolveError::UnregisteredTask(name.to_string()))?
        };
        visited.insert(name.clone());

        let version_maps = match *versions_response {
            VersionsResponse::Found(ref version_maps) => version_maps.as_slice(),
            VersionsResponse::NoIndex => {
                self.unavailable_packages
                    .insert(name.clone(), UnavailablePackage::NoIndex);
                &[]
            }
            VersionsResponse::Offline => {
                self.unavailable_packages
                    .insert(name.clone(), UnavailablePackage::Offline);
                &[]
            }
            VersionsResponse::NotFound => {
                self.unavailable_packages
                    .insert(name.clone(), UnavailablePackage::NotFound);
                &[]
            }
        };

        debug!("Searching for a compatible version of {package} ({range})");

        // Find a version.
        let Some(candidate) = self.selector.select(
            name,
            range,
            version_maps,
            preferences,
            &self.installed_packages,
            &self.exclusions,
            index,
            env,
        ) else {
            // Short circuit: we couldn't find _any_ versions for a package.
            return Ok(None);
        };

        let dist = match candidate.dist() {
            CandidateDist::Compatible(dist) => dist,
            CandidateDist::Incompatible {
                incompatible_dist: incompatibility,
                prioritized_dist: _,
            } => {
                // If the version is incompatible because no distributions are compatible, exit early.
                return Ok(Some(ResolverVersion::Unavailable(
                    candidate.version().clone(),
                    // TODO(charlie): We can avoid this clone; the candidate is dropped here and
                    // owns the incompatibility.
                    UnavailableVersion::IncompatibleDist(incompatibility.clone()),
                )));
            }
        };

        // Check whether the version is incompatible due to its Python requirement.
        if let Some((requires_python, incompatibility)) =
            Self::check_requires_python(dist, python_requirement)
        {
            if matches!(self.options.fork_strategy, ForkStrategy::RequiresPython) {
                if env.marker_environment().is_none() {
                    let forks = fork_version_by_python_requirement(
                        requires_python,
                        python_requirement,
                        env,
                    );
                    if !forks.is_empty() {
                        debug!(
                            "Forking Python requirement `{}` on `{}` for {}=={} ({})",
                            python_requirement.target(),
                            requires_python,
                            name,
                            candidate.version(),
                            forks
                                .iter()
                                .map(ToString::to_string)
                                .collect::<Vec<_>>()
                                .join(", ")
                        );
                        let forks = forks
                            .into_iter()
                            .map(|env| VersionFork {
                                env,
                                id,
                                version: None,
                            })
                            .collect();
                        return Ok(Some(ResolverVersion::Forked(forks)));
                    }
                }
            }

            return Ok(Some(ResolverVersion::Unavailable(
                candidate.version().clone(),
                UnavailableVersion::IncompatibleDist(incompatibility),
            )));
        }

        // Check whether this version covers all supported platforms; and, if not, generate a fork.
        if let Some(forked) = self.fork_version_registry(
            &candidate,
            dist,
            version_maps,
            package,
            id,
            name,
            index,
            range,
            preferences,
            env,
            pubgrub,
            pins,
            request_sink,
        )? {
            return Ok(Some(forked));
        }

        let filename = match dist.for_installation() {
            ResolvedDistRef::InstallableRegistrySourceDist { sdist, .. } => sdist
                .filename()
                .unwrap_or(Cow::Borrowed("unknown filename")),
            ResolvedDistRef::InstallableRegistryBuiltDist { wheel, .. } => wheel
                .filename()
                .unwrap_or(Cow::Borrowed("unknown filename")),
            ResolvedDistRef::Installed { .. } => Cow::Borrowed("installed"),
        };

        debug!(
            "Selecting: {}=={} [{}] ({})",
            name,
            candidate.version(),
            candidate.choice_kind(),
            filename,
        );
        self.visit_candidate(&candidate, dist, package, name, pins, request_sink)?;

        let version = candidate.version().clone();
        Ok(Some(ResolverVersion::Unforked(version)))
    }

    /// Determine whether a candidate covers all supported platforms; and, if not, generate a fork.
    ///
    /// This only ever applies to versions that lack source distributions And, for now, we only
    /// apply it in two cases:
    ///
    /// 1. Local versions, where the non-local version has greater platform coverage. The intent is
    ///    such that, if we're resolving PyTorch, and we choose `torch==2.5.2+cpu`, we want to
    ///    fork so that we can select `torch==2.5.2` on macOS (since the `+cpu` variant doesn't
    ///    include any macOS wheels).
    /// 2. Platforms that the user explicitly marks as "required" (opt-in). For example, the user
    ///    might require that the generated resolution always includes wheels for x86 macOS, and
    ///    fails entirely if the platform is unsupported.
    fn fork_version_registry(
        &self,
        candidate: &Candidate,
        dist: &CompatibleDist,
        version_maps: &[VersionMap],
        package: &PubGrubPackage,
        id: Id<PubGrubPackage>,
        name: &PackageName,
        index: Option<&IndexUrl>,
        range: &Range<Version>,
        preferences: &Preferences,
        env: &ResolverEnvironment,
        pubgrub: &State<UvDependencyProvider>,
        pins: &mut FilePins,
        request_sink: &Sender<Request>,
    ) -> Result<Option<ResolverVersion>, ResolveError> {
        // This only applies to universal resolutions.
        if env.marker_environment().is_some() {
            return Ok(None);
        }

        // If the package is already compatible with all environments (as is the case for
        // packages that include a source distribution), we don't need to fork.
        if dist.implied_markers().is_true() {
            return Ok(None);
        }

        // If the user explicitly marked a platform as required, ensure it has coverage.
        for marker in self.options.required_environments.iter().copied() {
            // If the platform is part of the current environment...
            if env.included_by_marker(marker) {
                // But isn't supported by the distribution...
                if dist.implied_markers().is_disjoint(marker)
                    && !find_environments(id, pubgrub).is_disjoint(marker)
                {
                    // Then we need to fork.
                    let Some((left, right)) = fork_version_by_marker(env, marker) else {
                        return Ok(Some(ResolverVersion::Unavailable(
                            candidate.version().clone(),
                            UnavailableVersion::IncompatibleDist(IncompatibleDist::Wheel(
                                IncompatibleWheel::MissingPlatform(marker),
                            )),
                        )));
                    };

                    debug!(
                        "Forking on required platform `{}` for {}=={} ({})",
                        marker.try_to_string().unwrap_or_else(|| "true".to_string()),
                        name,
                        candidate.version(),
                        [&left, &right]
                            .iter()
                            .map(ToString::to_string)
                            .collect::<Vec<_>>()
                            .join(", ")
                    );
                    let forks = vec![
                        VersionFork {
                            env: left,
                            id,
                            version: None,
                        },
                        VersionFork {
                            env: right,
                            id,
                            version: None,
                        },
                    ];
                    return Ok(Some(ResolverVersion::Forked(forks)));
                }
            }
        }

        // For now, we only apply this to local versions.
        if !candidate.version().is_local() {
            return Ok(None);
        }

        debug!(
            "Looking at local version: {}=={}",
            name,
            candidate.version()
        );

        // If there's a non-local version...
        let range = range.clone().intersection(&Range::singleton(
            candidate.version().clone().without_local(),
        ));

        let Some(base_candidate) = self.selector.select(
            name,
            &range,
            version_maps,
            preferences,
            &self.installed_packages,
            &self.exclusions,
            index,
            env,
        ) else {
            return Ok(None);
        };
        let CandidateDist::Compatible(base_dist) = base_candidate.dist() else {
            return Ok(None);
        };

        // ...and the non-local version has greater platform support...
        let mut remainder = {
            let mut remainder = base_dist.implied_markers();
            remainder.and(dist.implied_markers().negate());
            remainder
        };
        if remainder.is_false() {
            return Ok(None);
        }

        // If the remainder isn't relevant to the current environment, there's no need to fork.
        // For example, if we're solving for `sys_platform == 'darwin'` but the remainder is
        // `sys_platform == 'linux'`, we don't need to fork.
        if !env.included_by_marker(remainder) {
            return Ok(None);
        }

        // Similarly, if the local distribution is incompatible with the current environment, then
        // use the base distribution instead (but don't fork).
        if !env.included_by_marker(dist.implied_markers()) {
            let filename = match dist.for_installation() {
                ResolvedDistRef::InstallableRegistrySourceDist { sdist, .. } => sdist
                    .filename()
                    .unwrap_or(Cow::Borrowed("unknown filename")),
                ResolvedDistRef::InstallableRegistryBuiltDist { wheel, .. } => wheel
                    .filename()
                    .unwrap_or(Cow::Borrowed("unknown filename")),
                ResolvedDistRef::Installed { .. } => Cow::Borrowed("installed"),
            };

            debug!(
                "Preferring non-local candidate: {}=={} [{}] ({})",
                name,
                base_candidate.version(),
                base_candidate.choice_kind(),
                filename,
            );
            self.visit_candidate(
                &base_candidate,
                base_dist,
                package,
                name,
                pins,
                request_sink,
            )?;

            return Ok(Some(ResolverVersion::Unforked(
                base_candidate.version().clone(),
            )));
        }

        // If the implied markers includes _some_ macOS environments, but the remainder doesn't,
        // then we can extend the implied markers to include _all_ macOS environments. Same goes for
        // Linux and Windows.
        //
        // The idea here is that the base version could support (e.g.) ARM macOS, but not Intel
        // macOS. But if _neither_ version supports Intel macOS, we'd rather use `sys_platform == 'darwin'`
        // instead of `sys_platform == 'darwin' and platform_machine == 'arm64'`, since it's much
        // simpler, and _neither_ version will succeed with Intel macOS anyway.
        for value in [
            arcstr::literal!("darwin"),
            arcstr::literal!("linux"),
            arcstr::literal!("win32"),
        ] {
            let sys_platform = MarkerTree::expression(MarkerExpression::String {
                key: MarkerValueString::SysPlatform,
                operator: MarkerOperator::Equal,
                value,
            });
            if dist.implied_markers().is_disjoint(sys_platform)
                && !remainder.is_disjoint(sys_platform)
            {
                remainder.or(sys_platform);
            }
        }

        // Otherwise, we need to fork.
        let Some((base_env, local_env)) = fork_version_by_marker(env, remainder) else {
            return Ok(None);
        };

        debug!(
            "Forking platform for {}=={} ({})",
            name,
            candidate.version(),
            [&base_env, &local_env]
                .iter()
                .map(ToString::to_string)
                .collect::<Vec<_>>()
                .join(", ")
        );
        self.visit_candidate(candidate, dist, package, name, pins, request_sink)?;
        self.visit_candidate(
            &base_candidate,
            base_dist,
            package,
            name,
            pins,
            request_sink,
        )?;

        let forks = vec![
            VersionFork {
                env: base_env.clone(),
                id,
                version: Some(base_candidate.version().clone()),
            },
            VersionFork {
                env: local_env.clone(),
                id,
                version: Some(candidate.version().clone()),
            },
        ];
        Ok(Some(ResolverVersion::Forked(forks)))
    }

    /// Visit a selected candidate.
    fn visit_candidate(
        &self,
        candidate: &Candidate,
        dist: &CompatibleDist,
        package: &PubGrubPackage,
        name: &PackageName,
        pins: &mut FilePins,
        request_sink: &Sender<Request>,
    ) -> Result<(), ResolveError> {
        // We want to return a package pinned to a specific version; but we _also_ want to
        // store the exact file that we selected to satisfy that version.
        pins.insert(candidate, dist);

        // Emit a request to fetch the metadata for this version.
        if matches!(&**package, PubGrubPackageInner::Package { .. }) {
            if self.dependency_mode.is_transitive() {
                if self.index.distributions().register(candidate.version_id()) {
                    if name != dist.name() {
                        return Err(ResolveError::MismatchedPackageName {
                            request: "distribution",
                            expected: name.clone(),
                            actual: dist.name().clone(),
                        });
                    }
                    // Verify that the package is allowed under the hash-checking policy.
                    if !self
                        .hasher
                        .allows_package(candidate.name(), candidate.version())
                    {
                        return Err(ResolveError::UnhashedPackage(candidate.name().clone()));
                    }

                    let request = Request::from(dist.for_resolution());
                    request_sink.blocking_send(request)?;
                }
            }
        }

        Ok(())
    }

    /// Check if the distribution is incompatible with the Python requirement, and if so, return
    /// the incompatibility.
    fn check_requires_python<'dist>(
        dist: &'dist CompatibleDist,
        python_requirement: &PythonRequirement,
    ) -> Option<(&'dist VersionSpecifiers, IncompatibleDist)> {
        let requires_python = dist.requires_python()?;
        if python_requirement.target().is_contained_by(requires_python) {
            None
        } else {
            let incompatibility = if matches!(dist, CompatibleDist::CompatibleWheel { .. }) {
                IncompatibleDist::Wheel(IncompatibleWheel::RequiresPython(
                    requires_python.clone(),
                    if python_requirement.installed() == python_requirement.target() {
                        PythonRequirementKind::Installed
                    } else {
                        PythonRequirementKind::Target
                    },
                ))
            } else {
                IncompatibleDist::Source(IncompatibleSource::RequiresPython(
                    requires_python.clone(),
                    if python_requirement.installed() == python_requirement.target() {
                        PythonRequirementKind::Installed
                    } else {
                        PythonRequirementKind::Target
                    },
                ))
            };
            Some((requires_python, incompatibility))
        }
    }

    /// Given a candidate package and version, return its dependencies.
    #[instrument(skip_all, fields(%package, %version))]
    fn get_dependencies_forking(
        &self,
        id: Id<PubGrubPackage>,
        package: &PubGrubPackage,
        version: &Version,
        pins: &FilePins,
        fork_urls: &ForkUrls,
        env: &ResolverEnvironment,
        python_requirement: &PythonRequirement,
        pubgrub: &State<UvDependencyProvider>,
    ) -> Result<ForkedDependencies, ResolveError> {
        let result = self.get_dependencies(
            id,
            package,
            version,
            pins,
            fork_urls,
            env,
            python_requirement,
            pubgrub,
        );
        if env.marker_environment().is_some() {
            result.map(|deps| match deps {
                Dependencies::Available(deps) | Dependencies::Unforkable(deps) => {
                    ForkedDependencies::Unforked(deps)
                }
                Dependencies::Unavailable(err) => ForkedDependencies::Unavailable(err),
            })
        } else {
            Ok(result?.fork(env, python_requirement, &self.conflicts))
        }
    }

    /// Given a candidate package and version, return its dependencies.
    #[instrument(skip_all, fields(%package, %version))]
    fn get_dependencies(
        &self,
        id: Id<PubGrubPackage>,
        package: &PubGrubPackage,
        version: &Version,
        pins: &FilePins,
        fork_urls: &ForkUrls,
        env: &ResolverEnvironment,
        python_requirement: &PythonRequirement,
        pubgrub: &State<UvDependencyProvider>,
    ) -> Result<Dependencies, ResolveError> {
        let url = package.name().and_then(|name| fork_urls.get(name));
        let dependencies = match &**package {
            PubGrubPackageInner::Root(_) => {
                let no_dev_deps = BTreeMap::default();
                let requirements = self.flatten_requirements(
                    &self.requirements,
                    &no_dev_deps,
                    None,
                    None,
                    None,
                    env,
                    python_requirement,
                );

                requirements
                    .flat_map(move |requirement| {
                        PubGrubDependency::from_requirement(
                            &self.conflicts,
                            requirement,
                            None,
                            Some(package),
                        )
                    })
                    .collect()
            }

            PubGrubPackageInner::Package {
                name,
                extra,
                dev,
                marker: _,
            } => {
                // If we're excluding transitive dependencies, short-circuit.
                if self.dependency_mode.is_direct() {
                    return Ok(Dependencies::Unforkable(Vec::default()));
                }

                // Determine the distribution to lookup.
                let dist = match url {
                    Some(url) => PubGrubDistribution::from_url(name, url),
                    None => PubGrubDistribution::from_registry(name, version),
                };
                let version_id = dist.version_id();

                // If the package does not exist in the registry or locally, we cannot fetch its dependencies
                if self.dependency_mode.is_transitive()
                    && self.unavailable_packages.get(name).is_some()
                    && self.installed_packages.get_packages(name).is_empty()
                {
                    debug_assert!(
                        false,
                        "Dependencies were requested for a package that is not available"
                    );
                    return Err(ResolveError::PackageUnavailable(name.clone()));
                }

                // Wait for the metadata to be available.
                let response = self
                    .index
                    .distributions()
                    .wait_blocking(&version_id)
                    .ok_or_else(|| ResolveError::UnregisteredTask(version_id.to_string()))?;

                let metadata = match &*response {
                    MetadataResponse::Found(archive) => &archive.metadata,
                    MetadataResponse::Unavailable(reason) => {
                        let unavailable_version = UnavailableVersion::from(reason);
                        let message = unavailable_version.singular_message();
                        if let Some(err) = reason.source() {
                            // Show the detailed error for metadata parse errors.
                            warn!("{name} {message}: {err}");
                        } else {
                            warn!("{name} {message}");
                        }
                        self.incomplete_packages
                            .entry(name.clone())
                            .or_default()
                            .insert(version.clone(), reason.clone());
                        return Ok(Dependencies::Unavailable(unavailable_version));
                    }
                    MetadataResponse::Error(dist, err) => {
                        let chain = DerivationChainBuilder::from_state(id, version, pubgrub)
                            .unwrap_or_default();
                        return Err(ResolveError::Dist(
                            DistErrorKind::from_requested_dist(dist, &**err),
                            dist.clone(),
                            chain,
                            err.clone(),
                        ));
                    }
                };

                // If there was no requires-python on the index page, we may have an incompatible
                // distribution.
                if let Some(requires_python) = &metadata.requires_python {
                    if !python_requirement.target().is_contained_by(requires_python) {
                        return Ok(Dependencies::Unavailable(
                            UnavailableVersion::RequiresPython(requires_python.clone()),
                        ));
                    }
                }

                // Identify any system dependencies based on the index URL.
                let system_dependencies = self
                    .options
                    .torch_backend
                    .as_ref()
                    .filter(|torch_backend| matches!(torch_backend, TorchStrategy::Cuda { .. }))
                    .and_then(|_| pins.get(name, version).and_then(ResolvedDist::index))
                    .map(IndexUrl::url)
                    .and_then(SystemDependency::from_index)
                    .into_iter()
                    .inspect(|system_dependency| {
                        debug!(
                            "Adding system dependency `{}` for `{package}@{version}`",
                            system_dependency
                        );
                    })
                    .map(PubGrubDependency::from);

                let requirements = self.flatten_requirements(
                    &metadata.requires_dist,
                    &metadata.dependency_groups,
                    extra.as_ref(),
                    dev.as_ref(),
                    Some(name),
                    env,
                    python_requirement,
                );

                requirements
                    .flat_map(|requirement| {
                        PubGrubDependency::from_requirement(
                            &self.conflicts,
                            requirement,
                            dev.as_ref(),
                            Some(package),
                        )
                    })
                    .chain(system_dependencies)
                    .collect()
            }

            PubGrubPackageInner::Python(_) => return Ok(Dependencies::Unforkable(Vec::default())),

            PubGrubPackageInner::System(_) => return Ok(Dependencies::Unforkable(Vec::default())),

            // Add a dependency on both the marker and base package.
            PubGrubPackageInner::Marker { name, marker } => {
                return Ok(Dependencies::Unforkable(
                    [MarkerTree::TRUE, *marker]
                        .into_iter()
                        .map(move |marker| PubGrubDependency {
                            package: PubGrubPackage::from(PubGrubPackageInner::Package {
                                name: name.clone(),
                                extra: None,
                                dev: None,
                                marker,
                            }),
                            version: Range::singleton(version.clone()),
                            parent: None,
                            url: None,
                        })
                        .collect(),
                ));
            }

            // Add a dependency on both the extra and base package, with and without the marker.
            PubGrubPackageInner::Extra {
                name,
                extra,
                marker,
            } => {
                return Ok(Dependencies::Unforkable(
                    [MarkerTree::TRUE, *marker]
                        .into_iter()
                        .dedup()
                        .flat_map(move |marker| {
                            [None, Some(extra)]
                                .into_iter()
                                .map(move |extra| PubGrubDependency {
                                    package: PubGrubPackage::from(PubGrubPackageInner::Package {
                                        name: name.clone(),
                                        extra: extra.cloned(),
                                        dev: None,
                                        marker,
                                    }),
                                    version: Range::singleton(version.clone()),
                                    parent: None,
                                    url: None,
                                })
                        })
                        .collect(),
                ));
            }

            // Add a dependency on the dependency group, with and without the marker.
            PubGrubPackageInner::Dev { name, dev, marker } => {
                return Ok(Dependencies::Unforkable(
                    [MarkerTree::TRUE, *marker]
                        .into_iter()
                        .dedup()
                        .map(|marker| PubGrubDependency {
                            package: PubGrubPackage::from(PubGrubPackageInner::Package {
                                name: name.clone(),
                                extra: None,
                                dev: Some(dev.clone()),
                                marker,
                            }),
                            version: Range::singleton(version.clone()),
                            parent: None,
                            url: None,
                        })
                        .collect(),
                ));
            }
        };
        Ok(Dependencies::Available(dependencies))
    }

    /// The regular and dev dependencies filtered by Python version and the markers of this fork,
    /// plus the extras dependencies of the current package (e.g., `black` depending on
    /// `black[colorama]`).
    fn flatten_requirements<'a>(
        &'a self,
        dependencies: &'a [Requirement],
        dev_dependencies: &'a BTreeMap<GroupName, Box<[Requirement]>>,
        extra: Option<&'a ExtraName>,
        dev: Option<&'a GroupName>,
        name: Option<&PackageName>,
        env: &'a ResolverEnvironment,
        python_requirement: &'a PythonRequirement,
    ) -> impl Iterator<Item = Cow<'a, Requirement>> {
        let python_marker = python_requirement.to_marker_tree();

        if let Some(dev) = dev {
            // Dependency groups can include the project itself, so no need to flatten recursive
            // dependencies.
            Either::Left(Either::Left(self.requirements_for_extra(
                dev_dependencies.get(dev).into_iter().flatten(),
                extra,
                env,
                python_marker,
                python_requirement,
            )))
        } else if !dependencies
            .iter()
            .any(|req| name == Some(&req.name) && !req.extras.is_empty())
        {
            // If the project doesn't define any recursive dependencies, take the fast path.
            Either::Left(Either::Right(self.requirements_for_extra(
                dependencies.iter(),
                extra,
                env,
                python_marker,
                python_requirement,
            )))
        } else {
            let mut requirements = self
                .requirements_for_extra(
                    dependencies.iter(),
                    extra,
                    env,
                    python_marker,
                    python_requirement,
                )
                .collect::<Vec<_>>();

            // Transitively process all extras that are recursively included, starting with the current
            // extra.
            let mut seen = FxHashSet::<(ExtraName, MarkerTree)>::default();
            let mut queue: VecDeque<_> = requirements
                .iter()
                .filter(|req| name == Some(&req.name))
                .flat_map(|req| req.extras.iter().cloned().map(|extra| (extra, req.marker)))
                .collect();
            while let Some((extra, marker)) = queue.pop_front() {
                if !seen.insert((extra.clone(), marker)) {
                    continue;
                }
                for requirement in self.requirements_for_extra(
                    dependencies,
                    Some(&extra),
                    env,
                    python_marker,
                    python_requirement,
                ) {
                    let requirement = match requirement {
                        Cow::Owned(mut requirement) => {
                            requirement.marker.and(marker);
                            requirement
                        }
                        Cow::Borrowed(requirement) => {
                            let mut marker = marker;
                            marker.and(requirement.marker);
                            Requirement {
                                name: requirement.name.clone(),
                                extras: requirement.extras.clone(),
                                groups: requirement.groups.clone(),
                                source: requirement.source.clone(),
                                origin: requirement.origin.clone(),
                                marker: marker.simplify_extras(slice::from_ref(&extra)),
                            }
                        }
                    };
                    if name == Some(&requirement.name) {
                        // Add each transitively included extra.
                        queue.extend(
                            requirement
                                .extras
                                .iter()
                                .cloned()
                                .map(|extra| (extra, requirement.marker)),
                        );
                    } else {
                        // Add the requirements for that extra.
                        requirements.push(Cow::Owned(requirement));
                    }
                }
            }

            // Retain any self-constraints for that extra, e.g., if `project[foo]` includes
            // `project[bar]>1.0`, as a dependency, we need to propagate `project>1.0`, in addition to
            // transitively expanding `project[bar]`.
            let mut self_constraints = vec![];
            for req in &requirements {
                if name == Some(&req.name) && !req.source.is_empty() {
                    self_constraints.push(Requirement {
                        name: req.name.clone(),
                        extras: Box::new([]),
                        groups: req.groups.clone(),
                        source: req.source.clone(),
                        origin: req.origin.clone(),
                        marker: req.marker,
                    });
                }
            }

            // Drop all the self-requirements now that we flattened them out.
            requirements.retain(|req| name != Some(&req.name) || req.extras.is_empty());
            requirements.extend(self_constraints.into_iter().map(Cow::Owned));

            Either::Right(requirements.into_iter())
        }
    }

    /// The set of the regular and dev dependencies, filtered by Python version,
    /// the markers of this fork and the requested extra.
    fn requirements_for_extra<'data, 'parameters>(
        &'data self,
        dependencies: impl IntoIterator<Item = &'data Requirement> + 'parameters,
        extra: Option<&'parameters ExtraName>,
        env: &'parameters ResolverEnvironment,
        python_marker: MarkerTree,
        python_requirement: &'parameters PythonRequirement,
    ) -> impl Iterator<Item = Cow<'data, Requirement>> + 'parameters
    where
        'data: 'parameters,
    {
        self.overrides
            .apply(dependencies)
            .filter(move |requirement| {
                Self::is_requirement_applicable(
                    requirement,
                    extra,
                    env,
                    python_marker,
                    python_requirement,
                )
            })
            .flat_map(move |requirement| {
                iter::once(requirement.clone()).chain(self.constraints_for_requirement(
                    requirement,
                    extra,
                    env,
                    python_marker,
                    python_requirement,
                ))
            })
    }

    /// Whether a requirement is applicable for the Python version, the markers of this fork and the
    /// requested extra.
    fn is_requirement_applicable(
        requirement: &Requirement,
        extra: Option<&ExtraName>,
        env: &ResolverEnvironment,
        python_marker: MarkerTree,
        python_requirement: &PythonRequirement,
    ) -> bool {
        // If the requirement isn't relevant for the current platform, skip it.
        match extra {
            Some(source_extra) => {
                // Only include requirements that are relevant for the current extra.
                if requirement.evaluate_markers(env.marker_environment(), &[]) {
                    return false;
                }
                if !requirement
                    .evaluate_markers(env.marker_environment(), slice::from_ref(source_extra))
                {
                    return false;
                }
                if !env.included_by_group(ConflictItemRef::from((&requirement.name, source_extra)))
                {
                    return false;
                }
            }
            None => {
                if !requirement.evaluate_markers(env.marker_environment(), &[]) {
                    return false;
                }
            }
        }

        // If the requirement would not be selected with any Python version
        // supported by the root, skip it.
        if python_marker.is_disjoint(requirement.marker) {
            trace!(
                "Skipping {requirement} because of Requires-Python: {requires_python}",
                requires_python = python_requirement.target(),
            );
            return false;
        }

        // If we're in a fork in universal mode, ignore any dependency that isn't part of
        // this fork (but will be part of another fork).
        if !env.included_by_marker(requirement.marker) {
            trace!("Skipping {requirement} because of {env}");
            return false;
        }

        true
    }

    /// The constraints applicable to the requirement, filtered by Python version, the markers of
    /// this fork and the requested extra.
    fn constraints_for_requirement<'data, 'parameters>(
        &'data self,
        requirement: Cow<'data, Requirement>,
        extra: Option<&'parameters ExtraName>,
        env: &'parameters ResolverEnvironment,
        python_marker: MarkerTree,
        python_requirement: &'parameters PythonRequirement,
    ) -> impl Iterator<Item = Cow<'data, Requirement>> + 'parameters
    where
        'data: 'parameters,
    {
        self.constraints
            .get(&requirement.name)
            .into_iter()
            .flatten()
            .filter_map(move |constraint| {
                // If the requirement would not be selected with any Python version
                // supported by the root, skip it.
                let constraint = if constraint.marker.is_true() {
                    // Additionally, if the requirement is `requests ; sys_platform == 'darwin'`
                    // and the constraint is `requests ; python_version == '3.6'`, the
                    // constraint should only apply when _both_ markers are true.
                    if requirement.marker.is_true() {
                        Cow::Borrowed(constraint)
                    } else {
                        let mut marker = constraint.marker;
                        marker.and(requirement.marker);

                        if marker.is_false() {
                            trace!(
                                "Skipping {constraint} because of disjoint markers: `{}` vs. `{}`",
                                constraint.marker.try_to_string().unwrap(),
                                requirement.marker.try_to_string().unwrap(),
                            );
                            return None;
                        }

                        Cow::Owned(Requirement {
                            name: constraint.name.clone(),
                            extras: constraint.extras.clone(),
                            groups: constraint.groups.clone(),
                            source: constraint.source.clone(),
                            origin: constraint.origin.clone(),
                            marker,
                        })
                    }
                } else {
                    let requires_python = python_requirement.target();

                    let mut marker = constraint.marker;
                    marker.and(requirement.marker);

                    if marker.is_false() {
                        trace!(
                            "Skipping {constraint} because of disjoint markers: `{}` vs. `{}`",
                            constraint.marker.try_to_string().unwrap(),
                            requirement.marker.try_to_string().unwrap(),
                        );
                        return None;
                    }

                    // Additionally, if the requirement is `requests ; sys_platform == 'darwin'`
                    // and the constraint is `requests ; python_version == '3.6'`, the
                    // constraint should only apply when _both_ markers are true.
                    if python_marker.is_disjoint(marker) {
                        trace!(
                            "Skipping constraint {requirement} because of Requires-Python: {requires_python}"
                        );
                        return None;
                    }

                    if marker == constraint.marker {
                        Cow::Borrowed(constraint)
                    } else {
                        Cow::Owned(Requirement {
                            name: constraint.name.clone(),
                            extras: constraint.extras.clone(),
                            groups: constraint.groups.clone(),
                            source: constraint.source.clone(),
                            origin: constraint.origin.clone(),
                            marker,
                        })
                    }
                };

                // If we're in a fork in universal mode, ignore any dependency that isn't part of
                // this fork (but will be part of another fork).
                if !env.included_by_marker(constraint.marker) {
                    trace!("Skipping {constraint} because of {env}");
                    return None;
                }

                // If the constraint isn't relevant for the current platform, skip it.
                match extra {
                    Some(source_extra) => {
                        if !constraint
                            .evaluate_markers(env.marker_environment(), slice::from_ref(source_extra))
                        {
                            return None;
                        }
                        if !env.included_by_group(ConflictItemRef::from((&requirement.name, source_extra)))
                        {
                            return None;
                        }
                    }
                    None => {
                        if !constraint.evaluate_markers(env.marker_environment(), &[]) {
                            return None;
                        }
                    }
                }

                Some(constraint)
            })
    }

    /// Fetch the metadata for a stream of packages and versions.
    async fn fetch<Provider: ResolverProvider>(
        self: Arc<Self>,
        provider: Arc<Provider>,
        request_stream: Receiver<Request>,
    ) -> Result<(), ResolveError> {
        let mut response_stream = ReceiverStream::new(request_stream)
            .map(|request| self.process_request(request, &*provider).boxed_local())
            // Allow as many futures as possible to start in the background.
            // Backpressure is provided by at a more granular level by `DistributionDatabase`
            // and `SourceDispatch`, as well as the bounded request channel.
            .buffer_unordered(usize::MAX);

        while let Some(response) = response_stream.next().await {
            match response? {
                Some(Response::Package(name, index, version_map)) => {
                    trace!("Received package metadata for: {name}");
                    if let Some(index) = index {
                        self.index
                            .explicit()
                            .done((name, index), Arc::new(version_map));
                    } else {
                        self.index.implicit().done(name, Arc::new(version_map));
                    }
                }
                Some(Response::Installed { dist, metadata }) => {
                    trace!("Received installed distribution metadata for: {dist}");
                    self.index
                        .distributions()
                        .done(dist.version_id(), Arc::new(metadata));
                }
                Some(Response::Dist { dist, metadata }) => {
                    let dist_kind = match dist {
                        Dist::Built(_) => "built",
                        Dist::Source(_) => "source",
                    };
                    trace!("Received {dist_kind} distribution metadata for: {dist}");
                    if let MetadataResponse::Unavailable(reason) = &metadata {
                        let message = UnavailableVersion::from(reason).singular_message();
                        if let Some(err) = reason.source() {
                            // Show the detailed error for metadata parse errors.
                            warn!("{dist} {message}: {err}");
                        } else {
                            warn!("{dist} {message}");
                        }
                    }
                    self.index
                        .distributions()
                        .done(dist.version_id(), Arc::new(metadata));
                }
                None => {}
            }
        }

        Ok::<(), ResolveError>(())
    }

    #[instrument(skip_all, fields(%request))]
    async fn process_request<Provider: ResolverProvider>(
        &self,
        request: Request,
        provider: &Provider,
    ) -> Result<Option<Response>, ResolveError> {
        match request {
            // Fetch package metadata from the registry.
            Request::Package(package_name, index) => {
                let package_versions = provider
                    .get_package_versions(&package_name, index.as_ref())
                    .boxed_local()
                    .await
                    .map_err(ResolveError::Client)?;

                Ok(Some(Response::Package(
                    package_name,
                    index.map(IndexMetadata::into_url),
                    package_versions,
                )))
            }

            // Fetch distribution metadata from the distribution database.
            Request::Dist(dist) => {
                let metadata = provider
                    .get_or_build_wheel_metadata(&dist)
                    .boxed_local()
                    .await?;

                if let MetadataResponse::Found(metadata) = &metadata {
                    if &metadata.metadata.name != dist.name() {
                        return Err(ResolveError::MismatchedPackageName {
                            request: "distribution metadata",
                            expected: dist.name().clone(),
                            actual: metadata.metadata.name.clone(),
                        });
                    }
                }

                Ok(Some(Response::Dist { dist, metadata }))
            }

            Request::Installed(dist) => {
                let metadata = provider.get_installed_metadata(&dist).boxed_local().await?;

                if let MetadataResponse::Found(metadata) = &metadata {
                    if &metadata.metadata.name != dist.name() {
                        return Err(ResolveError::MismatchedPackageName {
                            request: "installed metadata",
                            expected: dist.name().clone(),
                            actual: metadata.metadata.name.clone(),
                        });
                    }
                }

                Ok(Some(Response::Installed { dist, metadata }))
            }

            // Pre-fetch the package and distribution metadata.
            Request::Prefetch(package_name, range, python_requirement) => {
                // Wait for the package metadata to become available.
                let versions_response = self
                    .index
                    .implicit()
                    .wait(&package_name)
                    .await
                    .ok_or_else(|| ResolveError::UnregisteredTask(package_name.to_string()))?;

                let version_map = match *versions_response {
                    VersionsResponse::Found(ref version_map) => version_map,
                    // Short-circuit if we did not find any versions for the package
                    VersionsResponse::NoIndex => {
                        self.unavailable_packages
                            .insert(package_name.clone(), UnavailablePackage::NoIndex);

                        return Ok(None);
                    }
                    VersionsResponse::Offline => {
                        self.unavailable_packages
                            .insert(package_name.clone(), UnavailablePackage::Offline);

                        return Ok(None);
                    }
                    VersionsResponse::NotFound => {
                        self.unavailable_packages
                            .insert(package_name.clone(), UnavailablePackage::NotFound);

                        return Ok(None);
                    }
                };

                // We don't have access to the fork state when prefetching, so assume that
                // pre-release versions are allowed.
                let env = ResolverEnvironment::universal(vec![]);

                // Try to find a compatible version. If there aren't any compatible versions,
                // short-circuit.
                let Some(candidate) = self.selector.select(
                    &package_name,
                    &range,
                    version_map,
                    &self.preferences,
                    &self.installed_packages,
                    &self.exclusions,
                    None,
                    &env,
                ) else {
                    return Ok(None);
                };

                // If there is not a compatible distribution, short-circuit.
                let Some(dist) = candidate.compatible() else {
                    return Ok(None);
                };

                // Avoid prefetching source distributions with unbounded lower-bound ranges. This
                // often leads to failed attempts to build legacy versions of packages that are
                // incompatible with modern build tools.
                if dist.wheel().is_none() {
                    if !self.selector.use_highest_version(&package_name, &env) {
                        if let Some((lower, _)) = range.iter().next() {
                            if lower == &Bound::Unbounded {
                                debug!(
                                    "Skipping prefetch for unbounded minimum-version range: {package_name} ({range})"
                                );
                                return Ok(None);
                            }
                        }
                    }
                }

                // Validate the Python requirement.
                let requires_python = match dist {
                    CompatibleDist::InstalledDist(_) => None,
                    CompatibleDist::SourceDist { sdist, .. }
                    | CompatibleDist::IncompatibleWheel { sdist, .. } => {
                        sdist.file.requires_python.as_ref()
                    }
                    CompatibleDist::CompatibleWheel { wheel, .. } => {
                        wheel.file.requires_python.as_ref()
                    }
                };
                if let Some(requires_python) = requires_python.as_ref() {
                    if !python_requirement.target().is_contained_by(requires_python) {
                        return Ok(None);
                    }
                }

                // Verify that the package is allowed under the hash-checking policy.
                if !self
                    .hasher
                    .allows_package(candidate.name(), candidate.version())
                {
                    return Ok(None);
                }

                // Emit a request to fetch the metadata for this version.
                if self.index.distributions().register(candidate.version_id()) {
                    let dist = dist.for_resolution().to_owned();
                    if &package_name != dist.name() {
                        return Err(ResolveError::MismatchedPackageName {
                            request: "distribution",
                            expected: package_name,
                            actual: dist.name().clone(),
                        });
                    }

                    let response = match dist {
                        ResolvedDist::Installable { dist, .. } => {
                            let metadata = provider
                                .get_or_build_wheel_metadata(&dist)
                                .boxed_local()
                                .await?;

                            Response::Dist {
                                dist: (*dist).clone(),
                                metadata,
                            }
                        }
                        ResolvedDist::Installed { dist } => {
                            let metadata =
                                provider.get_installed_metadata(&dist).boxed_local().await?;

                            Response::Installed {
                                dist: (*dist).clone(),
                                metadata,
                            }
                        }
                    };

                    Ok(Some(response))
                } else {
                    Ok(None)
                }
            }
        }
    }

    fn convert_no_solution_err(
        &self,
        mut err: pubgrub::NoSolutionError<UvDependencyProvider>,
        fork_urls: ForkUrls,
        fork_indexes: ForkIndexes,
        env: ResolverEnvironment,
        current_environment: MarkerEnvironment,
        exclude_newer: Option<ExcludeNewer>,
        visited: &FxHashSet<PackageName>,
    ) -> ResolveError {
        err = NoSolutionError::collapse_local_version_segments(NoSolutionError::collapse_proxies(
            err,
        ));

        let mut unavailable_packages = FxHashMap::default();
        for package in err.packages() {
            if let PubGrubPackageInner::Package { name, .. } = &**package {
                if let Some(reason) = self.unavailable_packages.get(name) {
                    unavailable_packages.insert(name.clone(), reason.clone());
                }
            }
        }

        let mut incomplete_packages = FxHashMap::default();
        for package in err.packages() {
            if let PubGrubPackageInner::Package { name, .. } = &**package {
                if let Some(versions) = self.incomplete_packages.get(name) {
                    for entry in versions.iter() {
                        let (version, reason) = entry.pair();
                        incomplete_packages
                            .entry(name.clone())
                            .or_insert_with(BTreeMap::default)
                            .insert(version.clone(), reason.clone());
                    }
                }
            }
        }

        let mut available_indexes = FxHashMap::default();
        let mut available_versions = FxHashMap::default();
        for package in err.packages() {
            let Some(name) = package.name() else { continue };
            if !visited.contains(name) {
                // Avoid including available versions for packages that exist in the derivation
                // tree, but were never visited during resolution. We _may_ have metadata for
                // these packages, but it's non-deterministic, and omitting them ensures that
                // we represent the self of the resolver at the time of failure.
                continue;
            }
            let versions_response = if let Some(index) = fork_indexes.get(name) {
                self.index
                    .explicit()
                    .get(&(name.clone(), index.url().clone()))
            } else {
                self.index.implicit().get(name)
            };
            if let Some(response) = versions_response {
                if let VersionsResponse::Found(ref version_maps) = *response {
                    // Track the available versions, across all indexes.
                    for version_map in version_maps {
                        let package_versions = available_versions
                            .entry(name.clone())
                            .or_insert_with(BTreeSet::new);

                        for (version, dists) in version_map.iter(&Ranges::full()) {
                            // Don't show versions removed by excluded-newer in hints.
                            if let Some(exclude_newer) = exclude_newer {
                                let Some(prioritized_dist) = dists.prioritized_dist() else {
                                    continue;
                                };
                                if prioritized_dist.files().all(|file| {
                                    file.upload_time_utc_ms.is_none_or(|upload_time| {
                                        upload_time >= exclude_newer.timestamp_millis()
                                    })
                                }) {
                                    continue;
                                }
                            }

                            package_versions.insert(version.clone());
                        }
                    }

                    // Track the indexes in which the package is available.
                    available_indexes
                        .entry(name.clone())
                        .or_insert(BTreeSet::new())
                        .extend(
                            version_maps
                                .iter()
                                .filter_map(|version_map| version_map.index().cloned()),
                        );
                }
            }
        }

        ResolveError::NoSolution(Box::new(NoSolutionError::new(
            err,
            self.index.clone(),
            available_versions,
            available_indexes,
            self.selector.clone(),
            self.python_requirement.clone(),
            self.locations.clone(),
            self.capabilities.clone(),
            unavailable_packages,
            incomplete_packages,
            fork_urls,
            fork_indexes,
            env,
            current_environment,
            self.tags.clone(),
            self.workspace_members.clone(),
            self.options.clone(),
        )))
    }

    fn on_progress(&self, package: &PubGrubPackage, version: &Version) {
        if let Some(reporter) = self.reporter.as_ref() {
            match &**package {
                PubGrubPackageInner::Root(_) => {}
                PubGrubPackageInner::Python(_) => {}
                PubGrubPackageInner::System(_) => {}
                PubGrubPackageInner::Marker { .. } => {}
                PubGrubPackageInner::Extra { .. } => {}
                PubGrubPackageInner::Dev { .. } => {}
                PubGrubPackageInner::Package { name, .. } => {
                    reporter.on_progress(name, &VersionOrUrlRef::Version(version));
                }
            }
        }
    }

    fn on_complete(&self) {
        if let Some(reporter) = self.reporter.as_ref() {
            reporter.on_complete();
        }
    }
}

/// State that is used during unit propagation in the resolver, one instance per fork.
#[derive(Clone)]
pub(crate) struct ForkState {
    /// The internal state used by the resolver.
    ///
    /// Note that not all parts of this state are strictly internal. For
    /// example, the edges in the dependency graph generated as part of the
    /// output of resolution are derived from the "incompatibilities" tracked
    /// in this state. We also ultimately retrieve the final set of version
    /// assignments (to packages) from this state's "partial solution."
    pubgrub: State<UvDependencyProvider>,
    /// The initial package to select. If set, the first iteration over this state will avoid
    /// asking PubGrub for the highest-priority package, and will instead use the provided package.
    initial_id: Option<Id<PubGrubPackage>>,
    /// The initial version to select. If set, the first iteration over this state will avoid
    /// asking PubGrub for the highest-priority version, and will instead use the provided version.
    initial_version: Option<Version>,
    /// The next package on which to run unit propagation.
    next: Id<PubGrubPackage>,
    /// The set of pinned versions we accrue throughout resolution.
    ///
    /// The key of this map is a package name, and each package name maps to
    /// a set of versions for that package. Each version in turn is mapped
    /// to a single [`ResolvedDist`]. That [`ResolvedDist`] represents, at time
    /// of writing (2024/05/09), at most one wheel. The idea here is that
    /// [`FilePins`] tracks precisely which wheel was selected during resolution.
    /// After resolution is finished, this maps is consulted in order to select
    /// the wheel chosen during resolution.
    pins: FilePins,
    /// Ensure we don't have duplicate URLs in any branch.
    ///
    /// Unlike [`Urls`], we add only the URLs we have seen in this branch, and there can be only
    /// one URL per package. By prioritizing direct URL dependencies over registry dependencies,
    /// this map is populated for all direct URL packages before we look at any registry packages.
    fork_urls: ForkUrls,
    /// Ensure we don't have duplicate indexes in any branch.
    ///
    /// Unlike [`Indexes`], we add only the indexes we have seen in this branch, and there can be
    /// only one index per package.
    fork_indexes: ForkIndexes,
    /// When dependencies for a package are retrieved, this map of priorities
    /// is updated based on how each dependency was specified. Certain types
    /// of dependencies have more "priority" than others (like direct URL
    /// dependencies). These priorities help determine which package to
    /// consider next during resolution.
    priorities: PubGrubPriorities,
    /// This keeps track of the set of versions for each package that we've
    /// already visited during resolution. This avoids doing redundant work.
    added_dependencies: FxHashMap<Id<PubGrubPackage>, FxHashSet<Version>>,
    /// The marker expression that created this state.
    ///
    /// The root state always corresponds to a marker expression that is always
    /// `true` for every `MarkerEnvironment`.
    ///
    /// In non-universal mode, forking never occurs and so this marker
    /// expression is always `true`.
    ///
    /// Whenever dependencies are fetched, all requirement specifications
    /// are checked for disjointness with the marker expression of the fork
    /// in which those dependencies were fetched. If a requirement has a
    /// completely disjoint marker expression (i.e., it can never be true given
    /// that the marker expression that provoked the fork is true), then that
    /// dependency is completely ignored.
    env: ResolverEnvironment,
    /// The Python requirement for this fork. Defaults to the Python requirement for
    /// the resolution, but may be narrowed if a `python_version` marker is present
    /// in a given fork.
    ///
    /// For example, in:
    /// ```text
    /// numpy >=1.26 ; python_version >= "3.9"
    /// numpy <1.26 ; python_version < "3.9"
    /// ```
    ///
    /// The top fork has a narrower Python compatibility range, and thus can find a
    /// solution that omits Python 3.8 support.
    python_requirement: PythonRequirement,
    conflict_tracker: ConflictTracker,
    /// Prefetch package versions for packages with many rejected versions.
    ///
    /// Tracked on the fork state to avoid counting each identical version between forks as new try.
    prefetcher: BatchPrefetcher,
}

impl ForkState {
    fn new(
        pubgrub: State<UvDependencyProvider>,
        env: ResolverEnvironment,
        python_requirement: PythonRequirement,
        prefetcher: BatchPrefetcher,
    ) -> Self {
        Self {
            initial_id: None,
            initial_version: None,
            next: pubgrub.root_package,
            pubgrub,
            pins: FilePins::default(),
            fork_urls: ForkUrls::default(),
            fork_indexes: ForkIndexes::default(),
            priorities: PubGrubPriorities::default(),
            added_dependencies: FxHashMap::default(),
            env,
            python_requirement,
            conflict_tracker: ConflictTracker::default(),
            prefetcher,
        }
    }

    /// Visit the dependencies for the selected version of the current package, incorporating any
    /// relevant URLs and pinned indexes into the [`ForkState`].
    fn visit_package_version_dependencies(
        &mut self,
        for_package: Id<PubGrubPackage>,
        for_version: &Version,
        urls: &Urls,
        indexes: &Indexes,
        dependencies: &[PubGrubDependency],
        git: &GitResolver,
        workspace_members: &BTreeSet<PackageName>,
        resolution_strategy: &ResolutionStrategy,
    ) -> Result<(), ResolveError> {
        for dependency in dependencies {
            let PubGrubDependency {
                package,
                version,
                parent: _,
                url,
            } = dependency;

            let mut has_url = false;
            if let Some(name) = package.name() {
                // From the [`Requirement`] to [`PubGrubDependency`] conversion, we get a URL if the
                // requirement was a URL requirement. `Urls` applies canonicalization to this and
                // override URLs to both URL and registry requirements, which we then check for
                // conflicts using [`ForkUrl`].
                for url in urls.get_url(&self.env, name, url.as_ref(), git)? {
                    self.fork_urls.insert(name, url, &self.env)?;
                    has_url = true;
                }

                // If the package is pinned to an exact index, add it to the fork.
                for index in indexes.get(name, &self.env) {
                    self.fork_indexes.insert(name, index, &self.env)?;
                }
            }

            if let Some(name) = self.pubgrub.package_store[for_package]
                .name_no_root()
                .filter(|name| !workspace_members.contains(name))
            {
                debug!(
                    "Adding transitive dependency for {name}=={for_version}: {package}{version}"
                );
            } else {
                // A dependency from the root package or `requirements.txt`.
                debug!("Adding direct dependency: {package}{version}");

                // Warn the user if a direct dependency lacks a lower bound in `--lowest` resolution.
                let missing_lower_bound = version
                    .bounding_range()
                    .map(|(lowest, _highest)| lowest == Bound::Unbounded)
                    .unwrap_or(true);
                let strategy_lowest = matches!(
                    resolution_strategy,
                    ResolutionStrategy::Lowest | ResolutionStrategy::LowestDirect(..)
                );
                if !has_url && missing_lower_bound && strategy_lowest {
                    warn_user_once!(
                        "The direct dependency `{name}` is unpinned. \
                        Consider setting a lower bound when using `--resolution lowest` \
                        or `--resolution lowest-direct` to avoid using outdated versions.",
                        name = package.name_no_root().unwrap(),
                    );
                }
            }

            // Update the package priorities.
            self.priorities.insert(package, version, &self.fork_urls);
        }

        Ok(())
    }

    /// Add the dependencies for the selected version of the current package.
    fn add_package_version_dependencies(
        &mut self,
        for_package: Id<PubGrubPackage>,
        for_version: &Version,
        dependencies: Vec<PubGrubDependency>,
    ) {
        let conflict = self.pubgrub.add_package_version_dependencies(
            self.next,
            for_version.clone(),
            dependencies.into_iter().map(|dependency| {
                let PubGrubDependency {
                    package,
                    version,
                    parent: _,
                    url: _,
                } = dependency;
                (package, version)
            }),
        );

        // Conflict tracking: If the version was rejected due to its dependencies, record culprit
        // and affected.
        if let Some(incompatibility) = conflict {
            self.record_conflict(for_package, Some(for_version), incompatibility);
        }
    }

    fn record_conflict(
        &mut self,
        affected: Id<PubGrubPackage>,
        version: Option<&Version>,
        incompatibility: IncompId<PubGrubPackage, Ranges<Version>, UnavailableReason>,
    ) {
        let mut culprit_is_real = false;
        for (incompatible, _term) in self.pubgrub.incompatibility_store[incompatibility].iter() {
            if incompatible == affected {
                continue;
            }
            if self.pubgrub.package_store[affected].name()
                == self.pubgrub.package_store[incompatible].name()
            {
                // Don't track conflicts between a marker package and the main package, when the
                // marker is "copying" the obligations from the main package through conflicts.
                continue;
            }
            culprit_is_real = true;
            let culprit_count = self
                .conflict_tracker
                .culprit
                .entry(incompatible)
                .or_default();
            *culprit_count += 1;
            if *culprit_count == CONFLICT_THRESHOLD {
                self.conflict_tracker.deprioritize.push(incompatible);
            }
        }
        // Don't track conflicts between a marker package and the main package, when the
        // marker is "copying" the obligations from the main package through conflicts.
        if culprit_is_real {
            if tracing::enabled!(Level::DEBUG) {
                let incompatibility = self.pubgrub.incompatibility_store[incompatibility]
                    .iter()
                    .map(|(package, _term)| &self.pubgrub.package_store[package])
                    .join(", ");
                if let Some(version) = version {
                    debug!(
                        "Recording dependency conflict of {}=={} from incompatibility of ({})",
                        self.pubgrub.package_store[affected], version, incompatibility
                    );
                } else {
                    debug!(
                        "Recording unit propagation conflict of {} from incompatibility of ({})",
                        self.pubgrub.package_store[affected], incompatibility
                    );
                }
            }

            let affected_count = self.conflict_tracker.affected.entry(self.next).or_default();
            *affected_count += 1;
            if *affected_count == CONFLICT_THRESHOLD {
                self.conflict_tracker.prioritize.push(self.next);
            }
        }
    }

    fn add_unavailable_version(&mut self, version: Version, reason: UnavailableVersion) {
        // Incompatible requires-python versions are special in that we track
        // them as incompatible dependencies instead of marking the package version
        // as unavailable directly.
        if let UnavailableVersion::IncompatibleDist(
            IncompatibleDist::Source(IncompatibleSource::RequiresPython(requires_python, kind))
            | IncompatibleDist::Wheel(IncompatibleWheel::RequiresPython(requires_python, kind)),
        ) = reason
        {
            let package = &self.next;
            let python = self.pubgrub.package_store.alloc(PubGrubPackage::from(
                PubGrubPackageInner::Python(match kind {
                    PythonRequirementKind::Installed => PubGrubPython::Installed,
                    PythonRequirementKind::Target => PubGrubPython::Target,
                }),
            ));
            self.pubgrub
                .add_incompatibility(Incompatibility::from_dependency(
                    *package,
                    Range::singleton(version.clone()),
                    (python, release_specifiers_to_ranges(requires_python)),
                ));
            self.pubgrub
                .partial_solution
                .add_decision(self.next, version);
            return;
        }
        self.pubgrub
            .add_incompatibility(Incompatibility::custom_version(
                self.next,
                version.clone(),
                UnavailableReason::Version(reason),
            ));
    }

    /// Subset the current markers with the new markers and update the python requirements fields
    /// accordingly.
    ///
    /// If the fork should be dropped (e.g., because its markers can never be true for its
    /// Python requirement), then this returns `None`.
    fn with_env(mut self, env: ResolverEnvironment) -> Self {
        self.env = env;
        // If the fork contains a narrowed Python requirement, apply it.
        if let Some(req) = self.env.narrow_python_requirement(&self.python_requirement) {
            debug!("Narrowed `requires-python` bound to: {}", req.target());
            self.python_requirement = req;
        }
        self
    }

    /// Returns the URL or index for a package and version.
    ///
    /// In practice, exactly one of the returned values will be `Some`.
    fn source(
        &self,
        name: &PackageName,
        version: &Version,
    ) -> (Option<&VerbatimParsedUrl>, Option<&IndexUrl>) {
        let url = self.fork_urls.get(name);
        let index = url
            .is_none()
            .then(|| {
                self.pins
                    .get(name, version)
                    .expect("Every package should be pinned")
                    .index()
            })
            .flatten();
        (url, index)
    }

    fn into_resolution(self) -> Resolution {
        let solution: FxHashMap<_, _> = self.pubgrub.partial_solution.extract_solution().collect();
        let edge_count: usize = solution
            .keys()
            .map(|package| self.pubgrub.incompatibilities[package].len())
            .sum();
        let mut edges: Vec<ResolutionDependencyEdge> = Vec::with_capacity(edge_count);
        for (package, self_version) in &solution {
            for id in &self.pubgrub.incompatibilities[package] {
                let pubgrub::Kind::FromDependencyOf(
                    self_package,
                    ref self_range,
                    dependency_package,
                    ref dependency_range,
                ) = self.pubgrub.incompatibility_store[*id].kind
                else {
                    continue;
                };
                if *package != self_package {
                    continue;
                }
                if !self_range.contains(self_version) {
                    continue;
                }
                let Some(dependency_version) = solution.get(&dependency_package) else {
                    continue;
                };
                if !dependency_range.contains(dependency_version) {
                    continue;
                }

                let self_package = &self.pubgrub.package_store[self_package];
                let dependency_package = &self.pubgrub.package_store[dependency_package];

                let (self_name, self_extra, self_dev) = match &**self_package {
                    PubGrubPackageInner::Package {
                        name: self_name,
                        extra: self_extra,
                        dev: self_dev,
                        marker: _,
                    } => (Some(self_name), self_extra.as_ref(), self_dev.as_ref()),

                    PubGrubPackageInner::Root(_) => (None, None, None),

                    _ => continue,
                };

                let (self_url, self_index) = self_name
                    .map(|self_name| self.source(self_name, self_version))
                    .unwrap_or((None, None));

                match **dependency_package {
                    PubGrubPackageInner::Package {
                        name: ref dependency_name,
                        extra: ref dependency_extra,
                        dev: ref dependency_dev,
                        marker: ref dependency_marker,
                    } => {
                        debug_assert!(
                            dependency_extra.is_none(),
                            "Packages should depend on an extra proxy"
                        );
                        debug_assert!(
                            dependency_dev.is_none(),
                            "Packages should depend on a group proxy"
                        );

                        // Ignore self-dependencies (e.g., `tensorflow-macos` depends on `tensorflow-macos`),
                        // but allow groups to depend on other groups, or on the package itself.
                        if self_dev.is_none() {
                            if self_name == Some(dependency_name) {
                                continue;
                            }
                        }

                        let (to_url, to_index) = self.source(dependency_name, dependency_version);

                        let edge = ResolutionDependencyEdge {
                            from: self_name.cloned(),
                            from_version: self_version.clone(),
                            from_url: self_url.cloned(),
                            from_index: self_index.cloned(),
                            from_extra: self_extra.cloned(),
                            from_dev: self_dev.cloned(),
                            to: dependency_name.clone(),
                            to_version: dependency_version.clone(),
                            to_url: to_url.cloned(),
                            to_index: to_index.cloned(),
                            to_extra: dependency_extra.clone(),
                            to_dev: dependency_dev.clone(),
                            marker: *dependency_marker,
                        };
                        edges.push(edge);
                    }

                    PubGrubPackageInner::Marker {
                        name: ref dependency_name,
                        marker: ref dependency_marker,
                    } => {
                        // Ignore self-dependencies (e.g., `tensorflow-macos` depends on `tensorflow-macos`),
                        // but allow groups to depend on other groups, or on the package itself.
                        if self_dev.is_none() {
                            if self_name == Some(dependency_name) {
                                continue;
                            }
                        }

                        let (to_url, to_index) = self.source(dependency_name, dependency_version);

                        let edge = ResolutionDependencyEdge {
                            from: self_name.cloned(),
                            from_version: self_version.clone(),
                            from_url: self_url.cloned(),
                            from_index: self_index.cloned(),
                            from_extra: self_extra.cloned(),
                            from_dev: self_dev.cloned(),
                            to: dependency_name.clone(),
                            to_version: dependency_version.clone(),
                            to_url: to_url.cloned(),
                            to_index: to_index.cloned(),
                            to_extra: None,
                            to_dev: None,
                            marker: *dependency_marker,
                        };
                        edges.push(edge);
                    }

                    PubGrubPackageInner::Extra {
                        name: ref dependency_name,
                        extra: ref dependency_extra,
                        marker: ref dependency_marker,
                    } => {
                        if self_dev.is_none() {
                            debug_assert!(
                                self_name != Some(dependency_name),
                                "Extras should be flattened"
                            );
                        }
                        let (to_url, to_index) = self.source(dependency_name, dependency_version);

                        // Insert an edge from the dependent package to the extra package.
                        let edge = ResolutionDependencyEdge {
                            from: self_name.cloned(),
                            from_version: self_version.clone(),
                            from_url: self_url.cloned(),
                            from_index: self_index.cloned(),
                            from_extra: self_extra.cloned(),
                            from_dev: self_dev.cloned(),
                            to: dependency_name.clone(),
                            to_version: dependency_version.clone(),
                            to_url: to_url.cloned(),
                            to_index: to_index.cloned(),
                            to_extra: Some(dependency_extra.clone()),
                            to_dev: None,
                            marker: *dependency_marker,
                        };
                        edges.push(edge);

                        // Insert an edge from the dependent package to the base package.
                        let edge = ResolutionDependencyEdge {
                            from: self_name.cloned(),
                            from_version: self_version.clone(),
                            from_url: self_url.cloned(),
                            from_index: self_index.cloned(),
                            from_extra: self_extra.cloned(),
                            from_dev: self_dev.cloned(),
                            to: dependency_name.clone(),
                            to_version: dependency_version.clone(),
                            to_url: to_url.cloned(),
                            to_index: to_index.cloned(),
                            to_extra: None,
                            to_dev: None,
                            marker: *dependency_marker,
                        };
                        edges.push(edge);
                    }

                    PubGrubPackageInner::Dev {
                        name: ref dependency_name,
                        dev: ref dependency_dev,
                        marker: ref dependency_marker,
                    } => {
                        debug_assert!(
                            self_name != Some(dependency_name),
                            "Groups should be flattened"
                        );

                        let (to_url, to_index) = self.source(dependency_name, dependency_version);

                        // Add an edge from the dependent package to the dev package, but _not_ the
                        // base package.
                        let edge = ResolutionDependencyEdge {
                            from: self_name.cloned(),
                            from_version: self_version.clone(),
                            from_url: self_url.cloned(),
                            from_index: self_index.cloned(),
                            from_extra: self_extra.cloned(),
                            from_dev: self_dev.cloned(),
                            to: dependency_name.clone(),
                            to_version: dependency_version.clone(),
                            to_url: to_url.cloned(),
                            to_index: to_index.cloned(),
                            to_extra: None,
                            to_dev: Some(dependency_dev.clone()),
                            marker: *dependency_marker,
                        };
                        edges.push(edge);
                    }

                    _ => {}
                }
            }
        }

        let nodes = solution
            .into_iter()
            .filter_map(|(package, version)| {
                if let PubGrubPackageInner::Package {
                    name,
                    extra,
                    dev,
                    marker: MarkerTree::TRUE,
                } = &*self.pubgrub.package_store[package]
                {
                    let (url, index) = self.source(name, &version);
                    Some((
                        ResolutionPackage {
                            name: name.clone(),
                            extra: extra.clone(),
                            dev: dev.clone(),
                            url: url.cloned(),
                            index: index.cloned(),
                        },
                        version,
                    ))
                } else {
                    None
                }
            })
            .collect();

        Resolution {
            nodes,
            edges,
            pins: self.pins,
            env: self.env,
        }
    }
}

/// The resolution from a single fork including the virtual packages and the edges between them.
#[derive(Debug)]
pub(crate) struct Resolution {
    pub(crate) nodes: FxHashMap<ResolutionPackage, Version>,
    /// The directed connections between the nodes, where the marker is the node weight. We don't
    /// store the requirement itself, but it can be retrieved from the package metadata.
    pub(crate) edges: Vec<ResolutionDependencyEdge>,
    /// Map each package name, version tuple from `packages` to a distribution.
    pub(crate) pins: FilePins,
    /// The environment setting this resolution was found under.
    pub(crate) env: ResolverEnvironment,
}

/// Package representation we used during resolution where each extra and also the dev-dependencies
/// group are their own package.
#[derive(Clone, Debug, Eq, Hash, PartialEq)]
pub(crate) struct ResolutionPackage {
    pub(crate) name: PackageName,
    pub(crate) extra: Option<ExtraName>,
    pub(crate) dev: Option<GroupName>,
    /// For registry packages, this is `None`; otherwise, the direct URL of the distribution.
    pub(crate) url: Option<VerbatimParsedUrl>,
    /// For URL packages, this is `None`; otherwise, the index URL of the distribution.
    pub(crate) index: Option<IndexUrl>,
}

/// The `from_` fields and the `to_` fields allow mapping to the originating and target
///  [`ResolutionPackage`] respectively. The `marker` is the edge weight.
#[derive(Clone, Debug, Eq, Hash, PartialEq)]
pub(crate) struct ResolutionDependencyEdge {
    /// This value is `None` if the dependency comes from the root package.
    pub(crate) from: Option<PackageName>,
    pub(crate) from_version: Version,
    pub(crate) from_url: Option<VerbatimParsedUrl>,
    pub(crate) from_index: Option<IndexUrl>,
    pub(crate) from_extra: Option<ExtraName>,
    pub(crate) from_dev: Option<GroupName>,
    pub(crate) to: PackageName,
    pub(crate) to_version: Version,
    pub(crate) to_url: Option<VerbatimParsedUrl>,
    pub(crate) to_index: Option<IndexUrl>,
    pub(crate) to_extra: Option<ExtraName>,
    pub(crate) to_dev: Option<GroupName>,
    pub(crate) marker: MarkerTree,
}

impl ResolutionDependencyEdge {
    pub(crate) fn universal_marker(&self) -> UniversalMarker {
        // We specifically do not account for conflict
        // markers here. Instead, those are computed via
        // a traversal on the resolution graph.
        UniversalMarker::new(self.marker, ConflictMarker::TRUE)
    }
}

/// Fetch the metadata for an item
#[derive(Debug)]
#[allow(clippy::large_enum_variant)]
pub(crate) enum Request {
    /// A request to fetch the metadata for a package.
    Package(PackageName, Option<IndexMetadata>),
    /// A request to fetch the metadata for a built or source distribution.
    Dist(Dist),
    /// A request to fetch the metadata from an already-installed distribution.
    Installed(InstalledDist),
    /// A request to pre-fetch the metadata for a package and the best-guess distribution.
    Prefetch(PackageName, Range<Version>, PythonRequirement),
}

impl<'a> From<ResolvedDistRef<'a>> for Request {
    fn from(dist: ResolvedDistRef<'a>) -> Request {
        // N.B. This is almost identical to `ResolvedDistRef::to_owned`, but
        // creates a `Request` instead of a `ResolvedDist`. There's probably
        // some room for DRYing this up a bit. The obvious way would be to
        // add a method to create a `Dist`, but a `Dist` cannot be represented
        // as an installed dist.
        match dist {
            ResolvedDistRef::InstallableRegistrySourceDist { sdist, prioritized } => {
                // This is okay because we're only here if the prioritized dist
                // has an sdist, so this always succeeds.
                let source = prioritized.source_dist().expect("a source distribution");
                assert_eq!(
                    (&sdist.name, &sdist.version),
                    (&source.name, &source.version),
                    "expected chosen sdist to match prioritized sdist"
                );
                Request::Dist(Dist::Source(SourceDist::Registry(source)))
            }
            ResolvedDistRef::InstallableRegistryBuiltDist {
                wheel, prioritized, ..
            } => {
                assert_eq!(
                    Some(&wheel.filename),
                    prioritized.best_wheel().map(|(wheel, _)| &wheel.filename),
                    "expected chosen wheel to match best wheel"
                );
                // This is okay because we're only here if the prioritized dist
                // has at least one wheel, so this always succeeds.
                let built = prioritized.built_dist().expect("at least one wheel");
                Request::Dist(Dist::Built(BuiltDist::Registry(built)))
            }
            ResolvedDistRef::Installed { dist } => Request::Installed(dist.clone()),
        }
    }
}

impl Display for Request {
    fn fmt(&self, f: &mut Formatter<'_>) -> std::fmt::Result {
        match self {
            Self::Package(package_name, _) => {
                write!(f, "Versions {package_name}")
            }
            Self::Dist(dist) => {
                write!(f, "Metadata {dist}")
            }
            Self::Installed(dist) => {
                write!(f, "Installed metadata {dist}")
            }
            Self::Prefetch(package_name, range, _) => {
                write!(f, "Prefetch {package_name} {range}")
            }
        }
    }
}

#[derive(Debug)]
#[allow(clippy::large_enum_variant)]
enum Response {
    /// The returned metadata for a package hosted on a registry.
    Package(PackageName, Option<IndexUrl>, VersionsResponse),
    /// The returned metadata for a distribution.
    Dist {
        dist: Dist,
        metadata: MetadataResponse,
    },
    /// The returned metadata for an already-installed distribution.
    Installed {
        dist: InstalledDist,
        metadata: MetadataResponse,
    },
}

/// Information about the dependencies for a particular package.
///
/// This effectively distills the dependency metadata of a package down into
/// its pubgrub specific constituent parts: each dependency package has a range
/// of possible versions.
enum Dependencies {
    /// Package dependencies are not available.
    Unavailable(UnavailableVersion),
    /// Container for all available package versions.
    ///
    /// Note that in universal mode, it is possible and allowed for multiple
    /// `PubGrubPackage` values in this list to have the same package name.
    /// These conflicts are resolved via `Dependencies::fork`.
    Available(Vec<PubGrubDependency>),
    /// Dependencies that should never result in a fork.
    ///
    /// For example, the dependencies of a `Marker` package will have the
    /// same name and version, but differ according to marker expressions.
    /// But we never want this to result in a fork.
    Unforkable(Vec<PubGrubDependency>),
}

impl Dependencies {
    /// Turn this flat list of dependencies into a potential set of forked
    /// groups of dependencies.
    ///
    /// A fork *only* occurs when there are multiple dependencies with the same
    /// name *and* those dependency specifications have corresponding marker
    /// expressions that are completely disjoint with one another.
    fn fork(
        self,
        env: &ResolverEnvironment,
        python_requirement: &PythonRequirement,
        conflicts: &Conflicts,
    ) -> ForkedDependencies {
        let deps = match self {
            Dependencies::Available(deps) => deps,
            Dependencies::Unforkable(deps) => return ForkedDependencies::Unforked(deps),
            Dependencies::Unavailable(err) => return ForkedDependencies::Unavailable(err),
        };
        let mut name_to_deps: BTreeMap<PackageName, Vec<PubGrubDependency>> = BTreeMap::new();
        for dep in deps {
            let name = dep
                .package
                .name()
                .expect("dependency always has a name")
                .clone();
            name_to_deps.entry(name).or_default().push(dep);
        }
        let Forks {
            mut forks,
            diverging_packages,
        } = Forks::new(name_to_deps, env, python_requirement, conflicts);
        if forks.is_empty() {
            ForkedDependencies::Unforked(vec![])
        } else if forks.len() == 1 {
            ForkedDependencies::Unforked(forks.pop().unwrap().dependencies)
        } else {
            ForkedDependencies::Forked {
                forks,
                diverging_packages: diverging_packages.into_iter().collect(),
            }
        }
    }
}

/// Information about the (possibly forked) dependencies for a particular
/// package.
///
/// This is like `Dependencies` but with an extra variant that only occurs when
/// a `Dependencies` list has multiple dependency specifications with the same
/// name and non-overlapping marker expressions (i.e., a fork occurs).
#[derive(Debug)]
enum ForkedDependencies {
    /// Package dependencies are not available.
    Unavailable(UnavailableVersion),
    /// No forking occurred.
    ///
    /// This is the same as `Dependencies::Available`.
    Unforked(Vec<PubGrubDependency>),
    /// Forked containers for all available package versions.
    ///
    /// Note that there is always at least two forks. If there would
    /// be fewer than 2 forks, then there is no fork at all and the
    /// `Unforked` variant is used instead.
    Forked {
        forks: Vec<Fork>,
        /// The package(s) with different requirements for disjoint markers.
        diverging_packages: Vec<PackageName>,
    },
}

/// A list of forks determined from the dependencies of a single package.
///
/// Any time a marker expression is seen that is not true for all possible
/// marker environments, it is possible for it to introduce a new fork.
#[derive(Debug, Default)]
struct Forks {
    /// The forks discovered among the dependencies.
    forks: Vec<Fork>,
    /// The package(s) that provoked at least one additional fork.
    diverging_packages: BTreeSet<PackageName>,
}

impl Forks {
    fn new(
        name_to_deps: BTreeMap<PackageName, Vec<PubGrubDependency>>,
        env: &ResolverEnvironment,
        python_requirement: &PythonRequirement,
        conflicts: &Conflicts,
    ) -> Forks {
        let python_marker = python_requirement.to_marker_tree();

        let mut forks = vec![Fork::new(env.clone())];
        let mut diverging_packages = BTreeSet::new();
        for (name, mut deps) in name_to_deps {
            assert!(!deps.is_empty(), "every name has at least one dependency");
            // We never fork if there's only one dependency
            // specification for a given package name. This particular
            // strategy results in a "conservative" approach to forking
            // that gives up correctness in some cases in exchange for
            // more limited forking. More limited forking results in
            // simpler-and-easier-to-understand lock files and faster
            // resolving. The correctness we give up manifests when
            // two transitive non-sibling dependencies conflict. In
            // that case, we don't detect the fork ahead of time (at
            // present).
            if let [dep] = deps.as_slice() {
                // There's one exception: if the requirement increases the minimum-supported Python
                // version, we also fork in order to respect that minimum in the subsequent
                // resolution.
                //
                // For example, given `requires-python = ">=3.7"` and `uv ; python_version >= "3.8"`,
                // where uv itself only supports Python 3.8 and later, we need to fork to ensure
                // that the resolution can find a solution.
                if marker::requires_python(dep.package.marker())
                    .is_none_or(|bound| !python_requirement.raises(&bound))
                {
                    let dep = deps.pop().unwrap();
                    let marker = dep.package.marker();
                    for fork in &mut forks {
                        if fork.env.included_by_marker(marker) {
                            fork.add_dependency(dep.clone());
                        }
                    }
                    continue;
                }
            } else {
                // If all dependencies have the same markers, we should also avoid forking.
                if let Some(dep) = deps.first() {
                    let marker = dep.package.marker();
                    if deps.iter().all(|dep| marker == dep.package.marker()) {
                        // Unless that "same marker" is a Python requirement that is stricter than
                        // the current Python requirement. In that case, we need to fork to respect
                        // the stricter requirement.
                        if marker::requires_python(marker)
                            .is_none_or(|bound| !python_requirement.raises(&bound))
                        {
                            for dep in deps {
                                for fork in &mut forks {
                                    if fork.env.included_by_marker(marker) {
                                        fork.add_dependency(dep.clone());
                                    }
                                }
                            }
                            continue;
                        }
                    }
                }
            }
            for dep in deps {
                let mut forker = match ForkingPossibility::new(env, &dep) {
                    ForkingPossibility::Possible(forker) => forker,
                    ForkingPossibility::DependencyAlwaysExcluded => {
                        // If the markers can never be satisfied by the parent
                        // fork, then we can drop this dependency unceremoniously.
                        continue;
                    }
                    ForkingPossibility::NoForkingPossible => {
                        // Or, if the markers are always true, then we just
                        // add the dependency to every fork unconditionally.
                        for fork in &mut forks {
                            fork.add_dependency(dep.clone());
                        }
                        continue;
                    }
                };
                // Otherwise, we *should* need to add a new fork...
                diverging_packages.insert(name.clone());

                let mut new = vec![];
                for fork in std::mem::take(&mut forks) {
                    let Some((remaining_forker, envs)) = forker.fork(&fork.env) else {
                        new.push(fork);
                        continue;
                    };
                    forker = remaining_forker;

                    for fork_env in envs {
                        let mut new_fork = fork.clone();
                        new_fork.set_env(fork_env);
                        // We only add the dependency to this fork if it
                        // satisfies the fork's markers. Some forks are
                        // specifically created to exclude this dependency,
                        // so this isn't always true!
                        if forker.included(&new_fork.env) {
                            new_fork.add_dependency(dep.clone());
                        }
                        // Filter out any forks we created that are disjoint with our
                        // Python requirement.
                        if new_fork.env.included_by_marker(python_marker) {
                            new.push(new_fork);
                        }
                    }
                }
                forks = new;
            }
        }
        // When there is a conflicting group configuration, we need
        // to potentially add more forks. Each fork added contains an
        // exclusion list of conflicting groups where dependencies with
        // the corresponding package and extra name are forcefully
        // excluded from that group.
        //
        // We specifically iterate on conflicting groups and
        // potentially re-generate all forks for each one. We do it
        // this way in case there are multiple sets of conflicting
        // groups that impact the forks here.
        //
        // For example, if we have conflicting groups {x1, x2} and {x3,
        // x4}, we need to make sure the forks generated from one set
        // also account for the other set.
        for set in conflicts.iter() {
            let mut new = vec![];
            for fork in std::mem::take(&mut forks) {
                let mut has_conflicting_dependency = false;
                for item in set.iter() {
                    if fork.contains_conflicting_item(item.as_ref()) {
                        has_conflicting_dependency = true;
                        diverging_packages.insert(item.package().clone());
                        break;
                    }
                }
                if !has_conflicting_dependency {
                    new.push(fork);
                    continue;
                }

                // Create a fork that excludes ALL conflicts.
                if let Some(fork_none) = fork.clone().filter(set.iter().cloned().map(Err)) {
                    new.push(fork_none);
                }

                // Now create a fork for each conflicting group, where
                // that fork excludes every *other* conflicting group.
                //
                // So if we have conflicting extras foo, bar and baz,
                // then this creates three forks: one that excludes
                // {foo, bar}, one that excludes {foo, baz} and one
                // that excludes {bar, baz}.
                for (i, _) in set.iter().enumerate() {
                    let fork_allows_group = fork.clone().filter(
                        set.iter()
                            .cloned()
                            .enumerate()
                            .map(|(j, group)| if i == j { Ok(group) } else { Err(group) }),
                    );
                    if let Some(fork_allows_group) = fork_allows_group {
                        new.push(fork_allows_group);
                    }
                }
            }
            forks = new;
        }
        Forks {
            forks,
            diverging_packages,
        }
    }
}

/// A single fork in a list of dependencies.
///
/// A fork corresponds to the full list of dependencies for a package,
/// but with any conflicting dependency specifications omitted. For
/// example, if we have `a<2 ; sys_platform == 'foo'` and `a>=2 ;
/// sys_platform == 'bar'`, then because the dependency specifications
/// have the same name and because the marker expressions are disjoint,
/// a fork occurs. One fork will contain `a<2` but not `a>=2`, while
/// the other fork will contain `a>=2` but not `a<2`.
#[derive(Clone, Debug)]
struct Fork {
    /// The list of dependencies for this fork, guaranteed to be conflict
    /// free. (i.e., There are no two packages with the same name with
    /// non-overlapping marker expressions.)
    ///
    /// Note that callers shouldn't mutate this sequence directly. Instead,
    /// they should use `add_forked_package` or `add_nonfork_package`. Namely,
    /// it should be impossible for a package with a marker expression that is
    /// disjoint from the marker expression on this fork to be added.
    dependencies: Vec<PubGrubDependency>,
    /// The conflicting groups in this fork.
    ///
    /// This exists to make some access patterns more efficient. Namely,
    /// it makes it easy to check whether there's a dependency with a
    /// particular conflicting group in this fork.
    conflicts: crate::FxHashbrownSet<ConflictItem>,
    /// The resolver environment for this fork.
    ///
    /// Principally, this corresponds to the markers in this for. So in the
    /// example above, the `a<2` fork would have `sys_platform == 'foo'`, while
    /// the `a>=2` fork would have `sys_platform == 'bar'`.
    ///
    /// If this fork was generated from another fork, then this *includes*
    /// the criteria from its parent. i.e., Its marker expression represents
    /// the intersection of the marker expression from its parent and any
    /// additional marker expression generated by addition forking based on
    /// conflicting dependency specifications.
    env: ResolverEnvironment,
}

impl Fork {
    /// Create a new fork with no dependencies with the given resolver
    /// environment.
    fn new(env: ResolverEnvironment) -> Fork {
        Fork {
            dependencies: vec![],
            conflicts: crate::FxHashbrownSet::default(),
            env,
        }
    }

    /// Add a dependency to this fork.
    fn add_dependency(&mut self, dep: PubGrubDependency) {
        if let Some(conflicting_item) = dep.conflicting_item() {
            self.conflicts.insert(conflicting_item.to_owned());
        }
        self.dependencies.push(dep);
    }

    /// Sets the resolver environment to the one given.
    ///
    /// Any dependency in this fork that does not satisfy the given environment
    /// is removed.
    fn set_env(&mut self, env: ResolverEnvironment) {
        self.env = env;
        self.dependencies.retain(|dep| {
            let marker = dep.package.marker();
            if self.env.included_by_marker(marker) {
                return true;
            }
            if let Some(conflicting_item) = dep.conflicting_item() {
                self.conflicts.remove(&conflicting_item);
            }
            false
        });
    }

    /// Returns true if any of the dependencies in this fork contain a
    /// dependency with the given package and extra values.
    fn contains_conflicting_item(&self, item: ConflictItemRef<'_>) -> bool {
        self.conflicts.contains(&item)
    }

    /// Include or Exclude the given groups from this fork.
    ///
    /// This removes all dependencies matching the given conflicting groups.
    ///
    /// If the exclusion rules would result in a fork with an unsatisfiable
    /// resolver environment, then this returns `None`.
    fn filter(
        mut self,
        rules: impl IntoIterator<Item = Result<ConflictItem, ConflictItem>>,
    ) -> Option<Fork> {
        self.env = self.env.filter_by_group(rules)?;
        self.dependencies.retain(|dep| {
            let Some(conflicting_item) = dep.conflicting_item() else {
                return true;
            };
            if self.env.included_by_group(conflicting_item) {
                return true;
            }
<<<<<<< HEAD
            match conflicting_item.kind() {
                // We should not filter entire projects unless they're a top-level dependency
                // Otherwise, we'll fail to solve for children of the project, like extras
                ConflictKindRef::Project => {
                    if dep.parent.is_some() {
                        return true;
                    }
                }
                ConflictKindRef::Group(_) => {}
                ConflictKindRef::Extra(_) => {}
            }
=======
>>>>>>> a701d3c4
            self.conflicts.remove(&conflicting_item);
            false
        });
        Some(self)
    }

    /// Compare forks, preferring forks with g `requires-python` requirements.
    fn cmp_requires_python(&self, other: &Self) -> Ordering {
        // A higher `requires-python` requirement indicates a _higher-priority_ fork.
        //
        // This ordering ensures that we prefer choosing the highest version for each fork based on
        // its `requires-python` requirement.
        //
        // The reverse would prefer choosing fewer versions, at the cost of using older package
        // versions on newer Python versions. For example, if reversed, we'd prefer to solve `<3.7
        // before solving `>=3.7`, since the resolution produced by the former might work for the
        // latter, but the inverse is unlikely to be true.
        let self_bound = self.env.requires_python().unwrap_or_default();
        let other_bound = other.env.requires_python().unwrap_or_default();
        self_bound.lower().cmp(other_bound.lower())
    }

    /// Compare forks, preferring forks with upper bounds.
    fn cmp_upper_bounds(&self, other: &Self) -> Ordering {
        // We'd prefer to solve `numpy <= 2` before solving `numpy >= 1`, since the resolution
        // produced by the former might work for the latter, but the inverse is unlikely to be true
        // due to maximum version selection. (Selecting `numpy==2.0.0` would satisfy both forks, but
        // selecting the latest `numpy` would not.)
        let self_upper_bounds = self
            .dependencies
            .iter()
            .filter(|dep| {
                dep.version
                    .bounding_range()
                    .is_some_and(|(_, upper)| !matches!(upper, Bound::Unbounded))
            })
            .count();
        let other_upper_bounds = other
            .dependencies
            .iter()
            .filter(|dep| {
                dep.version
                    .bounding_range()
                    .is_some_and(|(_, upper)| !matches!(upper, Bound::Unbounded))
            })
            .count();

        self_upper_bounds.cmp(&other_upper_bounds)
    }
}

impl Eq for Fork {}

impl PartialEq for Fork {
    fn eq(&self, other: &Fork) -> bool {
        self.dependencies == other.dependencies && self.env == other.env
    }
}

#[derive(Debug, Clone)]
pub(crate) struct VersionFork {
    /// The environment to use in the fork.
    env: ResolverEnvironment,
    /// The initial package to select in the fork.
    id: Id<PubGrubPackage>,
    /// The initial version to set for the selected package in the fork.
    version: Option<Version>,
}

/// Enrich a [`ResolveError`] with additional information about why a given package was included.
fn enrich_dependency_error(
    error: ResolveError,
    id: Id<PubGrubPackage>,
    version: &Version,
    pubgrub: &State<UvDependencyProvider>,
) -> ResolveError {
    let Some(name) = pubgrub.package_store[id].name_no_root() else {
        return error;
    };
    let chain = DerivationChainBuilder::from_state(id, version, pubgrub).unwrap_or_default();
    ResolveError::Dependencies(Box::new(error), name.clone(), version.clone(), chain)
}

/// Compute the set of markers for which a package is known to be relevant.
fn find_environments(id: Id<PubGrubPackage>, state: &State<UvDependencyProvider>) -> MarkerTree {
    let package = &state.package_store[id];
    if package.is_root() {
        return MarkerTree::TRUE;
    }

    // Retrieve the incompatibilities for the current package.
    let Some(incompatibilities) = state.incompatibilities.get(&id) else {
        return MarkerTree::FALSE;
    };

    // Find all dependencies on the current package.
    let mut marker = MarkerTree::FALSE;
    for index in incompatibilities {
        let incompat = &state.incompatibility_store[*index];
        if let Kind::FromDependencyOf(id1, _, id2, _) = &incompat.kind {
            if id == *id2 {
                marker.or({
                    let mut marker = package.marker();
                    marker.and(find_environments(*id1, state));
                    marker
                });
            }
        }
    }
    marker
}

#[derive(Debug, Default, Clone)]
struct ConflictTracker {
    /// How often a decision on the package was discarded due to another package decided earlier.
    affected: FxHashMap<Id<PubGrubPackage>, usize>,
    /// Package(s) to be prioritized after the next unit propagation
    ///
    /// Distilled from `affected` for fast checking in the hot loop.
    prioritize: Vec<Id<PubGrubPackage>>,
    /// How often a package was decided earlier and caused another package to be discarded.
    culprit: FxHashMap<Id<PubGrubPackage>, usize>,
    /// Package(s) to be de-prioritized after the next unit propagation
    ///
    /// Distilled from `culprit` for fast checking in the hot loop.
    deprioritize: Vec<Id<PubGrubPackage>>,
}<|MERGE_RESOLUTION|>--- conflicted
+++ resolved
@@ -3788,7 +3788,6 @@
             if self.env.included_by_group(conflicting_item) {
                 return true;
             }
-<<<<<<< HEAD
             match conflicting_item.kind() {
                 // We should not filter entire projects unless they're a top-level dependency
                 // Otherwise, we'll fail to solve for children of the project, like extras
@@ -3800,8 +3799,6 @@
                 ConflictKindRef::Group(_) => {}
                 ConflictKindRef::Extra(_) => {}
             }
-=======
->>>>>>> a701d3c4
             self.conflicts.remove(&conflicting_item);
             false
         });
