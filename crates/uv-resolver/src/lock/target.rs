--- conflicted
+++ resolved
@@ -209,121 +209,29 @@
             }
 
             // Add any dev dependencies.
-<<<<<<< HEAD
-            for dep in root
+            for (group, dep) in dist
                 .dependency_groups
                 .iter()
-                .filter_map(|(group, deps)| {
+                .flat_map(|(group, deps)| {
                     if dev.contains(group) {
-                        Some(deps)
+                        Some(deps.iter().map(move |dep| (group, dep)))
                     } else {
                         None
                     }
                 })
                 .flatten()
             {
-                if dep.complexified_marker.evaluate(marker_env, &[]) {
-                    let dep_dist = self.lock().find_by_id(&dep.package_id);
-=======
-            for group in dev.iter() {
-                for dep in dist.dependency_groups.get(group).into_iter().flatten() {
-                    if !dep.complexified_marker.evaluate(marker_env, &[]) {
-                        continue;
-                    }
-
-                    let dep_dist = self.lock().find_by_id(&dep.package_id);
-
-                    // Add the package to the graph.
-                    let dep_index = match inverse.entry(&dep.package_id) {
-                        Entry::Vacant(entry) => {
-                            let index = petgraph.add_node(self.package_to_node(
-                                dep_dist,
-                                tags,
-                                build_options,
-                                install_options,
-                            )?);
-                            entry.insert(index);
-                            index
-                        }
-                        Entry::Occupied(entry) => {
-                            let index = *entry.get();
-                            index
-                        }
-                    };
-
-                    petgraph.add_edge(
-                        index,
-                        dep_index,
-                        Edge::Dev(group.clone(), dep.complexified_marker.clone()),
-                    );
-
-                    // Push its dependencies on the queue.
->>>>>>> 110c38e5
-                    if seen.insert((&dep.package_id, None)) {
-                        queue.push_back((dep_dist, None));
-                    }
-                    for extra in &dep.extra {
-                        if seen.insert((&dep.package_id, Some(extra))) {
-                            queue.push_back((dep_dist, Some(extra)));
-                        }
-                    }
-                }
-            }
-        }
-
-        // Add any dependency groups that are exclusive to the workspace root (e.g., dev
-        // dependencies in (legacy) non-project workspace roots).
-        let groups = self
-            .groups()
-            .map_err(|err| LockErrorKind::DependencyGroup { err })?;
-<<<<<<< HEAD
-
-        for dependency in groups
-            .iter()
-            .filter_map(|(group, deps)| {
-                if dev.contains(group) {
-                    Some(deps)
-                } else {
-                    None
-                }
-            })
-            .flatten()
-        {
-            if dependency.marker.evaluate(marker_env, &[]) {
-                let root_name = &dependency.name;
-                let root = self
-=======
-        for group in dev.iter() {
-            for dependency in groups.get(group).into_iter().flatten() {
-                if !dependency.marker.evaluate(marker_env, &[]) {
+                if !dep.complexified_marker.evaluate(marker_env, &[]) {
                     continue;
                 }
 
-                let root_name = &dependency.name;
-                let dist = self
->>>>>>> 110c38e5
-                    .lock()
-                    .find_by_markers(root_name, marker_env)
-                    .map_err(|_| LockErrorKind::MultipleRootPackages {
-                        name: root_name.clone(),
-                    })?
-                    .ok_or_else(|| LockErrorKind::MissingRootPackage {
-                        name: root_name.clone(),
-                    })?;
-
-<<<<<<< HEAD
-                // Add the base package.
-                queue.push_back((root, None));
-
-                // Add any extras.
-                for extra in &dependency.extras {
-                    queue.push_back((root, Some(extra)));
-=======
+                let dep_dist = self.lock().find_by_id(&dep.package_id);
+
                 // Add the package to the graph.
-                let index = match inverse.entry(&dist.id) {
+                let dep_index = match inverse.entry(&dep.package_id) {
                     Entry::Vacant(entry) => {
                         let index = petgraph.add_node(self.package_to_node(
-                            dist,
+                            dep_dist,
                             tags,
                             build_options,
                             install_options,
@@ -337,22 +245,87 @@
                     }
                 };
 
-                // Add the edge.
                 petgraph.add_edge(
-                    root,
                     index,
-                    Edge::Dev(group.clone(), dependency.marker.clone()),
+                    dep_index,
+                    Edge::Dev(group.clone(), dep.complexified_marker.clone()),
                 );
 
                 // Push its dependencies on the queue.
-                if seen.insert((&dist.id, None)) {
-                    queue.push_back((dist, None));
-                }
-                for extra in &dependency.extras {
-                    if seen.insert((&dist.id, Some(extra))) {
-                        queue.push_back((dist, Some(extra)));
-                    }
->>>>>>> 110c38e5
+                if seen.insert((&dep.package_id, None)) {
+                    queue.push_back((dep_dist, None));
+                }
+                for extra in &dep.extra {
+                    if seen.insert((&dep.package_id, Some(extra))) {
+                        queue.push_back((dep_dist, Some(extra)));
+                    }
+                }
+            }
+        }
+
+        // Add any dependency groups that are exclusive to the workspace root (e.g., dev
+        // dependencies in (legacy) non-project workspace roots).
+        let groups = self
+            .groups()
+            .map_err(|err| LockErrorKind::DependencyGroup { err })?;
+        for (group, dependency) in groups
+            .iter()
+            .flat_map(|(group, deps)| {
+                if dev.contains(group) {
+                    Some(deps.iter().map(move |dep| (group, dep)))
+                } else {
+                    None
+                }
+            })
+            .flatten()
+        {
+            if !dependency.marker.evaluate(marker_env, &[]) {
+                continue;
+            }
+
+            let root_name = &dependency.name;
+            let dist = self
+                .lock()
+                .find_by_markers(root_name, marker_env)
+                .map_err(|_| LockErrorKind::MultipleRootPackages {
+                    name: root_name.clone(),
+                })?
+                .ok_or_else(|| LockErrorKind::MissingRootPackage {
+                    name: root_name.clone(),
+                })?;
+
+            // Add the package to the graph.
+            let index = match inverse.entry(&dist.id) {
+                Entry::Vacant(entry) => {
+                    let index = petgraph.add_node(self.package_to_node(
+                        dist,
+                        tags,
+                        build_options,
+                        install_options,
+                    )?);
+                    entry.insert(index);
+                    index
+                }
+                Entry::Occupied(entry) => {
+                    let index = *entry.get();
+                    index
+                }
+            };
+
+            // Add the edge.
+            petgraph.add_edge(
+                root,
+                index,
+                Edge::Dev(group.clone(), dependency.marker.clone()),
+            );
+
+            // Push its dependencies on the queue.
+            if seen.insert((&dist.id, None)) {
+                queue.push_back((dist, None));
+            }
+            for extra in &dependency.extras {
+                if seen.insert((&dist.id, Some(extra))) {
+                    queue.push_back((dist, Some(extra)));
                 }
             }
         }
