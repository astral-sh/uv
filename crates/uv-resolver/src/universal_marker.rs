--- conflicted
+++ resolved
@@ -381,29 +381,22 @@
 
     /// Create a conflict marker that is true only when the given extra or
     /// group (for a specific package) is activated.
-<<<<<<< HEAD
-    pub fn from_conflict_item(item: &ConflictItem) -> ConflictMarker {
+    pub fn from_conflict_item(item: &ConflictItem) -> Self {
         match *item.kind() {
-            ConflictKind::Extra(ref extra) => ConflictMarker::extra(item.package(), extra),
-            ConflictKind::Group(ref group) => ConflictMarker::group(item.package(), group),
-            ConflictKind::Project => ConflictMarker::project(item.package()),
-=======
-    pub fn from_conflict_item(item: &ConflictItem) -> Self {
-        match *item.conflict() {
-            ConflictPackage::Extra(ref extra) => Self::extra(item.package(), extra),
-            ConflictPackage::Group(ref group) => Self::group(item.package(), group),
->>>>>>> bda9ea95
+            ConflictKind::Extra(ref extra) => Self::extra(item.package(), extra),
+            ConflictKind::Group(ref group) => Self::group(item.package(), group),
+            ConflictKind::Project => Self::project(item.package()),
         }
     }
 
     /// Create a conflict marker that is true only when the production
     /// dependencies for the given package are activated.
-    pub fn project(package: &PackageName) -> ConflictMarker {
+    pub fn project(package: &PackageName) -> Self {
         let operator = uv_pep508::ExtraOperator::Equal;
         let name = uv_pep508::MarkerValueExtra::Extra(encode_project(package));
         let expr = uv_pep508::MarkerExpression::Extra { operator, name };
         let marker = MarkerTree::expression(expr);
-        ConflictMarker { marker }
+        Self { marker }
     }
 
     /// Create a conflict marker that is true only when the given extra for the
@@ -770,6 +763,26 @@
                         }
                     }
                 }
+
+                // Search for the conflict item as a project.
+                if conflict_item.extra().is_none() && conflict_item.group().is_none() {
+                    let package = conflict_item.package();
+                    let encoded = encode_project(package);
+                    if encoded == *name {
+                        match operator {
+                            ExtraOperator::Equal => {
+                                or.and(*conflict_marker);
+                                found = true;
+                                break;
+                            }
+                            ExtraOperator::NotEqual => {
+                                or.and(conflict_marker.negate());
+                                found = true;
+                                break;
+                            }
+                        }
+                    }
+                }
             }
 
             // If we didn't find the marker in the list of known conflicts, assume it's always
