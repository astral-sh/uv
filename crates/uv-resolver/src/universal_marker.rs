use std::borrow::Borrow;
use std::collections::BTreeSet;
use std::str::FromStr;

use itertools::Itertools;
use rustc_hash::FxHashMap;

use uv_normalize::{ExtraName, GroupName, PackageName};
<<<<<<< HEAD
use uv_pep508::{
    ExtraOperator, MarkerEnvironment, MarkerEnvironmentBuilder, MarkerExpression, MarkerOperator,
    MarkerTree,
};
use uv_pypi_types::{ConflictItem, ConflictKind, Conflicts};
=======
use uv_pep508::{ExtraOperator, MarkerEnvironment, MarkerExpression, MarkerOperator, MarkerTree};
use uv_pypi_types::{ConflictItem, ConflictPackage, Conflicts, Inference};
>>>>>>> 278295ef

use crate::ResolveError;

/// A representation of a marker for use in universal resolution.
///
/// (This degrades gracefully to a standard PEP 508 marker in the case of
/// non-universal resolution.)
///
/// This universal marker is meant to combine both a PEP 508 marker and a
/// marker for conflicting extras/groups. The latter specifically expresses
/// whether a particular edge in a dependency graph should be followed
/// depending on the activated extras and groups.
///
/// A universal marker evaluates to true only when *both* its PEP 508 marker
/// and its conflict marker evaluate to true.
#[derive(Default, Copy, Clone, Eq, Hash, PartialEq, PartialOrd, Ord)]
pub struct UniversalMarker {
    /// The full combined PEP 508 and "conflict" marker.
    ///
    /// In the original design, the PEP 508 marker was kept separate
    /// from the conflict marker, since the conflict marker is not really
    /// specified by PEP 508. However, this approach turned out to be
    /// bunk because the conflict marker vary depending on which part of
    /// the PEP 508 marker is true. For example, you might have a different
    /// conflict marker for one platform versus the other. The only way to
    /// resolve this is to combine them both into one marker.
    ///
    /// The downside of this is that since conflict markers aren't part of
    /// PEP 508, combining them is pretty weird. We could combine them into
    /// a new type of marker that isn't PEP 508. But it's not clear what the
    /// best design for that is, and at the time of writing, it would have
    /// been a lot of additional work. (Our PEP 508 marker implementation is
    /// rather sophisticated given its boolean simplification capabilities.
    /// So leveraging all that work is a huge shortcut.) So to accomplish
    /// this, we technically preserve PEP 508 compatibility but abuse the
    /// `extra` attribute to encode conflicts.
    ///
    /// So for example, if a particular dependency should only be activated
    /// on `Darwin` and when the extra `x1` for package `foo` is enabled,
    /// then its "universal" marker looks like this:
    ///
    /// ```text
    /// sys_platform == 'Darwin' and extra == 'extra-3-foo-x1'
    /// ```
    ///
    /// Then, when `uv sync --extra x1` is called, we encode that was
    /// `extra-3-foo-x1` and pass it as-needed when evaluating this marker.
    ///
    /// Why `extra-3-foo-x1`?
    ///
    /// * The `extra` prefix is there to distinguish it from `group`.
    /// * The `3` is there to indicate the length of the package name,
    ///   in bytes. This isn't strictly necessary for encoding, but
    ///   is required if we were ever to need to decode a package and
    ///   extra/group name from a conflict marker.
    /// * The `foo` package name ensures we namespace the extra/group name,
    ///   since multiple packages can have the same extra/group name.
    ///
    /// We only use alphanumeric characters and hyphens in order to limit
    /// ourselves to valid extra names. (If we could use other characters then
    /// that would avoid the need to encode the length of the package name.)
    ///
    /// So while the above marker is still technically valid from a PEP 508
    /// stand-point, evaluating it requires uv's custom encoding of extras (and
    /// groups).
    marker: MarkerTree,
    /// The strictly PEP 508 version of `marker`. Basically, `marker`, but
    /// without any extras in it. This could be computed on demand (and
    /// that's what we used to do), but we do it enough that it was causing a
    /// regression in some cases.
    pep508: MarkerTree,
}

impl UniversalMarker {
    /// A constant universal marker that always evaluates to `true`.
    pub(crate) const TRUE: Self = Self {
        marker: MarkerTree::TRUE,
        pep508: MarkerTree::TRUE,
    };

    /// A constant universal marker that always evaluates to `false`.
    pub(crate) const FALSE: Self = Self {
        marker: MarkerTree::FALSE,
        pep508: MarkerTree::FALSE,
    };

    /// Creates a new universal marker from its constituent pieces.
    pub(crate) fn new(mut pep508_marker: MarkerTree, conflict_marker: ConflictMarker) -> Self {
        pep508_marker.and(conflict_marker.marker);
        Self::from_combined(pep508_marker)
    }

    /// Creates a new universal marker from a marker that has already been
    /// combined from a PEP 508 and conflict marker.
    pub(crate) fn from_combined(marker: MarkerTree) -> Self {
        Self {
            marker,
            pep508: marker.without_extras(),
        }
    }

    /// Combine this universal marker with the one given in a way that unions
    /// them. That is, the updated marker will evaluate to `true` if `self` or
    /// `other` evaluate to `true`.
    pub(crate) fn or(&mut self, other: Self) {
        self.marker.or(other.marker);
        self.pep508.or(other.pep508);
    }

    /// Combine this universal marker with the one given in a way that
    /// intersects them. That is, the updated marker will evaluate to `true` if
    /// `self` and `other` evaluate to `true`.
    pub(crate) fn and(&mut self, other: Self) {
        self.marker.and(other.marker);
        self.pep508.and(other.pep508);
    }

    /// Imbibes the world knowledge expressed by `conflicts` into this marker.
    ///
    /// This will effectively simplify the conflict marker in this universal
    /// marker. In particular, it enables simplifying based on the fact that no
    /// two items from the same set in the given conflicts can be active at a
    /// given time.
    pub(crate) fn imbibe(&mut self, conflicts: ConflictMarker) {
        let self_marker = self.marker;
        self.marker = conflicts.marker;
        self.marker.implies(self_marker);
        self.pep508 = self.marker.without_extras();
    }

    /// If all inference sets reduce to the same marker, simplify the marker using that knowledge.
    pub(crate) fn unify_inference_sets(&mut self, conflict_sets: &[BTreeSet<Inference>]) {
        let mut previous_marker = None;

        for conflict_set in conflict_sets {
            let mut marker = self.marker;
            for inference in conflict_set {
                let extra = encode_conflict_item(&inference.item);

                marker = if inference.included {
                    marker.simplify_extras_with(|candidate| *candidate == extra)
                } else {
                    marker.simplify_not_extras_with(|candidate| *candidate == extra)
                };
            }
            if let Some(previous_marker) = &previous_marker {
                if previous_marker != &marker {
                    return;
                }
            } else {
                previous_marker = Some(marker);
            }
        }

        if let Some(all_branches_marker) = previous_marker {
            self.marker = all_branches_marker;
            self.pep508 = self.marker.without_extras();
        }
    }

    /// Assumes that a given extra/group for the given package is activated.
    ///
    /// This may simplify the conflicting marker component of this universal
    /// marker.
    pub(crate) fn assume_conflict_item(&mut self, item: &ConflictItem) {
        match *item.kind() {
            ConflictKind::Extra(ref extra) => self.assume_extra(item.package(), extra),
            ConflictKind::Group(ref group) => self.assume_group(item.package(), group),
            ConflictKind::Project => self.assume_project(item.package()),
        }
        self.pep508 = self.marker.without_extras();
    }

    /// Assumes that a given extra/group for the given package is not
    /// activated.
    ///
    /// This may simplify the conflicting marker component of this universal
    /// marker.
    pub(crate) fn assume_not_conflict_item(&mut self, item: &ConflictItem) {
        match *item.kind() {
            ConflictKind::Extra(ref extra) => self.assume_not_extra(item.package(), extra),
            ConflictKind::Group(ref group) => self.assume_not_group(item.package(), group),
            ConflictKind::Project => self.assume_not_project(item.package()),
        }
        self.pep508 = self.marker.without_extras();
    }

    /// Assumes that the "production" dependencies for the given project are
    /// activated.
    ///
    /// This may simplify the conflicting marker component of this universal
    /// marker.
    fn assume_project(&mut self, package: &PackageName) {
        let extra = encode_project(package);
        self.marker = self
            .marker
            .simplify_extras_with(|candidate| *candidate == extra);
        self.pep508 = self.marker.without_extras();
    }

    /// Assumes that the "production" dependencies for the given project are
    /// not activated.
    ///
    /// This may simplify the conflicting marker component of this universal
    /// marker.
    fn assume_not_project(&mut self, package: &PackageName) {
        let extra = encode_project(package);
        self.marker = self
            .marker
            .simplify_not_extras_with(|candidate| *candidate == extra);
        self.pep508 = self.marker.without_extras();
    }

    /// Assumes that a given extra for the given package is activated.
    ///
    /// This may simplify the conflicting marker component of this universal
    /// marker.
    fn assume_extra(&mut self, package: &PackageName, extra: &ExtraName) {
        let extra = encode_package_extra(package, extra);
        self.marker = self
            .marker
            .simplify_extras_with(|candidate| *candidate == extra);
        self.pep508 = self.marker.without_extras();
    }

    /// Assumes that a given extra for the given package is not activated.
    ///
    /// This may simplify the conflicting marker component of this universal
    /// marker.
    fn assume_not_extra(&mut self, package: &PackageName, extra: &ExtraName) {
        let extra = encode_package_extra(package, extra);
        self.marker = self
            .marker
            .simplify_not_extras_with(|candidate| *candidate == extra);
        self.pep508 = self.marker.without_extras();
    }

    /// Assumes that a given group for the given package is activated.
    ///
    /// This may simplify the conflicting marker component of this universal
    /// marker.
    fn assume_group(&mut self, package: &PackageName, group: &GroupName) {
        let extra = encode_package_group(package, group);
        self.marker = self
            .marker
            .simplify_extras_with(|candidate| *candidate == extra);
        self.pep508 = self.marker.without_extras();
    }

    /// Assumes that a given group for the given package is not activated.
    ///
    /// This may simplify the conflicting marker component of this universal
    /// marker.
    fn assume_not_group(&mut self, package: &PackageName, group: &GroupName) {
        let extra = encode_package_group(package, group);
        self.marker = self
            .marker
            .simplify_not_extras_with(|candidate| *candidate == extra);
        self.pep508 = self.marker.without_extras();
    }

    /// Returns true if this universal marker will always evaluate to `true`.
    pub(crate) fn is_true(self) -> bool {
        self.marker.is_true()
    }

    /// Returns true if this universal marker will always evaluate to `false`.
    pub(crate) fn is_false(self) -> bool {
        self.marker.is_false()
    }

    /// Returns true if this universal marker is disjoint with the one given.
    ///
    /// Two universal markers are disjoint when it is impossible for them both
    /// to evaluate to `true` simultaneously.
    pub(crate) fn is_disjoint(self, other: Self) -> bool {
        self.marker.is_disjoint(other.marker)
    }

    /// Returns true if this universal marker is satisfied by the given marker
    /// environment.
    ///
    /// This should only be used when evaluating a marker that is known not to
    /// have any extras. For example, the PEP 508 markers on a fork.
    pub(crate) fn evaluate_no_extras(self, env: &MarkerEnvironment) -> bool {
        self.marker.evaluate(env, &[])
    }

    /// Returns true if this universal marker is satisfied by the given marker
    /// environment and list of activated extras and groups.
    ///
    /// The activated extras and groups should be the complete set activated
    /// for a particular context. And each extra and group must be scoped to
    /// the particular package that it's enabled for.
    pub(crate) fn evaluate<P, E, G>(
        self,
        env: &MarkerEnvironment,
        projects: impl Iterator<Item = P>,
        extras: impl Iterator<Item = (P, E)>,
        groups: impl Iterator<Item = (P, G)>,
    ) -> bool
    where
        P: Borrow<PackageName>,
        E: Borrow<ExtraName>,
        G: Borrow<GroupName>,
    {
        let projects = projects.map(|package| encode_project(package.borrow()));
        let extras =
            extras.map(|(package, extra)| encode_package_extra(package.borrow(), extra.borrow()));
        let groups =
            groups.map(|(package, group)| encode_package_group(package.borrow(), group.borrow()));
        self.marker.evaluate(
            env,
            &projects
                .chain(extras)
                .chain(groups)
                .collect::<Vec<ExtraName>>(),
        )
    }

    /// Returns true if the marker always evaluates to true if the given set of extras is activated.
    pub(crate) fn evaluate_only_extras<P, E, G>(self, extras: &[(P, E)], groups: &[(P, G)]) -> bool
    where
        P: Borrow<PackageName>,
        E: Borrow<ExtraName>,
        G: Borrow<GroupName>,
    {
        let extras = extras
            .iter()
            .map(|(package, extra)| encode_package_extra(package.borrow(), extra.borrow()));
        let groups = groups
            .iter()
            .map(|(package, group)| encode_package_group(package.borrow(), group.borrow()));
        self.marker
            .evaluate_only_extras(&extras.chain(groups).collect::<Vec<ExtraName>>())
    }

    /// Returns the internal marker that combines both the PEP 508
    /// and conflict marker.
    pub fn combined(self) -> MarkerTree {
        self.marker
    }

    /// Returns the PEP 508 marker for this universal marker.
    ///
    /// One should be cautious using this. Generally speaking, it should only
    /// be used when one knows universal resolution isn't in effect. When
    /// universal resolution is enabled (i.e., there may be multiple forks
    /// producing different versions of the same package), then one should
    /// always use a universal marker since it accounts for all possible ways
    /// for a package to be installed.
    pub fn pep508(self) -> MarkerTree {
        self.pep508
    }

    /// Returns the non-PEP 508 marker expression that represents conflicting
    /// extras/groups.
    ///
    /// Like with `UniversalMarker::pep508`, one should be cautious when using
    /// this. It is generally always wrong to consider conflicts in isolation
    /// from PEP 508 markers. But this can be useful for detecting failure
    /// cases. For example, the code for emitting a `ResolverOutput` (even a
    /// universal one) in a `requirements.txt` format checks for the existence
    /// of non-trivial conflict markers and fails if any are found. (Because
    /// conflict markers cannot be represented in the `requirements.txt`
    /// format.)
    pub(crate) fn conflict(self) -> ConflictMarker {
        ConflictMarker {
            marker: self.marker.only_extras(),
        }
    }
}

impl std::fmt::Debug for UniversalMarker {
    fn fmt(&self, f: &mut std::fmt::Formatter) -> std::fmt::Result {
        std::fmt::Debug::fmt(&self.marker, f)
    }
}

/// A marker that is only for representing conflicting extras/groups.
///
/// This encapsulates the encoding of extras and groups into PEP 508
/// markers.
#[derive(Default, Clone, Copy, Eq, Hash, PartialEq, PartialOrd, Ord)]
pub struct ConflictMarker {
    marker: MarkerTree,
}

impl ConflictMarker {
    /// A constant conflict marker that always evaluates to `true`.
    pub const TRUE: Self = Self {
        marker: MarkerTree::TRUE,
    };

    /// A constant conflict marker that always evaluates to `false`.
    pub const FALSE: Self = Self {
        marker: MarkerTree::FALSE,
    };

    /// Creates a new conflict marker from the declared conflicts provided.
    pub fn from_conflicts(conflicts: &Conflicts) -> Self {
        if conflicts.is_empty() {
            return Self::TRUE;
        }
        let mut marker = Self::TRUE;
        for set in conflicts.iter() {
            for (item1, item2) in set.iter().tuple_combinations() {
                let pair = Self::from_conflict_item(item1)
                    .negate()
                    .or(Self::from_conflict_item(item2).negate());
                marker = marker.and(pair);
            }
        }
        marker
    }

    /// Create a conflict marker that is true only when the given extra or
    /// group (for a specific package) is activated.
    pub fn from_conflict_item(item: &ConflictItem) -> Self {
        match *item.kind() {
            ConflictKind::Extra(ref extra) => Self::extra(item.package(), extra),
            ConflictKind::Group(ref group) => Self::group(item.package(), group),
            ConflictKind::Project => Self::project(item.package()),
        }
    }

    /// Create a conflict marker that is true only when the production
    /// dependencies for the given package are activated.
    pub fn project(package: &PackageName) -> Self {
        let operator = uv_pep508::ExtraOperator::Equal;
        let name = uv_pep508::MarkerValueExtra::Extra(encode_project(package));
        let expr = uv_pep508::MarkerExpression::Extra { operator, name };
        let marker = MarkerTree::expression(expr);
        Self { marker }
    }

    /// Create a conflict marker that is true only when the given extra for the
    /// given package is activated.
    pub fn extra(package: &PackageName, extra: &ExtraName) -> Self {
        let operator = uv_pep508::ExtraOperator::Equal;
        let name = uv_pep508::MarkerValueExtra::Extra(encode_package_extra(package, extra));
        let expr = uv_pep508::MarkerExpression::Extra { operator, name };
        let marker = MarkerTree::expression(expr);
        Self { marker }
    }

    /// Create a conflict marker that is true only when the given group for the
    /// given package is activated.
    pub fn group(package: &PackageName, group: &GroupName) -> Self {
        let operator = uv_pep508::ExtraOperator::Equal;
        let name = uv_pep508::MarkerValueExtra::Extra(encode_package_group(package, group));
        let expr = uv_pep508::MarkerExpression::Extra { operator, name };
        let marker = MarkerTree::expression(expr);
        Self { marker }
    }

    /// Returns a new conflict marker that is the negation of this one.
    #[must_use]
    pub fn negate(self) -> Self {
        Self {
            marker: self.marker.negate(),
        }
    }

    /// Returns a new conflict marker corresponding to the union of `self` and
    /// `other`.
    #[must_use]
    pub fn or(self, other: Self) -> Self {
        let mut marker = self.marker;
        marker.or(other.marker);
        Self { marker }
    }

    /// Returns a new conflict marker corresponding to the intersection of
    /// `self` and `other`.
    #[must_use]
    pub fn and(self, other: Self) -> Self {
        let mut marker = self.marker;
        marker.and(other.marker);
        Self { marker }
    }

    /// Returns a new conflict marker corresponding to the logical implication
    /// of `self` and the given consequent.
    ///
    /// If the conflict marker returned is always `true`, then it can be said
    /// that `self` implies `consequent`.
    #[must_use]
    pub fn implies(self, other: Self) -> Self {
        let mut marker = self.marker;
        marker.implies(other.marker);
        Self { marker }
    }

    /// Returns true if this conflict marker will always evaluate to `true`.
    pub fn is_true(self) -> bool {
        self.marker.is_true()
    }

    /// Returns true if this conflict marker will always evaluate to `false`.
    pub fn is_false(self) -> bool {
        self.marker.is_false()
    }

    /// Returns inclusion and exclusion (respectively) conflict items parsed
    /// from this conflict marker.
    ///
    /// This returns an error if any `extra` could not be parsed as a valid
    /// encoded conflict extra.
    pub(crate) fn filter_rules(
        self,
    ) -> Result<(Vec<ConflictItem>, Vec<ConflictItem>), ResolveError> {
        let (mut raw_include, mut raw_exclude) = (vec![], vec![]);
        self.marker.visit_extras(|op, extra| {
            match op {
                MarkerOperator::Equal => raw_include.push(extra.to_owned()),
                MarkerOperator::NotEqual => raw_exclude.push(extra.to_owned()),
                // OK by the contract of `MarkerTree::visit_extras`.
                _ => unreachable!(),
            }
        });
        let include = raw_include
            .into_iter()
            .map(|extra| ParsedRawExtra::parse(&extra).and_then(|parsed| parsed.to_conflict_item()))
            .collect::<Result<Vec<_>, _>>()?;
        let exclude = raw_exclude
            .into_iter()
            .map(|extra| ParsedRawExtra::parse(&extra).and_then(|parsed| parsed.to_conflict_item()))
            .collect::<Result<Vec<_>, _>>()?;
        Ok((include, exclude))
    }
}

impl std::fmt::Debug for ConflictMarker {
    fn fmt(&self, f: &mut std::fmt::Formatter) -> std::fmt::Result {
        // This is a little more succinct than the default.
        write!(f, "ConflictMarker({:?})", self.marker)
    }
}

/// Encodes the given conflict into a valid `extra` value in a PEP 508 marker.
fn encode_conflict_item(conflict: &ConflictItem) -> ExtraName {
    match conflict.conflict() {
        ConflictPackage::Extra(extra) => encode_package_extra(conflict.package(), extra),
        ConflictPackage::Group(group) => encode_package_group(conflict.package(), group),
    }
}

/// Encodes the given package name and its corresponding extra into a valid
/// `extra` value in a PEP 508 marker.
fn encode_package_extra(package: &PackageName, extra: &ExtraName) -> ExtraName {
    // This is OK because `PackageName` and `ExtraName` have the same
    // validation rules, and we combine them in a way that always results in a
    // valid name.
    //
    // Note also that we encode the length of the package name (in bytes) into
    // the encoded extra name as well. This ensures we can parse out both the
    // package and extra name if necessary. If we didn't do this, then some
    // cases could be ambiguous since our field delimiter (`-`) is also a valid
    // character in `package` or `extra` values. But if we know the length of
    // the package name, we can always parse each field unambiguously.
    let package_len = package.as_str().len();
    ExtraName::from_owned(format!("extra-{package_len}-{package}-{extra}")).unwrap()
}

/// Encodes the given package name and its corresponding group into a valid
/// `extra` value in a PEP 508 marker.
fn encode_package_group(package: &PackageName, group: &GroupName) -> ExtraName {
    // See `encode_package_extra`, the same considerations apply here.
    let package_len = package.as_str().len();
    ExtraName::from_owned(format!("group-{package_len}-{package}-{group}")).unwrap()
}

/// Encodes the given project package name into a valid `extra` value in a PEP
/// 508 marker.
fn encode_project(package: &PackageName) -> ExtraName {
    // See `encode_package_extra`, the same considerations apply here.
    let package_len = package.as_str().len();
    ExtraName::from_owned(format!("project-{package_len}-{package}")).unwrap()
}

#[derive(Debug)]
enum ParsedRawExtra<'a> {
    Project { package: &'a str },
    Extra { package: &'a str, extra: &'a str },
    Group { package: &'a str, group: &'a str },
}

impl<'a> ParsedRawExtra<'a> {
    fn parse(raw_extra: &'a ExtraName) -> Result<Self, ResolveError> {
        fn mkerr(raw_extra: &ExtraName, reason: impl Into<String>) -> ResolveError {
            let raw_extra = raw_extra.to_owned();
            let reason = reason.into();
            ResolveError::InvalidExtraInConflictMarker { reason, raw_extra }
        }

        let raw = raw_extra.as_str();
        let Some((kind, tail)) = raw.split_once('-') else {
            return Err(mkerr(
                raw_extra,
                "expected to find leading `package`, `extra-` or `group-`",
            ));
        };
        let Some((len, tail)) = tail.split_once('-') else {
            return Err(mkerr(
                raw_extra,
                "expected to find `{number}-` after leading `package-`, `extra-` or `group-`",
            ));
        };
        let len = len.parse::<usize>().map_err(|_| {
            mkerr(
                raw_extra,
                format!("found package length number `{len}`, but could not parse into integer"),
            )
        })?;
        let Some((package, tail)) = tail.split_at_checked(len) else {
            return Err(mkerr(
                raw_extra,
                format!(
                    "expected at least {len} bytes for package name, but found {found}",
                    found = tail.len()
                ),
            ));
        };
        match kind {
            "project" => Ok(ParsedRawExtra::Project { package }),
            "extra" | "group" => {
                if !tail.starts_with('-') {
                    return Err(mkerr(
                        raw_extra,
                        format!("expected `-` after package name `{package}`"),
                    ));
                }
                let tail = &tail[1..];
                if kind == "extra" {
                    Ok(ParsedRawExtra::Extra {
                        package,
                        extra: tail,
                    })
                } else {
                    Ok(ParsedRawExtra::Group {
                        package,
                        group: tail,
                    })
                }
            }
            _ => Err(mkerr(
                raw_extra,
                format!("unrecognized kind `{kind}` (must be `extra` or `group`)"),
            )),
        }
    }

    fn to_conflict_item(&self) -> Result<ConflictItem, ResolveError> {
        let package = PackageName::from_str(self.package()).map_err(|name_error| {
            ResolveError::InvalidValueInConflictMarker {
                kind: "package",
                name_error,
            }
        })?;
<<<<<<< HEAD
        match *self {
            ParsedRawExtra::Project { .. } => Ok(ConflictItem::from(package)),
            ParsedRawExtra::Extra { extra, .. } => {
=======
        match self {
            Self::Extra { extra, .. } => {
>>>>>>> 278295ef
                let extra = ExtraName::from_str(extra).map_err(|name_error| {
                    ResolveError::InvalidValueInConflictMarker {
                        kind: "extra",
                        name_error,
                    }
                })?;
                Ok(ConflictItem::from((package, extra)))
            }
            Self::Group { group, .. } => {
                let group = GroupName::from_str(group).map_err(|name_error| {
                    ResolveError::InvalidValueInConflictMarker {
                        kind: "group",
                        name_error,
                    }
                })?;
                Ok(ConflictItem::from((package, group)))
            }
        }
    }

    fn package(&self) -> &'a str {
<<<<<<< HEAD
        match *self {
            ParsedRawExtra::Project { package, .. } => package,
            ParsedRawExtra::Extra { package, .. } => package,
            ParsedRawExtra::Group { package, .. } => package,
=======
        match self {
            Self::Extra { package, .. } => package,
            Self::Group { package, .. } => package,
>>>>>>> 278295ef
        }
    }
}

/// Resolve the conflict markers in a [`MarkerTree`] based on the conditions under which each
/// conflict item is known to be true.
///
/// For example, if the `cpu` extra is known to be enabled when `sys_platform == 'darwin'`, then
/// given the combined marker `python_version >= '3.8' and extra == 'extra-7-project-cpu'`, this
/// method would return `python_version >= '3.8' and sys_platform == 'darwin'`.
///
/// If a conflict item isn't present in the map of known conflicts, it's assumed to be false in all
/// environments.
pub(crate) fn resolve_conflicts(
    marker: MarkerTree,
    known_conflicts: &FxHashMap<ConflictItem, MarkerTree>,
) -> MarkerTree {
    if marker.is_true() || marker.is_false() {
        return marker;
    }

    let mut transformed = MarkerTree::FALSE;

    // Convert the marker to DNF, then re-build it.
    for dnf in marker.to_dnf() {
        let mut or = MarkerTree::TRUE;

        for marker in dnf {
            let MarkerExpression::Extra {
                ref operator,
                ref name,
            } = marker
            else {
                or.and(MarkerTree::expression(marker));
                continue;
            };

            let Some(name) = name.as_extra() else {
                or.and(MarkerTree::expression(marker));
                continue;
            };

            // Given an extra marker (like `extra == 'extra-7-project-cpu'`), search for the
            // corresponding conflict; once found, inline the marker of conditions under which the
            // conflict is known to be true.
            let mut found = false;
            for (conflict_item, conflict_marker) in known_conflicts {
                // Search for the conflict item as an extra.
                if let Some(extra) = conflict_item.extra() {
                    let package = conflict_item.package();
                    let encoded = encode_package_extra(package, extra);
                    if encoded == *name {
                        match operator {
                            ExtraOperator::Equal => {
                                or.and(*conflict_marker);
                                found = true;
                                break;
                            }
                            ExtraOperator::NotEqual => {
                                or.and(conflict_marker.negate());
                                found = true;
                                break;
                            }
                        }
                    }
                }

                // Search for the conflict item as a group.
                if let Some(group) = conflict_item.group() {
                    let package = conflict_item.package();
                    let encoded = encode_package_group(package, group);
                    if encoded == *name {
                        match operator {
                            ExtraOperator::Equal => {
                                or.and(*conflict_marker);
                                found = true;
                                break;
                            }
                            ExtraOperator::NotEqual => {
                                or.and(conflict_marker.negate());
                                found = true;
                                break;
                            }
                        }
                    }
                }

                // Search for the conflict item as a project.
                if conflict_item.extra().is_none() && conflict_item.group().is_none() {
                    let package = conflict_item.package();
                    let encoded = encode_project(package);
                    if encoded == *name {
                        match operator {
                            ExtraOperator::Equal => {
                                or.and(*conflict_marker);
                                found = true;
                                break;
                            }
                            ExtraOperator::NotEqual => {
                                or.and(conflict_marker.negate());
                                found = true;
                                break;
                            }
                        }
                    }
                }
            }

            // If we didn't find the marker in the list of known conflicts, assume it's always
            // false.
            if !found {
                match operator {
                    ExtraOperator::Equal => {
                        or.and(MarkerTree::FALSE);
                    }
                    ExtraOperator::NotEqual => {
                        or.and(MarkerTree::TRUE);
                    }
                }
            }
        }

        transformed.or(or);
    }

    transformed
}

#[cfg(test)]
mod tests {
    use super::*;
    use std::str::FromStr;

    use uv_pypi_types::ConflictSet;

    /// Creates a collection of declared conflicts from the sets
    /// provided.
    fn create_conflicts(it: impl IntoIterator<Item = ConflictSet>) -> Conflicts {
        let mut conflicts = Conflicts::empty();
        for set in it {
            conflicts.push(set);
        }
        conflicts
    }

    /// Creates a single set of conflicting items.
    ///
    /// For convenience, this always creates conflicting items with a package
    /// name of `foo` and with the given string as the extra name.
    fn create_set<'a>(it: impl IntoIterator<Item = &'a str>) -> ConflictSet {
        let items = it
            .into_iter()
            .map(|extra| (create_package("pkg"), create_extra(extra)))
            .map(ConflictItem::from)
            .collect::<Vec<ConflictItem>>();
        ConflictSet::try_from(items).unwrap()
    }

    /// Shortcut for creating a package name.
    fn create_package(name: &str) -> PackageName {
        PackageName::from_str(name).unwrap()
    }

    /// Shortcut for creating an extra name.
    fn create_extra(name: &str) -> ExtraName {
        ExtraName::from_str(name).unwrap()
    }

    /// Shortcut for creating a conflict marker from an extra name.
    fn create_extra_marker(name: &str) -> ConflictMarker {
        ConflictMarker::extra(&create_package("pkg"), &create_extra(name))
    }

    /// Shortcut for creating a conflict item from an extra name.
    fn create_extra_item(name: &str) -> ConflictItem {
        ConflictItem::from((create_package("pkg"), create_extra(name)))
    }

    /// Shortcut for creating a conflict map.
    fn create_known_conflicts<'a>(
        it: impl IntoIterator<Item = (&'a str, &'a str)>,
    ) -> FxHashMap<ConflictItem, MarkerTree> {
        it.into_iter()
            .map(|(extra, marker)| {
                (
                    create_extra_item(extra),
                    MarkerTree::from_str(marker).unwrap(),
                )
            })
            .collect()
    }

    /// Returns a string representation of the given conflict marker.
    ///
    /// This is just the underlying marker. And if it's `true`, then a
    /// non-conforming `true` string is returned. (Which is fine since
    /// this is just for tests.)
    fn to_str(cm: ConflictMarker) -> String {
        cm.marker
            .try_to_string()
            .unwrap_or_else(|| "true".to_string())
    }

    /// This tests the conversion from declared conflicts into a conflict
    /// marker. This is used to describe "world knowledge" about which
    /// extras/groups are and aren't allowed to be activated together.
    #[test]
    fn conflicts_as_marker() {
        let conflicts = create_conflicts([create_set(["foo", "bar"])]);
        let cm = ConflictMarker::from_conflicts(&conflicts);
        assert_eq!(
            to_str(cm),
            "extra != 'extra-3-pkg-foo' or extra != 'extra-3-pkg-bar'"
        );

        let conflicts = create_conflicts([create_set(["foo", "bar", "baz"])]);
        let cm = ConflictMarker::from_conflicts(&conflicts);
        assert_eq!(
            to_str(cm),
            "(extra != 'extra-3-pkg-baz' and extra != 'extra-3-pkg-foo') \
             or (extra != 'extra-3-pkg-bar' and extra != 'extra-3-pkg-foo') \
             or (extra != 'extra-3-pkg-bar' and extra != 'extra-3-pkg-baz')",
        );

        let conflicts = create_conflicts([create_set(["foo", "bar"]), create_set(["fox", "ant"])]);
        let cm = ConflictMarker::from_conflicts(&conflicts);
        assert_eq!(
            to_str(cm),
            "(extra != 'extra-3-pkg-bar' and extra != 'extra-3-pkg-fox') or \
             (extra != 'extra-3-pkg-ant' and extra != 'extra-3-pkg-foo') or \
             (extra != 'extra-3-pkg-ant' and extra != 'extra-3-pkg-bar') or \
             (extra == 'extra-3-pkg-bar' and extra != 'extra-3-pkg-foo' and extra != 'extra-3-pkg-fox')",
        );
        // I believe because markers are put into DNF, the marker we get here
        // is a lot bigger than what we might expect. Namely, this is how it's
        // constructed:
        //
        //     (extra != 'extra-3-pkg-foo' or extra != 'extra-3-pkg-bar')
        //     and (extra != 'extra-3-pkg-fox' or extra != 'extra-3-pkg-ant')
        //
        // In other words, you can't have both `foo` and `bar` active, and you
        // can't have both `fox` and `ant` active. But any other combination
        // is valid. So let's step through all of them to make sure the marker
        // below gives the expected result. (I did this because it's not at all
        // obvious to me that the above two markers are equivalent.)
        let disallowed = [
            vec!["foo", "bar"],
            vec!["fox", "ant"],
            vec!["foo", "fox", "bar"],
            vec!["foo", "ant", "bar"],
            vec!["ant", "foo", "fox"],
            vec!["ant", "bar", "fox"],
            vec!["foo", "bar", "fox", "ant"],
        ];
        for extra_names in disallowed {
            let extras = extra_names
                .iter()
                .copied()
                .map(|name| (create_package("pkg"), create_extra(name)))
                .collect::<Vec<(PackageName, ExtraName)>>();
            let groups = Vec::<(PackageName, GroupName)>::new();
            assert!(
                !UniversalMarker::new(MarkerTree::TRUE, cm).evaluate_only_extras(&extras, &groups),
                "expected `{extra_names:?}` to evaluate to `false` in `{cm:?}`"
            );
        }
        let allowed = [
            vec![],
            vec!["foo"],
            vec!["bar"],
            vec!["fox"],
            vec!["ant"],
            vec!["foo", "fox"],
            vec!["foo", "ant"],
            vec!["bar", "fox"],
            vec!["bar", "ant"],
        ];
        for extra_names in allowed {
            let extras = extra_names
                .iter()
                .copied()
                .map(|name| (create_package("pkg"), create_extra(name)))
                .collect::<Vec<(PackageName, ExtraName)>>();
            let groups = Vec::<(PackageName, GroupName)>::new();
            assert!(
                UniversalMarker::new(MarkerTree::TRUE, cm).evaluate_only_extras(&extras, &groups),
                "expected `{extra_names:?}` to evaluate to `true` in `{cm:?}`"
            );
        }
    }

    /// This tests conflict marker simplification after "imbibing" world
    /// knowledge about which extras/groups cannot be activated together.
    #[test]
    fn imbibe() {
        let conflicts = create_conflicts([create_set(["foo", "bar"])]);
        let conflicts_marker = ConflictMarker::from_conflicts(&conflicts);
        let foo = create_extra_marker("foo");
        let bar = create_extra_marker("bar");

        // In this case, we simulate a dependency whose conflict marker
        // is just repeating the fact that conflicting extras cannot
        // both be activated. So this one simplifies to `true`.
        let mut dep_conflict_marker =
            UniversalMarker::new(MarkerTree::TRUE, foo.negate().or(bar.negate()));
        assert_eq!(
            format!("{dep_conflict_marker:?}"),
            "extra != 'extra-3-pkg-foo' or extra != 'extra-3-pkg-bar'"
        );
        dep_conflict_marker.imbibe(conflicts_marker);
        assert_eq!(format!("{dep_conflict_marker:?}"), "true");
    }

    #[test]
    fn resolve() {
        let known_conflicts = create_known_conflicts([("foo", "sys_platform == 'darwin'")]);
        let cm = MarkerTree::from_str("(python_version >= '3.10' and extra == 'extra-3-pkg-foo') or (python_version < '3.10' and extra != 'extra-3-pkg-foo')").unwrap();
        let cm = resolve_conflicts(cm, &known_conflicts);
        assert_eq!(
            cm.try_to_string().as_deref(),
            Some(
                "(python_full_version < '3.10' and sys_platform != 'darwin') or (python_full_version >= '3.10' and sys_platform == 'darwin')"
            )
        );

        let cm = MarkerTree::from_str("python_version >= '3.10' and extra == 'extra-3-pkg-foo'")
            .unwrap();
        let cm = resolve_conflicts(cm, &known_conflicts);
        assert_eq!(
            cm.try_to_string().as_deref(),
            Some("python_full_version >= '3.10' and sys_platform == 'darwin'")
        );

        let cm = MarkerTree::from_str("python_version >= '3.10' and extra == 'extra-3-pkg-bar'")
            .unwrap();
        let cm = resolve_conflicts(cm, &known_conflicts);
        assert!(cm.is_false());
    }
}<|MERGE_RESOLUTION|>--- conflicted
+++ resolved
@@ -6,16 +6,8 @@
 use rustc_hash::FxHashMap;
 
 use uv_normalize::{ExtraName, GroupName, PackageName};
-<<<<<<< HEAD
-use uv_pep508::{
-    ExtraOperator, MarkerEnvironment, MarkerEnvironmentBuilder, MarkerExpression, MarkerOperator,
-    MarkerTree,
-};
-use uv_pypi_types::{ConflictItem, ConflictKind, Conflicts};
-=======
 use uv_pep508::{ExtraOperator, MarkerEnvironment, MarkerExpression, MarkerOperator, MarkerTree};
-use uv_pypi_types::{ConflictItem, ConflictPackage, Conflicts, Inference};
->>>>>>> 278295ef
+use uv_pypi_types::{ConflictItem, ConflictKind, Conflicts, Inference};
 
 use crate::ResolveError;
 
@@ -558,9 +550,10 @@
 
 /// Encodes the given conflict into a valid `extra` value in a PEP 508 marker.
 fn encode_conflict_item(conflict: &ConflictItem) -> ExtraName {
-    match conflict.conflict() {
-        ConflictPackage::Extra(extra) => encode_package_extra(conflict.package(), extra),
-        ConflictPackage::Group(group) => encode_package_group(conflict.package(), group),
+    match conflict.kind() {
+        ConflictKind::Extra(extra) => encode_package_extra(conflict.package(), extra),
+        ConflictKind::Group(group) => encode_package_group(conflict.package(), group),
+        ConflictKind::Project => encode_project(conflict.package()),
     }
 }
 
@@ -676,14 +669,9 @@
                 name_error,
             }
         })?;
-<<<<<<< HEAD
-        match *self {
-            ParsedRawExtra::Project { .. } => Ok(ConflictItem::from(package)),
-            ParsedRawExtra::Extra { extra, .. } => {
-=======
         match self {
+            Self::Project { .. } => Ok(ConflictItem::from(package)),
             Self::Extra { extra, .. } => {
->>>>>>> 278295ef
                 let extra = ExtraName::from_str(extra).map_err(|name_error| {
                     ResolveError::InvalidValueInConflictMarker {
                         kind: "extra",
@@ -705,16 +693,10 @@
     }
 
     fn package(&self) -> &'a str {
-<<<<<<< HEAD
-        match *self {
-            ParsedRawExtra::Project { package, .. } => package,
-            ParsedRawExtra::Extra { package, .. } => package,
-            ParsedRawExtra::Group { package, .. } => package,
-=======
         match self {
+            Self::Project { package, .. } => package,
             Self::Extra { package, .. } => package,
             Self::Group { package, .. } => package,
->>>>>>> 278295ef
         }
     }
 }
