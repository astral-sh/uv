--- conflicted
+++ resolved
@@ -222,19 +222,10 @@
                         })?
                 };
 
-<<<<<<< HEAD
-            if !Urls::is_allowed(&expected.verbatim, url) {
-                return Err(ResolveError::ConflictingUrlsTransitive(
-                    requirement.name.clone(),
-                    expected.verbatim.verbatim().to_string(),
-                    url.verbatim().to_string(),
-                ));
-=======
                 Ok(Self {
                     package: PubGrubPackage::from_package(requirement.name.clone(), extra, urls),
                     version,
                 })
->>>>>>> 8cec217e
             }
             RequirementSource::Url { url, .. } => {
                 let Some(expected) = urls.get(&requirement.name) else {
@@ -244,22 +235,14 @@
                     ));
                 };
 
-                if !Urls::is_allowed(expected, url) {
+                if !Urls::is_allowed(&expected.verbatim, url) {
                     return Err(ResolveError::ConflictingUrlsTransitive(
                         requirement.name.clone(),
-                        expected.verbatim().to_string(),
+                        expected.verbatim.verbatim().to_string(),
                         url.verbatim().to_string(),
                     ));
                 }
 
-<<<<<<< HEAD
-            if !Urls::is_allowed(&expected.verbatim, url) {
-                return Err(ResolveError::ConflictingUrlsTransitive(
-                    requirement.name.clone(),
-                    expected.verbatim.verbatim().to_string(),
-                    url.verbatim().to_string(),
-                ));
-=======
                 Ok(Self {
                     package: PubGrubPackage::Package(
                         requirement.name.clone(),
@@ -268,7 +251,6 @@
                     ),
                     version: Range::full(),
                 })
->>>>>>> 8cec217e
             }
             RequirementSource::Git { url, .. } => {
                 let Some(expected) = urls.get(&requirement.name) else {
@@ -278,22 +260,14 @@
                     ));
                 };
 
-                if !Urls::is_allowed(expected, url) {
+                if !Urls::is_allowed(&expected.verbatim, url) {
                     return Err(ResolveError::ConflictingUrlsTransitive(
                         requirement.name.clone(),
-                        expected.verbatim().to_string(),
+                        expected.verbatim.verbatim().to_string(),
                         url.verbatim().to_string(),
                     ));
                 }
 
-<<<<<<< HEAD
-            if !Urls::is_allowed(&expected.verbatim, url) {
-                return Err(ResolveError::ConflictingUrlsTransitive(
-                    requirement.name.clone(),
-                    expected.verbatim.verbatim().to_string(),
-                    url.verbatim().to_string(),
-                ));
-=======
                 Ok(Self {
                     package: PubGrubPackage::Package(
                         requirement.name.clone(),
@@ -302,7 +276,6 @@
                     ),
                     version: Range::full(),
                 })
->>>>>>> 8cec217e
             }
             RequirementSource::Path { url, .. } => {
                 let Some(expected) = urls.get(&requirement.name) else {
@@ -312,10 +285,10 @@
                     ));
                 };
 
-                if !Urls::is_allowed(expected, url) {
+                if !Urls::is_allowed(&expected.verbatim, url) {
                     return Err(ResolveError::ConflictingUrlsTransitive(
                         requirement.name.clone(),
-                        expected.verbatim().to_string(),
+                        expected.verbatim.verbatim().to_string(),
                         url.verbatim().to_string(),
                     ));
                 }
