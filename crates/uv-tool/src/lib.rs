--- conflicted
+++ resolved
@@ -19,11 +19,8 @@
 pub use tool::{Tool, ToolEntrypoint};
 use uv_cache::Cache;
 use uv_fs::{LockedFile, Simplified};
-<<<<<<< HEAD
 use uv_installer::SitePackages;
-=======
 use uv_python::{Interpreter, PythonEnvironment};
->>>>>>> b6575fe4
 use uv_state::{StateBucket, StateStore};
 use uv_warnings::warn_user_once;
 
@@ -47,13 +44,11 @@
     #[error("Failed to find a directory for executables")]
     NoExecutableDirectory,
     #[error(transparent)]
-<<<<<<< HEAD
     ToolName(#[from] InvalidNameError),
     #[error(transparent)]
     EnvironmentError(#[from] uv_toolchain::Error),
-=======
+    #[error(transparent)]
     EnvironmentError(#[from] uv_python::Error),
->>>>>>> b6575fe4
     #[error("Failed to find a receipt for tool `{0}` at {1}")]
     MissingToolReceipt(String, PathBuf),
     #[error("Failed to read tool environment packages at `{0}`: {1}")]
