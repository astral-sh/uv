use std::collections::HashMap;
use std::io;
use std::io::{BufReader, Read, Seek, Write};
use std::path::{Path, PathBuf};

use data_encoding::BASE64URL_NOPAD;
use fs_err as fs;
use fs_err::{DirEntry, File};
use mailparse::parse_headers;
use rustc_hash::FxHashMap;
use sha2::{Digest, Sha256};
use tracing::{instrument, warn};
use walkdir::WalkDir;

use uv_cache_info::CacheInfo;
use uv_fs::{relative_to, Simplified};
use uv_normalize::PackageName;
use uv_pypi_types::DirectUrl;
use uv_trampoline_builder::windows_script_launcher;

use crate::record::RecordEntry;
use crate::script::Script;
use crate::{Error, Layout};

/// Wrapper script template function
///
/// <https://github.com/pypa/pip/blob/7f8a6844037fb7255cfd0d34ff8e8cf44f2598d4/src/pip/_vendor/distlib/scripts.py#L41-L48>
fn get_script_launcher(entry_point: &Script, shebang: &str) -> String {
    let Script {
        module, function, ..
    } = entry_point;

    let import_name = entry_point.import_name();

    format!(
        r##"{shebang}
# -*- coding: utf-8 -*-
import re
import sys
from {module} import {import_name}
if __name__ == "__main__":
    sys.argv[0] = re.sub(r"(-script\.pyw|\.exe)?$", "", sys.argv[0])
    sys.exit({function}())
"##
    )
}

/// Part of entrypoints parsing
pub(crate) fn read_scripts_from_section(
    scripts_section: &HashMap<String, Option<String>>,
    section_name: &str,
    extras: Option<&[String]>,
) -> Result<Vec<Script>, Error> {
    let mut scripts = Vec::new();
    for (script_name, python_location) in scripts_section {
        match python_location {
            Some(value) => {
                if let Some(script) = Script::from_value(script_name, value, extras)? {
                    scripts.push(script);
                }
            }
            None => {
                return Err(Error::InvalidWheel(format!(
                    "[{section_name}] key {script_name} must have a value"
                )));
            }
        }
    }
    Ok(scripts)
}

/// Shamelessly stolen (and updated for recent sha2)
/// <https://github.com/richo/hashing-copy/blob/d8dd2fdb63c6faf198de0c9e5713d6249cbb5323/src/lib.rs#L10-L52>
/// which in turn got it from std
/// <https://doc.rust-lang.org/1.58.0/src/std/io/copy.rs.html#128-156>
fn copy_and_hash(reader: &mut impl Read, writer: &mut impl Write) -> io::Result<(u64, String)> {
    // TODO: Do we need to support anything besides sha256?
    let mut hasher = Sha256::new();
    // Same buf size as std. Note that this number is important for performance
    let mut buf = vec![0; 8 * 1024];

    let mut written = 0;
    loop {
        let len = match reader.read(&mut buf) {
            Ok(0) => break,
            Ok(len) => len,
            Err(ref e) if e.kind() == io::ErrorKind::Interrupted => continue,
            Err(e) => return Err(e),
        };
        hasher.update(&buf[..len]);
        writer.write_all(&buf[..len])?;
        written += len as u64;
    }
    Ok((
        written,
        format!("sha256={}", BASE64URL_NOPAD.encode(&hasher.finalize())),
    ))
}

/// Format the shebang for a given Python executable.
///
/// Like pip, if a shebang is non-simple (too long or contains spaces), we use `/bin/sh` as the
/// executable.
///
/// See: <https://github.com/pypa/pip/blob/0ad4c94be74cc24874c6feb5bb3c2152c398a18e/src/pip/_vendor/distlib/scripts.py#L136-L165>
fn format_shebang(executable: impl AsRef<Path>, os_name: &str, relocatable: bool) -> String {
    // Convert the executable to a simplified path.
    let executable = executable.as_ref().simplified_display().to_string();

    // Validate the shebang.
    if os_name == "posix" {
        // The length of the full line: the shebang, plus the leading `#` and `!`, and a trailing
        // newline.
        let shebang_length = 2 + executable.len() + 1;

        // If the shebang is too long, or contains spaces, wrap it in `/bin/sh`.
        // Same applies for relocatable scripts (executable is relative to script dir, hence `dirname` trick)
        // (note: the Windows trampoline binaries natively support relative paths to executable)
        if shebang_length > 127 || executable.contains(' ') || relocatable {
            let prefix = if relocatable {
                r#""$(dirname -- "$(realpath -- "$0")")"/"#
            } else {
                ""
            };
            // Like Python's `shlex.quote`:
            // > Use single quotes, and put single quotes into double quotes
            // > The string $'b is then quoted as '$'"'"'b'
            let executable = format!("{}'{}'", prefix, executable.replace('\'', r#"'"'"'"#));
            return format!("#!/bin/sh\n'''exec' {executable} \"$0\" \"$@\"\n' '''");
        }
    }

    format!("#!{executable}")
}

<<<<<<< HEAD
/// A Windows script is a minimal .exe launcher binary with the python entrypoint script appended as
/// stored zip file.
///
/// <https://github.com/pypa/pip/blob/fd0ea6bc5e8cb95e518c23d901c26ca14db17f89/src/pip/_vendor/distlib/scripts.py#L248-L262>
#[allow(unused_variables)]
pub(crate) fn windows_script_launcher(
    launcher_python_script: &str,
    is_gui: bool,
    python_executable: impl AsRef<Path>,
) -> Result<Vec<u8>, Error> {
    // This method should only be called on Windows, but we avoid `#[cfg(windows)]` to retain
    // compilation on all platforms.
    if cfg!(not(windows)) {
        return Err(Error::NotWindows);
    }

    let launcher_bin: &[u8] = match env::consts::ARCH {
        #[cfg(all(windows, target_arch = "x86"))]
        "x86" => {
            if is_gui {
                LAUNCHER_I686_GUI
            } else {
                LAUNCHER_I686_CONSOLE
            }
        }
        #[cfg(all(windows, target_arch = "x86_64"))]
        "x86_64" => {
            if is_gui {
                LAUNCHER_X86_64_GUI
            } else {
                LAUNCHER_X86_64_CONSOLE
            }
        }
        #[cfg(all(windows, target_arch = "aarch64"))]
        "aarch64" => {
            if is_gui {
                LAUNCHER_AARCH64_GUI
            } else {
                LAUNCHER_AARCH64_CONSOLE
            }
        }
        #[cfg(windows)]
        arch => {
            return Err(Error::UnsupportedWindowsArch(arch));
        }
        #[cfg(not(windows))]
        arch => &[],
    };

    let mut payload: Vec<u8> = Vec::new();
    {
        // We're using the zip writer, but with stored compression
        // https://github.com/njsmith/posy/blob/04927e657ca97a5e35bb2252d168125de9a3a025/src/trampolines/mod.rs#L75-L82
        // https://github.com/pypa/distlib/blob/8ed03aab48add854f377ce392efffb79bb4d6091/PC/launcher.c#L259-L271
        let stored = FileOptions::default().compression_method(zip::CompressionMethod::Stored);
        let mut archive = ZipWriter::new(Cursor::new(&mut payload));
        let error_msg = "Writing to Vec<u8> should never fail";
        archive.start_file("__main__.py", stored).expect(error_msg);
        archive
            .write_all(launcher_python_script.as_bytes())
            .expect(error_msg);
        archive.finish().expect(error_msg);
    }

    let python = python_executable.as_ref();
    let python_path = python.simplified_display().to_string();

    let mut launcher: Vec<u8> = Vec::with_capacity(launcher_bin.len() + payload.len());
    launcher.extend_from_slice(launcher_bin);
    launcher.extend_from_slice(python_path.as_bytes());
    launcher.extend_from_slice(
        &u32::try_from(python_path.as_bytes().len())
            .expect("File Path to be smaller than 4GB")
            .to_le_bytes(),
    );
    launcher.extend_from_slice(&LAUNCHER_MAGIC_NUMBER);
    launcher.extend_from_slice(&payload);

    Ok(launcher)
}

=======
>>>>>>> 2b0e16cb
/// Returns a [`PathBuf`] to `python[w].exe` for script execution.
///
/// <https://github.com/pypa/pip/blob/76e82a43f8fb04695e834810df64f2d9a2ff6020/src/pip/_vendor/distlib/scripts.py#L121-L126>
fn get_script_executable(python_executable: &Path, is_gui: bool) -> PathBuf {
    // Only check for pythonw.exe on Windows
    if cfg!(windows) && is_gui {
        python_executable
            .file_name()
            .map(|name| {
                let new_name = name.to_string_lossy().replace("python", "pythonw");
                python_executable.with_file_name(new_name)
            })
            .filter(|path| path.is_file())
            .unwrap_or_else(|| python_executable.to_path_buf())
    } else {
        python_executable.to_path_buf()
    }
}

/// Determine the absolute path to an entrypoint script.
fn entrypoint_path(entrypoint: &Script, layout: &Layout) -> PathBuf {
    if cfg!(windows) {
        // On windows we actually build an .exe wrapper
        let script_name = entrypoint
            .name
            // FIXME: What are the in-reality rules here for names?
            .strip_suffix(".py")
            .unwrap_or(&entrypoint.name)
            .to_string()
            + ".exe";

        layout.scheme.scripts.join(script_name)
    } else {
        layout.scheme.scripts.join(&entrypoint.name)
    }
}

/// Create the wrapper scripts in the bin folder of the venv for launching console scripts.
pub(crate) fn write_script_entrypoints(
    layout: &Layout,
    relocatable: bool,
    site_packages: &Path,
    entrypoints: &[Script],
    record: &mut Vec<RecordEntry>,
    is_gui: bool,
) -> Result<(), Error> {
    for entrypoint in entrypoints {
        let entrypoint_absolute = entrypoint_path(entrypoint, layout);

        let entrypoint_relative = pathdiff::diff_paths(&entrypoint_absolute, site_packages)
            .ok_or_else(|| {
                Error::Io(io::Error::new(
                    io::ErrorKind::Other,
                    format!(
                        "Could not find relative path for: {}",
                        entrypoint_absolute.simplified_display()
                    ),
                ))
            })?;

        // Generate the launcher script.
        let launcher_executable = get_script_executable(&layout.sys_executable, is_gui);
        let launcher_executable =
            get_relocatable_executable(launcher_executable, layout, relocatable)?;
        let launcher_python_script = get_script_launcher(
            entrypoint,
            &format_shebang(&launcher_executable, &layout.os_name, relocatable),
        );

        // If necessary, wrap the launcher script in a Windows launcher binary.
        if cfg!(windows) {
            write_file_recorded(
                site_packages,
                &entrypoint_relative,
                &windows_script_launcher(&launcher_python_script, is_gui, &launcher_executable)?,
                record,
            )?;
        } else {
            write_file_recorded(
                site_packages,
                &entrypoint_relative,
                &launcher_python_script,
                record,
            )?;

            // Make the launcher executable.
            #[cfg(unix)]
            {
                use std::fs::Permissions;
                use std::os::unix::fs::PermissionsExt;

                let path = site_packages.join(entrypoint_relative);
                let permissions = fs::metadata(&path)?.permissions();
                if permissions.mode() & 0o111 != 0o111 {
                    fs::set_permissions(path, Permissions::from_mode(permissions.mode() | 0o111))?;
                }
            }
        }
    }
    Ok(())
}

/// Whether the wheel should be installed into the `purelib` or `platlib` directory.
#[derive(Debug, Clone, Copy, PartialEq, Eq)]
pub enum LibKind {
    /// Install into the `purelib` directory.
    Pure,
    /// Install into the `platlib` directory.
    Plat,
}

/// Parse WHEEL file.
///
/// > {distribution}-{version}.dist-info/WHEEL is metadata about the archive itself in the same
/// > email message format:
pub fn parse_wheel_file(wheel_text: &str) -> Result<LibKind, Error> {
    // {distribution}-{version}.dist-info/WHEEL is metadata about the archive itself in the same email message format:
    let data = parse_email_message_file(&mut wheel_text.as_bytes(), "WHEEL")?;

    // Determine whether Root-Is-Purelib == ‘true’.
    // If it is, the wheel is pure, and should be installed into purelib.
    let root_is_purelib = data
        .get("Root-Is-Purelib")
        .and_then(|root_is_purelib| root_is_purelib.first())
        .is_some_and(|root_is_purelib| root_is_purelib == "true");
    let lib_kind = if root_is_purelib {
        LibKind::Pure
    } else {
        LibKind::Plat
    };

    // mkl_fft-1.3.6-58-cp310-cp310-manylinux2014_x86_64.whl has multiple Wheel-Version entries, we have to ignore that
    // like pip
    let wheel_version = data
        .get("Wheel-Version")
        .and_then(|wheel_versions| wheel_versions.first());
    let wheel_version = wheel_version
        .and_then(|wheel_version| wheel_version.split_once('.'))
        .ok_or_else(|| {
            Error::InvalidWheel(format!(
                "Invalid Wheel-Version in WHEEL file: {wheel_version:?}"
            ))
        })?;
    // pip has some test wheels that use that ancient version,
    // and technically we only need to check that the version is not higher
    if wheel_version == ("0", "1") {
        warn!("Ancient wheel version 0.1 (expected is 1.0)");
        return Ok(lib_kind);
    }
    // Check that installer is compatible with Wheel-Version. Warn if minor version is greater, abort if major version is greater.
    // Wheel-Version: 1.0
    if wheel_version.0 != "1" {
        return Err(Error::InvalidWheel(format!(
            "Unsupported wheel major version (expected {}, got {})",
            1, wheel_version.0
        )));
    }
    if wheel_version.1 > "0" {
        warn!(
            "Warning: Unsupported wheel minor version (expected {}, got {})",
            0, wheel_version.1
        );
    }
    Ok(lib_kind)
}

/// Moves the files and folders in src to dest, updating the RECORD in the process
pub(crate) fn move_folder_recorded(
    src_dir: &Path,
    dest_dir: &Path,
    site_packages: &Path,
    record: &mut [RecordEntry],
) -> Result<(), Error> {
    fs::create_dir_all(dest_dir)?;
    for entry in WalkDir::new(src_dir) {
        let entry = entry?;
        let src = entry.path();
        // This is the base path for moving to the actual target for the data
        // e.g. for data it's without <..>.data/data/
        let relative_to_data = src.strip_prefix(src_dir).expect("Prefix must no change");
        // This is the path stored in RECORD
        // e.g. for data it's with .data/data/
        let relative_to_site_packages = src
            .strip_prefix(site_packages)
            .expect("Prefix must no change");
        let target = dest_dir.join(relative_to_data);
        if entry.file_type().is_dir() {
            fs::create_dir_all(&target)?;
        } else {
            fs::rename(src, &target)?;
            let entry = record
                .iter_mut()
                .find(|entry| Path::new(&entry.path) == relative_to_site_packages)
                .ok_or_else(|| {
                    Error::RecordFile(format!(
                        "Could not find entry for {} ({})",
                        relative_to_site_packages.simplified_display(),
                        src.simplified_display()
                    ))
                })?;
            entry.path = relative_to(&target, site_packages)?.display().to_string();
        }
    }
    Ok(())
}

/// Installs a single script (not an entrypoint).
///
/// Has to deal with both binaries files (just move) and scripts (rewrite the shebang if applicable).
fn install_script(
    layout: &Layout,
    relocatable: bool,
    site_packages: &Path,
    record: &mut [RecordEntry],
    file: &DirEntry,
) -> Result<(), Error> {
    let file_type = file.file_type()?;

    if file_type.is_dir() {
        return Err(Error::InvalidWheel(format!(
            "Wheel contains an invalid entry (directory) in the `scripts` directory: {}",
            file.path().simplified_display()
        )));
    }

    if file_type.is_symlink() {
        let Ok(target) = file.path().canonicalize() else {
            return Err(Error::InvalidWheel(format!(
                "Wheel contains an invalid entry (broken symlink) in the `scripts` directory: {}",
                file.path().simplified_display(),
            )));
        };
        if target.is_dir() {
            return Err(Error::InvalidWheel(format!(
                "Wheel contains an invalid entry (directory symlink) in the `scripts` directory: {} ({})",
                file.path().simplified_display(),
                target.simplified_display()
            )));
        }
    }

    let script_absolute = layout.scheme.scripts.join(file.file_name());
    let script_relative =
        pathdiff::diff_paths(&script_absolute, site_packages).ok_or_else(|| {
            Error::Io(io::Error::new(
                io::ErrorKind::Other,
                format!(
                    "Could not find relative path for: {}",
                    script_absolute.simplified_display()
                ),
            ))
        })?;

    let path = file.path();
    let mut script = File::open(&path)?;

    // https://sphinx-locales.github.io/peps/pep-0427/#recommended-installer-features
    // > In wheel, scripts are packaged in {distribution}-{version}.data/scripts/.
    // > If the first line of a file in scripts/ starts with exactly b'#!python',
    // > rewrite to point to the correct interpreter. Unix installers may need to
    // > add the +x bit to these files if the archive was created on Windows.
    //
    // > The b'#!pythonw' convention is allowed. b'#!pythonw' indicates a GUI script
    // > instead of a console script.
    let placeholder_python = b"#!python";
    // scripts might be binaries, so we read an exact number of bytes instead of the first line as string
    let mut start = vec![0; placeholder_python.len()];
    script.read_exact(&mut start)?;
    let size_and_encoded_hash = if start == placeholder_python {
        let is_gui = {
            let mut buf = vec![0; 1];
            script.read_exact(&mut buf)?;
            if buf == b"w" {
                true
            } else {
                script.seek_relative(-1)?;
                false
            }
        };
        let executable = get_script_executable(&layout.sys_executable, is_gui);
        let executable = get_relocatable_executable(executable, layout, relocatable)?;
        let start = format_shebang(&executable, &layout.os_name, relocatable)
            .as_bytes()
            .to_vec();

        let mut target = uv_fs::tempfile_in(&layout.scheme.scripts)?;
        let size_and_encoded_hash = copy_and_hash(&mut start.chain(script), &mut target)?;
        target.persist(&script_absolute).map_err(|err| {
            io::Error::new(
                io::ErrorKind::Other,
                format!(
                    "Failed to persist temporary file to {}: {}",
                    path.user_display(),
                    err.error
                ),
            )
        })?;
        fs::remove_file(&path)?;

        // Make the script executable. We just created the file, so we can set permissions directly.
        #[cfg(unix)]
        {
            use std::fs::Permissions;
            use std::os::unix::fs::PermissionsExt;

            let permissions = fs::metadata(&script_absolute)?.permissions();
            if permissions.mode() & 0o111 != 0o111 {
                fs::set_permissions(
                    script_absolute,
                    Permissions::from_mode(permissions.mode() | 0o111),
                )?;
            }
        }

        Some(size_and_encoded_hash)
    } else {
        // Reading and writing is slow (especially for large binaries), so we move them instead, if
        // we can. This also retains the file permissions. We _can't_ move (and must copy) if the
        // file permissions need to be changed, since we might not own the file.
        drop(script);

        #[cfg(unix)]
        {
            use std::fs::Permissions;
            use std::os::unix::fs::PermissionsExt;

            let permissions = fs::metadata(&path)?.permissions();

            if permissions.mode() & 0o111 == 0o111 {
                // If the permissions are already executable, we don't need to change them.
                fs::rename(&path, &script_absolute)?;
            } else {
                // If we have to modify the permissions, copy the file, since we might not own it.
                warn!(
                    "Copying script from {} to {} (permissions: {:o})",
                    path.simplified_display(),
                    script_absolute.simplified_display(),
                    permissions.mode()
                );

                uv_fs::copy_atomic_sync(&path, &script_absolute)?;

                fs::set_permissions(
                    script_absolute,
                    Permissions::from_mode(permissions.mode() | 0o111),
                )?;
            }
        }

        #[cfg(not(unix))]
        {
            fs::rename(&path, &script_absolute)?;
        }

        None
    };

    // Find the existing entry in the `RECORD`.
    let relative_to_site_packages = path
        .strip_prefix(site_packages)
        .expect("Prefix must no change");
    let entry = record
        .iter_mut()
        .find(|entry| Path::new(&entry.path) == relative_to_site_packages)
        .ok_or_else(|| {
            // This should be possible to occur at this point, but filesystems and such
            Error::RecordFile(format!(
                "Could not find entry for {} ({})",
                relative_to_site_packages.simplified_display(),
                path.simplified_display()
            ))
        })?;

    // Update the entry in the `RECORD`.
    entry.path = script_relative.simplified_display().to_string();
    if let Some((size, encoded_hash)) = size_and_encoded_hash {
        entry.size = Some(size);
        entry.hash = Some(encoded_hash);
    }
    Ok(())
}

/// Move the files from the .data directory to the right location in the venv
#[instrument(skip_all)]
pub(crate) fn install_data(
    layout: &Layout,
    relocatable: bool,
    site_packages: &Path,
    data_dir: &Path,
    dist_name: &PackageName,
    console_scripts: &[Script],
    gui_scripts: &[Script],
    record: &mut [RecordEntry],
) -> Result<(), Error> {
    for entry in fs::read_dir(data_dir)? {
        let entry = entry?;
        let path = entry.path();

        match path.file_name().and_then(|name| name.to_str()) {
            Some("data") => {
                // Move the content of the folder to the root of the venv
                move_folder_recorded(&path, &layout.scheme.data, site_packages, record)?;
            }
            Some("scripts") => {
                let mut initialized = false;
                for file in fs::read_dir(path)? {
                    let file = file?;

                    // Couldn't find any docs for this, took it directly from
                    // https://github.com/pypa/pip/blob/b5457dfee47dd9e9f6ec45159d9d410ba44e5ea1/src/pip/_internal/operations/install/wheel.py#L565-L583
                    let name = file.file_name().to_string_lossy().to_string();
                    let match_name = name
                        .strip_suffix(".exe")
                        .or_else(|| name.strip_suffix("-script.py"))
                        .or_else(|| name.strip_suffix(".pya"))
                        .unwrap_or(&name);
                    if console_scripts
                        .iter()
                        .chain(gui_scripts)
                        .any(|script| script.name == match_name)
                    {
                        continue;
                    }

                    // Create the scripts directory, if it doesn't exist.
                    if !initialized {
                        fs::create_dir_all(&layout.scheme.scripts)?;
                        initialized = true;
                    }

                    install_script(layout, relocatable, site_packages, record, &file)?;
                }
            }
            Some("headers") => {
                let target_path = layout.scheme.include.join(dist_name.as_str());
                move_folder_recorded(&path, &target_path, site_packages, record)?;
            }
            Some("purelib") => {
                move_folder_recorded(&path, &layout.scheme.purelib, site_packages, record)?;
            }
            Some("platlib") => {
                move_folder_recorded(&path, &layout.scheme.platlib, site_packages, record)?;
            }
            _ => {
                return Err(Error::InvalidWheel(format!(
                    "Unknown wheel data type: {:?}",
                    entry.file_name()
                )));
            }
        }
    }
    Ok(())
}

/// Write the content to a file and add the hash to the RECORD list
///
/// We still the path in the absolute path to the site packages and the relative path in the
/// site packages because we must only record the relative path in RECORD
pub(crate) fn write_file_recorded(
    site_packages: &Path,
    relative_path: &Path,
    content: impl AsRef<[u8]>,
    record: &mut Vec<RecordEntry>,
) -> Result<(), Error> {
    debug_assert!(
        !relative_path.is_absolute(),
        "Path must be relative: {}",
        relative_path.display()
    );

    uv_fs::write_atomic_sync(site_packages.join(relative_path), content.as_ref())?;

    let hash = Sha256::new().chain_update(content.as_ref()).finalize();
    let encoded_hash = format!("sha256={}", BASE64URL_NOPAD.encode(&hash));
    record.push(RecordEntry {
        path: relative_path.display().to_string(),
        hash: Some(encoded_hash),
        size: Some(content.as_ref().len() as u64),
    });
    Ok(())
}

/// Adds `INSTALLER`, `REQUESTED` and `direct_url.json` to the .dist-info dir
pub(crate) fn extra_dist_info(
    site_packages: &Path,
    dist_info_prefix: &str,
    requested: bool,
    direct_url: Option<&DirectUrl>,
    cache_info: Option<&CacheInfo>,
    installer: Option<&str>,
    record: &mut Vec<RecordEntry>,
) -> Result<(), Error> {
    let dist_info_dir = PathBuf::from(format!("{dist_info_prefix}.dist-info"));
    if requested {
        write_file_recorded(site_packages, &dist_info_dir.join("REQUESTED"), "", record)?;
    }
    if let Some(direct_url) = direct_url {
        write_file_recorded(
            site_packages,
            &dist_info_dir.join("direct_url.json"),
            serde_json::to_string(direct_url)?.as_bytes(),
            record,
        )?;
    }
    if let Some(cache_info) = cache_info {
        write_file_recorded(
            site_packages,
            &dist_info_dir.join("uv_cache.json"),
            serde_json::to_string(cache_info)?.as_bytes(),
            record,
        )?;
    }
    if let Some(installer) = installer {
        write_file_recorded(
            site_packages,
            &dist_info_dir.join("INSTALLER"),
            installer,
            record,
        )?;
    }
    Ok(())
}

/// Get the path to the Python executable for the [`Layout`], based on whether the wheel should
/// be relocatable.
///
/// Returns `sys.executable` if the wheel is not relocatable; otherwise, returns a path relative
/// to the scripts directory.
pub(crate) fn get_relocatable_executable(
    executable: PathBuf,
    layout: &Layout,
    relocatable: bool,
) -> Result<PathBuf, Error> {
    Ok(if relocatable {
        pathdiff::diff_paths(&executable, &layout.scheme.scripts).ok_or_else(|| {
            Error::Io(io::Error::new(
                io::ErrorKind::Other,
                format!(
                    "Could not find relative path for: {}",
                    executable.simplified_display()
                ),
            ))
        })?
    } else {
        executable
    })
}

/// Reads the record file
/// <https://www.python.org/dev/peps/pep-0376/#record>
pub fn read_record_file(record: &mut impl Read) -> Result<Vec<RecordEntry>, Error> {
    csv::ReaderBuilder::new()
        .has_headers(false)
        .escape(Some(b'"'))
        .from_reader(record)
        .deserialize()
        .map(|entry| {
            let entry: RecordEntry = entry?;
            Ok(RecordEntry {
                // selenium uses absolute paths for some reason
                path: entry.path.trim_start_matches('/').to_string(),
                ..entry
            })
        })
        .collect()
}

/// Parse a file with email message format such as WHEEL and METADATA
fn parse_email_message_file(
    file: impl Read,
    debug_filename: &str,
) -> Result<FxHashMap<String, Vec<String>>, Error> {
    let mut data: FxHashMap<String, Vec<String>> = FxHashMap::default();

    let file = BufReader::new(file);
    let content = file.bytes().collect::<Result<Vec<u8>, _>>()?;

    let headers = parse_headers(content.as_slice())
        .map_err(|err| {
            Error::InvalidWheel(format!("Failed to parse {debug_filename} file: {err}"))
        })?
        .0;

    for header in headers {
        let name = header.get_key(); // Will not be trimmed because if it contains space, mailparse will skip the header
        let mut value = header.get_value();

        // Trim the value only if needed
        let trimmed_value = value.trim();
        if value != trimmed_value {
            value = trimmed_value.to_string();
        }

        data.entry(name).or_default().push(value);
    }

    Ok(data)
}

#[cfg(test)]
mod test {
    use std::io::Cursor;
    use std::path::Path;

    use anyhow::Result;
    use assert_fs::prelude::*;
    use indoc::{formatdoc, indoc};

    use crate::wheel::format_shebang;
    use crate::Error;

    use super::{
        get_script_executable, parse_email_message_file, parse_wheel_file, read_record_file, Script,
    };

    #[test]
    fn test_parse_email_message_file() {
        let text = indoc! {"
            Wheel-Version: 1.0
            Generator: bdist_wheel (0.37.1)
            Root-Is-Purelib: false
            Tag: cp38-cp38-manylinux_2_17_x86_64
            Tag: cp38-cp38-manylinux2014_x86_64
        "};

        parse_email_message_file(&mut text.as_bytes(), "WHEEL").unwrap();
    }

    #[test]
    fn test_parse_email_message_file_with_trimmed_value() {
        let text = indoc! {"
            Wheel-Version: 1.0
            Generator: bdist_wheel (0.37.1)
            Root-Is-Purelib: false
            Tag:        cp38-cp38-manylinux_2_17_x86_64    
        "};

        let wheel = parse_email_message_file(&mut text.as_bytes(), "WHEEL").unwrap();
        let tags = &wheel["Tag"];
        let tag = tags
            .first()
            .expect("Expected one tag inside the WHEEL file");
        assert_eq!(tag, "cp38-cp38-manylinux_2_17_x86_64");
    }

    #[test]
    fn test_parse_email_message_file_is_skipping_keys_with_space() {
        let text = indoc! {"
            Wheel-Version: 1.0
            Generator: bdist_wheel (0.37.1)
            Root-Is-Purelib: false
              Tag  : cp38-cp38-manylinux_2_17_x86_64
        "};

        let wheel = parse_email_message_file(&mut text.as_bytes(), "WHEEL").unwrap();
        assert!(!wheel.contains_key("Tag"));
        assert_eq!(3, wheel.keys().len());
    }

    #[test]
    fn test_parse_email_message_file_with_value_starting_with_linesep_and_two_space() {
        // Check: https://files.pythonhosted.org/packages/0c/b7/ecfdce6368cc3664d301f7f52db4fe1004aa7da7a12c4a9bf1de534ff6ab/ziglang-0.13.0-py3-none-manylinux_2_12_x86_64.manylinux2010_x86_64.musllinux_1_1_x86_64.whl
        let text = indoc! {"
            Wheel-Version: 1.0
            Generator: ziglang make_wheels.py
            Root-Is-Purelib: false
            Tag:
              py3-none-manylinux_2_17_aarch64.manylinux2014_aarch64.musllinux_1_1_aarch64
        "};

        parse_email_message_file(&mut text.as_bytes(), "WHEEL").unwrap();
    }

    #[test]
    fn test_parse_wheel_version() {
        fn wheel_with_version(version: &str) -> String {
            formatdoc! {"
                Wheel-Version: {}
                Generator: bdist_wheel (0.37.0)
                Root-Is-Purelib: true
                Tag: py2-none-any
                Tag: py3-none-any
                ",
                version
            }
        }
        parse_wheel_file(&wheel_with_version("1.0")).unwrap();
        parse_wheel_file(&wheel_with_version("2.0")).unwrap_err();
    }

    #[test]
    fn record_with_absolute_paths() {
        let record: &str = indoc! {"
            /selenium/__init__.py,sha256=l8nEsTP4D2dZVula_p4ZuCe8AGnxOq7MxMeAWNvR0Qc,811
            /selenium/common/exceptions.py,sha256=oZx2PS-g1gYLqJA_oqzE4Rq4ngplqlwwRBZDofiqni0,9309
            selenium-4.1.0.dist-info/METADATA,sha256=jqvBEwtJJ2zh6CljTfTXmpF1aiFs-gvOVikxGbVyX40,6468
            selenium-4.1.0.dist-info/RECORD,,
        "};

        let entries = read_record_file(&mut record.as_bytes()).unwrap();
        let expected = [
            "selenium/__init__.py",
            "selenium/common/exceptions.py",
            "selenium-4.1.0.dist-info/METADATA",
            "selenium-4.1.0.dist-info/RECORD",
        ]
        .map(ToString::to_string)
        .to_vec();
        let actual = entries
            .into_iter()
            .map(|entry| entry.path)
            .collect::<Vec<String>>();
        assert_eq!(expected, actual);
    }

    #[test]
    fn test_script_from_value() {
        assert_eq!(
            Script::from_value("launcher", "foo.bar:main", None).unwrap(),
            Some(Script {
                name: "launcher".to_string(),
                module: "foo.bar".to_string(),
                function: "main".to_string(),
            })
        );
        assert_eq!(
            Script::from_value(
                "launcher",
                "foo.bar:main",
                Some(&["bar".to_string(), "baz".to_string()]),
            )
            .unwrap(),
            Some(Script {
                name: "launcher".to_string(),
                module: "foo.bar".to_string(),
                function: "main".to_string(),
            })
        );
        assert_eq!(
            Script::from_value("launcher", "foomod:main_bar [bar,baz]", Some(&[])).unwrap(),
            None
        );
        assert_eq!(
            Script::from_value(
                "launcher",
                "foomod:main_bar [bar,baz]",
                Some(&["bar".to_string(), "baz".to_string()]),
            )
            .unwrap(),
            Some(Script {
                name: "launcher".to_string(),
                module: "foomod".to_string(),
                function: "main_bar".to_string(),
            })
        );
    }

    #[test]
    fn test_shebang() {
        // By default, use a simple shebang.
        let executable = Path::new("/usr/bin/python3");
        let os_name = "posix";
        assert_eq!(
            format_shebang(executable, os_name, false),
            "#!/usr/bin/python3"
        );

        // If the path contains spaces, we should use the `exec` trick.
        let executable = Path::new("/usr/bin/path to python3");
        let os_name = "posix";
        assert_eq!(
            format_shebang(executable, os_name, false),
            "#!/bin/sh\n'''exec' '/usr/bin/path to python3' \"$0\" \"$@\"\n' '''"
        );

        // And if we want a relocatable script, we should use the `exec` trick with `dirname`.
        let executable = Path::new("python3");
        let os_name = "posix";
        assert_eq!(
            format_shebang(executable, os_name, true),
            "#!/bin/sh\n'''exec' \"$(dirname -- \"$(realpath -- \"$0\")\")\"/'python3' \"$0\" \"$@\"\n' '''"
        );

        // Except on Windows...
        let executable = Path::new("/usr/bin/path to python3");
        let os_name = "nt";
        assert_eq!(
            format_shebang(executable, os_name, false),
            "#!/usr/bin/path to python3"
        );

        // Quotes, however, are ok.
        let executable = Path::new("/usr/bin/'python3'");
        let os_name = "posix";
        assert_eq!(
            format_shebang(executable, os_name, false),
            "#!/usr/bin/'python3'"
        );

        // If the path is too long, we should not use the `exec` trick.
        let executable = Path::new("/usr/bin/path/to/a/very/long/executable/executable/executable/executable/executable/executable/executable/executable/name/python3");
        let os_name = "posix";
        assert_eq!(format_shebang(executable, os_name, false), "#!/bin/sh\n'''exec' '/usr/bin/path/to/a/very/long/executable/executable/executable/executable/executable/executable/executable/executable/name/python3' \"$0\" \"$@\"\n' '''");
    }

    #[test]
    fn test_empty_value() -> Result<(), Error> {
        let wheel = indoc! {r"
        Wheel-Version: 1.0
        Generator: custom
        Root-Is-Purelib: false
        Tag:
        Tag: -manylinux_2_17_x86_64
        Tag: -manylinux2014_x86_64
        "
        };
        let reader = Cursor::new(wheel.to_string().into_bytes());
        let wheel_file = parse_email_message_file(reader, "WHEEL")?;
        assert_eq!(
            wheel_file.get("Wheel-Version"),
            Some(&["1.0".to_string()].to_vec())
        );
        assert_eq!(
            wheel_file.get("Tag"),
            Some(
                &[
                    String::new(),
                    "-manylinux_2_17_x86_64".to_string(),
                    "-manylinux2014_x86_64".to_string()
                ]
                .to_vec()
            )
        );
        Ok(())
    }

    #[test]
    fn test_script_executable() -> Result<()> {
        // Test with adjacent pythonw.exe
        let temp_dir = assert_fs::TempDir::new()?;
        let python_exe = temp_dir.child("python.exe");
        let pythonw_exe = temp_dir.child("pythonw.exe");
        python_exe.write_str("")?;
        pythonw_exe.write_str("")?;

        let script_path = get_script_executable(&python_exe, true);
        #[cfg(windows)]
        assert_eq!(script_path, pythonw_exe.to_path_buf());
        #[cfg(not(windows))]
        assert_eq!(script_path, python_exe.to_path_buf());

        let script_path = get_script_executable(&python_exe, false);
        assert_eq!(script_path, python_exe.to_path_buf());

        // Test without adjacent pythonw.exe
        let temp_dir = assert_fs::TempDir::new()?;
        let python_exe = temp_dir.child("python.exe");
        python_exe.write_str("")?;

        let script_path = get_script_executable(&python_exe, true);
        assert_eq!(script_path, python_exe.to_path_buf());

        let script_path = get_script_executable(&python_exe, false);
        assert_eq!(script_path, python_exe.to_path_buf());

        // Test with overridden python.exe and pythonw.exe
        let temp_dir = assert_fs::TempDir::new()?;
        let python_exe = temp_dir.child("python.exe");
        let pythonw_exe = temp_dir.child("pythonw.exe");
        let dot_python_exe = temp_dir.child(".python.exe");
        let dot_pythonw_exe = temp_dir.child(".pythonw.exe");
        python_exe.write_str("")?;
        pythonw_exe.write_str("")?;
        dot_python_exe.write_str("")?;
        dot_pythonw_exe.write_str("")?;

        let script_path = get_script_executable(&dot_python_exe, true);
        #[cfg(windows)]
        assert_eq!(script_path, dot_pythonw_exe.to_path_buf());
        #[cfg(not(windows))]
        assert_eq!(script_path, dot_python_exe.to_path_buf());

        let script_path = get_script_executable(&dot_python_exe, false);
        assert_eq!(script_path, dot_python_exe.to_path_buf());

        Ok(())
    }
}<|MERGE_RESOLUTION|>--- conflicted
+++ resolved
@@ -133,90 +133,6 @@
     format!("#!{executable}")
 }
 
-<<<<<<< HEAD
-/// A Windows script is a minimal .exe launcher binary with the python entrypoint script appended as
-/// stored zip file.
-///
-/// <https://github.com/pypa/pip/blob/fd0ea6bc5e8cb95e518c23d901c26ca14db17f89/src/pip/_vendor/distlib/scripts.py#L248-L262>
-#[allow(unused_variables)]
-pub(crate) fn windows_script_launcher(
-    launcher_python_script: &str,
-    is_gui: bool,
-    python_executable: impl AsRef<Path>,
-) -> Result<Vec<u8>, Error> {
-    // This method should only be called on Windows, but we avoid `#[cfg(windows)]` to retain
-    // compilation on all platforms.
-    if cfg!(not(windows)) {
-        return Err(Error::NotWindows);
-    }
-
-    let launcher_bin: &[u8] = match env::consts::ARCH {
-        #[cfg(all(windows, target_arch = "x86"))]
-        "x86" => {
-            if is_gui {
-                LAUNCHER_I686_GUI
-            } else {
-                LAUNCHER_I686_CONSOLE
-            }
-        }
-        #[cfg(all(windows, target_arch = "x86_64"))]
-        "x86_64" => {
-            if is_gui {
-                LAUNCHER_X86_64_GUI
-            } else {
-                LAUNCHER_X86_64_CONSOLE
-            }
-        }
-        #[cfg(all(windows, target_arch = "aarch64"))]
-        "aarch64" => {
-            if is_gui {
-                LAUNCHER_AARCH64_GUI
-            } else {
-                LAUNCHER_AARCH64_CONSOLE
-            }
-        }
-        #[cfg(windows)]
-        arch => {
-            return Err(Error::UnsupportedWindowsArch(arch));
-        }
-        #[cfg(not(windows))]
-        arch => &[],
-    };
-
-    let mut payload: Vec<u8> = Vec::new();
-    {
-        // We're using the zip writer, but with stored compression
-        // https://github.com/njsmith/posy/blob/04927e657ca97a5e35bb2252d168125de9a3a025/src/trampolines/mod.rs#L75-L82
-        // https://github.com/pypa/distlib/blob/8ed03aab48add854f377ce392efffb79bb4d6091/PC/launcher.c#L259-L271
-        let stored = FileOptions::default().compression_method(zip::CompressionMethod::Stored);
-        let mut archive = ZipWriter::new(Cursor::new(&mut payload));
-        let error_msg = "Writing to Vec<u8> should never fail";
-        archive.start_file("__main__.py", stored).expect(error_msg);
-        archive
-            .write_all(launcher_python_script.as_bytes())
-            .expect(error_msg);
-        archive.finish().expect(error_msg);
-    }
-
-    let python = python_executable.as_ref();
-    let python_path = python.simplified_display().to_string();
-
-    let mut launcher: Vec<u8> = Vec::with_capacity(launcher_bin.len() + payload.len());
-    launcher.extend_from_slice(launcher_bin);
-    launcher.extend_from_slice(python_path.as_bytes());
-    launcher.extend_from_slice(
-        &u32::try_from(python_path.as_bytes().len())
-            .expect("File Path to be smaller than 4GB")
-            .to_le_bytes(),
-    );
-    launcher.extend_from_slice(&LAUNCHER_MAGIC_NUMBER);
-    launcher.extend_from_slice(&payload);
-
-    Ok(launcher)
-}
-
-=======
->>>>>>> 2b0e16cb
 /// Returns a [`PathBuf`] to `python[w].exe` for script execution.
 ///
 /// <https://github.com/pypa/pip/blob/76e82a43f8fb04695e834810df64f2d9a2ff6020/src/pip/_vendor/distlib/scripts.py#L121-L126>
