--- conflicted
+++ resolved
@@ -72,7 +72,6 @@
 }
 
 impl PlatformTag {
-<<<<<<< HEAD
     /// Return a pretty string representation of the language tag.
     pub fn pretty(&self) -> Option<&'static str> {
         match self {
@@ -100,12 +99,8 @@
 }
 
 impl PlatformTag {
-    /// Returns `true` if the platform is manylinux-compatible.
-    pub fn is_manylinux_compatible(&self) -> bool {
-=======
     /// Returns `true` if the platform is manylinux-only.
     pub fn is_manylinux(&self) -> bool {
->>>>>>> 1480f28f
         matches!(
             self,
             Self::Manylinux { .. }
