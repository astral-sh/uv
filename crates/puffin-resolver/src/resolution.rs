use std::hash::BuildHasherDefault;

use anyhow::Result;
use owo_colors::OwoColorize;
use petgraph::visit::EdgeRef;
use petgraph::Direction;
use pubgrub::range::Range;
use pubgrub::solver::{Kind, State};
use pubgrub::type_aliases::SelectedDependencies;
use rustc_hash::FxHashMap;
use url::Url;

use distribution_types::{Dist, DistributionMetadata, LocalEditable, Name, PackageId, Verbatim};
<<<<<<< HEAD
use pep440_rs::{Version, VersionSpecifier, VersionSpecifiers};
use pep508_rs::{Requirement, VerbatimUrl, VersionOrUrl};
=======
use pep440_rs::Version;
use pep508_rs::VerbatimUrl;
>>>>>>> 477186dc
use puffin_normalize::{ExtraName, PackageName};
use puffin_traits::OnceMap;
use pypi_types::{Hashes, Metadata21};

use crate::pins::FilePins;
use crate::pubgrub::{PubGrubDistribution, PubGrubPackage, PubGrubPriority, PubGrubVersion};
use crate::version_map::VersionMap;
use crate::ResolveError;

/// A complete resolution graph in which every node represents a pinned package and every edge
/// represents a dependency between two pinned packages.
#[derive(Debug)]
pub struct ResolutionGraph {
    /// The underlying graph.
    petgraph: petgraph::graph::Graph<Dist, Range<PubGrubVersion>, petgraph::Directed>,
    /// The metadata for every distribution in this resolution.
    hashes: FxHashMap<PackageName, Vec<Hashes>>,
    /// The set of editable requirements in this resolution.
    editables: FxHashMap<PackageName, (LocalEditable, Metadata21)>,
    /// Path and url dists might either come from explicit path or url dependencies, where we need to emit their path,
    /// or as flat index additions to the indexes, where we need to format them as name==version. Here we track whether
    /// the latter is the case.    
    is_registry: FxHashMap<PackageName, bool>,
    /// Any diagnostics that were encountered while building the graph.
    diagnostics: Vec<Diagnostic>,
}

impl ResolutionGraph {
    /// Create a new graph from the resolved `PubGrub` state.
    pub(crate) fn from_state(
        selection: &SelectedDependencies<PubGrubPackage, PubGrubVersion>,
        pins: &FilePins,
        packages: &OnceMap<PackageName, VersionMap>,
        distributions: &OnceMap<PackageId, Metadata21>,
        redirects: &OnceMap<Url, Url>,
        state: &State<PubGrubPackage, Range<PubGrubVersion>, PubGrubPriority>,
        editables: FxHashMap<PackageName, (LocalEditable, Metadata21)>,
    ) -> Result<Self, ResolveError> {
        // TODO(charlie): petgraph is a really heavy and unnecessary dependency here. We should
        // write our own graph, given that our requirements are so simple.
        let mut petgraph = petgraph::graph::Graph::with_capacity(selection.len(), selection.len());
<<<<<<< HEAD
        let mut is_registry = FxHashMap::default();
        is_registry.reserve(selection.len());
=======
        let mut hashes =
            FxHashMap::with_capacity_and_hasher(selection.len(), BuildHasherDefault::default());
>>>>>>> 477186dc
        let mut diagnostics = Vec::new();

        // Add every package to the graph.
        let mut inverse =
            FxHashMap::with_capacity_and_hasher(selection.len(), BuildHasherDefault::default());
        for (package, version) in selection {
            match package {
                PubGrubPackage::Package(package_name, None, None) => {
                    // Create the distribution.
                    let pinned_package = pins
                        .get(package_name, &Version::from(version.clone()))
                        .expect("Every package should be pinned")
                        .clone();

                    // Add its hashes to the index.
                    if let Some(entry) = packages.get(package_name) {
                        let version_map = entry.value();
                        hashes.insert(package_name.clone(), {
                            let mut hashes = version_map.hashes(version);
                            hashes.sort_unstable();
                            hashes
                        });
                    }

                    // Add the distribution to the graph.
                    let index = petgraph.add_node(pinned_package);
                    inverse.insert(package_name, index);
                    is_registry.insert(package_name.clone(), true);
                }
                PubGrubPackage::Package(package_name, None, Some(url)) => {
                    // Create the distribution.
                    let pinned_package = if let Some((editable, _)) = editables.get(package_name) {
                        Dist::from_editable(package_name.clone(), editable.clone())?
                    } else {
                        let url = redirects.get(url).map_or_else(
                            || url.clone(),
                            |url| VerbatimUrl::unknown(url.value().clone()),
                        );
                        Dist::from_url(package_name.clone(), url)?
                    };

                    // Add its hashes to the index.
                    if let Some(entry) = packages.get(package_name) {
                        let version_map = entry.value();
                        hashes.insert(package_name.clone(), {
                            let mut hashes = version_map.hashes(version);
                            hashes.sort_unstable();
                            hashes
                        });
                    }

                    // Add the distribution to the graph.
                    let index = petgraph.add_node(pinned_package);
                    inverse.insert(package_name, index);
                    is_registry.insert(package_name.clone(), false);
                }
                PubGrubPackage::Package(package_name, Some(extra), None) => {
                    // Validate that the `extra` exists.
                    let dist = PubGrubDistribution::from_registry(package_name, version);
                    let entry = distributions
                        .get(&dist.package_id())
                        .expect("Every package should have metadata");
                    let metadata = entry.value();

                    if !metadata.provides_extras.contains(extra) {
                        let version = Version::from(version.clone());
                        let pinned_package = pins
                            .get(package_name, &version)
                            .expect("Every package should be pinned")
                            .clone();

                        diagnostics.push(Diagnostic::MissingExtra {
                            dist: pinned_package,
                            extra: extra.clone(),
                        });
                    }
                }
                PubGrubPackage::Package(package_name, Some(extra), Some(url)) => {
                    // Validate that the `extra` exists.
                    let dist = PubGrubDistribution::from_url(package_name, url);
                    let entry = distributions
                        .get(&dist.package_id())
                        .expect("Every package should have metadata");
                    let metadata = entry.value();

                    if !metadata.provides_extras.contains(extra) {
                        let url = redirects.get(url).map_or_else(
                            || url.clone(),
                            |url| VerbatimUrl::unknown(url.value().clone()),
                        );
                        let pinned_package = Dist::from_url(package_name.clone(), url)?;

                        diagnostics.push(Diagnostic::MissingExtra {
                            dist: pinned_package,
                            extra: extra.clone(),
                        });
                    }
                }
                _ => {}
            };
        }

        // Add every edge to the graph.
        for (package, version) in selection {
            for id in &state.incompatibilities[package] {
                if let Kind::FromDependencyOf(
                    self_package,
                    self_version,
                    dependency_package,
                    dependency_range,
                ) = &state.incompatibility_store[*id].kind
                {
                    let PubGrubPackage::Package(self_package, None, _) = self_package else {
                        continue;
                    };
                    let PubGrubPackage::Package(dependency_package, None, _) = dependency_package
                    else {
                        continue;
                    };

                    if self_version.contains(version) {
                        let self_index = &inverse[self_package];
                        let dependency_index = &inverse[dependency_package];
                        petgraph.update_edge(
                            *self_index,
                            *dependency_index,
                            dependency_range.clone(),
                        );
                    }
                }
            }
        }

        Ok(Self {
            petgraph,
            hashes,
            editables,
            is_registry,
            diagnostics,
        })
    }

    /// Return the number of packages in the graph.
    pub fn len(&self) -> usize {
        self.petgraph.node_count()
    }

    /// Return `true` if there are no packages in the graph.
    pub fn is_empty(&self) -> bool {
        self.petgraph.node_count() == 0
    }

<<<<<<< HEAD
    /// See [`ResolutionGraph::is_registry`].
    fn dist_to_requirement(&self, dist: Dist) -> Requirement {
        if self.is_registry[dist.name()] {
            let version = dist
                .version()
                .expect("Registry dists have a version")
                .clone();
            let version = VersionOrUrl::VersionSpecifier(VersionSpecifiers::from(
                VersionSpecifier::equals_version(version),
            ));
            Requirement {
                name: dist.name().clone(),
                extras: None,
                version_or_url: Some(version),
                marker: None,
            }
        } else {
            Requirement::from(dist)
        }
    }

    /// Return the set of [`Requirement`]s that this graph represents.
    pub fn requirements(&self) -> Vec<Requirement> {
        self.petgraph
            .node_indices()
            .map(|node| &self.petgraph[node])
            .cloned()
            .map(|dist| self.dist_to_requirement(dist))
            .collect()
    }

=======
>>>>>>> 477186dc
    /// Return the [`Diagnostic`]s that were encountered while building the graph.
    pub fn diagnostics(&self) -> &[Diagnostic] {
        &self.diagnostics
    }

    /// Return the underlying graph.
    pub fn petgraph(
        &self,
    ) -> &petgraph::graph::Graph<Dist, Range<PubGrubVersion>, petgraph::Directed> {
        &self.petgraph
    }
}

/// A [`std::fmt::Display`] implementation for the resolution graph.
#[derive(Debug)]
pub struct DisplayResolutionGraph<'a> {
    /// The underlying graph.
    resolution: &'a ResolutionGraph,
    /// Whether to include hashes in the output.
    show_hashes: bool,
}

impl<'a> DisplayResolutionGraph<'a> {
    /// Create a new [`DisplayResolutionGraph`] for the given graph.
    pub fn new(underlying: &'a ResolutionGraph, show_hashes: bool) -> DisplayResolutionGraph<'a> {
        Self {
            resolution: underlying,
            show_hashes,
        }
    }
}

impl<'a> From<&'a ResolutionGraph> for DisplayResolutionGraph<'a> {
    fn from(resolution: &'a ResolutionGraph) -> Self {
        Self::new(resolution, false)
    }
}

/// Write the graph in the `{name}=={version}` format of requirements.txt that pip uses.
impl std::fmt::Display for DisplayResolutionGraph<'_> {
    fn fmt(&self, f: &mut std::fmt::Formatter<'_>) -> std::fmt::Result {
        // Collect and sort all packages.
        let mut nodes = self
            .resolution
            .petgraph
            .node_indices()
            .map(|node| (node, &self.resolution.petgraph[node]))
            .collect::<Vec<_>>();
        nodes.sort_unstable_by_key(|(_, package)| package.name());

        // Print out the dependency graph.
<<<<<<< HEAD
        for (index, dist) in nodes {
            if let Some((editable, _)) = self.editables.get(dist.name()) {
                writeln!(f, "-e {}", editable.verbatim())?;
            } else if self.is_registry[dist.name()] {
                let version = dist
                    .version()
                    .expect("Registry dists have a version")
                    .clone();
                writeln!(f, "{}=={}", dist.name(), version)?;
            } else {
                writeln!(f, "{}", dist.verbatim())?;
=======
        for (index, package) in nodes {
            // Display the node itself.
            if let Some((editable, _)) = self.resolution.editables.get(package.name()) {
                write!(f, "-e {}", editable.verbatim())?;
            } else {
                write!(f, "{}", package.verbatim())?;
            }

            // Display the distribution hashes, if any.
            if self.show_hashes {
                if let Some(hashes) = self
                    .resolution
                    .hashes
                    .get(package.name())
                    .filter(|hashes| !hashes.is_empty())
                {
                    for hash in hashes {
                        writeln!(f, " \\")?;
                        write!(f, "    --hash={hash}")?;
                    }
                }
>>>>>>> 477186dc
            }
            writeln!(f)?;

            // Display all dependencies.
            let mut edges = self
                .resolution
                .petgraph
                .edges_directed(index, Direction::Incoming)
                .map(|edge| &self.resolution.petgraph[edge.source()])
                .collect::<Vec<_>>();
            edges.sort_unstable_by_key(|package| package.name());

            match edges.len() {
                0 => {}
                1 => {
                    for dependency in edges {
                        writeln!(f, "{}", format!("    # via {}", dependency.name()).green())?;
                    }
                }
                _ => {
                    writeln!(f, "{}", "    # via".green())?;
                    for dependency in edges {
                        writeln!(f, "{}", format!("    #   {}", dependency.name()).green())?;
                    }
                }
            }
        }

        Ok(())
    }
}

impl From<ResolutionGraph> for distribution_types::Resolution {
    fn from(graph: ResolutionGraph) -> Self {
        Self::new(
            graph
                .petgraph
                .node_indices()
                .map(|node| {
                    (
                        graph.petgraph[node].name().clone(),
                        graph.petgraph[node].clone(),
                    )
                })
                .collect(),
        )
    }
}

#[derive(Debug)]
pub enum Diagnostic {
    MissingExtra {
        /// The distribution that was requested with an non-existent extra. For example,
        /// `black==23.10.0`.
        dist: Dist,
        /// The extra that was requested. For example, `colorama` in `black[colorama]`.
        extra: ExtraName,
    },
}

impl Diagnostic {
    /// Convert the diagnostic into a user-facing message.
    pub fn message(&self) -> String {
        match self {
            Self::MissingExtra { dist, extra } => {
                format!("The package `{dist}` does not have an extra named `{extra}`.")
            }
        }
    }

    /// Returns `true` if the [`PackageName`] is involved in this diagnostic.
    pub fn includes(&self, name: &PackageName) -> bool {
        match self {
            Self::MissingExtra { dist, .. } => name == dist.name(),
        }
    }
}<|MERGE_RESOLUTION|>--- conflicted
+++ resolved
@@ -11,13 +11,8 @@
 use url::Url;
 
 use distribution_types::{Dist, DistributionMetadata, LocalEditable, Name, PackageId, Verbatim};
-<<<<<<< HEAD
-use pep440_rs::{Version, VersionSpecifier, VersionSpecifiers};
-use pep508_rs::{Requirement, VerbatimUrl, VersionOrUrl};
-=======
 use pep440_rs::Version;
 use pep508_rs::VerbatimUrl;
->>>>>>> 477186dc
 use puffin_normalize::{ExtraName, PackageName};
 use puffin_traits::OnceMap;
 use pypi_types::{Hashes, Metadata21};
@@ -59,13 +54,10 @@
         // TODO(charlie): petgraph is a really heavy and unnecessary dependency here. We should
         // write our own graph, given that our requirements are so simple.
         let mut petgraph = petgraph::graph::Graph::with_capacity(selection.len(), selection.len());
-<<<<<<< HEAD
-        let mut is_registry = FxHashMap::default();
-        is_registry.reserve(selection.len());
-=======
+        let mut is_registry =
+            FxHashMap::with_capacity_and_hasher(selection.len(), BuildHasherDefault::default());
         let mut hashes =
             FxHashMap::with_capacity_and_hasher(selection.len(), BuildHasherDefault::default());
->>>>>>> 477186dc
         let mut diagnostics = Vec::new();
 
         // Add every package to the graph.
@@ -218,40 +210,6 @@
         self.petgraph.node_count() == 0
     }
 
-<<<<<<< HEAD
-    /// See [`ResolutionGraph::is_registry`].
-    fn dist_to_requirement(&self, dist: Dist) -> Requirement {
-        if self.is_registry[dist.name()] {
-            let version = dist
-                .version()
-                .expect("Registry dists have a version")
-                .clone();
-            let version = VersionOrUrl::VersionSpecifier(VersionSpecifiers::from(
-                VersionSpecifier::equals_version(version),
-            ));
-            Requirement {
-                name: dist.name().clone(),
-                extras: None,
-                version_or_url: Some(version),
-                marker: None,
-            }
-        } else {
-            Requirement::from(dist)
-        }
-    }
-
-    /// Return the set of [`Requirement`]s that this graph represents.
-    pub fn requirements(&self) -> Vec<Requirement> {
-        self.petgraph
-            .node_indices()
-            .map(|node| &self.petgraph[node])
-            .cloned()
-            .map(|dist| self.dist_to_requirement(dist))
-            .collect()
-    }
-
-=======
->>>>>>> 477186dc
     /// Return the [`Diagnostic`]s that were encountered while building the graph.
     pub fn diagnostics(&self) -> &[Diagnostic] {
         &self.diagnostics
@@ -303,25 +261,18 @@
         nodes.sort_unstable_by_key(|(_, package)| package.name());
 
         // Print out the dependency graph.
-<<<<<<< HEAD
         for (index, dist) in nodes {
-            if let Some((editable, _)) = self.editables.get(dist.name()) {
-                writeln!(f, "-e {}", editable.verbatim())?;
-            } else if self.is_registry[dist.name()] {
+            // Display the node itself.
+            if let Some((editable, _)) = self.resolution.editables.get(dist.name()) {
+                write!(f, "-e {}", editable.verbatim())?;
+            } else if self.resolution.is_registry[dist.name()] {
                 let version = dist
                     .version()
                     .expect("Registry dists have a version")
                     .clone();
-                writeln!(f, "{}=={}", dist.name(), version)?;
+                write!(f, "{}=={}", dist.name(), version)?;
             } else {
-                writeln!(f, "{}", dist.verbatim())?;
-=======
-        for (index, package) in nodes {
-            // Display the node itself.
-            if let Some((editable, _)) = self.resolution.editables.get(package.name()) {
-                write!(f, "-e {}", editable.verbatim())?;
-            } else {
-                write!(f, "{}", package.verbatim())?;
+                write!(f, "{}", dist.verbatim())?;
             }
 
             // Display the distribution hashes, if any.
@@ -329,7 +280,7 @@
                 if let Some(hashes) = self
                     .resolution
                     .hashes
-                    .get(package.name())
+                    .get(dist.name())
                     .filter(|hashes| !hashes.is_empty())
                 {
                     for hash in hashes {
@@ -337,7 +288,6 @@
                         write!(f, "    --hash={hash}")?;
                     }
                 }
->>>>>>> 477186dc
             }
             writeln!(f)?;
 
