//! Given a set of requirements, find a set of compatible packages.

use std::future::Future;
use std::sync::Arc;

use anyhow::Result;
use chrono::{DateTime, Utc};
use futures::channel::mpsc::UnboundedReceiver;
use futures::{pin_mut, FutureExt, StreamExt, TryFutureExt};
use pubgrub::error::PubGrubError;
use pubgrub::range::Range;
use pubgrub::solver::{Incompatibility, State};
use pubgrub::type_aliases::DependencyConstraints;
use rustc_hash::{FxHashMap, FxHashSet};
use tokio::select;
use tracing::{debug, instrument, trace};
use url::Url;

use distribution_filename::WheelFilename;
use distribution_types::{
    BuiltDist, Dist, DistributionMetadata, IndexUrl, LocalEditable, Name, PackageId, SourceDist,
    VersionOrUrl,
};
use pep508_rs::{MarkerEnvironment, Requirement};
use platform_tags::Tags;
use puffin_client::RegistryClient;
use puffin_distribution::{DistributionDatabase, DistributionDatabaseError};
use puffin_normalize::PackageName;
use puffin_traits::{BuildContext, OnceMap};
use pypi_types::{BaseUrl, Metadata21};

use crate::candidate_selector::CandidateSelector;
use crate::error::ResolveError;
use crate::manifest::Manifest;
use crate::overrides::Overrides;
use crate::pins::FilePins;
use crate::pubgrub::{
    PubGrubDependencies, PubGrubDistribution, PubGrubPackage, PubGrubPriorities, PubGrubVersion,
    MIN_VERSION,
};
use crate::resolution::ResolutionGraph;
use crate::version_map::VersionMap;
use crate::yanks::AllowedYanks;
use crate::ResolutionOptions;

type VersionMapResponse = Result<(IndexUrl, BaseUrl, VersionMap), puffin_client::Error>;
type WheelMetadataResponse = Result<(Metadata21, Option<Url>), DistributionDatabaseError>;

pub trait ResolverProvider: Send + Sync {
    /// Get the version map for a package.
    fn get_version_map<'io>(
        &'io self,
        package_name: &'io PackageName,
    ) -> impl Future<Output = VersionMapResponse> + Send + 'io;

    /// Get the metadata for a distribution.
    ///
    /// For a wheel, this is done by querying it's (remote) metadata, for a source dist we
    /// (fetch and) build the source distribution and return the metadata from the built
    /// distribution.
    fn get_or_build_wheel_metadata<'io>(
        &'io self,
        dist: &'io Dist,
    ) -> impl Future<Output = WheelMetadataResponse> + Send + 'io;

    /// Set the [`Reporter`] to use for this installer.
    #[must_use]
    fn with_reporter(self, reporter: impl puffin_distribution::Reporter + 'static) -> Self;
}

/// The main IO backend for the resolver, which does cached requests network requests using the
/// [`RegistryClient`] and [`DistributionDatabase`].
pub struct DefaultResolverProvider<'a, Context: BuildContext + Send + Sync> {
    client: &'a RegistryClient,
    fetcher: DistributionDatabase<'a, Context>,
    build_context: &'a Context,
    tags: &'a Tags,
    markers: &'a MarkerEnvironment,
    exclude_newer: Option<DateTime<Utc>>,
    allowed_yanks: AllowedYanks,
}

impl<'a, Context: BuildContext + Send + Sync> DefaultResolverProvider<'a, Context> {
    pub fn new(
        client: &'a RegistryClient,
        fetcher: DistributionDatabase<'a, Context>,
        build_context: &'a Context,
        tags: &'a Tags,
        markers: &'a MarkerEnvironment,
        exclude_newer: Option<DateTime<Utc>>,
        allowed_yanks: AllowedYanks,
    ) -> Self {
        Self {
            client,
            fetcher,
            build_context,
            tags,
            markers,
            exclude_newer,
            allowed_yanks,
        }
    }
}

impl<'a, Context: BuildContext + Send + Sync> ResolverProvider
    for DefaultResolverProvider<'a, Context>
{
    fn get_version_map<'io>(
        &'io self,
        package_name: &'io PackageName,
    ) -> impl Future<Output = VersionMapResponse> + Send + 'io {
        self.client
            .simple(package_name)
            .map_ok(move |(index, base, metadata)| {
                (
                    index,
                    base,
                    VersionMap::from_metadata(
                        metadata,
                        package_name,
                        self.tags,
                        self.markers,
                        self.build_context.interpreter(),
                        &self.allowed_yanks,
                        self.exclude_newer.as_ref(),
                    ),
                )
            })
    }

    fn get_or_build_wheel_metadata<'io>(
        &'io self,
        dist: &'io Dist,
    ) -> impl Future<Output = WheelMetadataResponse> + Send + 'io {
        self.fetcher.get_or_build_wheel_metadata(dist)
    }

    /// Set the [`puffin_distribution::Reporter`] to use for this installer.
    #[must_use]
    fn with_reporter(self, reporter: impl puffin_distribution::Reporter + 'static) -> Self {
        Self {
            fetcher: self.fetcher.with_reporter(reporter),
            ..self
        }
    }
}

pub struct Resolver<'a, Provider: ResolverProvider> {
    project: Option<PackageName>,
    requirements: Vec<Requirement>,
    constraints: Vec<Requirement>,
    overrides: Overrides,
    allowed_urls: AllowedUrls,
    markers: &'a MarkerEnvironment,
    selector: CandidateSelector,
    index: Arc<Index>,
    editables: FxHashMap<PackageName, (LocalEditable, Metadata21)>,
    reporter: Option<Arc<dyn Reporter>>,
    provider: Provider,
}

impl<'a, Context: BuildContext + Send + Sync> Resolver<'a, DefaultResolverProvider<'a, Context>> {
    /// Initialize a new resolver using the default backend doing real requests.
    pub fn new(
        manifest: Manifest,
        options: ResolutionOptions,
        markers: &'a MarkerEnvironment,
        tags: &'a Tags,
        client: &'a RegistryClient,
        build_context: &'a Context,
    ) -> Self {
        let provider = DefaultResolverProvider::new(
            client,
            DistributionDatabase::new(build_context.cache(), tags, client, build_context),
            build_context,
            tags,
            markers,
            options.exclude_newer,
            manifest
                .requirements
                .iter()
                .chain(manifest.constraints.iter())
                .collect(),
        );
        Self::new_custom_io(manifest, options, markers, provider)
    }
}

impl<'a, Provider: ResolverProvider> Resolver<'a, Provider> {
    /// Initialize a new resolver using a user provided backend.
    pub fn new_custom_io(
        manifest: Manifest,
        options: ResolutionOptions,
        markers: &'a MarkerEnvironment,
        provider: Provider,
    ) -> Self {
        let selector = CandidateSelector::for_resolution(&manifest, options);

        let index = Index::default();

        // Determine all the editable requirements.
        let mut editables = FxHashMap::default();
        for (editable_requirement, metadata) in &manifest.editables {
            // Convert the editable requirement into a distribution.
            let dist = Dist::from_editable(metadata.name.clone(), editable_requirement.clone())
                .expect("This is a valid distribution");

            // Mock editable responses.
            let package_id = dist.package_id();
            index.distributions.register(&package_id);
            index.distributions.done(package_id, metadata.clone());
            editables.insert(
                dist.name().clone(),
                (editable_requirement.clone(), metadata.clone()),
            );
        }

        // Determine the list of allowed URLs.
        let allowed_urls: AllowedUrls = manifest
            .requirements
            .iter()
            .chain(manifest.constraints.iter())
            .chain(manifest.overrides.iter())
            .filter_map(|req| {
                if let Some(pep508_rs::VersionOrUrl::Url(url)) = &req.version_or_url {
                    Some(url.raw())
                } else {
                    None
                }
            })
            .chain(
                manifest
                    .editables
                    .iter()
                    .map(|(editable, _)| editable.raw()),
            )
            .collect();

        Self {
            index: Arc::new(index),
            selector,
            allowed_urls,
            project: manifest.project,
            requirements: manifest.requirements,
            constraints: manifest.constraints,
            overrides: Overrides::from_requirements(manifest.overrides),
            markers,
            editables,
            reporter: None,
            provider,
        }
    }

    /// Set the [`Reporter`] to use for this installer.
    #[must_use]
    pub fn with_reporter(self, reporter: impl Reporter + 'static) -> Self {
        let reporter = Arc::new(reporter);
        Self {
            reporter: Some(reporter.clone()),
            provider: self.provider.with_reporter(Facade { reporter }),
            ..self
        }
    }

    /// Resolve a set of requirements into a set of pinned versions.
    pub async fn resolve(self) -> Result<ResolutionGraph, ResolveError> {
        // A channel to fetch package metadata (e.g., given `flask`, fetch all versions) and version
        // metadata (e.g., given `flask==1.0.0`, fetch the metadata for that version).
        let (request_sink, request_stream) = futures::channel::mpsc::unbounded();

        // Run the fetcher.
        let requests_fut = self.fetch(request_stream);

        // Run the solver.
        let resolve_fut = self.solve(&request_sink);

        let requests_fut = requests_fut.fuse();
        let resolve_fut = resolve_fut.fuse();
        pin_mut!(requests_fut, resolve_fut);

        let resolution = select! {
            result = requests_fut => {
                result?;
                return Err(ResolveError::StreamTermination);
            }
            resolution = resolve_fut => {
                resolution.map_err(|err| {
                    // Add version information to improve unsat error messages
                    if let ResolveError::NoSolution(err) = err {
                        ResolveError::NoSolution(err.with_available_versions(&self.index.packages).with_selector(self.selector.clone()))
                    } else {
                        err
                    }
                })?
            }
        };

        self.on_complete();

        Ok(resolution)
    }

    /// Run the `PubGrub` solver.
    #[instrument(skip_all)]
    async fn solve(
        &self,
        request_sink: &futures::channel::mpsc::UnboundedSender<Request>,
    ) -> Result<ResolutionGraph, ResolveError> {
        let root = PubGrubPackage::Root(self.project.clone());

        // Keep track of the packages for which we've requested metadata.
        let index = Index::default();
        let mut pins = FilePins::default();
        let mut priorities = PubGrubPriorities::default();

        // Start the solve.
        let mut state = State::init(root.clone(), MIN_VERSION.clone());
        let mut added_dependencies: FxHashMap<PubGrubPackage, FxHashSet<PubGrubVersion>> =
            FxHashMap::default();
        let mut next = root;

        loop {
            // Run unit propagation.
            state.unit_propagation(next)?;

            // Pre-visit all candidate packages, to allow metadata to be fetched in parallel.
            Self::pre_visit(state.partial_solution.prioritized_packages(), request_sink)?;

            // Choose a package version.
            let Some(highest_priority_pkg) =
                state
                    .partial_solution
                    .pick_highest_priority_pkg(|package, _range| {
                        priorities.get(package).unwrap_or_default()
                    })
            else {
                let selection = state.partial_solution.extract_solution();
                return ResolutionGraph::from_state(
                    &selection,
                    &pins,
                    &self.index.distributions,
                    &self.index.redirects,
                    &state,
                    self.editables.clone(),
                );
            };
            next = highest_priority_pkg;

            let term_intersection = state
                .partial_solution
                .term_intersection_for_package(&next)
                .ok_or_else(|| {
                    PubGrubError::Failure("a package was chosen but we don't have a term.".into())
                })?;
            let decision = self
                .choose_version(
                    &next,
                    term_intersection.unwrap_positive(),
                    &mut pins,
                    request_sink,
                )
                .await?;

            // Pick the next compatible version.
            let version = match decision {
                None => {
                    debug!("No compatible version found for: {}", next);

                    let term_intersection = state
                        .partial_solution
                        .term_intersection_for_package(&next)
                        .expect("a package was chosen but we don't have a term.");

                    let inc = Incompatibility::no_versions(next.clone(), term_intersection.clone());
                    state.add_incompatibility(inc);
                    continue;
                }
                Some(version) => version,
            };

            self.on_progress(&next, &version);

            if added_dependencies
                .entry(next.clone())
                .or_default()
                .insert(version.clone())
            {
                // Retrieve that package dependencies.
                let package = &next;
                let dependencies = match self
                    .get_dependencies(package, &version, &mut priorities, &index, request_sink)
                    .await?
                {
                    Dependencies::Unusable(reason) => {
                        state.add_incompatibility(Incompatibility::unusable_dependencies(
                            package.clone(),
                            version.clone(),
                            reason.clone(),
                        ));
                        continue;
                    }
                    Dependencies::Known(constraints) if constraints.contains_key(package) => {
                        return Err(PubGrubError::SelfDependency {
                            package: package.clone(),
                            version: version.clone(),
                        }
                        .into());
                    }
                    Dependencies::Known(constraints) => constraints,
                };

                // Add that package and version if the dependencies are not problematic.
                let dep_incompats = state.add_incompatibility_from_dependencies(
                    package.clone(),
                    version.clone(),
                    &dependencies,
                );

                state.partial_solution.add_version(
                    package.clone(),
                    version,
                    dep_incompats,
                    &state.incompatibility_store,
                );
            } else {
                // `dep_incompats` are already in `incompatibilities` so we know there are not satisfied
                // terms and can add the decision directly.
                state.partial_solution.add_decision(next.clone(), version);
            }
        }
    }

    /// Visit a [`PubGrubPackage`] prior to selection. This should be called on a [`PubGrubPackage`]
    /// before it is selected, to allow metadata to be fetched in parallel.
    fn visit_package(
        package: &PubGrubPackage,
        priorities: &mut PubGrubPriorities,
        index: &Index,
        request_sink: &futures::channel::mpsc::UnboundedSender<Request>,
    ) -> Result<(), ResolveError> {
        match package {
            PubGrubPackage::Root(_) => {}
            PubGrubPackage::Package(package_name, _extra, None) => {
                // Emit a request to fetch the metadata for this package.
                if index.packages.register(package_name) {
                    priorities.add(package_name.clone());
                    request_sink.unbounded_send(Request::Package(package_name.clone()))?;
                }
            }
            PubGrubPackage::Package(package_name, _extra, Some(url)) => {
                // Emit a request to fetch the metadata for this distribution.
                if index.redirects.register(url) {
                    let distribution = Dist::from_url(package_name.clone(), url.clone())?;
                    priorities.add(distribution.name().clone());
                    request_sink.unbounded_send(Request::Dist(distribution))?;
                }
            }
        }
        Ok(())
    }

    /// Visit the set of [`PubGrubPackage`] candidates prior to selection. This allows us to fetch
    /// metadata for all of the packages in parallel.
    fn pre_visit<'data>(
        packages: impl Iterator<Item = (&'data PubGrubPackage, &'data Range<PubGrubVersion>)>,
        request_sink: &futures::channel::mpsc::UnboundedSender<Request>,
    ) -> Result<(), ResolveError> {
        // Iterate over the potential packages, and fetch file metadata for any of them. These
        // represent our current best guesses for the versions that we _might_ select.
        for (package, range) in packages {
            let PubGrubPackage::Package(package_name, _extra, None) = package else {
                continue;
            };
<<<<<<< HEAD
            request_sink.unbounded_send(Request::Prefetch(package_name.clone(), range.clone()))?;
=======

            // If we don't have metadata for this package, we can't make an early decision.
            let Some(entry) = self.index.packages.get(package_name) else {
                continue;
            };
            let (index, base, version_map) = entry.value();

            // Try to find a compatible version. If there aren't any compatible versions,
            // short-circuit and return `None`.
            let Some(candidate) = self.selector.select(package_name, range, version_map) else {
                // Short-circuit: we couldn't find _any_ compatible versions for a package.
                return Ok(());
            };

            // Emit a request to fetch the metadata for this version.
            if self
                .index
                .distributions
                .register_owned(candidate.package_id())
            {
                let distribution = candidate.into_distribution(index.clone(), base.clone());
                request_sink.unbounded_send(Request::Dist(distribution))?;
            }
>>>>>>> ba231154
        }
        Ok(())
    }

    /// Given a set of candidate packages, choose the next package (and version) to add to the
    /// partial solution.
    async fn choose_version(
        &self,
        package: &PubGrubPackage,
        range: &Range<PubGrubVersion>,
        pins: &mut FilePins,
        request_sink: &futures::channel::mpsc::UnboundedSender<Request>,
    ) -> Result<Option<PubGrubVersion>, ResolveError> {
        return match package {
            PubGrubPackage::Root(_) => Ok(Some(MIN_VERSION.clone())),

            PubGrubPackage::Package(package_name, extra, Some(url)) => {
                if let Some(extra) = extra {
                    debug!(
                        "Searching for a compatible version of {package_name}[{extra}] @ {url} ({range})",
                    );
                } else {
                    debug!(
                        "Searching for a compatible version of {package_name} @ {url} ({range})"
                    );
                }

                // If the URL wasn't declared in the direct dependencies or constraints, reject it.
                if !self.allowed_urls.contains(url) {
                    return Err(ResolveError::DisallowedUrl(
                        package_name.clone(),
                        url.to_url(),
                    ));
                }

                if let Ok(wheel_filename) = WheelFilename::try_from(url.raw()) {
                    // If the URL is that of a wheel, extract the version.
                    let version = PubGrubVersion::from(wheel_filename.version);
                    if range.contains(&version) {
                        Ok(Some(version))
                    } else {
                        Ok(None)
                    }
                } else {
                    // Otherwise, assume this is a source distribution.
                    let dist = PubGrubDistribution::from_url(package_name, url);
                    let entry = self.index.distributions.wait(&dist.package_id()).await;
                    let metadata = entry.value();
                    let version = PubGrubVersion::from(metadata.version.clone());
                    if range.contains(&version) {
                        Ok(Some(version))
                    } else {
                        Ok(None)
                    }
                }
            }

            PubGrubPackage::Package(package_name, extra, None) => {
                // Wait for the metadata to be available.
                let entry = self.index.packages.wait(package_name).await;
                let (index, base, version_map) = entry.value();

                if let Some(extra) = extra {
                    debug!(
                        "Searching for a compatible version of {package_name}[{extra}] ({range})",
                    );
                } else {
                    debug!("Searching for a compatible version of {package_name} ({range})");
                }

                // Find a compatible version.
                let Some(candidate) = self.selector.select(package_name, range, version_map) else {
                    // Short circuit: we couldn't find _any_ compatible versions for a package.
                    return Ok(None);
                };

                if let Some(extra) = extra {
                    debug!(
                        "Selecting: {}[{}]=={} ({})",
                        candidate.name(),
                        extra,
                        candidate.version(),
                        candidate.resolve().filename()
                    );
                } else {
                    debug!(
                        "Selecting: {}=={} ({})",
                        candidate.name(),
                        candidate.version(),
                        candidate.resolve().filename()
                    );
                }

                // We want to return a package pinned to a specific version; but we _also_ want to
                // store the exact file that we selected to satisfy that version.
                pins.insert(&candidate, index, base);

                let version = candidate.version().clone();

                // Emit a request to fetch the metadata for this version.
                if self
                    .index
                    .distributions
                    .register_owned(candidate.package_id())
                {
                    let distribution = candidate.into_distribution(index.clone(), base.clone());
                    request_sink.unbounded_send(Request::Dist(distribution))?;
                }

                Ok(Some(version))
            }
        };
    }

    /// Given a candidate package and version, return its dependencies.
    async fn get_dependencies(
        &self,
        package: &PubGrubPackage,
        version: &PubGrubVersion,
        priorities: &mut PubGrubPriorities,
        index: &Index,
        request_sink: &futures::channel::mpsc::UnboundedSender<Request>,
    ) -> Result<Dependencies, ResolveError> {
        match package {
            PubGrubPackage::Root(_) => {
                // Add the root requirements.
                let constraints = PubGrubDependencies::from_requirements(
                    &self.requirements,
                    &self.constraints,
                    &self.overrides,
                    None,
                    None,
                    self.markers,
                );
                if let Err(
                    err @ (ResolveError::ConflictingVersions(..)
                    | ResolveError::ConflictingUrls(..)),
                ) = constraints
                {
                    return Ok(Dependencies::Unusable(Some(err.to_string())));
                }
                let mut constraints = constraints?;

                for (package, version) in constraints.iter() {
                    debug!("Adding direct dependency: {package}{version}");

                    // Emit a request to fetch the metadata for this package.
                    Self::visit_package(package, priorities, index, request_sink)?;
                }

                for (editable, metadata) in self.editables.values() {
                    constraints.insert(
                        PubGrubPackage::Package(
                            metadata.name.clone(),
                            None,
                            Some(editable.url().clone()),
                        ),
                        Range::singleton(PubGrubVersion::from(metadata.version.clone())),
                    );
                }

                Ok(Dependencies::Known(constraints.into()))
            }

            PubGrubPackage::Package(package_name, extra, url) => {
                // Wait for the metadata to be available.
                let dist = match url {
                    Some(url) => PubGrubDistribution::from_url(package_name, url),
                    None => PubGrubDistribution::from_registry(package_name, version),
                };
                let entry = self.index.distributions.wait(&dist.package_id()).await;
                let metadata = entry.value();

                let mut constraints = PubGrubDependencies::from_requirements(
                    &metadata.requires_dist,
                    &self.constraints,
                    &self.overrides,
                    extra.as_ref(),
                    Some(package_name),
                    self.markers,
                )?;

                for (package, version) in constraints.iter() {
                    debug!("Adding transitive dependency: {package}{version}");

                    // Emit a request to fetch the metadata for this package.
                    Self::visit_package(package, priorities, index, request_sink)?;
                }

                if extra.is_some() {
                    constraints.insert(
                        PubGrubPackage::Package(package_name.clone(), None, None),
                        Range::singleton(version.clone()),
                    );
                }

                Ok(Dependencies::Known(constraints.into()))
            }
        }
    }

    /// Fetch the metadata for a stream of packages and versions.
    async fn fetch(&self, request_stream: UnboundedReceiver<Request>) -> Result<(), ResolveError> {
        let mut response_stream = request_stream
            .map(|request| self.process_request(request))
            .buffer_unordered(50);

        while let Some(response) = response_stream.next().await {
            match response? {
                Some(Response::Package(package_name, index, base, version_map)) => {
                    trace!("Received package metadata for: {package_name}");
                    self.index
                        .packages
                        .done(package_name, (index, base, version_map));
                }
                Some(Response::Dist(Dist::Built(distribution), metadata, ..)) => {
                    trace!("Received built distribution metadata for: {distribution}");
                    self.index
                        .distributions
                        .done(distribution.package_id(), metadata);
                }
                Some(Response::Dist(Dist::Source(distribution), metadata, precise)) => {
                    trace!("Received source distribution metadata for: {distribution}");
                    self.index
                        .distributions
                        .done(distribution.package_id(), metadata);
                    if let Some(precise) = precise {
                        match distribution {
                            SourceDist::DirectUrl(sdist) => {
                                self.index.redirects.done(sdist.url.to_url(), precise);
                            }
                            SourceDist::Git(sdist) => {
                                self.index.redirects.done(sdist.url.to_url(), precise);
                            }
                            SourceDist::Path(sdist) => {
                                self.index.redirects.done(sdist.url.to_url(), precise);
                            }
                            SourceDist::Registry(_) => {}
                        }
                    }
                }
                None => {}
            }
        }

        Ok::<(), ResolveError>(())
    }

    async fn process_request(&self, request: Request) -> Result<Option<Response>, ResolveError> {
        match request {
            // Fetch package metadata from the registry.
            Request::Package(package_name) => {
                let (index, base, metadata) = self
                    .provider
                    .get_version_map(&package_name)
                    .await
                    .map_err(ResolveError::Client)?;
                Ok(Some(Response::Package(package_name, index, base, metadata)))
            }

            // Fetch distribution metadata from the distribution database.
            Request::Dist(dist) => {
                let (metadata, precise) = self
                    .provider
                    .get_or_build_wheel_metadata(&dist)
                    .await
                    .map_err(|err| match dist.clone() {
                        Dist::Built(BuiltDist::Path(built_dist)) => {
                            ResolveError::Read(Box::new(built_dist), err)
                        }
                        Dist::Source(SourceDist::Path(source_dist)) => {
                            ResolveError::Build(Box::new(source_dist), err)
                        }
                        Dist::Built(built_dist) => ResolveError::Fetch(Box::new(built_dist), err),
                        Dist::Source(source_dist) => {
                            ResolveError::FetchAndBuild(Box::new(source_dist), err)
                        }
                    })?;
                Ok(Some(Response::Dist(dist, metadata, precise)))
            }

            // Pre-fetch the package and distribution metadata.
            Request::Prefetch(package_name, range) => {
                // Wait for the package metadata to become available.
                let entry = self.index.packages.wait(&package_name).await;
                let (index, base, version_map) = entry.value();

                // Try to find a compatible version. If there aren't any compatible versions,
                // short-circuit and return `None`.
                let Some(candidate) = self.selector.select(&package_name, &range, version_map)
                else {
                    return Ok(None);
                };

                // Emit a request to fetch the metadata for this version.
                if self.index.distributions.register(&candidate.package_id()) {
                    let dist = candidate.into_distribution(index.clone(), base.clone());
                    drop(entry);

                    let (metadata, precise) = self
                        .provider
                        .get_or_build_wheel_metadata(&dist)
                        .await
                        .map_err(|err| match dist.clone() {
                            Dist::Built(BuiltDist::Path(built_dist)) => {
                                ResolveError::Read(Box::new(built_dist), err)
                            }
                            Dist::Source(SourceDist::Path(source_dist)) => {
                                ResolveError::Build(Box::new(source_dist), err)
                            }
                            Dist::Built(built_dist) => {
                                ResolveError::Fetch(Box::new(built_dist), err)
                            }
                            Dist::Source(source_dist) => {
                                ResolveError::FetchAndBuild(Box::new(source_dist), err)
                            }
                        })?;

                    Ok(Some(Response::Dist(dist, metadata, precise)))
                } else {
                    Ok(None)
                }
            }
        }
    }

    fn on_progress(&self, package: &PubGrubPackage, version: &PubGrubVersion) {
        if let Some(reporter) = self.reporter.as_ref() {
            match package {
                PubGrubPackage::Root(_) => {}
                PubGrubPackage::Package(package_name, _extra, Some(url)) => {
                    reporter.on_progress(package_name, VersionOrUrl::Url(url));
                }
                PubGrubPackage::Package(package_name, _extra, None) => {
                    reporter.on_progress(package_name, VersionOrUrl::Version(version.into()));
                }
            }
        }
    }

    fn on_complete(&self) {
        if let Some(reporter) = self.reporter.as_ref() {
            reporter.on_complete();
        }
    }
}

pub type BuildId = usize;

pub trait Reporter: Send + Sync {
    /// Callback to invoke when a dependency is resolved.
    fn on_progress(&self, name: &PackageName, version: VersionOrUrl);

    /// Callback to invoke when the resolution is complete.
    fn on_complete(&self);

    /// Callback to invoke when a source distribution build is kicked off.
    fn on_build_start(&self, dist: &SourceDist) -> usize;

    /// Callback to invoke when a source distribution build is complete.
    fn on_build_complete(&self, dist: &SourceDist, id: usize);

    /// Callback to invoke when a repository checkout begins.
    fn on_checkout_start(&self, url: &Url, rev: &str) -> usize;

    /// Callback to invoke when a repository checkout completes.
    fn on_checkout_complete(&self, url: &Url, rev: &str, index: usize);
}

/// A facade for converting from [`Reporter`] to [`puffin_distribution::Reporter`].
struct Facade {
    reporter: Arc<dyn Reporter>,
}

impl puffin_distribution::Reporter for Facade {
    fn on_build_start(&self, dist: &SourceDist) -> usize {
        self.reporter.on_build_start(dist)
    }

    fn on_build_complete(&self, dist: &SourceDist, id: usize) {
        self.reporter.on_build_complete(dist, id);
    }

    fn on_checkout_start(&self, url: &Url, rev: &str) -> usize {
        self.reporter.on_checkout_start(url, rev)
    }

    fn on_checkout_complete(&self, url: &Url, rev: &str, index: usize) {
        self.reporter.on_checkout_complete(url, rev, index);
    }
}

/// Fetch the metadata for an item
#[derive(Debug)]
#[allow(clippy::large_enum_variant)]
enum Request {
    /// A request to fetch the metadata for a package.
    Package(PackageName),
    /// A request to fetch the metadata for a built or source distribution.
    Dist(Dist),
    /// A request to pre-fetch the metadata for a package and the best-guess distribution.
    Prefetch(PackageName, Range<PubGrubVersion>),
}

#[derive(Debug)]
#[allow(clippy::large_enum_variant)]
enum Response {
    /// The returned metadata for a package hosted on a registry.
    Package(PackageName, IndexUrl, BaseUrl, VersionMap),
    /// The returned metadata for a distribution.
    Dist(Dist, Metadata21, Option<Url>),
}

/// In-memory index of package metadata.
#[derive(Default)]
pub(crate) struct Index {
    /// A map from package name to the metadata for that package and the index where the metadata
    /// came from.
    pub(crate) packages: OnceMap<PackageName, (IndexUrl, BaseUrl, VersionMap)>,

    /// A map from distribution SHA to metadata for that distribution.
    pub(crate) distributions: OnceMap<PackageId, Metadata21>,

    /// A map from source URL to precise URL.
    pub(crate) redirects: OnceMap<Url, Url>,
}

#[derive(Debug, Default)]
struct AllowedUrls(FxHashSet<cache_key::CanonicalUrl>);

impl AllowedUrls {
    fn contains(&self, url: &Url) -> bool {
        self.0.contains(&cache_key::CanonicalUrl::new(url))
    }
}

impl<'a> FromIterator<&'a Url> for AllowedUrls {
    fn from_iter<T: IntoIterator<Item = &'a Url>>(iter: T) -> Self {
        Self(iter.into_iter().map(cache_key::CanonicalUrl::new).collect())
    }
}

/// An enum used by [`DependencyProvider`] that holds information about package dependencies.
/// For each [Package] there is a set of versions allowed as a dependency.
#[derive(Clone)]
enum Dependencies {
    /// Package dependencies are not usable
    Unusable(Option<String>),
    /// Container for all available package versions.
    Known(DependencyConstraints<PubGrubPackage, Range<PubGrubVersion>>),
}<|MERGE_RESOLUTION|>--- conflicted
+++ resolved
@@ -471,33 +471,7 @@
             let PubGrubPackage::Package(package_name, _extra, None) = package else {
                 continue;
             };
-<<<<<<< HEAD
             request_sink.unbounded_send(Request::Prefetch(package_name.clone(), range.clone()))?;
-=======
-
-            // If we don't have metadata for this package, we can't make an early decision.
-            let Some(entry) = self.index.packages.get(package_name) else {
-                continue;
-            };
-            let (index, base, version_map) = entry.value();
-
-            // Try to find a compatible version. If there aren't any compatible versions,
-            // short-circuit and return `None`.
-            let Some(candidate) = self.selector.select(package_name, range, version_map) else {
-                // Short-circuit: we couldn't find _any_ compatible versions for a package.
-                return Ok(());
-            };
-
-            // Emit a request to fetch the metadata for this version.
-            if self
-                .index
-                .distributions
-                .register_owned(candidate.package_id())
-            {
-                let distribution = candidate.into_distribution(index.clone(), base.clone());
-                request_sink.unbounded_send(Request::Dist(distribution))?;
-            }
->>>>>>> ba231154
         }
         Ok(())
     }
