--- conflicted
+++ resolved
@@ -122,13 +122,8 @@
         link_mode: uv_install_wheel::LinkMode,
         build_options: &'a BuildOptions,
         hasher: &'a HashStrategy,
-<<<<<<< HEAD
-        exclude_newer: Option<ExcludeNewer>,
+        exclude_newer: ExcludeNewer,
         sources: NoSources,
-=======
-        exclude_newer: ExcludeNewer,
-        sources: SourceStrategy,
->>>>>>> 3df972f1
         workspace_cache: WorkspaceCache,
         concurrency: Concurrency,
         preview: Preview,
