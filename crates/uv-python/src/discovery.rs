use itertools::{Either, Itertools};
use regex::Regex;
use same_file::is_same_file;
use std::env::consts::EXE_SUFFIX;
use std::fmt::{self, Debug, Formatter};
use std::{env, io, iter};
use std::{path::Path, path::PathBuf, str::FromStr};
use thiserror::Error;
use tracing::{debug, instrument, trace};
use which::{which, which_all};

use uv_cache::Cache;
use uv_fs::which::is_executable;
use uv_fs::Simplified;
use uv_pep440::{Prerelease, Version, VersionSpecifier, VersionSpecifiers};
use uv_static::EnvVars;
use uv_warnings::warn_user_once;

use crate::downloads::PythonDownloadRequest;
use crate::implementation::ImplementationName;
use crate::installation::PythonInstallation;
use crate::interpreter::Error as InterpreterError;
use crate::interpreter::{StatusCodeError, UnexpectedResponseError};
use crate::managed::ManagedPythonInstallations;
#[cfg(windows)]
use crate::microsoft_store::find_microsoft_store_pythons;
#[cfg(windows)]
use crate::py_launcher::{registry_pythons, WindowsPython};
use crate::virtualenv::Error as VirtualEnvError;
use crate::virtualenv::{
    conda_environment_from_env, virtualenv_from_env, virtualenv_from_working_dir,
    virtualenv_python_executable, CondaEnvironmentKind,
};
use crate::{Interpreter, PythonVersion};

/// A request to find a Python installation.
///
/// See [`PythonRequest::from_str`].
#[derive(Debug, Clone, PartialEq, Eq, Default)]
pub enum PythonRequest {
    /// An appropriate default Python installation
    ///
    /// This may skip some Python installations, such as pre-release versions or alternative
    /// implementations.
    #[default]
    Default,
    /// Any Python installation
    Any,
    /// A Python version without an implementation name e.g. `3.10` or `>=3.12,<3.13`
    Version(VersionRequest),
    /// A path to a directory containing a Python installation, e.g. `.venv`
    Directory(PathBuf),
    /// A path to a Python executable e.g. `~/bin/python`
    File(PathBuf),
    /// The name of a Python executable (i.e. for lookup in the PATH) e.g. `foopython3`
    ExecutableName(String),
    /// A Python implementation without a version e.g. `pypy` or `pp`
    Implementation(ImplementationName),
    /// A Python implementation name and version e.g. `pypy3.8` or `pypy@3.8` or `pp38`
    ImplementationVersion(ImplementationName, VersionRequest),
    /// A request for a specific Python installation key e.g. `cpython-3.12-x86_64-linux-gnu`
    /// Generally these refer to managed Python downloads.
    Key(PythonDownloadRequest),
}

#[derive(Debug, Default, Clone, Copy, PartialEq, Eq, serde::Deserialize)]
#[serde(deny_unknown_fields, rename_all = "kebab-case")]
#[cfg_attr(feature = "clap", derive(clap::ValueEnum))]
#[cfg_attr(feature = "schemars", derive(schemars::JsonSchema))]
pub enum PythonPreference {
    /// Only use managed Python installations; never use system Python installations.
    OnlyManaged,
    #[default]
    /// Prefer managed Python installations over system Python installations.
    ///
    /// System Python installations are still preferred over downloading managed Python versions.
    /// Use `only-managed` to always fetch a managed Python version.
    Managed,
    /// Prefer system Python installations over managed Python installations.
    ///
    /// If a system Python installation cannot be found, a managed Python installation can be used.
    System,
    /// Only use system Python installations; never use managed Python installations.
    OnlySystem,
}

#[derive(Debug, Default, Clone, Copy, PartialEq, Eq, serde::Deserialize)]
#[serde(deny_unknown_fields, rename_all = "kebab-case")]
#[cfg_attr(feature = "clap", derive(clap::ValueEnum))]
#[cfg_attr(feature = "schemars", derive(schemars::JsonSchema))]
pub enum PythonDownloads {
    /// Automatically download managed Python installations when needed.
    #[default]
    #[serde(alias = "auto")]
    Automatic,
    /// Do not automatically download managed Python installations; require explicit installation.
    Manual,
    /// Do not ever allow Python downloads.
    Never,
}

impl FromStr for PythonDownloads {
    type Err = String;

    fn from_str(s: &str) -> Result<Self, Self::Err> {
        match s.to_ascii_lowercase().as_str() {
            "auto" | "automatic" | "true" | "1" => Ok(PythonDownloads::Automatic),
            "manual" => Ok(PythonDownloads::Manual),
            "never" | "false" | "0" => Ok(PythonDownloads::Never),
            _ => Err(format!("Invalid value for `python-download`: '{s}'")),
        }
    }
}

impl From<bool> for PythonDownloads {
    fn from(value: bool) -> Self {
        if value {
            PythonDownloads::Automatic
        } else {
            PythonDownloads::Never
        }
    }
}

#[derive(Debug, Clone, Copy, PartialEq, Eq, Default)]
pub enum EnvironmentPreference {
    /// Only use virtual environments, never allow a system environment.
    #[default]
    OnlyVirtual,
    /// Prefer virtual environments and allow a system environment if explicitly requested.
    ExplicitSystem,
    /// Only use a system environment, ignore virtual environments.
    OnlySystem,
    /// Allow any environment.
    Any,
}

#[derive(Debug, Clone, PartialEq, Eq, Default)]
pub(crate) struct DiscoveryPreferences {
    python_preference: PythonPreference,
    environment_preference: EnvironmentPreference,
}

#[derive(Clone, Copy, Debug, Default, PartialEq, Eq, PartialOrd, Ord, Hash)]
pub enum PythonVariant {
    #[default]
    Default,
    Freethreaded,
}

/// A Python discovery version request.
#[derive(Clone, Debug, Default, PartialEq, Eq)]
pub enum VersionRequest {
    /// Allow an appropriate default Python version.
    #[default]
    Default,
    /// Allow any Python version.
    Any,
    Major(u8, PythonVariant),
    MajorMinor(u8, u8, PythonVariant),
    MajorMinorPatch(u8, u8, u8, PythonVariant),
    MajorMinorPrerelease(u8, u8, Prerelease, PythonVariant),
    Range(VersionSpecifiers, PythonVariant),
}

/// The result of an Python installation search.
///
/// Returned by [`find_python_installation`].
type FindPythonResult = Result<PythonInstallation, PythonNotFound>;

/// The result of failed Python installation discovery.
///
/// See [`FindPythonResult`].
#[derive(Clone, Debug, Error)]
pub struct PythonNotFound {
    pub request: PythonRequest,
    pub python_preference: PythonPreference,
    pub environment_preference: EnvironmentPreference,
}

/// A location for discovery of a Python installation or interpreter.
#[derive(Debug, Clone, PartialEq, Eq, Copy, Hash, PartialOrd, Ord)]
pub enum PythonSource {
    /// The path was provided directly
    ProvidedPath,
    /// An environment was active e.g. via `VIRTUAL_ENV`
    ActiveEnvironment,
    /// A conda environment was active e.g. via `CONDA_PREFIX`
    CondaPrefix,
    /// A base conda environment was active e.g. via `CONDA_PREFIX`
    BaseCondaPrefix,
    /// An environment was discovered e.g. via `.venv`
    DiscoveredEnvironment,
    /// An executable was found in the search path i.e. `PATH`
    SearchPath,
    /// An executable was found in the Windows registry via PEP 514
    Registry,
    /// An executable was found in the known Microsoft Store locations
    MicrosoftStore,
    /// The Python installation was found in the uv managed Python directory
    Managed,
    /// The Python installation was found via the invoking interpreter i.e. via `python -m uv ...`
    ParentInterpreter,
}

#[derive(Error, Debug)]
pub enum Error {
    #[error(transparent)]
    Io(#[from] io::Error),

    /// An error was encountering when retrieving interpreter information.
    #[error("Failed to inspect Python interpreter from {} at `{}` ", _2, _1.user_display())]
    Query(
        #[source] Box<crate::interpreter::Error>,
        PathBuf,
        PythonSource,
    ),

    /// An error was encountered when interacting with a managed Python installation.
    #[error(transparent)]
    ManagedPython(#[from] crate::managed::Error),

    /// An error was encountered when inspecting a virtual environment.
    #[error(transparent)]
    VirtualEnv(#[from] crate::virtualenv::Error),

    #[cfg(windows)]
    #[error("Failed to query installed Python versions from the Windows registry")]
    RegistryError(#[from] windows_result::Error),

    /// An invalid version request was given
    #[error("Invalid version request: {0}")]
    InvalidVersionRequest(String),

    // TODO(zanieb): Is this error case necessary still? We should probably drop it.
    #[error("Interpreter discovery for `{0}` requires `{1}` but only {2} is allowed")]
    SourceNotAllowed(PythonRequest, PythonSource, PythonPreference),
}

/// Lazily iterate over Python executables in mutable virtual environments.
///
/// The following sources are supported:
///
/// - Active virtual environment (via `VIRTUAL_ENV`)
/// - Discovered virtual environment (e.g. `.venv` in a parent directory)
///
/// Notably, "system" environments are excluded. See [`python_executables_from_installed`].
fn python_executables_from_virtual_environments<'a>(
) -> impl Iterator<Item = Result<(PythonSource, PathBuf), Error>> + 'a {
    let from_active_environment = iter::once_with(|| {
        virtualenv_from_env()
            .into_iter()
            .map(virtualenv_python_executable)
            .map(|path| Ok((PythonSource::ActiveEnvironment, path)))
    })
    .flatten();

    // N.B. we prefer the conda environment over discovered virtual environments
    let from_conda_environment = iter::once_with(|| {
        conda_environment_from_env(CondaEnvironmentKind::Child)
            .into_iter()
            .map(virtualenv_python_executable)
            .map(|path| Ok((PythonSource::CondaPrefix, path)))
    })
    .flatten();

    let from_discovered_environment = iter::once_with(|| {
        virtualenv_from_working_dir()
            .map(|path| {
                path.map(virtualenv_python_executable)
                    .map(|path| (PythonSource::DiscoveredEnvironment, path))
                    .into_iter()
            })
            .map_err(Error::from)
    })
    .flatten_ok();

    from_active_environment
        .chain(from_conda_environment)
        .chain(from_discovered_environment)
}

/// Lazily iterate over Python executables installed on the system.
///
/// The following sources are supported:
///
/// - Managed Python installations (e.g. `uv python install`)
/// - The search path (i.e. `PATH`)
/// - The registry (Windows only)
///
/// The ordering and presence of each source is determined by the [`PythonPreference`].
///
/// If a [`VersionRequest`] is provided, we will skip executables that we know do not satisfy the request
/// and (as discussed in [`python_executables_from_search_path`]) additional version-specific executables may
/// be included. However, the caller MUST query the returned executables to ensure they satisfy the request;
/// this function does not guarantee that the executables provide any particular version. See
/// [`find_python_installation`] instead.
///
/// This function does not guarantee that the executables are valid Python interpreters.
/// See [`python_interpreters_from_executables`].
fn python_executables_from_installed<'a>(
    version: &'a VersionRequest,
    implementation: Option<&'a ImplementationName>,
    preference: PythonPreference,
) -> Box<dyn Iterator<Item = Result<(PythonSource, PathBuf), Error>> + 'a> {
    let from_managed_installations = iter::once_with(move || {
        ManagedPythonInstallations::from_settings(None)
            .map_err(Error::from)
            .and_then(|installed_installations| {
                debug!(
                    "Searching for managed installations at `{}`",
                    installed_installations.root().user_display()
                );
                let installations = installed_installations.find_matching_current_platform()?;
                // Check that the Python version satisfies the request to avoid unnecessary interpreter queries later
                Ok(installations
                    .into_iter()
                    .filter(move |installation| {
                        if version.matches_version(&installation.version()) {
                            true
                        } else {
                            debug!("Skipping incompatible managed installation `{installation}`");
                            false
                        }
                    })
                    .inspect(|installation| debug!("Found managed installation `{installation}`"))
                    .map(|installation| (PythonSource::Managed, installation.executable())))
            })
    })
    .flatten_ok();

    let from_search_path = iter::once_with(move || {
        python_executables_from_search_path(version, implementation)
            .map(|path| Ok((PythonSource::SearchPath, path)))
    })
    .flatten();

    let from_windows_registry = iter::once_with(move || {
        #[cfg(windows)]
        {
            // Skip interpreter probing if we already know the version doesn't match.
            let version_filter = move |entry: &WindowsPython| {
                if let Some(found) = &entry.version {
                    // Some distributions emit the patch version (example: `SysVersion: 3.9`)
                    if found.string.chars().filter(|c| *c == '.').count() == 1 {
                        version.matches_major_minor(found.major(), found.minor())
                    } else {
                        version.matches_version(found)
                    }
                } else {
                    true
                }
            };

            env::var_os(EnvVars::UV_TEST_PYTHON_PATH)
                .is_none()
                .then(|| {
                    registry_pythons()
                        .map(|entries| {
                            entries
                                .into_iter()
                                .filter(version_filter)
                                .map(|entry| (PythonSource::Registry, entry.path))
                                .chain(
                                    find_microsoft_store_pythons()
                                        .filter(version_filter)
                                        .map(|entry| (PythonSource::MicrosoftStore, entry.path)),
                                )
                        })
                        .map_err(Error::from)
                })
                .into_iter()
                .flatten_ok()
        }
        #[cfg(not(windows))]
        {
            Vec::new()
        }
    })
    .flatten();

    match preference {
        PythonPreference::OnlyManaged => Box::new(from_managed_installations),
        PythonPreference::Managed => Box::new(
            from_managed_installations
                .chain(from_search_path)
                .chain(from_windows_registry),
        ),
        PythonPreference::System => Box::new(
            from_search_path
                .chain(from_windows_registry)
                .chain(from_managed_installations),
        ),
        PythonPreference::OnlySystem => Box::new(from_search_path.chain(from_windows_registry)),
    }
}

/// Lazily iterate over all discoverable Python executables.
///
/// Note that Python executables may be excluded by the given [`EnvironmentPreference`] and [`PythonPreference`].
///
/// See [`python_executables_from_installed`] and [`python_executables_from_environments`]
/// for more information on discovery.
fn python_executables<'a>(
    version: &'a VersionRequest,
    implementation: Option<&'a ImplementationName>,
    environments: EnvironmentPreference,
    preference: PythonPreference,
) -> Box<dyn Iterator<Item = Result<(PythonSource, PathBuf), Error>> + 'a> {
    // Always read from `UV_INTERNAL__PARENT_INTERPRETER` — it could be a system interpreter
    let from_parent_interpreter = iter::once_with(|| {
        env::var_os(EnvVars::UV_INTERNAL__PARENT_INTERPRETER)
            .into_iter()
            .map(|path| Ok((PythonSource::ParentInterpreter, PathBuf::from(path))))
    })
    .flatten();

    // Check if the base conda environment is active
    let from_base_conda_environment = iter::once_with(|| {
        conda_environment_from_env(CondaEnvironmentKind::Base)
            .into_iter()
            .map(virtualenv_python_executable)
            .map(|path| Ok((PythonSource::BaseCondaPrefix, path)))
    })
    .flatten();

    let from_virtual_environments = python_executables_from_virtual_environments();
    let from_installed = python_executables_from_installed(version, implementation, preference);

    // Limit the search to the relevant environment preference; we later validate that they match
    // the preference but queries are expensive and we query less interpreters this way.
    match environments {
        EnvironmentPreference::OnlyVirtual => {
            Box::new(from_parent_interpreter.chain(from_virtual_environments))
        }
        EnvironmentPreference::ExplicitSystem | EnvironmentPreference::Any => Box::new(
            from_parent_interpreter
                .chain(from_virtual_environments)
                .chain(from_base_conda_environment)
                .chain(from_installed),
        ),
        EnvironmentPreference::OnlySystem => Box::new(
            from_parent_interpreter
                .chain(from_base_conda_environment)
                .chain(from_installed),
        ),
    }
}

/// Lazily iterate over Python executables in the `PATH`.
///
/// The [`VersionRequest`] and [`ImplementationName`] are used to determine the possible
/// Python interpreter names, e.g. if looking for Python 3.9 we will look for `python3.9`
/// or if looking for `PyPy` we will look for `pypy` in addition to the default names.
///
/// Executables are returned in the search path order, then by specificity of the name, e.g.
/// `python3.9` is preferred over `python3` and `pypy3.9` is preferred over `python3.9`.
///
/// If a `version` is not provided, we will only look for default executable names e.g.
/// `python3` and `python` — `python3.9` and similar will not be included.
fn python_executables_from_search_path<'a>(
    version: &'a VersionRequest,
    implementation: Option<&'a ImplementationName>,
) -> impl Iterator<Item = PathBuf> + 'a {
    // `UV_TEST_PYTHON_PATH` can be used to override `PATH` to limit Python executable availability in the test suite
    let search_path = env::var_os(EnvVars::UV_TEST_PYTHON_PATH)
        .unwrap_or(env::var_os(EnvVars::PATH).unwrap_or_default());

    let possible_names: Vec<_> = version
        .executable_names(implementation)
        .into_iter()
        .map(|name| name.to_string())
        .collect();

    trace!(
        "Searching PATH for executables: {}",
        possible_names.join(", ")
    );

    // Split and iterate over the paths instead of using `which_all` so we can
    // check multiple names per directory while respecting the search path order and python names
    // precedence.
    let search_dirs: Vec<_> = env::split_paths(&search_path).collect();
    search_dirs
        .into_iter()
        .filter(|dir| dir.is_dir())
        .flat_map(move |dir| {
            // Clone the directory for second closure
            let dir_clone = dir.clone();
            trace!(
                "Checking `PATH` directory for interpreters: {}",
                dir.display()
            );
            possible_names
                .clone()
                .into_iter()
                .flat_map(move |name| {
                    // Since we're just working with a single directory at a time, we collect to simplify ownership
                    which::which_in_global(&*name, Some(&dir))
                        .into_iter()
                        .flatten()
                        // We have to collect since `which` requires that the regex outlives its
                        // parameters, and the dir is local while we return the iterator.
                        .collect::<Vec<_>>()
                })
                .chain(find_all_minor(implementation, version, &dir_clone))
                .filter(|path| !is_windows_store_shim(path))
                .inspect(|path| trace!("Found possible Python executable: {}", path.display()))
                .chain(
                    // TODO(zanieb): Consider moving `python.bat` into `possible_names` to avoid a chain
                    cfg!(windows)
                        .then(move || {
                            which::which_in_global("python.bat", Some(&dir_clone))
                                .into_iter()
                                .flatten()
                                .collect::<Vec<_>>()
                        })
                        .into_iter()
                        .flatten(),
                )
        })
}

/// Find all acceptable `python3.x` minor versions.
///
/// For example, let's say `python` and `python3` are Python 3.10. When a user requests `>= 3.11`,
/// we still need to find a `python3.12` in PATH.
fn find_all_minor(
    implementation: Option<&ImplementationName>,
    version_request: &VersionRequest,
    dir: &Path,
) -> impl Iterator<Item = PathBuf> {
    match version_request {
        &VersionRequest::Any
        | VersionRequest::Default
        | VersionRequest::Major(_, _)
        | VersionRequest::Range(_, _) => {
            let regex = if let Some(implementation) = implementation {
                Regex::new(&format!(
                    r"^({}|python3)\.(?<minor>\d\d?)t?{}$",
                    regex::escape(&implementation.to_string()),
                    regex::escape(EXE_SUFFIX)
                ))
                .unwrap()
            } else {
                Regex::new(&format!(
                    r"^python3\.(?<minor>\d\d?)t?{}$",
                    regex::escape(EXE_SUFFIX)
                ))
                .unwrap()
            };
            let all_minors = fs_err::read_dir(dir)
                .into_iter()
                .flatten()
                .flatten()
                .map(|entry| entry.path())
                .filter(move |path| {
                    let Some(filename) = path.file_name() else {
                        return false;
                    };
                    let Some(filename) = filename.to_str() else {
                        return false;
                    };
                    let Some(captures) = regex.captures(filename) else {
                        return false;
                    };

                    // Filter out interpreter we already know have a too low minor version.
                    let minor = captures["minor"].parse().ok();
                    if let Some(minor) = minor {
                        // Optimization: Skip generally unsupported Python versions without querying.
                        if minor < 7 {
                            return false;
                        }
                        // Optimization 2: Skip excluded Python (minor) versions without querying.
                        if !version_request.matches_major_minor(3, minor) {
                            return false;
                        }
                    }
                    true
                })
                .filter(|path| is_executable(path))
                .collect::<Vec<_>>();
            Either::Left(all_minors.into_iter())
        }
        VersionRequest::MajorMinor(_, _, _)
        | VersionRequest::MajorMinorPatch(_, _, _, _)
        | VersionRequest::MajorMinorPrerelease(_, _, _, _) => Either::Right(iter::empty()),
    }
}

/// Lazily iterate over all discoverable Python interpreters.
///
/// Note interpreters may be excluded by the given [`EnvironmentPreference`] and [`PythonPreference`].
///
/// See [`python_executables`] for more information on discovery.
fn python_interpreters<'a>(
    version: &'a VersionRequest,
    implementation: Option<&'a ImplementationName>,
    environments: EnvironmentPreference,
    preference: PythonPreference,
    cache: &'a Cache,
) -> impl Iterator<Item = Result<(PythonSource, Interpreter), Error>> + 'a {
    python_interpreters_from_executables(
        python_executables(version, implementation, environments, preference),
        cache,
    )
    .filter(move |result| result_satisfies_environment_preference(result, environments))
    .filter(move |result| result_satisfies_version_request(result, version))
}

/// Lazily convert Python executables into interpreters.
fn python_interpreters_from_executables<'a>(
    executables: impl Iterator<Item = Result<(PythonSource, PathBuf), Error>> + 'a,
    cache: &'a Cache,
) -> impl Iterator<Item = Result<(PythonSource, Interpreter), Error>> + 'a {
    executables.map(|result| match result {
        Ok((source, path)) => Interpreter::query(&path, cache)
            .map(|interpreter| (source, interpreter))
            .inspect(|(source, interpreter)| {
                debug!(
                    "Found `{}` at `{}` ({source})",
                    interpreter.key(),
                    path.display()
                );
            })
            .map_err(|err| Error::Query(Box::new(err), path, source))
            .inspect_err(|err| debug!("{err}")),
        Err(err) => Err(err),
    })
}

/// Returns true if a Python interpreter matches the [`EnvironmentPreference`].
fn satisfies_environment_preference(
    source: PythonSource,
    interpreter: &Interpreter,
    preference: EnvironmentPreference,
) -> bool {
    match (
        preference,
        // Conda environments are not conformant virtual environments but we treat them as such.
        interpreter.is_virtualenv() || (matches!(source, PythonSource::CondaPrefix)),
    ) {
        (EnvironmentPreference::Any, _) => true,
        (EnvironmentPreference::OnlyVirtual, true) => true,
        (EnvironmentPreference::OnlyVirtual, false) => {
            debug!(
                "Ignoring Python interpreter at `{}`: only virtual environments allowed",
                interpreter.sys_executable().display()
            );
            false
        }
        (EnvironmentPreference::ExplicitSystem, true) => true,
        (EnvironmentPreference::ExplicitSystem, false) => {
            if matches!(
                source,
                PythonSource::ProvidedPath | PythonSource::ParentInterpreter
            ) {
                debug!(
                    "Allowing explicitly requested system Python interpreter at `{}`",
                    interpreter.sys_executable().display()
                );
                true
            } else {
                debug!(
                    "Ignoring Python interpreter at `{}`: system interpreter not explicitly requested",
                    interpreter.sys_executable().display()
                );
                false
            }
        }
        (EnvironmentPreference::OnlySystem, true) => {
            debug!(
                "Ignoring Python interpreter at `{}`: system interpreter required",
                interpreter.sys_executable().display()
            );
            false
        }
        (EnvironmentPreference::OnlySystem, false) => true,
    }
}

/// Utility for applying [`VersionRequest::matches_interpreter`] to a result type.
fn result_satisfies_version_request(
    result: &Result<(PythonSource, Interpreter), Error>,
    request: &VersionRequest,
) -> bool {
    result.as_ref().ok().map_or(true, |(source, interpreter)| {
        let request = request.clone().into_request_for_source(*source);
        if request.matches_interpreter(interpreter) {
            true
        } else {
            debug!(
                "Skipping interpreter at `{}` from {source}: does not satisfy request `{request}`",
                interpreter.sys_executable().user_display()
            );
            false
        }
    })
}

/// Utility for applying [`satisfies_environment_preference`] to a result type.
fn result_satisfies_environment_preference(
    result: &Result<(PythonSource, Interpreter), Error>,
    preference: EnvironmentPreference,
) -> bool {
    result.as_ref().ok().map_or(true, |(source, interpreter)| {
        satisfies_environment_preference(*source, interpreter, preference)
    })
}

/// Check if an encountered error is critical and should stop discovery.
///
/// Returns false when an error could be due to a faulty Python installation and we should continue searching for a working one.
impl Error {
    pub fn is_critical(&self) -> bool {
        match self {
            // When querying the Python interpreter fails, we will only raise errors that demonstrate that something is broken
            // If the Python interpreter returned a bad response, we'll continue searching for one that works
            Error::Query(err, _, source) => match &**err {
                InterpreterError::Encode(_)
                | InterpreterError::Io(_)
                | InterpreterError::SpawnFailed { .. } => true,
<<<<<<< HEAD
                InterpreterError::QueryScript { path, .. }
                | InterpreterError::UnexpectedResponse(UnexpectedResponseError { path, .. })
                | InterpreterError::StatusCode(StatusCodeError { path, .. }) => {
=======
                InterpreterError::UnexpectedResponse { path, .. }
                | InterpreterError::StatusCode { path, .. } => {
>>>>>>> b543881b
                    debug!(
                        "Skipping bad interpreter at {} from {source}: {err}",
                        path.display()
                    );
                    false
                }
                InterpreterError::QueryScript { path, err } => {
                    debug!(
                        "Skipping bad interpreter at {} from {source}: {err}",
                        path.display()
                    );
                    false
                }
                InterpreterError::NotFound(path) => {
                    // If the interpreter is from an active, valid virtual environment, we should
                    // fail because it's broken
                    if let Some(Ok(true)) = matches!(source, PythonSource::ActiveEnvironment)
                        .then(|| {
                            path.parent()
                                .and_then(Path::parent)
                                .map(|path| path.join("pyvenv.cfg").try_exists())
                        })
                        .flatten()
                    {
                        true
                    } else {
                        trace!("Skipping missing interpreter at {}", path.display());
                        false
                    }
                }
            },
            Error::VirtualEnv(VirtualEnvError::MissingPyVenvCfg(path)) => {
                trace!("Skipping broken virtualenv at {}", path.display());
                false
            }
            _ => true,
        }
    }
}

/// Create a [`PythonInstallation`] from a Python interpreter path.
fn python_installation_from_executable(
    path: &PathBuf,
    cache: &Cache,
) -> Result<PythonInstallation, crate::interpreter::Error> {
    Ok(PythonInstallation {
        source: PythonSource::ProvidedPath,
        interpreter: Interpreter::query(path, cache)?,
    })
}

/// Create a [`PythonInstallation`] from a Python installation root directory.
fn python_installation_from_directory(
    path: &PathBuf,
    cache: &Cache,
) -> Result<PythonInstallation, crate::interpreter::Error> {
    let executable = virtualenv_python_executable(path);
    python_installation_from_executable(&executable, cache)
}

/// Lazily iterate over all Python interpreters on the path with the given executable name.
fn python_interpreters_with_executable_name<'a>(
    name: &'a str,
    cache: &'a Cache,
) -> impl Iterator<Item = Result<(PythonSource, Interpreter), Error>> + 'a {
    python_interpreters_from_executables(
        which_all(name)
            .into_iter()
            .flat_map(|inner| inner.map(|path| Ok((PythonSource::SearchPath, path)))),
        cache,
    )
}

/// Iterate over all Python installations that satisfy the given request.
pub fn find_python_installations<'a>(
    request: &'a PythonRequest,
    environments: EnvironmentPreference,
    preference: PythonPreference,
    cache: &'a Cache,
) -> Box<dyn Iterator<Item = Result<FindPythonResult, Error>> + 'a> {
    let sources = DiscoveryPreferences {
        python_preference: preference,
        environment_preference: environments,
    }
    .sources(request);

    match request {
        PythonRequest::File(path) => Box::new(iter::once({
            if preference.allows(PythonSource::ProvidedPath) {
                debug!("Checking for Python interpreter at {request}");
                match python_installation_from_executable(path, cache) {
                    Ok(installation) => Ok(Ok(installation)),
                    Err(InterpreterError::NotFound(_)) => Ok(Err(PythonNotFound {
                        request: request.clone(),
                        python_preference: preference,
                        environment_preference: environments,
                    })),
                    Err(err) => Err(Error::Query(
                        Box::new(err),
                        path.clone(),
                        PythonSource::ProvidedPath,
                    )),
                }
            } else {
                Err(Error::SourceNotAllowed(
                    request.clone(),
                    PythonSource::ProvidedPath,
                    preference,
                ))
            }
        })),
        PythonRequest::Directory(path) => Box::new(iter::once({
            if preference.allows(PythonSource::ProvidedPath) {
                debug!("Checking for Python interpreter in {request}");
                match python_installation_from_directory(path, cache) {
                    Ok(installation) => Ok(Ok(installation)),
                    Err(InterpreterError::NotFound(_)) => Ok(Err(PythonNotFound {
                        request: request.clone(),
                        python_preference: preference,
                        environment_preference: environments,
                    })),
                    Err(err) => Err(Error::Query(
                        Box::new(err),
                        path.clone(),
                        PythonSource::ProvidedPath,
                    )),
                }
            } else {
                Err(Error::SourceNotAllowed(
                    request.clone(),
                    PythonSource::ProvidedPath,
                    preference,
                ))
            }
        })),
        PythonRequest::ExecutableName(name) => {
            if preference.allows(PythonSource::SearchPath) {
                debug!("Searching for Python interpreter with {request}");
                Box::new(
                    python_interpreters_with_executable_name(name, cache)
                        .filter(move |result| {
                            result_satisfies_environment_preference(result, environments)
                        })
                        .map(|result| result.map(PythonInstallation::from_tuple).map(Ok)),
                )
            } else {
                Box::new(iter::once(Err(Error::SourceNotAllowed(
                    request.clone(),
                    PythonSource::SearchPath,
                    preference,
                ))))
            }
        }
        PythonRequest::Any => Box::new({
            debug!("Searching for any Python interpreter in {sources}");
            python_interpreters(&VersionRequest::Any, None, environments, preference, cache)
                .map(|result| result.map(PythonInstallation::from_tuple).map(Ok))
        }),
        PythonRequest::Default => Box::new({
            debug!("Searching for default Python interpreter in {sources}");
            python_interpreters(
                &VersionRequest::Default,
                None,
                environments,
                preference,
                cache,
            )
            .map(|result| result.map(PythonInstallation::from_tuple).map(Ok))
        }),
        PythonRequest::Version(version) => {
            if let Err(err) = version.check_supported() {
                return Box::new(iter::once(Err(Error::InvalidVersionRequest(err))));
            };
            Box::new({
                debug!("Searching for {request} in {sources}");
                python_interpreters(version, None, environments, preference, cache)
                    .map(|result| result.map(PythonInstallation::from_tuple).map(Ok))
            })
        }
        PythonRequest::Implementation(implementation) => Box::new({
            debug!("Searching for a {request} interpreter in {sources}");
            python_interpreters(
                &VersionRequest::Default,
                Some(implementation),
                environments,
                preference,
                cache,
            )
            .filter(|result| match result {
                Err(_) => true,
                Ok((_source, interpreter)) => interpreter
                    .implementation_name()
                    .eq_ignore_ascii_case(implementation.into()),
            })
            .map(|result| result.map(PythonInstallation::from_tuple).map(Ok))
        }),
        PythonRequest::ImplementationVersion(implementation, version) => {
            if let Err(err) = version.check_supported() {
                return Box::new(iter::once(Err(Error::InvalidVersionRequest(err))));
            };
            Box::new({
                debug!("Searching for {request} in {sources}");
                python_interpreters(
                    version,
                    Some(implementation),
                    environments,
                    preference,
                    cache,
                )
                .filter(|result| match result {
                    Err(_) => true,
                    Ok((_source, interpreter)) => interpreter
                        .implementation_name()
                        .eq_ignore_ascii_case(implementation.into()),
                })
                .map(|result| result.map(PythonInstallation::from_tuple).map(Ok))
            })
        }
        PythonRequest::Key(request) => {
            if let Some(version) = request.version() {
                if let Err(err) = version.check_supported() {
                    return Box::new(iter::once(Err(Error::InvalidVersionRequest(err))));
                };
            };
            Box::new({
                debug!("Searching for {request} in {sources}");
                python_interpreters(
                    request.version().unwrap_or(&VersionRequest::Default),
                    request.implementation(),
                    environments,
                    preference,
                    cache,
                )
                .filter(|result| match result {
                    Err(_) => true,
                    Ok((_source, interpreter)) => request.satisfied_by_interpreter(interpreter),
                })
                .map(|result| result.map(PythonInstallation::from_tuple).map(Ok))
            })
        }
    }
}

/// Find a Python installation that satisfies the given request.
///
/// If an error is encountered while locating or inspecting a candidate installation,
/// the error will raised instead of attempting further candidates.
pub(crate) fn find_python_installation(
    request: &PythonRequest,
    environments: EnvironmentPreference,
    preference: PythonPreference,
    cache: &Cache,
) -> Result<FindPythonResult, Error> {
    let installations = find_python_installations(request, environments, preference, cache);
    let mut first_prerelease = None;
    let mut first_error = None;
    for result in installations {
        // Iterate until the first critical error or happy result
        if !result.as_ref().err().map_or(true, Error::is_critical) {
            // Track the first non-critical error
            if first_error.is_none() {
                if let Err(err) = result {
                    first_error = Some(err);
                }
            }
            continue;
        }

        // If it's an error, we're done.
        let Ok(Ok(ref installation)) = result else {
            return result;
        };

        // Check if we need to skip the interpreter because it is "not allowed", e.g., if it is a
        // pre-release version or an alternative implementation, using it requires opt-in.

        // If the interpreter has a default executable name, e.g. `python`, and was found on the
        // search path, we consider this opt-in to use it.
        let has_default_executable_name = installation.interpreter.has_default_executable_name()
            && installation.source == PythonSource::SearchPath;

        // If it's a pre-release and pre-releases aren't allowed, skip it — but store it for later
        // since we'll use a pre-release if no other versions are available.
        if installation.python_version().pre().is_some()
            && !request.allows_prereleases()
            && !installation.source.allows_prereleases()
            && !has_default_executable_name
        {
            debug!("Skipping pre-release {}", installation.key());
            if first_prerelease.is_none() {
                first_prerelease = Some(installation.clone());
            }
            continue;
        }

        // If it's an alternative implementation and alternative implementations aren't allowed,
        // skip it. Note we avoid querying these interpreters at all if they're on the search path
        // and are not requested, but other sources such as the managed installations can include
        // them.
        if installation.is_alternative_implementation()
            && !request.allows_alternative_implementations()
            && !installation.source.allows_alternative_implementations()
            && !has_default_executable_name
        {
            debug!("Skipping alternative implementation {}", installation.key());
            continue;
        }

        // If we didn't skip it, this is the installation to use
        return result;
    }

    // If we only found pre-releases, they're implicitly allowed and we should return the first one.
    if let Some(installation) = first_prerelease {
        return Ok(Ok(installation));
    }

    // If we found a Python, but it was unusable for some reason, report that instead of saying we
    // couldn't find any Python interpreters.
    if let Some(err) = first_error {
        return Err(err);
    }

    Ok(Err(PythonNotFound {
        request: request.clone(),
        environment_preference: environments,
        python_preference: preference,
    }))
}

/// Find the best-matching Python installation.
///
/// If no Python version is provided, we will use the first available installation.
///
/// If a Python version is provided, we will first try to find an exact match. If
/// that cannot be found and a patch version was requested, we will look for a match
/// without comparing the patch version number. If that cannot be found, we fall back to
/// the first available version.
///
/// See [`find_python_installation`] for more details on installation discovery.
#[instrument(skip_all, fields(request))]
pub fn find_best_python_installation(
    request: &PythonRequest,
    environments: EnvironmentPreference,
    preference: PythonPreference,
    cache: &Cache,
) -> Result<FindPythonResult, Error> {
    debug!("Starting Python discovery for {}", request);

    // First, check for an exact match (or the first available version if no Python version was provided)
    debug!("Looking for exact match for request {request}");
    let result = find_python_installation(request, environments, preference, cache)?;
    if let Ok(ref installation) = result {
        warn_on_unsupported_python(installation.interpreter());
        return Ok(result);
    }

    // If that fails, and a specific patch version was requested try again allowing a
    // different patch version
    if let Some(request) = match request {
        PythonRequest::Version(version) => {
            if version.has_patch() {
                Some(PythonRequest::Version(version.clone().without_patch()))
            } else {
                None
            }
        }
        PythonRequest::ImplementationVersion(implementation, version) => Some(
            PythonRequest::ImplementationVersion(*implementation, version.clone().without_patch()),
        ),
        _ => None,
    } {
        debug!("Looking for relaxed patch version {request}");
        let result = find_python_installation(&request, environments, preference, cache)?;
        if let Ok(ref installation) = result {
            warn_on_unsupported_python(installation.interpreter());
            return Ok(result);
        }
    }

    // If a Python version was requested but cannot be fulfilled, just take any version
    debug!("Looking for a default Python installation");
    let request = PythonRequest::Default;
    Ok(
        find_python_installation(&request, environments, preference, cache)?.map_err(|err| {
            // Use a more general error in this case since we looked for multiple versions
            PythonNotFound {
                request,
                python_preference: err.python_preference,
                environment_preference: err.environment_preference,
            }
        }),
    )
}

/// Display a warning if the Python version of the [`Interpreter`] is unsupported by uv.
fn warn_on_unsupported_python(interpreter: &Interpreter) {
    // Warn on usage with an unsupported Python version
    if interpreter.python_tuple() < (3, 8) {
        warn_user_once!(
            "uv is only compatible with Python >=3.8, found Python {}",
            interpreter.python_version()
        );
    }
}

/// On Windows we might encounter the Windows Store proxy shim (enabled in:
/// Settings/Apps/Advanced app settings/App execution aliases). When Python is _not_ installed
/// via the Windows Store, but the proxy shim is enabled, then executing `python.exe` or
/// `python3.exe` will redirect to the Windows Store installer.
///
/// We need to detect that these `python.exe` and `python3.exe` files are _not_ Python
/// executables.
///
/// This method is taken from Rye:
///
/// > This is a pretty dumb way.  We know how to parse this reparse point, but Microsoft
/// > does not want us to do this as the format is unstable.  So this is a best effort way.
/// > we just hope that the reparse point has the python redirector in it, when it's not
/// > pointing to a valid Python.
///
/// See: <https://github.com/astral-sh/rye/blob/b0e9eccf05fe4ff0ae7b0250a248c54f2d780b4d/rye/src/cli/shim.rs#L108>
#[cfg(windows)]
pub(crate) fn is_windows_store_shim(path: &Path) -> bool {
    use std::os::windows::fs::MetadataExt;
    use std::os::windows::prelude::OsStrExt;
    use windows_sys::Win32::Foundation::{CloseHandle, INVALID_HANDLE_VALUE};
    use windows_sys::Win32::Storage::FileSystem::{
        CreateFileW, FILE_ATTRIBUTE_REPARSE_POINT, FILE_FLAG_BACKUP_SEMANTICS,
        FILE_FLAG_OPEN_REPARSE_POINT, MAXIMUM_REPARSE_DATA_BUFFER_SIZE, OPEN_EXISTING,
    };
    use windows_sys::Win32::System::Ioctl::FSCTL_GET_REPARSE_POINT;
    use windows_sys::Win32::System::IO::DeviceIoControl;

    // The path must be absolute.
    if !path.is_absolute() {
        return false;
    }

    // The path must point to something like:
    //   `C:\Users\crmar\AppData\Local\Microsoft\WindowsApps\python3.exe`
    let mut components = path.components().rev();

    // Ex) `python.exe`, `python3.exe`, `python3.12.exe`, etc.
    if !components
        .next()
        .and_then(|component| component.as_os_str().to_str())
        .is_some_and(|component| {
            component.starts_with("python")
                && std::path::Path::new(component)
                    .extension()
                    .is_some_and(|ext| ext.eq_ignore_ascii_case("exe"))
        })
    {
        return false;
    }

    // Ex) `WindowsApps`
    if components
        .next()
        .is_none_or(|component| component.as_os_str() != "WindowsApps")
    {
        return false;
    }

    // Ex) `Microsoft`
    if components
        .next()
        .is_none_or(|component| component.as_os_str() != "Microsoft")
    {
        return false;
    }

    // The file is only relevant if it's a reparse point.
    let Ok(md) = fs_err::symlink_metadata(path) else {
        return false;
    };
    if md.file_attributes() & FILE_ATTRIBUTE_REPARSE_POINT == 0 {
        return false;
    }

    let mut path_encoded = path
        .as_os_str()
        .encode_wide()
        .chain(std::iter::once(0))
        .collect::<Vec<_>>();

    // SAFETY: The path is null-terminated.
    #[allow(unsafe_code)]
    let reparse_handle = unsafe {
        CreateFileW(
            path_encoded.as_mut_ptr(),
            0,
            0,
            std::ptr::null_mut(),
            OPEN_EXISTING,
            FILE_FLAG_BACKUP_SEMANTICS | FILE_FLAG_OPEN_REPARSE_POINT,
            std::ptr::null_mut(),
        )
    };

    if reparse_handle == INVALID_HANDLE_VALUE {
        return false;
    }

    let mut buf = [0u16; MAXIMUM_REPARSE_DATA_BUFFER_SIZE as usize];
    let mut bytes_returned = 0;

    // SAFETY: The buffer is large enough to hold the reparse point.
    #[allow(unsafe_code, clippy::cast_possible_truncation)]
    let success = unsafe {
        DeviceIoControl(
            reparse_handle,
            FSCTL_GET_REPARSE_POINT,
            std::ptr::null_mut(),
            0,
            buf.as_mut_ptr().cast(),
            buf.len() as u32 * 2,
            &mut bytes_returned,
            std::ptr::null_mut(),
        ) != 0
    };

    // SAFETY: The handle is valid.
    #[allow(unsafe_code)]
    unsafe {
        CloseHandle(reparse_handle);
    }

    // If the operation failed, assume it's not a reparse point.
    if !success {
        return false;
    }

    let reparse_point = String::from_utf16_lossy(&buf[..bytes_returned as usize]);
    reparse_point.contains("\\AppInstallerPythonRedirector.exe")
}

/// On Unix, we do not need to deal with Windows store shims.
///
/// See the Windows implementation for details.
#[cfg(not(windows))]
fn is_windows_store_shim(_path: &Path) -> bool {
    false
}

impl PythonVariant {
    fn matches_interpreter(self, interpreter: &Interpreter) -> bool {
        match self {
            PythonVariant::Default => !interpreter.gil_disabled(),
            PythonVariant::Freethreaded => interpreter.gil_disabled(),
        }
    }

    /// Return the lib or executable suffix for the variant, e.g., `t` for `python3.13t`.
    ///
    /// Returns an empty string for the default Python variant.
    pub fn suffix(self) -> &'static str {
        match self {
            Self::Default => "",
            Self::Freethreaded => "t",
        }
    }
}
impl PythonRequest {
    /// Create a request from a string.
    ///
    /// This cannot fail, which means weird inputs will be parsed as [`PythonRequest::File`] or [`PythonRequest::ExecutableName`].
    pub fn parse(value: &str) -> Self {
        // Literals, e.g. `any` or `default`
        if value.eq_ignore_ascii_case("any") {
            return Self::Any;
        }
        if value.eq_ignore_ascii_case("default") {
            return Self::Default;
        }

        // e.g. `3.12.1`, `312`, or `>=3.12`
        if let Ok(version) = VersionRequest::from_str(value) {
            return Self::Version(version);
        }
        // e.g. `python3.12.1`
        if let Some(remainder) = value.strip_prefix("python") {
            if let Ok(version) = VersionRequest::from_str(remainder) {
                return Self::Version(version);
            }
        }
        // e.g. `pypy@3.12`
        if let Some((first, second)) = value.split_once('@') {
            if let Ok(implementation) = ImplementationName::from_str(first) {
                if let Ok(version) = VersionRequest::from_str(second) {
                    return Self::ImplementationVersion(implementation, version);
                }
            }
        }
        for implementation in
            ImplementationName::long_names().chain(ImplementationName::short_names())
        {
            if let Some(remainder) = value.to_ascii_lowercase().strip_prefix(implementation) {
                // e.g. `pypy`
                if remainder.is_empty() {
                    return Self::Implementation(
                        // Safety: The name matched the possible names above
                        ImplementationName::from_str(implementation).unwrap(),
                    );
                }
                // e.g. `pypy3.12` or `pp312`
                if let Ok(version) = VersionRequest::from_str(remainder) {
                    return Self::ImplementationVersion(
                        // Safety: The name matched the possible names above
                        ImplementationName::from_str(implementation).unwrap(),
                        version,
                    );
                }
            }
        }
        let value_as_path = PathBuf::from(value);
        // e.g. /path/to/.venv
        if value_as_path.is_dir() {
            return Self::Directory(value_as_path);
        }
        // e.g. /path/to/python
        if value_as_path.is_file() {
            return Self::File(value_as_path);
        }

        // e.g. path/to/python on Windows, where path/to/python is the true path
        #[cfg(windows)]
        if value_as_path.extension().is_none() {
            let value_as_path = value_as_path.with_extension(EXE_SUFFIX);
            if value_as_path.is_file() {
                return Self::File(value_as_path);
            }
        }

        // During unit testing, we cannot change the working directory used by std
        // so we perform a check relative to the mock working directory. Ideally we'd
        // remove this code and use tests at the CLI level so we can change the real
        // directory.
        #[cfg(test)]
        if value_as_path.is_relative() {
            if let Ok(current_dir) = crate::current_dir() {
                let relative = current_dir.join(&value_as_path);
                if relative.is_dir() {
                    return Self::Directory(relative);
                }
                if relative.is_file() {
                    return Self::File(relative);
                }
            }
        }
        // e.g. .\path\to\python3.exe or ./path/to/python3
        // If it contains a path separator, we'll treat it as a full path even if it does not exist
        if value.contains(std::path::MAIN_SEPARATOR) {
            return Self::File(value_as_path);
        }
        // e.g. ./path/to/python3.exe
        // On Windows, Unix path separators are often valid
        if cfg!(windows) && value.contains('/') {
            return Self::File(value_as_path);
        }
        if let Ok(request) = PythonDownloadRequest::from_str(value) {
            return Self::Key(request);
        }
        // Finally, we'll treat it as the name of an executable (i.e. in the search PATH)
        // e.g. foo.exe
        Self::ExecutableName(value.to_string())
    }

    /// Check if a given interpreter satisfies the interpreter request.
    pub fn satisfied(&self, interpreter: &Interpreter, cache: &Cache) -> bool {
        /// Returns `true` if the two paths refer to the same interpreter executable.
        fn is_same_executable(path1: &Path, path2: &Path) -> bool {
            path1 == path2 || is_same_file(path1, path2).unwrap_or(false)
        }

        match self {
            PythonRequest::Default | PythonRequest::Any => true,
            PythonRequest::Version(version_request) => {
                version_request.matches_interpreter(interpreter)
            }
            PythonRequest::Directory(directory) => {
                // `sys.prefix` points to the venv root.
                is_same_executable(directory, interpreter.sys_prefix())
            }
            PythonRequest::File(file) => {
                // The interpreter satisfies the request both if it is the venv...
                if is_same_executable(interpreter.sys_executable(), file) {
                    return true;
                }
                // ...or if it is the base interpreter the venv was created from.
                if interpreter
                    .sys_base_executable()
                    .is_some_and(|sys_base_executable| {
                        is_same_executable(sys_base_executable, file)
                    })
                {
                    return true;
                }
                // ...or, on Windows, if both interpreters have the same base executable. On
                // Windows, interpreters are copied rather than symlinked, so a virtual environment
                // created from within a virtual environment will _not_ evaluate to the same
                // `sys.executable`, but will have the same `sys._base_executable`.
                if cfg!(windows) {
                    if let Ok(file_interpreter) = Interpreter::query(file, cache) {
                        if let (Some(file_base), Some(interpreter_base)) = (
                            file_interpreter.sys_base_executable(),
                            interpreter.sys_base_executable(),
                        ) {
                            if is_same_executable(file_base, interpreter_base) {
                                return true;
                            }
                        }
                    }
                }
                false
            }
            PythonRequest::ExecutableName(name) => {
                // First, see if we have a match in the venv ...
                if interpreter
                    .sys_executable()
                    .file_name()
                    .is_some_and(|filename| filename == name.as_str())
                {
                    return true;
                }
                // ... or the venv's base interpreter (without performing IO), if that fails, ...
                if interpreter
                    .sys_base_executable()
                    .and_then(|executable| executable.file_name())
                    .is_some_and(|file_name| file_name == name.as_str())
                {
                    return true;
                }
                // ... check in `PATH`. The name we find here does not need to be the
                // name we install, so we can find `foopython` here which got installed as `python`.
                if which(name)
                    .ok()
                    .as_ref()
                    .and_then(|executable| executable.file_name())
                    .is_some_and(|file_name| file_name == name.as_str())
                {
                    return true;
                }
                false
            }
            PythonRequest::Implementation(implementation) => interpreter
                .implementation_name()
                .eq_ignore_ascii_case(implementation.into()),
            PythonRequest::ImplementationVersion(implementation, version) => {
                version.matches_interpreter(interpreter)
                    && interpreter
                        .implementation_name()
                        .eq_ignore_ascii_case(implementation.into())
            }
            PythonRequest::Key(request) => request.satisfied_by_interpreter(interpreter),
        }
    }

    /// Whether this request opts-in to a pre-release Python version.
    pub(crate) fn allows_prereleases(&self) -> bool {
        match self {
            Self::Default => false,
            Self::Any => true,
            Self::Version(version) => version.allows_prereleases(),
            Self::Directory(_) | Self::File(_) | Self::ExecutableName(_) => true,
            Self::Implementation(_) => false,
            Self::ImplementationVersion(_, _) => true,
            Self::Key(request) => request.allows_prereleases(),
        }
    }

    /// Whether this request opts-in to an alternative Python implementation, e.g., PyPy.
    pub(crate) fn allows_alternative_implementations(&self) -> bool {
        match self {
            Self::Default => false,
            Self::Any => true,
            Self::Version(_) => false,
            Self::Directory(_) | Self::File(_) | Self::ExecutableName(_) => true,
            Self::Implementation(_) => true,
            Self::ImplementationVersion(_, _) => true,
            Self::Key(request) => request.allows_alternative_implementations(),
        }
    }

    pub(crate) fn is_explicit_system(&self) -> bool {
        matches!(self, Self::File(_) | Self::Directory(_))
    }

    /// Serialize the request to a canonical representation.
    ///
    /// [`Self::parse`] should always return the same request when given the output of this method.
    pub fn to_canonical_string(&self) -> String {
        match self {
            Self::Any => "any".to_string(),
            Self::Default => "default".to_string(),
            Self::Version(version) => version.to_string(),
            Self::Directory(path) => path.display().to_string(),
            Self::File(path) => path.display().to_string(),
            Self::ExecutableName(name) => name.clone(),
            Self::Implementation(implementation) => implementation.to_string(),
            Self::ImplementationVersion(implementation, version) => {
                format!("{implementation}@{version}")
            }
            Self::Key(request) => request.to_string(),
        }
    }
}

impl PythonSource {
    pub fn is_managed(self) -> bool {
        matches!(self, Self::Managed)
    }

    /// Whether a pre-release Python installation from this source can be used without opt-in.
    pub(crate) fn allows_prereleases(self) -> bool {
        match self {
            Self::Managed | Self::Registry | Self::MicrosoftStore => false,
            Self::SearchPath
            | Self::CondaPrefix
            | Self::BaseCondaPrefix
            | Self::ProvidedPath
            | Self::ParentInterpreter
            | Self::ActiveEnvironment
            | Self::DiscoveredEnvironment => true,
        }
    }

    /// Whether an alternative Python implementation from this source can be used without opt-in.
    pub(crate) fn allows_alternative_implementations(self) -> bool {
        match self {
            Self::Managed | Self::Registry | Self::SearchPath | Self::MicrosoftStore => false,
            Self::CondaPrefix
            | Self::BaseCondaPrefix
            | Self::ProvidedPath
            | Self::ParentInterpreter
            | Self::ActiveEnvironment
            | Self::DiscoveredEnvironment => true,
        }
    }
}

impl PythonPreference {
    fn allows(self, source: PythonSource) -> bool {
        // If not dealing with a system interpreter source, we don't care about the preference
        if !matches!(
            source,
            PythonSource::Managed | PythonSource::SearchPath | PythonSource::Registry
        ) {
            return true;
        }

        match self {
            PythonPreference::OnlyManaged => matches!(source, PythonSource::Managed),
            Self::Managed | Self::System => matches!(
                source,
                PythonSource::Managed | PythonSource::SearchPath | PythonSource::Registry
            ),
            PythonPreference::OnlySystem => {
                matches!(source, PythonSource::SearchPath | PythonSource::Registry)
            }
        }
    }

    pub(crate) fn allows_managed(self) -> bool {
        match self {
            Self::OnlySystem => false,
            Self::Managed | Self::System | Self::OnlyManaged => true,
        }
    }
}

impl PythonDownloads {
    pub fn is_automatic(self) -> bool {
        matches!(self, Self::Automatic)
    }
}

impl EnvironmentPreference {
    pub fn from_system_flag(system: bool, mutable: bool) -> Self {
        match (system, mutable) {
            // When the system flag is provided, ignore virtual environments.
            (true, _) => Self::OnlySystem,
            // For mutable operations, only allow discovery of the system with explicit selection.
            (false, true) => Self::ExplicitSystem,
            // For immutable operations, we allow discovery of the system environment
            (false, false) => Self::Any,
        }
    }
}

#[derive(Debug, Clone, Default, Copy, PartialEq, Eq)]
pub(crate) struct ExecutableName {
    implementation: Option<ImplementationName>,
    major: Option<u8>,
    minor: Option<u8>,
    patch: Option<u8>,
    prerelease: Option<Prerelease>,
    variant: PythonVariant,
}

#[derive(Debug, Clone, PartialEq, Eq)]
struct ExecutableNameComparator<'a> {
    name: ExecutableName,
    request: &'a VersionRequest,
    implementation: Option<&'a ImplementationName>,
}

impl Ord for ExecutableNameComparator<'_> {
    /// Note the comparison returns a reverse priority ordering.
    ///
    /// Higher priority items are "Greater" than lower priority items.
    fn cmp(&self, other: &Self) -> std::cmp::Ordering {
        // Prefer the default name over a specific implementation, unless an implementation was
        // requested
        let name_ordering = if self.implementation.is_some() {
            std::cmp::Ordering::Greater
        } else {
            std::cmp::Ordering::Less
        };
        if self.name.implementation.is_none() && other.name.implementation.is_some() {
            return name_ordering.reverse();
        }
        if self.name.implementation.is_some() && other.name.implementation.is_none() {
            return name_ordering;
        }
        // Otherwise, use the names in supported order
        let ordering = self.name.implementation.cmp(&other.name.implementation);
        if ordering != std::cmp::Ordering::Equal {
            return ordering;
        }
        let ordering = self.name.major.cmp(&other.name.major);
        let is_default_request =
            matches!(self.request, VersionRequest::Any | VersionRequest::Default);
        if ordering != std::cmp::Ordering::Equal {
            return if is_default_request {
                ordering.reverse()
            } else {
                ordering
            };
        }
        let ordering = self.name.minor.cmp(&other.name.minor);
        if ordering != std::cmp::Ordering::Equal {
            return if is_default_request {
                ordering.reverse()
            } else {
                ordering
            };
        }
        let ordering = self.name.patch.cmp(&other.name.patch);
        if ordering != std::cmp::Ordering::Equal {
            return if is_default_request {
                ordering.reverse()
            } else {
                ordering
            };
        }
        let ordering = self.name.prerelease.cmp(&other.name.prerelease);
        if ordering != std::cmp::Ordering::Equal {
            return if is_default_request {
                ordering.reverse()
            } else {
                ordering
            };
        }
        let ordering = self.name.variant.cmp(&other.name.variant);
        if ordering != std::cmp::Ordering::Equal {
            return if is_default_request {
                ordering.reverse()
            } else {
                ordering
            };
        }
        ordering
    }
}

impl PartialOrd for ExecutableNameComparator<'_> {
    fn partial_cmp(&self, other: &Self) -> Option<std::cmp::Ordering> {
        Some(self.cmp(other))
    }
}

impl ExecutableName {
    #[must_use]
    fn with_implementation(mut self, implementation: ImplementationName) -> Self {
        self.implementation = Some(implementation);
        self
    }

    #[must_use]
    fn with_major(mut self, major: u8) -> Self {
        self.major = Some(major);
        self
    }

    #[must_use]
    fn with_minor(mut self, minor: u8) -> Self {
        self.minor = Some(minor);
        self
    }

    #[must_use]
    fn with_patch(mut self, patch: u8) -> Self {
        self.patch = Some(patch);
        self
    }

    #[must_use]
    fn with_prerelease(mut self, prerelease: Prerelease) -> Self {
        self.prerelease = Some(prerelease);
        self
    }

    #[must_use]
    fn with_variant(mut self, variant: PythonVariant) -> Self {
        self.variant = variant;
        self
    }

    fn into_comparator<'a>(
        self,
        request: &'a VersionRequest,
        implementation: Option<&'a ImplementationName>,
    ) -> ExecutableNameComparator<'a> {
        ExecutableNameComparator {
            name: self,
            request,
            implementation,
        }
    }
}

impl fmt::Display for ExecutableName {
    fn fmt(&self, f: &mut Formatter<'_>) -> fmt::Result {
        if let Some(implementation) = self.implementation {
            write!(f, "{implementation}")?;
        } else {
            f.write_str("python")?;
        }
        if let Some(major) = self.major {
            write!(f, "{major}")?;
            if let Some(minor) = self.minor {
                write!(f, ".{minor}")?;
                if let Some(patch) = self.patch {
                    write!(f, ".{patch}")?;
                }
            }
        }
        if let Some(prerelease) = &self.prerelease {
            write!(f, "{prerelease}")?;
        }
        f.write_str(self.variant.suffix())?;
        f.write_str(EXE_SUFFIX)?;
        Ok(())
    }
}

impl VersionRequest {
    /// Return possible executable names for the given version request.
    pub(crate) fn executable_names(
        &self,
        implementation: Option<&ImplementationName>,
    ) -> Vec<ExecutableName> {
        let prerelease = if let Self::MajorMinorPrerelease(_, _, prerelease, _) = self {
            // Include the prerelease version, e.g., `python3.8a`
            Some(prerelease)
        } else {
            None
        };

        // Push a default one
        let mut names = Vec::new();
        names.push(ExecutableName::default());

        // Collect each variant depending on the number of versions
        if let Some(major) = self.major() {
            // e.g. `python3`
            names.push(ExecutableName::default().with_major(major));
            if let Some(minor) = self.minor() {
                // e.g., `python3.12`
                names.push(
                    ExecutableName::default()
                        .with_major(major)
                        .with_minor(minor),
                );
                if let Some(patch) = self.patch() {
                    // e.g, `python3.12.1`
                    names.push(
                        ExecutableName::default()
                            .with_major(major)
                            .with_minor(minor)
                            .with_patch(patch),
                    );
                }
            }
        } else {
            // Include `3` by default, e.g., `python3`
            names.push(ExecutableName::default().with_major(3));
        }

        if let Some(prerelease) = prerelease {
            // Include the prerelease version, e.g., `python3.8a`
            for i in 0..names.len() {
                let name = names[i];
                if name.minor.is_none() {
                    // We don't want to include the pre-release marker here
                    // e.g. `pythonrc1` and `python3rc1` don't make sense
                    continue;
                }
                names.push(name.with_prerelease(*prerelease));
            }
        }

        // Add all the implementation-specific names
        if let Some(implementation) = implementation {
            for i in 0..names.len() {
                let name = names[i].with_implementation(*implementation);
                names.push(name);
            }
        } else {
            // When looking for all implementations, include all possible names
            if matches!(self, Self::Any) {
                for i in 0..names.len() {
                    for implementation in ImplementationName::iter_all() {
                        let name = names[i].with_implementation(implementation);
                        names.push(name);
                    }
                }
            }
        }

        // Include free-threaded variants
        if self.is_freethreaded() {
            for i in 0..names.len() {
                let name = names[i].with_variant(PythonVariant::Freethreaded);
                names.push(name);
            }
        }

        names.sort_unstable_by_key(|name| name.into_comparator(self, implementation));
        names.reverse();

        names
    }

    /// Return the major version segment of the request, if any.
    pub(crate) fn major(&self) -> Option<u8> {
        match self {
            Self::Any | Self::Default | Self::Range(_, _) => None,
            Self::Major(major, _) => Some(*major),
            Self::MajorMinor(major, _, _) => Some(*major),
            Self::MajorMinorPatch(major, _, _, _) => Some(*major),
            Self::MajorMinorPrerelease(major, _, _, _) => Some(*major),
        }
    }

    /// Return the minor version segment of the request, if any.
    pub(crate) fn minor(&self) -> Option<u8> {
        match self {
            Self::Any | Self::Default | Self::Range(_, _) => None,
            Self::Major(_, _) => None,
            Self::MajorMinor(_, minor, _) => Some(*minor),
            Self::MajorMinorPatch(_, minor, _, _) => Some(*minor),
            Self::MajorMinorPrerelease(_, minor, _, _) => Some(*minor),
        }
    }

    /// Return the patch version segment of the request, if any.
    pub(crate) fn patch(&self) -> Option<u8> {
        match self {
            Self::Any | Self::Default | Self::Range(_, _) => None,
            Self::Major(_, _) => None,
            Self::MajorMinor(_, _, _) => None,
            Self::MajorMinorPatch(_, _, patch, _) => Some(*patch),
            Self::MajorMinorPrerelease(_, _, _, _) => None,
        }
    }

    /// Check if the request is for a version supported by uv.
    ///
    /// If not, an `Err` is returned with an explanatory message.
    pub(crate) fn check_supported(&self) -> Result<(), String> {
        match self {
            Self::Any | Self::Default => (),
            Self::Major(major, _) => {
                if *major < 3 {
                    return Err(format!(
                        "Python <3 is not supported but {major} was requested."
                    ));
                }
            }
            Self::MajorMinor(major, minor, _) => {
                if (*major, *minor) < (3, 7) {
                    return Err(format!(
                        "Python <3.7 is not supported but {major}.{minor} was requested."
                    ));
                }
            }
            Self::MajorMinorPatch(major, minor, patch, _) => {
                if (*major, *minor) < (3, 7) {
                    return Err(format!(
                        "Python <3.7 is not supported but {major}.{minor}.{patch} was requested."
                    ));
                }
            }
            Self::MajorMinorPrerelease(major, minor, prerelease, _) => {
                if (*major, *minor) < (3, 7) {
                    return Err(format!(
                        "Python <3.7 is not supported but {major}.{minor}{prerelease} was requested."
                    ));
                }
            }
            // TODO(zanieb): We could do some checking here to see if the range can be satisfied
            Self::Range(_, _) => (),
        }

        if self.is_freethreaded() {
            if let Self::MajorMinor(major, minor, _) = self.clone().without_patch() {
                if (major, minor) < (3, 13) {
                    return Err(format!(
                        "Python <3.13 does not support free-threading but {self} was requested."
                    ));
                }
            }
        }

        Ok(())
    }

    /// Change this request into a request appropriate for the given [`PythonSource`].
    ///
    /// For example, if [`VersionRequest::Default`] is requested, it will be changed to
    /// [`VersionRequest::Any`] for sources that should allow non-default interpreters like
    /// free-threaded variants.
    #[must_use]
    pub(crate) fn into_request_for_source(self, source: PythonSource) -> Self {
        match self {
            Self::Default => match source {
                PythonSource::ParentInterpreter
                | PythonSource::CondaPrefix
                | PythonSource::BaseCondaPrefix
                | PythonSource::ProvidedPath
                | PythonSource::DiscoveredEnvironment
                | PythonSource::ActiveEnvironment => Self::Any,
                PythonSource::SearchPath
                | PythonSource::Registry
                | PythonSource::MicrosoftStore
                | PythonSource::Managed => Self::Default,
            },
            _ => self,
        }
    }

    /// Check if a interpreter matches the request.
    pub(crate) fn matches_interpreter(&self, interpreter: &Interpreter) -> bool {
        match self {
            Self::Any => true,
            // Do not use free-threaded interpreters by default
            Self::Default => PythonVariant::Default.matches_interpreter(interpreter),
            Self::Major(major, variant) => {
                interpreter.python_major() == *major && variant.matches_interpreter(interpreter)
            }
            Self::MajorMinor(major, minor, variant) => {
                (interpreter.python_major(), interpreter.python_minor()) == (*major, *minor)
                    && variant.matches_interpreter(interpreter)
            }
            Self::MajorMinorPatch(major, minor, patch, variant) => {
                (
                    interpreter.python_major(),
                    interpreter.python_minor(),
                    interpreter.python_patch(),
                ) == (*major, *minor, *patch)
                    && variant.matches_interpreter(interpreter)
            }
            Self::Range(specifiers, variant) => {
                let version = interpreter.python_version().only_release();
                specifiers.contains(&version) && variant.matches_interpreter(interpreter)
            }
            Self::MajorMinorPrerelease(major, minor, prerelease, variant) => {
                let version = interpreter.python_version();
                let Some(interpreter_prerelease) = version.pre() else {
                    return false;
                };
                (
                    interpreter.python_major(),
                    interpreter.python_minor(),
                    interpreter_prerelease,
                ) == (*major, *minor, *prerelease)
                    && variant.matches_interpreter(interpreter)
            }
        }
    }

    /// Check if a version is compatible with the request.
    ///
    /// WARNING: Use [`VersionRequest::matches_interpreter`] too. This method is only suitable to
    /// avoid querying interpreters if it's clear it cannot fulfill the request.
    pub(crate) fn matches_version(&self, version: &PythonVersion) -> bool {
        match self {
            Self::Any | Self::Default => true,
            Self::Major(major, _) => version.major() == *major,
            Self::MajorMinor(major, minor, _) => {
                (version.major(), version.minor()) == (*major, *minor)
            }
            Self::MajorMinorPatch(major, minor, patch, _) => {
                (version.major(), version.minor(), version.patch())
                    == (*major, *minor, Some(*patch))
            }
            Self::Range(specifiers, _) => specifiers.contains(&version.version),
            Self::MajorMinorPrerelease(major, minor, prerelease, _) => {
                (version.major(), version.minor(), version.pre())
                    == (*major, *minor, Some(*prerelease))
            }
        }
    }

    /// Check if major and minor version segments are compatible with the request.
    ///
    /// WARNING: Use [`VersionRequest::matches_interpreter`] too. This method is only suitable to
    /// avoid querying interpreters if it's clear it cannot fulfill the request.
    fn matches_major_minor(&self, major: u8, minor: u8) -> bool {
        match self {
            Self::Any | Self::Default => true,
            Self::Major(self_major, _) => *self_major == major,
            Self::MajorMinor(self_major, self_minor, _) => {
                (*self_major, *self_minor) == (major, minor)
            }
            Self::MajorMinorPatch(self_major, self_minor, _, _) => {
                (*self_major, *self_minor) == (major, minor)
            }
            Self::Range(specifiers, _) => {
                specifiers.contains(&Version::new([u64::from(major), u64::from(minor)]))
            }
            Self::MajorMinorPrerelease(self_major, self_minor, _, _) => {
                (*self_major, *self_minor) == (major, minor)
            }
        }
    }

    /// Check if major, minor, patch, and prerelease version segments are compatible with the
    /// request.
    ///
    /// WARNING: Use [`VersionRequest::matches_interpreter`] too. This method is only suitable to
    /// avoid querying interpreters if it's clear it cannot fulfill the request.
    pub(crate) fn matches_major_minor_patch_prerelease(
        &self,
        major: u8,
        minor: u8,
        patch: u8,
        prerelease: Option<Prerelease>,
    ) -> bool {
        match self {
            Self::Any | Self::Default => true,
            Self::Major(self_major, _) => *self_major == major,
            Self::MajorMinor(self_major, self_minor, _) => {
                (*self_major, *self_minor) == (major, minor)
            }
            Self::MajorMinorPatch(self_major, self_minor, self_patch, _) => {
                (*self_major, *self_minor, *self_patch) == (major, minor, patch)
            }
            Self::Range(specifiers, _) => specifiers.contains(
                &Version::new([u64::from(major), u64::from(minor), u64::from(patch)])
                    .with_pre(prerelease),
            ),
            Self::MajorMinorPrerelease(self_major, self_minor, self_prerelease, _) => {
                // Pre-releases of Python versions are always for the zero patch version
                (*self_major, *self_minor, 0) == (major, minor, patch)
                    && prerelease.map_or(true, |pre| *self_prerelease == pre)
            }
        }
    }

    /// Whether a patch version segment is present in the request.
    fn has_patch(&self) -> bool {
        match self {
            Self::Any | Self::Default => false,
            Self::Major(..) => false,
            Self::MajorMinor(..) => false,
            Self::MajorMinorPatch(..) => true,
            Self::MajorMinorPrerelease(..) => false,
            Self::Range(_, _) => false,
        }
    }

    /// Return a new [`VersionRequest`] without the patch version if possible.
    ///
    /// If the patch version is not present, the request is returned unchanged.
    #[must_use]
    fn without_patch(self) -> Self {
        match self {
            Self::Default => Self::Default,
            Self::Any => Self::Any,
            Self::Major(major, variant) => Self::Major(major, variant),
            Self::MajorMinor(major, minor, variant) => Self::MajorMinor(major, minor, variant),
            Self::MajorMinorPatch(major, minor, _, variant) => {
                Self::MajorMinor(major, minor, variant)
            }
            Self::MajorMinorPrerelease(major, minor, prerelease, variant) => {
                Self::MajorMinorPrerelease(major, minor, prerelease, variant)
            }
            Self::Range(_, _) => self,
        }
    }

    /// Whether this request should allow selection of pre-release versions.
    pub(crate) fn allows_prereleases(&self) -> bool {
        match self {
            Self::Default => false,
            Self::Any => true,
            Self::Major(..) => true,
            Self::MajorMinor(..) => true,
            Self::MajorMinorPatch(..) => true,
            Self::MajorMinorPrerelease(..) => true,
            Self::Range(specifiers, _) => specifiers.iter().any(VersionSpecifier::any_prerelease),
        }
    }

    /// Whether this request is for a free-threaded Python variant.
    pub(crate) fn is_freethreaded(&self) -> bool {
        match self {
            Self::Any | Self::Default => false,
            Self::Major(_, variant)
            | Self::MajorMinor(_, _, variant)
            | Self::MajorMinorPatch(_, _, _, variant)
            | Self::MajorMinorPrerelease(_, _, _, variant)
            | Self::Range(_, variant) => variant == &PythonVariant::Freethreaded,
        }
    }

    /// Return a new [`VersionRequest`] with the [`PythonVariant`] if it has one.
    ///
    /// This is useful for converting the string representation to pep440.
    #[must_use]
    pub fn without_python_variant(self) -> Self {
        // TODO(zanieb): Replace this entire function with a utility that casts this to a version
        // without using `VersionRequest::to_string`.
        match self {
            Self::Any | Self::Default => self,
            Self::Major(major, _) => Self::Major(major, PythonVariant::Default),
            Self::MajorMinor(major, minor, _) => {
                Self::MajorMinor(major, minor, PythonVariant::Default)
            }
            Self::MajorMinorPatch(major, minor, patch, _) => {
                Self::MajorMinorPatch(major, minor, patch, PythonVariant::Default)
            }
            Self::MajorMinorPrerelease(major, minor, prerelease, _) => {
                Self::MajorMinorPrerelease(major, minor, prerelease, PythonVariant::Default)
            }
            Self::Range(specifiers, _) => Self::Range(specifiers, PythonVariant::Default),
        }
    }

    /// Return the [`PythonVariant`] of the request, if any.
    pub(crate) fn variant(&self) -> Option<PythonVariant> {
        match self {
            Self::Any => None,
            Self::Default => Some(PythonVariant::Default),
            Self::Major(_, variant)
            | Self::MajorMinor(_, _, variant)
            | Self::MajorMinorPatch(_, _, _, variant)
            | Self::MajorMinorPrerelease(_, _, _, variant)
            | Self::Range(_, variant) => Some(*variant),
        }
    }
}

impl FromStr for VersionRequest {
    type Err = Error;

    fn from_str(s: &str) -> Result<Self, Self::Err> {
        // Check if the version request is for a free-threaded Python version
        let (s, variant) = s
            .strip_suffix('t')
            .map_or((s, PythonVariant::Default), |s| {
                (s, PythonVariant::Freethreaded)
            });

        if variant == PythonVariant::Freethreaded && s.ends_with('t') {
            // More than one trailing "t" is not allowed
            return Err(Error::InvalidVersionRequest(format!("{s}t")));
        }

        let Ok(version) = Version::from_str(s) else {
            return parse_version_specifiers_request(s, variant);
        };

        // Split the release component if it uses the wheel tag format (e.g., `38`)
        let version = split_wheel_tag_release_version(version);

        // We dont allow post or dev version here
        if version.post().is_some() || version.dev().is_some() {
            return Err(Error::InvalidVersionRequest(s.to_string()));
        }

        // Check if the local version includes a variant
        let variant = if version.local().is_empty() {
            variant
        } else {
            // If we already have a variant, do not allow another to be requested
            if variant != PythonVariant::Default {
                return Err(Error::InvalidVersionRequest(s.to_string()));
            }

            let uv_pep440::LocalVersionSlice::Segments([uv_pep440::LocalSegment::String(local)]) =
                version.local()
            else {
                return Err(Error::InvalidVersionRequest(s.to_string()));
            };

            match local.as_str() {
                "freethreaded" => PythonVariant::Freethreaded,
                _ => return Err(Error::InvalidVersionRequest(s.to_string())),
            }
        };

        // Cast the release components into u8s since that's what we use in `VersionRequest`
        let Ok(release) = try_into_u8_slice(&version.release()) else {
            return Err(Error::InvalidVersionRequest(s.to_string()));
        };

        let prerelease = version.pre();

        match release.as_slice() {
            // e.g. `3
            [major] => {
                // Prereleases are not allowed here, e.g., `3rc1` doesn't make sense
                if prerelease.is_some() {
                    return Err(Error::InvalidVersionRequest(s.to_string()));
                }
                Ok(Self::Major(*major, variant))
            }
            // e.g. `3.12` or `312` or `3.13rc1`
            [major, minor] => {
                if let Some(prerelease) = prerelease {
                    return Ok(Self::MajorMinorPrerelease(
                        *major, *minor, prerelease, variant,
                    ));
                }
                Ok(Self::MajorMinor(*major, *minor, variant))
            }
            // e.g. `3.12.1` or `3.13.0rc1`
            [major, minor, patch] => {
                if let Some(prerelease) = prerelease {
                    // Prereleases are only allowed for the first patch version, e.g, 3.12.2rc1
                    // isn't a proper Python release
                    if *patch != 0 {
                        return Err(Error::InvalidVersionRequest(s.to_string()));
                    }
                    return Ok(Self::MajorMinorPrerelease(
                        *major, *minor, prerelease, variant,
                    ));
                }
                Ok(Self::MajorMinorPatch(*major, *minor, *patch, variant))
            }
            _ => Err(Error::InvalidVersionRequest(s.to_string())),
        }
    }
}

impl FromStr for PythonVariant {
    type Err = ();

    fn from_str(s: &str) -> Result<Self, Self::Err> {
        match s {
            "t" | "freethreaded" => Ok(Self::Freethreaded),
            "" => Ok(Self::Default),
            _ => Err(()),
        }
    }
}

impl fmt::Display for PythonVariant {
    fn fmt(&self, f: &mut Formatter<'_>) -> fmt::Result {
        match self {
            Self::Default => f.write_str("default"),
            Self::Freethreaded => f.write_str("freethreaded"),
        }
    }
}

fn parse_version_specifiers_request(
    s: &str,
    variant: PythonVariant,
) -> Result<VersionRequest, Error> {
    let Ok(specifiers) = VersionSpecifiers::from_str(s) else {
        return Err(Error::InvalidVersionRequest(s.to_string()));
    };
    if specifiers.is_empty() {
        return Err(Error::InvalidVersionRequest(s.to_string()));
    }
    Ok(VersionRequest::Range(specifiers, variant))
}

impl From<&PythonVersion> for VersionRequest {
    fn from(version: &PythonVersion) -> Self {
        Self::from_str(&version.string)
            .expect("Valid `PythonVersion`s should be valid `VersionRequest`s")
    }
}

impl fmt::Display for VersionRequest {
    fn fmt(&self, f: &mut Formatter<'_>) -> fmt::Result {
        match self {
            Self::Any => f.write_str("any"),
            Self::Default => f.write_str("default"),
            Self::Major(major, PythonVariant::Default) => write!(f, "{major}"),
            Self::Major(major, PythonVariant::Freethreaded) => write!(f, "{major}t"),
            Self::MajorMinor(major, minor, PythonVariant::Default) => write!(f, "{major}.{minor}"),
            Self::MajorMinor(major, minor, PythonVariant::Freethreaded) => {
                write!(f, "{major}.{minor}t")
            }
            Self::MajorMinorPatch(major, minor, patch, PythonVariant::Default) => {
                write!(f, "{major}.{minor}.{patch}")
            }
            Self::MajorMinorPatch(major, minor, patch, PythonVariant::Freethreaded) => {
                write!(f, "{major}.{minor}.{patch}t")
            }
            Self::MajorMinorPrerelease(major, minor, prerelease, PythonVariant::Default) => {
                write!(f, "{major}.{minor}{prerelease}")
            }
            Self::MajorMinorPrerelease(major, minor, prerelease, PythonVariant::Freethreaded) => {
                write!(f, "{major}.{minor}{prerelease}t")
            }
            Self::Range(specifiers, _) => write!(f, "{specifiers}"),
        }
    }
}

impl fmt::Display for PythonRequest {
    fn fmt(&self, f: &mut Formatter<'_>) -> fmt::Result {
        match self {
            Self::Default => write!(f, "a default Python"),
            Self::Any => write!(f, "any Python"),
            Self::Version(version) => write!(f, "Python {version}"),
            Self::Directory(path) => write!(f, "directory `{}`", path.user_display()),
            Self::File(path) => write!(f, "path `{}`", path.user_display()),
            Self::ExecutableName(name) => write!(f, "executable name `{name}`"),
            Self::Implementation(implementation) => {
                write!(f, "{}", implementation.pretty())
            }
            Self::ImplementationVersion(implementation, version) => {
                write!(f, "{} {version}", implementation.pretty())
            }
            Self::Key(request) => write!(f, "{request}"),
        }
    }
}

impl fmt::Display for PythonSource {
    fn fmt(&self, f: &mut Formatter<'_>) -> fmt::Result {
        match self {
            Self::ProvidedPath => f.write_str("provided path"),
            Self::ActiveEnvironment => f.write_str("active virtual environment"),
            Self::CondaPrefix | Self::BaseCondaPrefix => f.write_str("conda prefix"),
            Self::DiscoveredEnvironment => f.write_str("virtual environment"),
            Self::SearchPath => f.write_str("search path"),
            Self::Registry => f.write_str("registry"),
            Self::MicrosoftStore => f.write_str("Microsoft Store"),
            Self::Managed => f.write_str("managed installations"),
            Self::ParentInterpreter => f.write_str("parent interpreter"),
        }
    }
}

impl PythonPreference {
    /// Return the sources that are considered when searching for a Python interpreter with this
    /// preference.
    fn sources(self) -> &'static [PythonSource] {
        match self {
            Self::OnlyManaged => &[PythonSource::Managed],
            Self::Managed | Self::System => {
                if cfg!(windows) {
                    &[
                        PythonSource::Managed,
                        PythonSource::SearchPath,
                        PythonSource::Registry,
                    ]
                } else {
                    &[PythonSource::Managed, PythonSource::SearchPath]
                }
            }
            Self::OnlySystem => {
                if cfg!(windows) {
                    &[PythonSource::Registry, PythonSource::SearchPath]
                } else {
                    &[PythonSource::SearchPath]
                }
            }
        }
    }
}

impl fmt::Display for PythonPreference {
    fn fmt(&self, f: &mut Formatter<'_>) -> fmt::Result {
        f.write_str(match self {
            Self::OnlyManaged => "only managed",
            Self::Managed => "prefer managed",
            Self::System => "prefer system",
            Self::OnlySystem => "only system",
        })
    }
}

impl DiscoveryPreferences {
    /// Return a string describing the sources that are considered when searching for Python with
    /// the given preferences.
    fn sources(&self, request: &PythonRequest) -> String {
        let python_sources = self
            .python_preference
            .sources()
            .iter()
            .map(ToString::to_string)
            .collect::<Vec<_>>();
        match self.environment_preference {
            EnvironmentPreference::Any => disjunction(
                &["virtual environments"]
                    .into_iter()
                    .chain(python_sources.iter().map(String::as_str))
                    .collect::<Vec<_>>(),
            ),
            EnvironmentPreference::ExplicitSystem => {
                if request.is_explicit_system() {
                    disjunction(
                        &["virtual environments"]
                            .into_iter()
                            .chain(python_sources.iter().map(String::as_str))
                            .collect::<Vec<_>>(),
                    )
                } else {
                    disjunction(&["virtual environments"])
                }
            }
            EnvironmentPreference::OnlySystem => disjunction(
                &python_sources
                    .iter()
                    .map(String::as_str)
                    .collect::<Vec<_>>(),
            ),
            EnvironmentPreference::OnlyVirtual => disjunction(&["virtual environments"]),
        }
    }
}

impl fmt::Display for PythonNotFound {
    fn fmt(&self, f: &mut Formatter) -> fmt::Result {
        let sources = DiscoveryPreferences {
            python_preference: self.python_preference,
            environment_preference: self.environment_preference,
        }
        .sources(&self.request);

        match self.request {
            PythonRequest::Default | PythonRequest::Any => {
                write!(f, "No interpreter found in {sources}")
            }
            _ => {
                write!(f, "No interpreter found for {} in {sources}", self.request)
            }
        }
    }
}

/// Join a series of items with `or` separators, making use of commas when necessary.
fn disjunction(items: &[&str]) -> String {
    match items.len() {
        0 => String::new(),
        1 => items[0].to_string(),
        2 => format!("{} or {}", items[0], items[1]),
        _ => {
            let last = items.last().unwrap();
            format!(
                "{}, or {}",
                items.iter().take(items.len() - 1).join(", "),
                last
            )
        }
    }
}

fn try_into_u8_slice(release: &[u64]) -> Result<Vec<u8>, std::num::TryFromIntError> {
    release
        .iter()
        .map(|x| match u8::try_from(*x) {
            Ok(x) => Ok(x),
            Err(e) => Err(e),
        })
        .collect()
}

/// Convert a wheel tag formatted version (e.g., `38`) to multiple components (e.g., `3.8`).
///
/// The major version is always assumed to be a single digit 0-9. The minor version is all
/// the following content.
///
/// If not a wheel tag formatted version, the input is returned unchanged.
fn split_wheel_tag_release_version(version: Version) -> Version {
    let release = version.release();
    if release.len() != 1 {
        return version;
    }

    let release = release[0].to_string();
    let mut chars = release.chars();
    let Some(major) = chars.next().and_then(|c| c.to_digit(10)) else {
        return version;
    };

    let Ok(minor) = chars.as_str().parse::<u32>() else {
        return version;
    };

    version.with_release([u64::from(major), u64::from(minor)])
}

#[cfg(test)]
mod tests {
    use std::{path::PathBuf, str::FromStr};

    use assert_fs::{prelude::*, TempDir};
    use test_log::test;
    use uv_pep440::{Prerelease, PrereleaseKind, VersionSpecifiers};

    use crate::{
        discovery::{PythonRequest, VersionRequest},
        implementation::ImplementationName,
    };

    use super::{Error, PythonVariant};

    #[test]
    fn interpreter_request_from_str() {
        assert_eq!(PythonRequest::parse("any"), PythonRequest::Any);
        assert_eq!(PythonRequest::parse("default"), PythonRequest::Default);
        assert_eq!(
            PythonRequest::parse("3.12"),
            PythonRequest::Version(VersionRequest::from_str("3.12").unwrap())
        );
        assert_eq!(
            PythonRequest::parse(">=3.12"),
            PythonRequest::Version(VersionRequest::from_str(">=3.12").unwrap())
        );
        assert_eq!(
            PythonRequest::parse(">=3.12,<3.13"),
            PythonRequest::Version(VersionRequest::from_str(">=3.12,<3.13").unwrap())
        );
        assert_eq!(
            PythonRequest::parse(">=3.12,<3.13"),
            PythonRequest::Version(VersionRequest::from_str(">=3.12,<3.13").unwrap())
        );

        assert_eq!(
            PythonRequest::parse("3.13.0a1"),
            PythonRequest::Version(VersionRequest::from_str("3.13.0a1").unwrap())
        );
        assert_eq!(
            PythonRequest::parse("3.13.0b5"),
            PythonRequest::Version(VersionRequest::from_str("3.13.0b5").unwrap())
        );
        assert_eq!(
            PythonRequest::parse("3.13.0rc1"),
            PythonRequest::Version(VersionRequest::from_str("3.13.0rc1").unwrap())
        );
        assert_eq!(
            PythonRequest::parse("3.13.1rc1"),
            PythonRequest::ExecutableName("3.13.1rc1".to_string()),
            "Pre-release version requests require a patch version of zero"
        );
        assert_eq!(
            PythonRequest::parse("3rc1"),
            PythonRequest::ExecutableName("3rc1".to_string()),
            "Pre-release version requests require a minor version"
        );

        assert_eq!(
            PythonRequest::parse("cpython"),
            PythonRequest::Implementation(ImplementationName::CPython)
        );
        assert_eq!(
            PythonRequest::parse("cpython3.12.2"),
            PythonRequest::ImplementationVersion(
                ImplementationName::CPython,
                VersionRequest::from_str("3.12.2").unwrap(),
            )
        );
        assert_eq!(
            PythonRequest::parse("pypy"),
            PythonRequest::Implementation(ImplementationName::PyPy)
        );
        assert_eq!(
            PythonRequest::parse("pp"),
            PythonRequest::Implementation(ImplementationName::PyPy)
        );
        assert_eq!(
            PythonRequest::parse("graalpy"),
            PythonRequest::Implementation(ImplementationName::GraalPy)
        );
        assert_eq!(
            PythonRequest::parse("gp"),
            PythonRequest::Implementation(ImplementationName::GraalPy)
        );
        assert_eq!(
            PythonRequest::parse("cp"),
            PythonRequest::Implementation(ImplementationName::CPython)
        );
        assert_eq!(
            PythonRequest::parse("pypy3.10"),
            PythonRequest::ImplementationVersion(
                ImplementationName::PyPy,
                VersionRequest::from_str("3.10").unwrap(),
            )
        );
        assert_eq!(
            PythonRequest::parse("pp310"),
            PythonRequest::ImplementationVersion(
                ImplementationName::PyPy,
                VersionRequest::from_str("3.10").unwrap(),
            )
        );
        assert_eq!(
            PythonRequest::parse("graalpy3.10"),
            PythonRequest::ImplementationVersion(
                ImplementationName::GraalPy,
                VersionRequest::from_str("3.10").unwrap(),
            )
        );
        assert_eq!(
            PythonRequest::parse("gp310"),
            PythonRequest::ImplementationVersion(
                ImplementationName::GraalPy,
                VersionRequest::from_str("3.10").unwrap(),
            )
        );
        assert_eq!(
            PythonRequest::parse("cp38"),
            PythonRequest::ImplementationVersion(
                ImplementationName::CPython,
                VersionRequest::from_str("3.8").unwrap(),
            )
        );
        assert_eq!(
            PythonRequest::parse("pypy@3.10"),
            PythonRequest::ImplementationVersion(
                ImplementationName::PyPy,
                VersionRequest::from_str("3.10").unwrap(),
            )
        );
        assert_eq!(
            PythonRequest::parse("pypy310"),
            PythonRequest::ImplementationVersion(
                ImplementationName::PyPy,
                VersionRequest::from_str("3.10").unwrap(),
            )
        );
        assert_eq!(
            PythonRequest::parse("graalpy@3.10"),
            PythonRequest::ImplementationVersion(
                ImplementationName::GraalPy,
                VersionRequest::from_str("3.10").unwrap(),
            )
        );
        assert_eq!(
            PythonRequest::parse("graalpy310"),
            PythonRequest::ImplementationVersion(
                ImplementationName::GraalPy,
                VersionRequest::from_str("3.10").unwrap(),
            )
        );

        let tempdir = TempDir::new().unwrap();
        assert_eq!(
            PythonRequest::parse(tempdir.path().to_str().unwrap()),
            PythonRequest::Directory(tempdir.path().to_path_buf()),
            "An existing directory is treated as a directory"
        );
        assert_eq!(
            PythonRequest::parse(tempdir.child("foo").path().to_str().unwrap()),
            PythonRequest::File(tempdir.child("foo").path().to_path_buf()),
            "A path that does not exist is treated as a file"
        );
        tempdir.child("bar").touch().unwrap();
        assert_eq!(
            PythonRequest::parse(tempdir.child("bar").path().to_str().unwrap()),
            PythonRequest::File(tempdir.child("bar").path().to_path_buf()),
            "An existing file is treated as a file"
        );
        assert_eq!(
            PythonRequest::parse("./foo"),
            PythonRequest::File(PathBuf::from_str("./foo").unwrap()),
            "A string with a file system separator is treated as a file"
        );
        assert_eq!(
            PythonRequest::parse("3.13t"),
            PythonRequest::Version(VersionRequest::from_str("3.13t").unwrap())
        );
    }

    #[test]
    fn interpreter_request_to_canonical_string() {
        assert_eq!(PythonRequest::Default.to_canonical_string(), "default");
        assert_eq!(PythonRequest::Any.to_canonical_string(), "any");
        assert_eq!(
            PythonRequest::Version(VersionRequest::from_str("3.12").unwrap()).to_canonical_string(),
            "3.12"
        );
        assert_eq!(
            PythonRequest::Version(VersionRequest::from_str(">=3.12").unwrap())
                .to_canonical_string(),
            ">=3.12"
        );
        assert_eq!(
            PythonRequest::Version(VersionRequest::from_str(">=3.12,<3.13").unwrap())
                .to_canonical_string(),
            ">=3.12, <3.13"
        );

        assert_eq!(
            PythonRequest::Version(VersionRequest::from_str("3.13.0a1").unwrap())
                .to_canonical_string(),
            "3.13a1"
        );

        assert_eq!(
            PythonRequest::Version(VersionRequest::from_str("3.13.0b5").unwrap())
                .to_canonical_string(),
            "3.13b5"
        );

        assert_eq!(
            PythonRequest::Version(VersionRequest::from_str("3.13.0rc1").unwrap())
                .to_canonical_string(),
            "3.13rc1"
        );

        assert_eq!(
            PythonRequest::Version(VersionRequest::from_str("313rc4").unwrap())
                .to_canonical_string(),
            "3.13rc4"
        );

        assert_eq!(
            PythonRequest::ExecutableName("foo".to_string()).to_canonical_string(),
            "foo"
        );
        assert_eq!(
            PythonRequest::Implementation(ImplementationName::CPython).to_canonical_string(),
            "cpython"
        );
        assert_eq!(
            PythonRequest::ImplementationVersion(
                ImplementationName::CPython,
                VersionRequest::from_str("3.12.2").unwrap(),
            )
            .to_canonical_string(),
            "cpython@3.12.2"
        );
        assert_eq!(
            PythonRequest::Implementation(ImplementationName::PyPy).to_canonical_string(),
            "pypy"
        );
        assert_eq!(
            PythonRequest::ImplementationVersion(
                ImplementationName::PyPy,
                VersionRequest::from_str("3.10").unwrap(),
            )
            .to_canonical_string(),
            "pypy@3.10"
        );
        assert_eq!(
            PythonRequest::Implementation(ImplementationName::GraalPy).to_canonical_string(),
            "graalpy"
        );
        assert_eq!(
            PythonRequest::ImplementationVersion(
                ImplementationName::GraalPy,
                VersionRequest::from_str("3.10").unwrap(),
            )
            .to_canonical_string(),
            "graalpy@3.10"
        );

        let tempdir = TempDir::new().unwrap();
        assert_eq!(
            PythonRequest::Directory(tempdir.path().to_path_buf()).to_canonical_string(),
            tempdir.path().to_str().unwrap(),
            "An existing directory is treated as a directory"
        );
        assert_eq!(
            PythonRequest::File(tempdir.child("foo").path().to_path_buf()).to_canonical_string(),
            tempdir.child("foo").path().to_str().unwrap(),
            "A path that does not exist is treated as a file"
        );
        tempdir.child("bar").touch().unwrap();
        assert_eq!(
            PythonRequest::File(tempdir.child("bar").path().to_path_buf()).to_canonical_string(),
            tempdir.child("bar").path().to_str().unwrap(),
            "An existing file is treated as a file"
        );
        assert_eq!(
            PythonRequest::File(PathBuf::from_str("./foo").unwrap()).to_canonical_string(),
            "./foo",
            "A string with a file system separator is treated as a file"
        );
    }

    #[test]
    fn version_request_from_str() {
        assert_eq!(
            VersionRequest::from_str("3").unwrap(),
            VersionRequest::Major(3, PythonVariant::Default)
        );
        assert_eq!(
            VersionRequest::from_str("3.12").unwrap(),
            VersionRequest::MajorMinor(3, 12, PythonVariant::Default)
        );
        assert_eq!(
            VersionRequest::from_str("3.12.1").unwrap(),
            VersionRequest::MajorMinorPatch(3, 12, 1, PythonVariant::Default)
        );
        assert!(VersionRequest::from_str("1.foo.1").is_err());
        assert_eq!(
            VersionRequest::from_str("3").unwrap(),
            VersionRequest::Major(3, PythonVariant::Default)
        );
        assert_eq!(
            VersionRequest::from_str("38").unwrap(),
            VersionRequest::MajorMinor(3, 8, PythonVariant::Default)
        );
        assert_eq!(
            VersionRequest::from_str("312").unwrap(),
            VersionRequest::MajorMinor(3, 12, PythonVariant::Default)
        );
        assert_eq!(
            VersionRequest::from_str("3100").unwrap(),
            VersionRequest::MajorMinor(3, 100, PythonVariant::Default)
        );
        assert_eq!(
            VersionRequest::from_str("3.13a1").unwrap(),
            VersionRequest::MajorMinorPrerelease(
                3,
                13,
                Prerelease {
                    kind: PrereleaseKind::Alpha,
                    number: 1
                },
                PythonVariant::Default
            )
        );
        assert_eq!(
            VersionRequest::from_str("313b1").unwrap(),
            VersionRequest::MajorMinorPrerelease(
                3,
                13,
                Prerelease {
                    kind: PrereleaseKind::Beta,
                    number: 1
                },
                PythonVariant::Default
            )
        );
        assert_eq!(
            VersionRequest::from_str("3.13.0b2").unwrap(),
            VersionRequest::MajorMinorPrerelease(
                3,
                13,
                Prerelease {
                    kind: PrereleaseKind::Beta,
                    number: 2
                },
                PythonVariant::Default
            )
        );
        assert_eq!(
            VersionRequest::from_str("3.13.0rc3").unwrap(),
            VersionRequest::MajorMinorPrerelease(
                3,
                13,
                Prerelease {
                    kind: PrereleaseKind::Rc,
                    number: 3
                },
                PythonVariant::Default
            )
        );
        assert!(
            matches!(
                VersionRequest::from_str("3rc1"),
                Err(Error::InvalidVersionRequest(_))
            ),
            "Pre-release version requests require a minor version"
        );
        assert!(
            matches!(
                VersionRequest::from_str("3.13.2rc1"),
                Err(Error::InvalidVersionRequest(_))
            ),
            "Pre-release version requests require a patch version of zero"
        );
        assert!(
            matches!(
                VersionRequest::from_str("3.12-dev"),
                Err(Error::InvalidVersionRequest(_))
            ),
            "Development version segments are not allowed"
        );
        assert!(
            matches!(
                VersionRequest::from_str("3.12+local"),
                Err(Error::InvalidVersionRequest(_))
            ),
            "Local version segments are not allowed"
        );
        assert!(
            matches!(
                VersionRequest::from_str("3.12.post0"),
                Err(Error::InvalidVersionRequest(_))
            ),
            "Post version segments are not allowed"
        );
        assert!(
            // Test for overflow
            matches!(
                VersionRequest::from_str("31000"),
                Err(Error::InvalidVersionRequest(_))
            )
        );
        assert_eq!(
            VersionRequest::from_str("3t").unwrap(),
            VersionRequest::Major(3, PythonVariant::Freethreaded)
        );
        assert_eq!(
            VersionRequest::from_str("313t").unwrap(),
            VersionRequest::MajorMinor(3, 13, PythonVariant::Freethreaded)
        );
        assert_eq!(
            VersionRequest::from_str("3.13t").unwrap(),
            VersionRequest::MajorMinor(3, 13, PythonVariant::Freethreaded)
        );
        assert_eq!(
            VersionRequest::from_str(">=3.13t").unwrap(),
            VersionRequest::Range(
                VersionSpecifiers::from_str(">=3.13").unwrap(),
                PythonVariant::Freethreaded
            )
        );
        assert_eq!(
            VersionRequest::from_str(">=3.13").unwrap(),
            VersionRequest::Range(
                VersionSpecifiers::from_str(">=3.13").unwrap(),
                PythonVariant::Default
            )
        );
        assert_eq!(
            VersionRequest::from_str(">=3.12,<3.14t").unwrap(),
            VersionRequest::Range(
                VersionSpecifiers::from_str(">=3.12,<3.14").unwrap(),
                PythonVariant::Freethreaded
            )
        );
        assert!(matches!(
            VersionRequest::from_str("3.13tt"),
            Err(Error::InvalidVersionRequest(_))
        ));
    }

    #[test]
    fn executable_names_from_request() {
        fn case(request: &str, expected: &[&str]) {
            let (implementation, version) = match PythonRequest::parse(request) {
                PythonRequest::Any => (None, VersionRequest::Any),
                PythonRequest::Default => (None, VersionRequest::Default),
                PythonRequest::Version(version) => (None, version),
                PythonRequest::ImplementationVersion(implementation, version) => {
                    (Some(implementation), version)
                }
                PythonRequest::Implementation(implementation) => {
                    (Some(implementation), VersionRequest::Default)
                }
                result => {
                    panic!("Test cases should request versions or implementations; got {result:?}")
                }
            };

            let result: Vec<_> = version
                .executable_names(implementation.as_ref())
                .into_iter()
                .map(|name| name.to_string())
                .collect();

            let expected: Vec<_> = expected
                .iter()
                .map(|name| format!("{name}{exe}", exe = std::env::consts::EXE_SUFFIX))
                .collect();

            assert_eq!(result, expected, "mismatch for case \"{request}\"");
        }

        case(
            "any",
            &[
                "python", "python3", "cpython", "cpython3", "pypy", "pypy3", "graalpy", "graalpy3",
            ],
        );

        case("default", &["python", "python3"]);

        case("3", &["python3", "python"]);

        case("4", &["python4", "python"]);

        case("3.13", &["python3.13", "python3", "python"]);

        case("pypy", &["pypy", "pypy3", "python", "python3"]);

        case(
            "pypy@3.10",
            &[
                "pypy3.10",
                "pypy3",
                "pypy",
                "python3.10",
                "python3",
                "python",
            ],
        );

        case(
            "3.13t",
            &[
                "python3.13t",
                "python3.13",
                "python3t",
                "python3",
                "pythont",
                "python",
            ],
        );
        case("3t", &["python3t", "python3", "pythont", "python"]);

        case(
            "3.13.2",
            &["python3.13.2", "python3.13", "python3", "python"],
        );

        case(
            "3.13rc2",
            &["python3.13rc2", "python3.13", "python3", "python"],
        );
    }
}<|MERGE_RESOLUTION|>--- conflicted
+++ resolved
@@ -721,14 +721,8 @@
                 InterpreterError::Encode(_)
                 | InterpreterError::Io(_)
                 | InterpreterError::SpawnFailed { .. } => true,
-<<<<<<< HEAD
-                InterpreterError::QueryScript { path, .. }
-                | InterpreterError::UnexpectedResponse(UnexpectedResponseError { path, .. })
+                InterpreterError::UnexpectedResponse(UnexpectedResponseError { path, .. })
                 | InterpreterError::StatusCode(StatusCodeError { path, .. }) => {
-=======
-                InterpreterError::UnexpectedResponse { path, .. }
-                | InterpreterError::StatusCode { path, .. } => {
->>>>>>> b543881b
                     debug!(
                         "Skipping bad interpreter at {} from {source}: {err}",
                         path.display()
