use core::fmt;
use std::cmp::Reverse;
use std::ffi::OsStr;
use std::io::{self, Write};
#[cfg(windows)]
use std::os::windows::fs::MetadataExt;
use std::path::{Path, PathBuf};
use std::str::FromStr;

use fs_err as fs;
use itertools::Itertools;
use same_file::is_same_file;
use thiserror::Error;
use tracing::{debug, warn};
use uv_configuration::{Preview, PreviewFeatures};
#[cfg(windows)]
use windows_sys::Win32::Storage::FileSystem::FILE_ATTRIBUTE_REPARSE_POINT;

use uv_fs::{LockedFile, Simplified, replace_symlink, symlink_or_copy_file};
use uv_platform::Error as PlatformError;
use uv_platform::{LibcDetectionError, Platform};
use uv_state::{StateBucket, StateStore};
use uv_static::EnvVars;
use uv_trampoline_builder::{Launcher, windows_python_launcher};

use crate::downloads::{Error as DownloadError, ManagedPythonDownload};
use crate::implementation::{
    Error as ImplementationError, ImplementationName, LenientImplementationName,
};
use crate::installation::{self, PythonInstallationKey};
use crate::python_version::PythonVersion;
use crate::{
    PythonInstallationMinorVersionKey, PythonRequest, PythonVariant, macos_dylib, sysconfig,
};

#[derive(Error, Debug)]
pub enum Error {
    #[error(transparent)]
    Io(#[from] io::Error),
    #[error(transparent)]
    Download(#[from] DownloadError),
    #[error(transparent)]
    PlatformError(#[from] PlatformError),
    #[error(transparent)]
    ImplementationError(#[from] ImplementationError),
    #[error("Invalid python version: {0}")]
    InvalidPythonVersion(String),
    #[error(transparent)]
    ExtractError(#[from] uv_extract::Error),
    #[error(transparent)]
    SysconfigError(#[from] sysconfig::Error),
    #[error("Failed to copy to: {0}", to.user_display())]
    CopyError {
        to: PathBuf,
        #[source]
        err: io::Error,
    },
    #[error("Missing expected Python executable at {}", _0.user_display())]
    MissingExecutable(PathBuf),
    #[error("Missing expected target directory for Python minor version link at {}", _0.user_display())]
    MissingPythonMinorVersionLinkTargetDirectory(PathBuf),
    #[error("Failed to create canonical Python executable at {} from {}", to.user_display(), from.user_display())]
    CanonicalizeExecutable {
        from: PathBuf,
        to: PathBuf,
        #[source]
        err: io::Error,
    },
    #[error("Failed to create Python executable link at {} from {}", to.user_display(), from.user_display())]
    LinkExecutable {
        from: PathBuf,
        to: PathBuf,
        #[source]
        err: io::Error,
    },
    #[error("Failed to create Python minor version link directory at {} from {}", to.user_display(), from.user_display())]
    PythonMinorVersionLinkDirectory {
        from: PathBuf,
        to: PathBuf,
        #[source]
        err: io::Error,
    },
    #[error("Failed to create directory for Python executable link at {}", to.user_display())]
    ExecutableDirectory {
        to: PathBuf,
        #[source]
        err: io::Error,
    },
    #[error("Failed to read Python installation directory: {0}", dir.user_display())]
    ReadError {
        dir: PathBuf,
        #[source]
        err: io::Error,
    },
    #[error("Failed to find a directory to install executables into")]
    NoExecutableDirectory,
    #[error(transparent)]
    LauncherError(#[from] uv_trampoline_builder::Error),
    #[error("Failed to read managed Python directory name: {0}")]
    NameError(String),
    #[error("Failed to construct absolute path to managed Python directory: {}", _0.user_display())]
    AbsolutePath(PathBuf, #[source] io::Error),
    #[error(transparent)]
    NameParseError(#[from] installation::PythonInstallationKeyError),
    #[error("Failed to determine the libc used on the current platform")]
    LibcDetection(#[from] LibcDetectionError),
    #[error(transparent)]
    MacOsDylib(#[from] macos_dylib::Error),
}
/// A collection of uv-managed Python installations installed on the current system.
#[derive(Debug, Clone, Eq, PartialEq)]
pub struct ManagedPythonInstallations {
    /// The path to the top-level directory of the installed Python versions.
    root: PathBuf,
}

impl ManagedPythonInstallations {
    /// A directory for Python installations at `root`.
    fn from_path(root: impl Into<PathBuf>) -> Self {
        Self { root: root.into() }
    }

    /// Grab a file lock for the managed Python distribution directory to prevent concurrent access
    /// across processes.
    pub async fn lock(&self) -> Result<LockedFile, Error> {
        Ok(LockedFile::acquire(self.root.join(".lock"), self.root.user_display()).await?)
    }

    /// Prefer, in order:
    ///
    /// 1. The specific Python directory passed via the `install_dir` argument.
    /// 2. The specific Python directory specified with the `UV_PYTHON_INSTALL_DIR` environment variable.
    /// 3. A directory in the system-appropriate user-level data directory, e.g., `~/.local/uv/python`.
    /// 4. A directory in the local data directory, e.g., `./.uv/python`.
    pub fn from_settings(install_dir: Option<PathBuf>) -> Result<Self, Error> {
        if let Some(install_dir) = install_dir {
            Ok(Self::from_path(install_dir))
        } else if let Some(install_dir) =
            std::env::var_os(EnvVars::UV_PYTHON_INSTALL_DIR).filter(|s| !s.is_empty())
        {
            Ok(Self::from_path(install_dir))
        } else {
            Ok(Self::from_path(
                StateStore::from_settings(None)?.bucket(StateBucket::ManagedPython),
            ))
        }
    }

    /// Create a temporary Python installation directory.
    pub fn temp() -> Result<Self, Error> {
        Ok(Self::from_path(
            StateStore::temp()?.bucket(StateBucket::ManagedPython),
        ))
    }

    /// Return the location of the scratch directory for managed Python installations.
    pub fn scratch(&self) -> PathBuf {
        self.root.join(".temp")
    }

    /// Initialize the Python installation directory.
    ///
    /// Ensures the directory is created.
    pub fn init(self) -> Result<Self, Error> {
        let root = &self.root;

        // Support `toolchains` -> `python` migration transparently.
        if !root.exists()
            && root
                .parent()
                .is_some_and(|parent| parent.join("toolchains").exists())
        {
            let deprecated = root.parent().unwrap().join("toolchains");
            // Move the deprecated directory to the new location.
            fs::rename(&deprecated, root)?;
            // Create a link or junction to at the old location
            uv_fs::replace_symlink(root, &deprecated)?;
        } else {
            fs::create_dir_all(root)?;
        }

        // Create the directory, if it doesn't exist.
        fs::create_dir_all(root)?;

        // Create the scratch directory, if it doesn't exist.
        let scratch = self.scratch();
        fs::create_dir_all(&scratch)?;

        // Add a .gitignore.
        match fs::OpenOptions::new()
            .write(true)
            .create_new(true)
            .open(root.join(".gitignore"))
        {
            Ok(mut file) => file.write_all(b"*")?,
            Err(err) if err.kind() == io::ErrorKind::AlreadyExists => (),
            Err(err) => return Err(err.into()),
        }

        Ok(self)
    }

    /// Iterate over each Python installation in this directory.
    ///
    /// Pythons are sorted by [`PythonInstallationKey`], for the same implementation name, the newest versions come first.
    /// This ensures a consistent ordering across all platforms.
    pub fn find_all(
        &self,
    ) -> Result<impl DoubleEndedIterator<Item = ManagedPythonInstallation> + use<>, Error> {
        let dirs = match fs_err::read_dir(&self.root) {
            Ok(installation_dirs) => {
                // Collect sorted directory paths; `read_dir` is not stable across platforms
                let directories: Vec<_> = installation_dirs
                    .filter_map(|read_dir| match read_dir {
                        Ok(entry) => match entry.file_type() {
                            Ok(file_type) => file_type.is_dir().then_some(Ok(entry.path())),
                            Err(err) => Some(Err(err)),
                        },
                        Err(err) => Some(Err(err)),
                    })
                    .collect::<Result<_, io::Error>>()
                    .map_err(|err| Error::ReadError {
                        dir: self.root.clone(),
                        err,
                    })?;
                directories
            }
            Err(err) if err.kind() == io::ErrorKind::NotFound => vec![],
            Err(err) => {
                return Err(Error::ReadError {
                    dir: self.root.clone(),
                    err,
                });
            }
        };
        let scratch = self.scratch();
        Ok(dirs
            .into_iter()
            // Ignore the scratch directory
            .filter(|path| *path != scratch)
            // Ignore any `.` prefixed directories
            .filter(|path| {
                path.file_name()
                    .and_then(OsStr::to_str)
                    .map(|name| !name.starts_with('.'))
                    .unwrap_or(true)
            })
            .filter_map(|path| {
                ManagedPythonInstallation::from_path(path)
                    .inspect_err(|err| {
                        warn!("Ignoring malformed managed Python entry:\n    {err}");
                    })
                    .ok()
            })
            .sorted_unstable_by_key(|installation| Reverse(installation.key().clone())))
    }

    /// Iterate over Python installations that support the current platform.
    pub fn find_matching_current_platform(
        &self,
    ) -> Result<impl DoubleEndedIterator<Item = ManagedPythonInstallation> + use<>, Error> {
        let platform = Platform::from_env()?;

        let iter = Self::from_settings(None)?
            .find_all()?
<<<<<<< HEAD
            .filter(move |installation| {
                // Emscripten works on every non-windows platform
                installation.key.os.is_emscripten() && !os.is_windows()
                    || installation.key.os == os
                        && (arch.supports(installation.key.arch)
                        // TODO(zanieb): Allow inequal variants, as `Arch::supports` does not
                        // implement this yet. See https://github.com/astral-sh/uv/pull/9788
                        || arch.family() == installation.key.arch.family())
                        && installation.key.libc == libc
            });
=======
            .filter(move |installation| platform.supports(installation.platform()));
>>>>>>> 0b21a9ca

        Ok(iter)
    }

    /// Iterate over managed Python installations that satisfy the requested version on this platform.
    ///
    /// ## Errors
    ///
    /// - The platform metadata cannot be read
    /// - A directory for the installation cannot be read
    pub fn find_version<'a>(
        &'a self,
        version: &'a PythonVersion,
    ) -> Result<impl DoubleEndedIterator<Item = ManagedPythonInstallation> + 'a, Error> {
        Ok(self
            .find_matching_current_platform()?
            .filter(move |installation| {
                installation
                    .path
                    .file_name()
                    .map(OsStr::to_string_lossy)
                    .is_some_and(|filename| filename.starts_with(&format!("cpython-{version}")))
            }))
    }

    pub fn root(&self) -> &Path {
        &self.root
    }
}

static EXTERNALLY_MANAGED: &str = "[externally-managed]
Error=This Python installation is managed by uv and should not be modified.
";

/// A uv-managed Python installation on the current system.
#[derive(Debug, Clone, Eq, PartialEq, Ord, PartialOrd)]
pub struct ManagedPythonInstallation {
    /// The path to the top-level directory of the installed Python.
    path: PathBuf,
    /// An install key for the Python version.
    key: PythonInstallationKey,
    /// The URL with the Python archive.
    ///
    /// Empty when self was constructed from a path.
    url: Option<&'static str>,
    /// The SHA256 of the Python archive at the URL.
    ///
    /// Empty when self was constructed from a path.
    sha256: Option<&'static str>,
}

impl ManagedPythonInstallation {
    pub fn new(path: PathBuf, download: &ManagedPythonDownload) -> Self {
        Self {
            path,
            key: download.key().clone(),
            url: Some(download.url()),
            sha256: download.sha256(),
        }
    }

    pub(crate) fn from_path(path: PathBuf) -> Result<Self, Error> {
        let key = PythonInstallationKey::from_str(
            path.file_name()
                .ok_or(Error::NameError("name is empty".to_string()))?
                .to_str()
                .ok_or(Error::NameError("not a valid string".to_string()))?,
        )?;

        let path = std::path::absolute(&path).map_err(|err| Error::AbsolutePath(path, err))?;

        Ok(Self {
            path,
            key,
            url: None,
            sha256: None,
        })
    }

    /// The path to this managed installation's Python executable.
    ///
    /// If the installation has multiple executables i.e., `python`, `python3`, etc., this will
    /// return the _canonical_ executable name which the other names link to. On Unix, this is
    /// `python{major}.{minor}{variant}` and on Windows, this is `python{exe}`.
    ///
    /// If windowed is true, `pythonw.exe` is selected over `python.exe` on windows, with no changes
    /// on non-windows.
    pub fn executable(&self, windowed: bool) -> PathBuf {
        let implementation = self.implementation().executable_name();

        let version = match self.implementation() {
            ImplementationName::CPython => {
                if cfg!(unix) {
                    format!("{}.{}", self.key.major, self.key.minor)
                } else {
                    String::new()
                }
            }
            // PyPy uses a full version number, even on Windows.
            ImplementationName::PyPy => format!("{}.{}", self.key.major, self.key.minor),
            ImplementationName::GraalPy => String::new(),
        };

        // On Windows, the executable is just `python.exe` even for alternative variants
        // GraalPy always uses `graalpy.exe` as the main executable
        let variant = if *self.implementation() == ImplementationName::GraalPy {
            ""
        } else if cfg!(unix) {
            self.key.variant.suffix()
        } else if cfg!(windows) && windowed {
            // Use windowed Python that doesn't open a terminal.
            "w"
        } else {
            ""
        };

        let name = format!(
            "{implementation}{version}{variant}{exe}",
            exe = std::env::consts::EXE_SUFFIX
        );

        let executable = executable_path_from_base(
            self.python_dir().as_path(),
            &name,
            &LenientImplementationName::from(*self.implementation()),
        );

        // Workaround for python-build-standalone v20241016 which is missing the standard
        // `python.exe` executable in free-threaded distributions on Windows.
        //
        // See https://github.com/astral-sh/uv/issues/8298
        if cfg!(windows)
            && matches!(self.key.variant, PythonVariant::Freethreaded)
            && !executable.exists()
        {
            // This is the alternative executable name for the freethreaded variant
            return self.python_dir().join(format!(
                "python{}.{}t{}",
                self.key.major,
                self.key.minor,
                std::env::consts::EXE_SUFFIX
            ));
        }

        executable
    }

    fn python_dir(&self) -> PathBuf {
        let install = self.path.join("install");
        if install.is_dir() {
            install
        } else {
            self.path.clone()
        }
    }

    /// The [`PythonVersion`] of the toolchain.
    pub fn version(&self) -> PythonVersion {
        self.key.version()
    }

    pub fn implementation(&self) -> &ImplementationName {
        match self.key.implementation() {
            LenientImplementationName::Known(implementation) => implementation,
            LenientImplementationName::Unknown(_) => {
                panic!("Managed Python installations should have a known implementation")
            }
        }
    }

    pub fn path(&self) -> &Path {
        &self.path
    }

    pub fn key(&self) -> &PythonInstallationKey {
        &self.key
    }

    pub fn platform(&self) -> &Platform {
        self.key.platform()
    }

    pub fn minor_version_key(&self) -> &PythonInstallationMinorVersionKey {
        PythonInstallationMinorVersionKey::ref_cast(&self.key)
    }

    pub fn satisfies(&self, request: &PythonRequest) -> bool {
        match request {
            PythonRequest::File(path) => self.executable(false) == *path,
            PythonRequest::Default | PythonRequest::Any => true,
            PythonRequest::Directory(path) => self.path() == *path,
            PythonRequest::ExecutableName(name) => self
                .executable(false)
                .file_name()
                .is_some_and(|filename| filename.to_string_lossy() == *name),
            PythonRequest::Implementation(implementation) => {
                implementation == self.implementation()
            }
            PythonRequest::ImplementationVersion(implementation, version) => {
                implementation == self.implementation() && version.matches_version(&self.version())
            }
            PythonRequest::Version(version) => version.matches_version(&self.version()),
            PythonRequest::Key(request) => request.satisfied_by_key(self.key()),
        }
    }

    /// Ensure the environment contains the canonical Python executable names.
    pub fn ensure_canonical_executables(&self) -> Result<(), Error> {
        let python = self.executable(false);

        let canonical_names = &["python"];

        for name in canonical_names {
            let executable =
                python.with_file_name(format!("{name}{exe}", exe = std::env::consts::EXE_SUFFIX));

            // Do not attempt to perform same-file copies — this is fine on Unix but fails on
            // Windows with a permission error instead of 'already exists'
            if executable == python {
                continue;
            }

            match symlink_or_copy_file(&python, &executable) {
                Ok(()) => {
                    debug!(
                        "Created link {} -> {}",
                        executable.user_display(),
                        python.user_display(),
                    );
                }
                Err(err) if err.kind() == io::ErrorKind::NotFound => {
                    return Err(Error::MissingExecutable(python.clone()));
                }
                Err(err) if err.kind() == io::ErrorKind::AlreadyExists => {}
                Err(err) => {
                    return Err(Error::CanonicalizeExecutable {
                        from: executable,
                        to: python,
                        err,
                    });
                }
            }
        }

        Ok(())
    }

    /// Ensure the environment contains the symlink directory (or junction on Windows)
    /// pointing to the patch directory for this minor version.
    pub fn ensure_minor_version_link(&self, preview: Preview) -> Result<(), Error> {
        if let Some(minor_version_link) = PythonMinorVersionLink::from_installation(self, preview) {
            minor_version_link.create_directory()?;
        }
        Ok(())
    }

    /// If the environment contains a symlink directory (or junction on Windows),
    /// update it to the latest patch directory for this minor version.
    ///
    /// Unlike [`ensure_minor_version_link`], will not create a new symlink directory
    /// if one doesn't already exist,
    pub fn update_minor_version_link(&self, preview: Preview) -> Result<(), Error> {
        if let Some(minor_version_link) = PythonMinorVersionLink::from_installation(self, preview) {
            if !minor_version_link.exists() {
                return Ok(());
            }
            minor_version_link.create_directory()?;
        }
        Ok(())
    }

    /// Ensure the environment is marked as externally managed with the
    /// standard `EXTERNALLY-MANAGED` file.
    pub fn ensure_externally_managed(&self) -> Result<(), Error> {
        if self.key.os.is_emscripten() {
            // Emscripten's stdlib is a zip file so we can't put an
            // EXTERNALLY-MANAGED inside.
            return Ok(());
        }
        // Construct the path to the `stdlib` directory.
        let stdlib = if self.key.os().is_windows() {
            self.python_dir().join("Lib")
        } else {
            let lib_suffix = self.key.variant.suffix();
            let python = if matches!(
                self.key.implementation,
                LenientImplementationName::Known(ImplementationName::PyPy)
            ) {
                format!("pypy{}", self.key.version().python_version())
            } else {
                format!("python{}{lib_suffix}", self.key.version().python_version())
            };
            self.python_dir().join("lib").join(python)
        };

        let file = stdlib.join("EXTERNALLY-MANAGED");
        fs_err::write(file, EXTERNALLY_MANAGED)?;

        Ok(())
    }

    /// Ensure that the `sysconfig` data is patched to match the installation path.
    pub fn ensure_sysconfig_patched(&self) -> Result<(), Error> {
        if cfg!(unix) {
            if self.key.os.is_emscripten() {
                // Emscripten's stdlib is a zip file so we can't update the
                // sysconfig directly
                return Ok(());
            }
            if *self.implementation() == ImplementationName::CPython {
                sysconfig::update_sysconfig(
                    self.path(),
                    self.key.major,
                    self.key.minor,
                    self.key.variant.suffix(),
                )?;
            }
        }
        Ok(())
    }

    /// On macOS, ensure that the `install_name` for the Python dylib is set
    /// correctly, rather than pointing at `/install/lib/libpython{version}.dylib`.
    /// This is necessary to ensure that native extensions written in Rust
    /// link to the correct location for the Python library.
    ///
    /// See <https://github.com/astral-sh/uv/issues/10598> for more information.
    pub fn ensure_dylib_patched(&self) -> Result<(), macos_dylib::Error> {
        if cfg!(target_os = "macos") {
            if self.key().os().is_like_darwin() {
                if *self.implementation() == ImplementationName::CPython {
                    let dylib_path = self.python_dir().join("lib").join(format!(
                        "{}python{}{}{}",
                        std::env::consts::DLL_PREFIX,
                        self.key.version().python_version(),
                        self.key.variant().suffix(),
                        std::env::consts::DLL_SUFFIX
                    ));
                    macos_dylib::patch_dylib_install_name(dylib_path)?;
                }
            }
        }
        Ok(())
    }

    /// Returns `true` if the path is a link to this installation's binary, e.g., as created by
    /// [`create_bin_link`].
    pub fn is_bin_link(&self, path: &Path) -> bool {
        if cfg!(unix) {
            is_same_file(path, self.executable(false)).unwrap_or_default()
        } else if cfg!(windows) {
            let Some(launcher) = Launcher::try_from_path(path).unwrap_or_default() else {
                return false;
            };
            if !matches!(launcher.kind, uv_trampoline_builder::LauncherKind::Python) {
                return false;
            }
            // We canonicalize the target path of the launcher in case it includes a minor version
            // junction directory. If canonicalization fails, we check against the launcher path
            // directly.
            dunce::canonicalize(&launcher.python_path).unwrap_or(launcher.python_path)
                == self.executable(false)
        } else {
            unreachable!("Only Windows and Unix are supported")
        }
    }

    /// Returns `true` if self is a suitable upgrade of other.
    pub fn is_upgrade_of(&self, other: &Self) -> bool {
        // Require matching implementation
        if self.key.implementation != other.key.implementation {
            return false;
        }
        // Require a matching variant
        if self.key.variant != other.key.variant {
            return false;
        }
        // Require matching minor version
        if (self.key.major, self.key.minor) != (other.key.major, other.key.minor) {
            return false;
        }
        // Require a newer, or equal patch version (for pre-release upgrades)
        if self.key.patch <= other.key.patch {
            return false;
        }
        if let Some(other_pre) = other.key.prerelease {
            if let Some(self_pre) = self.key.prerelease {
                return self_pre > other_pre;
            }
            // Do not upgrade from non-prerelease to prerelease
            return false;
        }
        // Do not upgrade if the patch versions are the same
        self.key.patch != other.key.patch
    }

    pub fn url(&self) -> Option<&'static str> {
        self.url
    }

    pub fn sha256(&self) -> Option<&'static str> {
        self.sha256
    }
}

/// A representation of a minor version symlink directory (or junction on Windows)
/// linking to the home directory of a Python installation.
#[derive(Clone, Debug)]
pub struct PythonMinorVersionLink {
    /// The symlink directory (or junction on Windows).
    pub symlink_directory: PathBuf,
    /// The full path to the executable including the symlink directory
    /// (or junction on Windows).
    pub symlink_executable: PathBuf,
    /// The target directory for the symlink. This is the home directory for
    /// a Python installation.
    pub target_directory: PathBuf,
}

impl PythonMinorVersionLink {
    /// Attempt to derive a path from an executable path that substitutes a minor
    /// version symlink directory (or junction on Windows) for the patch version
    /// directory.
    ///
    /// The implementation is expected to be CPython and, on Unix, the base Python is
    /// expected to be in `<home>/bin/` on Unix. If either condition isn't true,
    /// return [`None`].
    ///
    /// # Examples
    ///
    /// ## Unix
    /// For a Python 3.10.8 installation in `/path/to/uv/python/cpython-3.10.8-macos-aarch64-none/bin/python3.10`,
    /// the symlink directory would be `/path/to/uv/python/cpython-3.10-macos-aarch64-none` and the executable path including the
    /// symlink directory would be `/path/to/uv/python/cpython-3.10-macos-aarch64-none/bin/python3.10`.
    ///
    /// ## Windows
    /// For a Python 3.10.8 installation in `C:\path\to\uv\python\cpython-3.10.8-windows-x86_64-none\python.exe`,
    /// the junction would be `C:\path\to\uv\python\cpython-3.10-windows-x86_64-none` and the executable path including the
    /// junction would be `C:\path\to\uv\python\cpython-3.10-windows-x86_64-none\python.exe`.
    pub fn from_executable(
        executable: &Path,
        key: &PythonInstallationKey,
        preview: Preview,
    ) -> Option<Self> {
        let implementation = key.implementation();
        if !matches!(
            implementation,
            LenientImplementationName::Known(ImplementationName::CPython)
        ) {
            // We don't currently support transparent upgrades for PyPy or GraalPy.
            return None;
        }
        let executable_name = executable
            .file_name()
            .expect("Executable file name should exist");
        let symlink_directory_name = PythonInstallationMinorVersionKey::ref_cast(key).to_string();
        let parent = executable
            .parent()
            .expect("Executable should have parent directory");

        // The home directory of the Python installation
        let target_directory = if cfg!(unix) {
            if parent
                .components()
                .next_back()
                .is_some_and(|c| c.as_os_str() == "bin")
            {
                parent.parent()?.to_path_buf()
            } else {
                return None;
            }
        } else if cfg!(windows) {
            parent.to_path_buf()
        } else {
            unimplemented!("Only Windows and Unix systems are supported.")
        };
        let symlink_directory = target_directory.with_file_name(symlink_directory_name);
        // If this would create a circular link, return `None`.
        if target_directory == symlink_directory {
            return None;
        }
        // The full executable path including the symlink directory (or junction).
        let symlink_executable = executable_path_from_base(
            symlink_directory.as_path(),
            &executable_name.to_string_lossy(),
            implementation,
        );
        let minor_version_link = Self {
            symlink_directory,
            symlink_executable,
            target_directory,
        };
        // If preview mode is disabled, still return a `MinorVersionSymlink` for
        // existing symlinks, allowing continued operations without the `--preview`
        // flag after initial symlink directory installation.
        if !preview.is_enabled(PreviewFeatures::PYTHON_UPGRADE) && !minor_version_link.exists() {
            return None;
        }
        Some(minor_version_link)
    }

    pub fn from_installation(
        installation: &ManagedPythonInstallation,
        preview: Preview,
    ) -> Option<Self> {
        Self::from_executable(
            installation.executable(false).as_path(),
            installation.key(),
            preview,
        )
    }

    pub fn create_directory(&self) -> Result<(), Error> {
        match replace_symlink(
            self.target_directory.as_path(),
            self.symlink_directory.as_path(),
        ) {
            Ok(()) => {
                debug!(
                    "Created link {} -> {}",
                    &self.symlink_directory.user_display(),
                    &self.target_directory.user_display(),
                );
            }
            Err(err) if err.kind() == io::ErrorKind::NotFound => {
                return Err(Error::MissingPythonMinorVersionLinkTargetDirectory(
                    self.target_directory.clone(),
                ));
            }
            Err(err) if err.kind() == io::ErrorKind::AlreadyExists => {}
            Err(err) => {
                return Err(Error::PythonMinorVersionLinkDirectory {
                    from: self.symlink_directory.clone(),
                    to: self.target_directory.clone(),
                    err,
                });
            }
        }
        Ok(())
    }

    pub fn exists(&self) -> bool {
        #[cfg(unix)]
        {
            self.symlink_directory
                .symlink_metadata()
                .map(|metadata| metadata.file_type().is_symlink())
                .unwrap_or(false)
        }
        #[cfg(windows)]
        {
            self.symlink_directory
                .symlink_metadata()
                .is_ok_and(|metadata| {
                    // Check that this is a reparse point, which indicates this
                    // is a symlink or junction.
                    (metadata.file_attributes() & FILE_ATTRIBUTE_REPARSE_POINT) != 0
                })
        }
    }
}

/// Derive the full path to an executable from the given base path and executable
/// name. On Unix, this is, e.g., `<base>/bin/python3.10`. On Windows, this is,
/// e.g., `<base>\python.exe`.
fn executable_path_from_base(
    base: &Path,
    executable_name: &str,
    implementation: &LenientImplementationName,
) -> PathBuf {
    if cfg!(unix)
        || matches!(
            implementation,
            &LenientImplementationName::Known(ImplementationName::GraalPy)
        )
    {
        base.join("bin").join(executable_name)
    } else if cfg!(windows) {
        base.join(executable_name)
    } else {
        unimplemented!("Only Windows and Unix systems are supported.")
    }
}

/// Create a link to a managed Python executable.
///
/// If the file already exists at the link path, an error will be returned.
pub fn create_link_to_executable(link: &Path, executable: &Path) -> Result<(), Error> {
    let link_parent = link.parent().ok_or(Error::NoExecutableDirectory)?;
    fs_err::create_dir_all(link_parent).map_err(|err| Error::ExecutableDirectory {
        to: link_parent.to_path_buf(),
        err,
    })?;

    if cfg!(unix) {
        // Note this will never copy on Unix — we use it here to allow compilation on Windows
        match symlink_or_copy_file(executable, link) {
            Ok(()) => Ok(()),
            Err(err) if err.kind() == io::ErrorKind::NotFound => {
                Err(Error::MissingExecutable(executable.to_path_buf()))
            }
            Err(err) => Err(Error::LinkExecutable {
                from: executable.to_path_buf(),
                to: link.to_path_buf(),
                err,
            }),
        }
    } else if cfg!(windows) {
        // TODO(zanieb): Install GUI launchers as well
        let launcher = windows_python_launcher(executable, false)?;

        // OK to use `std::fs` here, `fs_err` does not support `File::create_new` and we attach
        // error context anyway
        #[allow(clippy::disallowed_types)]
        {
            std::fs::File::create_new(link)
                .and_then(|mut file| file.write_all(launcher.as_ref()))
                .map_err(|err| Error::LinkExecutable {
                    from: executable.to_path_buf(),
                    to: link.to_path_buf(),
                    err,
                })
        }
    } else {
        unimplemented!("Only Windows and Unix systems are supported.")
    }
}

// TODO(zanieb): Only used in tests now.
/// Generate a platform portion of a key from the environment.
pub fn platform_key_from_env() -> Result<String, Error> {
    Ok(Platform::from_env()?.to_string().to_lowercase())
}

impl fmt::Display for ManagedPythonInstallation {
    fn fmt(&self, f: &mut fmt::Formatter<'_>) -> fmt::Result {
        write!(
            f,
            "{}",
            self.path
                .file_name()
                .unwrap_or(self.path.as_os_str())
                .to_string_lossy()
        )
    }
}

/// Find the directory to install Python executables into.
pub fn python_executable_dir() -> Result<PathBuf, Error> {
    uv_dirs::user_executable_directory(Some(EnvVars::UV_PYTHON_BIN_DIR))
        .ok_or(Error::NoExecutableDirectory)
}<|MERGE_RESOLUTION|>--- conflicted
+++ resolved
@@ -263,20 +263,7 @@
 
         let iter = Self::from_settings(None)?
             .find_all()?
-<<<<<<< HEAD
-            .filter(move |installation| {
-                // Emscripten works on every non-windows platform
-                installation.key.os.is_emscripten() && !os.is_windows()
-                    || installation.key.os == os
-                        && (arch.supports(installation.key.arch)
-                        // TODO(zanieb): Allow inequal variants, as `Arch::supports` does not
-                        // implement this yet. See https://github.com/astral-sh/uv/pull/9788
-                        || arch.family() == installation.key.arch.family())
-                        && installation.key.libc == libc
-            });
-=======
             .filter(move |installation| platform.supports(installation.platform()));
->>>>>>> 0b21a9ca
 
         Ok(iter)
     }
@@ -551,7 +538,7 @@
     /// Ensure the environment is marked as externally managed with the
     /// standard `EXTERNALLY-MANAGED` file.
     pub fn ensure_externally_managed(&self) -> Result<(), Error> {
-        if self.key.os.is_emscripten() {
+        if self.key.os().is_emscripten() {
             // Emscripten's stdlib is a zip file so we can't put an
             // EXTERNALLY-MANAGED inside.
             return Ok(());
@@ -581,7 +568,7 @@
     /// Ensure that the `sysconfig` data is patched to match the installation path.
     pub fn ensure_sysconfig_patched(&self) -> Result<(), Error> {
         if cfg!(unix) {
-            if self.key.os.is_emscripten() {
+            if self.key.os().is_emscripten() {
                 // Emscripten's stdlib is a zip file so we can't update the
                 // sysconfig directly
                 return Ok(());
