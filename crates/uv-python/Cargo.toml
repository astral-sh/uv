--- conflicted
+++ resolved
@@ -57,15 +57,12 @@
 url = { workspace = true }
 which = { workspace = true }
 
-<<<<<<< HEAD
 [target.'cfg(any(unix, target_os = "wasi", target_os = "redox"))'.dependencies]
 rustix = { workspace = true }
 
 [target.'cfg(target_os = "linux")'.dependencies]
 procfs = { workspace = true }
 
-=======
->>>>>>> 2e147242
 [target.'cfg(target_os = "windows")'.dependencies]
 windows-sys = { workspace = true }
 windows-registry = { workspace = true }
