use std::{
    fmt::{Display, Formatter},
    str::FromStr,
};

use thiserror::Error;
use uv_warnings::warn_user_once;

bitflags::bitflags! {
    #[derive(Debug, Clone, Copy, PartialEq, Eq, Default)]
    pub struct PreviewFeatures: u32 {
        const PYTHON_INSTALL_DEFAULT = 1 << 0;
        const PYTHON_UPGRADE = 1 << 1;
        const JSON_OUTPUT = 1 << 2;
        const PYLOCK = 1 << 3;
        const ADD_BOUNDS = 1 << 4;
<<<<<<< HEAD
        const PREFER_LOCKED_BUILDS = 1 << 5;
=======
        const EXTRA_BUILD_DEPENDENCIES = 1 << 5;
>>>>>>> 7c0b08c1
    }
}

impl PreviewFeatures {
    /// Returns the string representation of a single preview feature flag.
    ///
    /// Panics if given a combination of flags.
    fn flag_as_str(self) -> &'static str {
        match self {
            Self::PYTHON_INSTALL_DEFAULT => "python-install-default",
            Self::PYTHON_UPGRADE => "python-upgrade",
            Self::JSON_OUTPUT => "json-output",
            Self::PYLOCK => "pylock",
            Self::ADD_BOUNDS => "add-bounds",
<<<<<<< HEAD
            Self::PREFER_LOCKED_BUILDS => "prefer-locked-builds",
=======
            Self::EXTRA_BUILD_DEPENDENCIES => "extra-build-dependencies",
>>>>>>> 7c0b08c1
            _ => panic!("`flag_as_str` can only be used for exactly one feature flag"),
        }
    }
}

impl Display for PreviewFeatures {
    fn fmt(&self, f: &mut Formatter<'_>) -> std::fmt::Result {
        if self.is_empty() {
            write!(f, "none")
        } else {
            let features: Vec<&str> = self.iter().map(PreviewFeatures::flag_as_str).collect();
            write!(f, "{}", features.join(","))
        }
    }
}

#[derive(Debug, Error, Clone)]
pub enum PreviewFeaturesParseError {
    #[error("Empty string in preview features: {0}")]
    Empty(String),
}

impl FromStr for PreviewFeatures {
    type Err = PreviewFeaturesParseError;

    fn from_str(s: &str) -> Result<Self, Self::Err> {
        let mut flags = PreviewFeatures::empty();

        for part in s.split(',') {
            let part = part.trim();
            if part.is_empty() {
                return Err(PreviewFeaturesParseError::Empty(
                    "Empty string in preview features".to_string(),
                ));
            }

            let flag = match part {
                "python-install-default" => Self::PYTHON_INSTALL_DEFAULT,
                "python-upgrade" => Self::PYTHON_UPGRADE,
                "json-output" => Self::JSON_OUTPUT,
                "pylock" => Self::PYLOCK,
                "add-bounds" => Self::ADD_BOUNDS,
<<<<<<< HEAD
                "prefer-locked-builds" => Self::PREFER_LOCKED_BUILDS,
=======
                "extra-build-dependencies" => Self::EXTRA_BUILD_DEPENDENCIES,
>>>>>>> 7c0b08c1
                _ => {
                    warn_user_once!("Unknown preview feature: `{part}`");
                    continue;
                }
            };

            flags |= flag;
        }

        Ok(flags)
    }
}

#[derive(Debug, Clone, Copy, PartialEq, Eq, Default)]
pub struct Preview {
    flags: PreviewFeatures,
}

impl Preview {
    pub fn new(flags: PreviewFeatures) -> Self {
        Self { flags }
    }

    pub fn all() -> Self {
        Self::new(PreviewFeatures::all())
    }

    pub fn from_args(
        preview: bool,
        no_preview: bool,
        preview_features: &[PreviewFeatures],
    ) -> Self {
        if no_preview {
            return Self::default();
        }

        if preview {
            return Self::all();
        }

        let mut flags = PreviewFeatures::empty();

        for features in preview_features {
            flags |= *features;
        }

        Self { flags }
    }

    pub fn is_enabled(&self, flag: PreviewFeatures) -> bool {
        self.flags.contains(flag)
    }
}

impl Display for Preview {
    fn fmt(&self, f: &mut Formatter<'_>) -> std::fmt::Result {
        if self.flags.is_empty() {
            write!(f, "disabled")
        } else if self.flags == PreviewFeatures::all() {
            write!(f, "enabled")
        } else {
            write!(f, "{}", self.flags)
        }
    }
}

#[cfg(test)]
mod tests {
    use super::*;

    #[test]
    fn test_preview_features_from_str() {
        // Test single feature
        let features = PreviewFeatures::from_str("python-install-default").unwrap();
        assert_eq!(features, PreviewFeatures::PYTHON_INSTALL_DEFAULT);

        // Test multiple features
        let features = PreviewFeatures::from_str("python-upgrade,json-output").unwrap();
        assert!(features.contains(PreviewFeatures::PYTHON_UPGRADE));
        assert!(features.contains(PreviewFeatures::JSON_OUTPUT));
        assert!(!features.contains(PreviewFeatures::PYLOCK));

        // Test with whitespace
        let features = PreviewFeatures::from_str("pylock , add-bounds").unwrap();
        assert!(features.contains(PreviewFeatures::PYLOCK));
        assert!(features.contains(PreviewFeatures::ADD_BOUNDS));

        // Test empty string error
        assert!(PreviewFeatures::from_str("").is_err());
        assert!(PreviewFeatures::from_str("pylock,").is_err());
        assert!(PreviewFeatures::from_str(",pylock").is_err());

        // Test unknown feature (should be ignored with warning)
        let features = PreviewFeatures::from_str("unknown-feature,pylock").unwrap();
        assert!(features.contains(PreviewFeatures::PYLOCK));
        assert_eq!(features.bits().count_ones(), 1);
    }

    #[test]
    fn test_preview_features_display() {
        // Test empty
        let features = PreviewFeatures::empty();
        assert_eq!(features.to_string(), "none");

        // Test single feature
        let features = PreviewFeatures::PYTHON_INSTALL_DEFAULT;
        assert_eq!(features.to_string(), "python-install-default");

        // Test multiple features
        let features = PreviewFeatures::PYTHON_UPGRADE | PreviewFeatures::JSON_OUTPUT;
        assert_eq!(features.to_string(), "python-upgrade,json-output");
    }

    #[test]
    fn test_preview_display() {
        // Test disabled
        let preview = Preview::default();
        assert_eq!(preview.to_string(), "disabled");

        // Test enabled (all features)
        let preview = Preview::all();
        assert_eq!(preview.to_string(), "enabled");

        // Test specific features
        let preview = Preview::new(PreviewFeatures::PYTHON_UPGRADE | PreviewFeatures::PYLOCK);
        assert_eq!(preview.to_string(), "python-upgrade,pylock");
    }

    #[test]
    fn test_preview_from_args() {
        // Test no_preview
        let preview = Preview::from_args(true, true, &[]);
        assert_eq!(preview.to_string(), "disabled");

        // Test preview (all features)
        let preview = Preview::from_args(true, false, &[]);
        assert_eq!(preview.to_string(), "enabled");

        // Test specific features
        let features = vec![
            PreviewFeatures::PYTHON_UPGRADE,
            PreviewFeatures::JSON_OUTPUT,
        ];
        let preview = Preview::from_args(false, false, &features);
        assert!(preview.is_enabled(PreviewFeatures::PYTHON_UPGRADE));
        assert!(preview.is_enabled(PreviewFeatures::JSON_OUTPUT));
        assert!(!preview.is_enabled(PreviewFeatures::PYLOCK));
    }

    #[test]
    fn test_as_str_single_flags() {
        assert_eq!(
            PreviewFeatures::PYTHON_INSTALL_DEFAULT.flag_as_str(),
            "python-install-default"
        );
        assert_eq!(
            PreviewFeatures::PYTHON_UPGRADE.flag_as_str(),
            "python-upgrade"
        );
        assert_eq!(PreviewFeatures::JSON_OUTPUT.flag_as_str(), "json-output");
        assert_eq!(PreviewFeatures::PYLOCK.flag_as_str(), "pylock");
        assert_eq!(PreviewFeatures::ADD_BOUNDS.flag_as_str(), "add-bounds");
        assert_eq!(
<<<<<<< HEAD
            PreviewFeatures::PREFER_LOCKED_BUILDS.flag_as_str(),
            "prefer-locked-builds"
=======
            PreviewFeatures::EXTRA_BUILD_DEPENDENCIES.flag_as_str(),
            "extra-build-dependencies"
>>>>>>> 7c0b08c1
        );
    }

    #[test]
    #[should_panic(expected = "`flag_as_str` can only be used for exactly one feature flag")]
    fn test_as_str_multiple_flags_panics() {
        let features = PreviewFeatures::PYTHON_UPGRADE | PreviewFeatures::JSON_OUTPUT;
        let _ = features.flag_as_str();
    }
}<|MERGE_RESOLUTION|>--- conflicted
+++ resolved
@@ -14,11 +14,8 @@
         const JSON_OUTPUT = 1 << 2;
         const PYLOCK = 1 << 3;
         const ADD_BOUNDS = 1 << 4;
-<<<<<<< HEAD
         const PREFER_LOCKED_BUILDS = 1 << 5;
-=======
-        const EXTRA_BUILD_DEPENDENCIES = 1 << 5;
->>>>>>> 7c0b08c1
+        const EXTRA_BUILD_DEPENDENCIES = 1 << 6;
     }
 }
 
@@ -33,11 +30,8 @@
             Self::JSON_OUTPUT => "json-output",
             Self::PYLOCK => "pylock",
             Self::ADD_BOUNDS => "add-bounds",
-<<<<<<< HEAD
             Self::PREFER_LOCKED_BUILDS => "prefer-locked-builds",
-=======
             Self::EXTRA_BUILD_DEPENDENCIES => "extra-build-dependencies",
->>>>>>> 7c0b08c1
             _ => panic!("`flag_as_str` can only be used for exactly one feature flag"),
         }
     }
@@ -80,11 +74,8 @@
                 "json-output" => Self::JSON_OUTPUT,
                 "pylock" => Self::PYLOCK,
                 "add-bounds" => Self::ADD_BOUNDS,
-<<<<<<< HEAD
                 "prefer-locked-builds" => Self::PREFER_LOCKED_BUILDS,
-=======
                 "extra-build-dependencies" => Self::EXTRA_BUILD_DEPENDENCIES,
->>>>>>> 7c0b08c1
                 _ => {
                     warn_user_once!("Unknown preview feature: `{part}`");
                     continue;
@@ -248,13 +239,12 @@
         assert_eq!(PreviewFeatures::PYLOCK.flag_as_str(), "pylock");
         assert_eq!(PreviewFeatures::ADD_BOUNDS.flag_as_str(), "add-bounds");
         assert_eq!(
-<<<<<<< HEAD
             PreviewFeatures::PREFER_LOCKED_BUILDS.flag_as_str(),
             "prefer-locked-builds"
-=======
+        );
+        assert_eq!(
             PreviewFeatures::EXTRA_BUILD_DEPENDENCIES.flag_as_str(),
             "extra-build-dependencies"
->>>>>>> 7c0b08c1
         );
     }
 
