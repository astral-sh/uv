use bench::criterion::black_box;
use bench::criterion::{criterion_group, criterion_main, measurement::WallTime, Criterion};
use distribution_types::Requirement;
use uv_cache::Cache;
use uv_client::RegistryClientBuilder;
use uv_interpreter::PythonEnvironment;
use uv_resolver::Manifest;

fn resolve_warm_jupyter(c: &mut Criterion<WallTime>) {
    let runtime = &tokio::runtime::Builder::new_current_thread()
        .enable_all()
        .build()
        .unwrap();

<<<<<<< HEAD
    let cache = &Cache::from_path(".cache").unwrap().init().unwrap();
    let manifest = &Manifest::simple(vec![Requirement::from(
        pep508_rs::Requirement::from_str("jupyter").unwrap(),
    )]);
=======
    let cache = &Cache::from_path("../../.cache").unwrap().init().unwrap();
    let venv = PythonEnvironment::from_virtualenv(cache).unwrap();
>>>>>>> 0d2f3fc4
    let client = &RegistryClientBuilder::new(cache.clone()).build();
    let manifest = &Manifest::simple(vec![
        Requirement::from_pep508("jupyter".parse().unwrap()).unwrap()
    ]);

    let run = || {
        runtime
            .block_on(resolver::resolve(
                black_box(manifest.clone()),
                black_box(cache.clone()),
                black_box(client),
                &venv,
            ))
            .unwrap();
    };

    c.bench_function("resolve_warm_jupyter", |b| b.iter(run));
}

fn resolve_warm_airflow(c: &mut Criterion<WallTime>) {
    let runtime = &tokio::runtime::Builder::new_multi_thread()
        // CodSpeed limits the total number of threads to 500
        .max_blocking_threads(256)
        .enable_all()
        .build()
        .unwrap();

    let cache = &Cache::from_path("../../.cache").unwrap().init().unwrap();
    let venv = PythonEnvironment::from_virtualenv(cache).unwrap();
    let client = &RegistryClientBuilder::new(cache.clone()).build();
    let manifest = &Manifest::simple(vec![
        Requirement::from_pep508("apache-airflow[all]".parse().unwrap()).unwrap(),
        Requirement::from_pep508(
            "apache-airflow-providers-apache-beam>3.0.0"
                .parse()
                .unwrap(),
        )
        .unwrap(),
    ]);

    let run = || {
        runtime
            .block_on(resolver::resolve(
                black_box(manifest.clone()),
                black_box(cache.clone()),
                black_box(client),
                &venv,
            ))
            .unwrap();
    };

    c.bench_function("resolve_warm_airflow", |b| b.iter(run));
}

criterion_group!(uv, resolve_warm_airflow, resolve_warm_jupyter);
criterion_main!(uv);

mod resolver {
    use anyhow::Result;
    use install_wheel_rs::linker::LinkMode;
    use once_cell::sync::Lazy;

    use distribution_types::IndexLocations;
    use pep508_rs::{MarkerEnvironment, MarkerEnvironmentBuilder};
    use platform_tags::{Arch, Os, Platform, Tags};
    use uv_cache::Cache;
    use uv_client::RegistryClient;
    use uv_configuration::{Concurrency, ConfigSettings, NoBinary, NoBuild, SetupPyStrategy};
    use uv_dispatch::BuildDispatch;
    use uv_distribution::DistributionDatabase;
    use uv_interpreter::PythonEnvironment;
    use uv_resolver::{
        FlatIndex, InMemoryIndex, Manifest, Options, PythonRequirement, ResolutionGraph, Resolver,
    };
    use uv_types::{BuildIsolation, EmptyInstalledPackages, HashStrategy, InFlight};

    static MARKERS: Lazy<MarkerEnvironment> = Lazy::new(|| {
        MarkerEnvironment::try_from(MarkerEnvironmentBuilder {
            implementation_name: "cpython",
            implementation_version: "3.11.5",
            os_name: "posix",
            platform_machine: "arm64",
            platform_python_implementation: "CPython",
            platform_release: "21.6.0",
            platform_system: "Darwin",
            platform_version: "Darwin Kernel Version 21.6.0: Mon Aug 22 20:19:52 PDT 2022; root:xnu-8020.140.49~2/RELEASE_ARM64_T6000",
            python_full_version: "3.11.5",
            python_version: "3.11",
            sys_platform: "darwin",
        }).unwrap()
    });

    static PLATFORM: Platform = Platform::new(
        Os::Macos {
            major: 21,
            minor: 6,
        },
        Arch::Aarch64,
    );

    static TAGS: Lazy<Tags> =
        Lazy::new(|| Tags::from_env(&PLATFORM, (3, 11), "cpython", (3, 11), false).unwrap());

    pub(crate) async fn resolve(
        manifest: Manifest,
        cache: Cache,
        client: &RegistryClient,
        venv: &PythonEnvironment,
    ) -> Result<ResolutionGraph> {
        let flat_index = FlatIndex::default();
        let index = InMemoryIndex::default();
        let hashes = HashStrategy::None;
        let index_locations = IndexLocations::default();
        let in_flight = InFlight::default();
        let installed_packages = EmptyInstalledPackages;
        let interpreter = venv.interpreter().clone();
        let python_requirement = PythonRequirement::from_marker_environment(&interpreter, &MARKERS);
        let concurrency = Concurrency::default();
        let config_settings = ConfigSettings::default();
        let build_isolation = BuildIsolation::Isolated;

        let build_context = BuildDispatch::new(
            client,
            &cache,
            &interpreter,
            &index_locations,
            &flat_index,
            &index,
            &in_flight,
            SetupPyStrategy::default(),
            &config_settings,
            build_isolation,
            LinkMode::default(),
            &NoBuild::None,
            &NoBinary::None,
            concurrency,
        );

        let resolver = Resolver::new(
            manifest,
            Options::default(),
            &python_requirement,
            Some(&MARKERS),
            &TAGS,
            &flat_index,
            &index,
            &hashes,
            &build_context,
            installed_packages,
            DistributionDatabase::new(client, &build_context, concurrency.downloads),
        )?;

        Ok(resolver.resolve().await?)
    }
}<|MERGE_RESOLUTION|>--- conflicted
+++ resolved
@@ -12,19 +12,12 @@
         .build()
         .unwrap();
 
-<<<<<<< HEAD
-    let cache = &Cache::from_path(".cache").unwrap().init().unwrap();
+    let cache = &Cache::from_path("../../.cache").unwrap().init().unwrap();
+    let venv = PythonEnvironment::from_virtualenv(cache).unwrap();
+    let client = &RegistryClientBuilder::new(cache.clone()).build();
     let manifest = &Manifest::simple(vec![Requirement::from(
         pep508_rs::Requirement::from_str("jupyter").unwrap(),
     )]);
-=======
-    let cache = &Cache::from_path("../../.cache").unwrap().init().unwrap();
-    let venv = PythonEnvironment::from_virtualenv(cache).unwrap();
->>>>>>> 0d2f3fc4
-    let client = &RegistryClientBuilder::new(cache.clone()).build();
-    let manifest = &Manifest::simple(vec![
-        Requirement::from_pep508("jupyter".parse().unwrap()).unwrap()
-    ]);
 
     let run = || {
         runtime
