--- conflicted
+++ resolved
@@ -26,9 +26,7 @@
 tokio = { workspace = true }
 tracing = { workspace = true }
 url = { workspace = true }
-<<<<<<< HEAD
 urlencoding = { workspace = true }
-
 uv-static = { workspace = true }
 uv-dirs = { workspace = true }
 toml.workspace = true
@@ -37,13 +35,8 @@
 fs-err.workspace = true
 
 [dev-dependencies]
-tempfile.workspace = true
-=======
-
-[dev-dependencies]
 insta = { version = "1.40.0" }
 tempfile = { workspace = true }
 test-log = { version = "0.2.16", features = ["trace"], default-features = false }
->>>>>>> 1cfe5be3
 tokio = { workspace = true }
 wiremock = { workspace = true }