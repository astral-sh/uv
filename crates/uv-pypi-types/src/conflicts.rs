use petgraph::{
    algo::toposort,
    graph::{DiGraph, NodeIndex},
};
use rustc_hash::{FxHashMap, FxHashSet};
#[cfg(feature = "schemars")]
use std::borrow::Cow;
use std::{collections::BTreeSet, hash::Hash, rc::Rc};
use uv_normalize::{ExtraName, GroupName, PackageName};

use crate::dependency_groups::{DependencyGroupSpecifier, DependencyGroups};

/// A list of conflicting sets of extras/groups pre-defined by an end user.
///
/// This is useful to force the resolver to fork according to extras that have
/// unavoidable conflicts with each other. (The alternative is that resolution
/// will fail.)
#[derive(Debug, Default, Clone, Eq, PartialEq, serde::Deserialize)]
pub struct Conflicts(Vec<ConflictSet>);

impl Conflicts {
    /// Returns no conflicts.
    ///
    /// This results in no effect on resolution.
    pub fn empty() -> Self {
        Self::default()
    }

    /// Push a single set of conflicts.
    pub fn push(&mut self, set: ConflictSet) {
        self.0.push(set);
    }

    /// Returns an iterator over all sets of conflicting sets.
    pub fn iter(&self) -> impl Iterator<Item = &'_ ConflictSet> + Clone + '_ {
        self.0.iter()
    }

    /// Returns true if these conflicts contain any set that contains the given
    /// package and extra name pair.
    pub fn contains<'a>(
        &self,
        package: &PackageName,
        kind: impl Into<ConflictKindRef<'a>>,
    ) -> bool {
        let kind = kind.into();
        self.iter().any(|set| set.contains(package, kind))
    }

    /// Returns true if there are no conflicts.
    pub fn is_empty(&self) -> bool {
        self.0.is_empty()
    }

    /// Appends the given conflicts to this one. This drains all sets from the
    /// conflicts given, such that after this call, it is empty.
    pub fn append(&mut self, other: &mut Self) {
        self.0.append(&mut other.0);
    }

    /// Expand [`Conflicts`]s to include all [`ConflictSet`]s that can
    /// be transitively inferred from group conflicts directly defined
    /// in configuration.
    ///
    /// A directed acyclic graph (DAG) is created representing all
    /// transitive group includes, with nodes corresponding to group conflict
    /// items. For every conflict item directly mentioned in configuration,
    /// its node starts with a set of canonical items with itself as the only
    /// member.
    ///
    /// The graph is traversed one node at a time in topological order and
    /// canonical items are propagated to each neighbor. We also update our
    /// substitutions at each neighbor to reflect that this neighbor transitively
    /// includes all canonical items visited so far to reach it.
    ///
    /// Finally, we apply the substitutions to the conflict sets that were
    /// directly defined in configuration to generate all transitively inferable
    /// [`ConflictSet`]s.
    ///
    /// There is an assumption that inclusion graphs will not be very large
    /// or complex. This algorithm creates all combinations of substitutions.
    /// Each resulting [`ConflictSet`] would also later correspond to a separate
    /// resolver fork during resolution.
    pub fn expand_transitive_group_includes(
        &mut self,
        package: &PackageName,
        groups: &DependencyGroups,
    ) {
        let mut graph = DiGraph::new();
        let mut group_node_idxs: FxHashMap<&GroupName, NodeIndex> = FxHashMap::default();
        let mut node_conflict_items: FxHashMap<NodeIndex, Rc<ConflictItem>> = FxHashMap::default();
        // Used for transitively deriving new conflict sets with substitutions.
        // The keys are canonical items (mentioned directly in configured conflicts).
        // The values correspond to groups that transitively include them.
        let mut substitutions: FxHashMap<Rc<ConflictItem>, FxHashSet<Rc<ConflictItem>>> =
            FxHashMap::default();

        // Conflict sets that were directly defined in configuration.
        let mut direct_conflict_sets: FxHashSet<&ConflictSet> = FxHashSet::default();
        // Conflict sets that we will transitively infer in this method.
        let mut transitive_conflict_sets: FxHashSet<ConflictSet> = FxHashSet::default();

        // Add groups in directly defined conflict sets to the graph.
        let mut seen: FxHashSet<&GroupName> = FxHashSet::default();

        for set in &self.0 {
            direct_conflict_sets.insert(set);
            for item in set.iter() {
                let ConflictKind::Group(group) = &item.kind else {
                    // TODO(john): Do we also want to handle extras here?
                    continue;
                };
                if !seen.insert(group) {
                    continue;
                }
                let item = Rc::new(item.clone());
                let mut canonical_items = FxHashSet::default();
                canonical_items.insert(item.clone());
                let node_id = graph.add_node(canonical_items);
                group_node_idxs.insert(group, node_id);
                node_conflict_items.insert(node_id, item.clone());
            }
        }

        // Create conflict items for remaining groups and add them to the graph.
        for group in groups.keys() {
            if !seen.insert(group) {
                continue;
            }
            let group_conflict_item = ConflictItem {
                package: package.clone(),
                kind: ConflictKind::Group(group.clone()),
            };
            let node_id = graph.add_node(FxHashSet::default());
            group_node_idxs.insert(group, node_id);
            node_conflict_items.insert(node_id, Rc::new(group_conflict_item));
        }

        // Create edges representing group inclusion (with edges reversed so that
        // included groups point to including groups).
        for (group, specifiers) in groups {
            if let Some(includer) = group_node_idxs.get(group) {
                for specifier in specifiers {
                    if let DependencyGroupSpecifier::IncludeGroup { include_group } = specifier {
                        if let Some(included) = group_node_idxs.get(include_group) {
                            graph.add_edge(*included, *includer, ());
                        }
                    }
                }
            }
        }

        let Ok(topo_nodes) = toposort(&graph, None) else {
            return;
        };
        // Propagate canonical items through the graph and populate substitutions.
        for node in topo_nodes {
            for neighbor_idx in graph.neighbors(node).collect::<Vec<_>>() {
                let mut neighbor_canonical_items = Vec::new();
                if let Some(canonical_items) = graph.node_weight(node) {
                    let neighbor_item = node_conflict_items
                        .get(&neighbor_idx)
                        .expect("ConflictItem should already be in graph")
                        .clone();
                    for canonical_item in canonical_items {
                        neighbor_canonical_items.push(canonical_item.clone());
                        substitutions
                            .entry(canonical_item.clone())
                            .or_default()
                            .insert(neighbor_item.clone());
                    }
                }
                graph
                    .node_weight_mut(neighbor_idx)
                    .expect("Graph node should have weight")
                    .extend(neighbor_canonical_items.into_iter());
            }
        }

        // Create new conflict sets for all possible replacements of canonical
        // items by substitution items.
        // Note that new sets are (potentially) added to transitive_conflict_sets
        // at the end of each iteration.
        for (canonical_item, subs) in substitutions {
            let mut new_conflict_sets = FxHashSet::default();
            for conflict_set in direct_conflict_sets
                .iter()
                .copied()
                .chain(transitive_conflict_sets.iter())
                .filter(|set| set.contains_item(&canonical_item))
            {
                for sub in &subs {
                    let mut new_set = conflict_set
                        .replaced_item(&canonical_item, (**sub).clone())
                        .expect("`ConflictItem` should be in `ConflictSet`");
                    if !direct_conflict_sets.contains(&new_set) {
                        new_set = new_set.with_inferred_conflict();
                        if !transitive_conflict_sets.contains(&new_set) {
                            new_conflict_sets.insert(new_set);
                        }
                    }
                }
            }
            transitive_conflict_sets.extend(new_conflict_sets.into_iter());
        }

        self.0.extend(transitive_conflict_sets);
    }
}

/// A single set of package-extra pairs that conflict with one another.
///
/// Within each set of conflicts, the resolver should isolate the requirements
/// corresponding to each extra from the requirements of other extras in
/// this set. That is, the resolver should put each set of requirements in a
/// different fork.
///
/// A `TryFrom<Vec<ConflictItem>>` impl may be used to build a set from a
/// sequence. Note though that at least 2 items are required.
#[derive(Debug, Default, Clone, Hash, Eq, PartialEq)]
pub struct ConflictSet {
    set: BTreeSet<ConflictItem>,
    is_inferred_conflict: bool,
}

impl ConflictSet {
    /// Create a pair of items that conflict with one another.
    pub fn pair(item1: ConflictItem, item2: ConflictItem) -> Self {
        Self {
            set: BTreeSet::from_iter(vec![item1, item2]),
            is_inferred_conflict: false,
        }
    }

    /// Returns an iterator over all conflicting items.
    pub fn iter(&self) -> impl Iterator<Item = &'_ ConflictItem> + Clone + '_ {
        self.set.iter()
    }

    /// Returns true if this conflicting item contains the given package and
    /// extra name pair.
    pub fn contains<'a>(
        &self,
        package: &PackageName,
        kind: impl Into<ConflictKindRef<'a>>,
    ) -> bool {
        let kind = kind.into();
        self.iter()
            .any(|set| set.package() == package && *set.kind() == kind)
    }

    /// Returns true if these conflicts contain any set that contains the given
    /// [`ConflictItem`].
    pub fn contains_item(&self, conflict_item: &ConflictItem) -> bool {
        self.set.contains(conflict_item)
    }

    /// This [`ConflictSet`] was inferred from directly defined conflicts.
    pub fn is_inferred_conflict(&self) -> bool {
        self.is_inferred_conflict
    }

    /// Replace an old [`ConflictItem`] with a new one.
    pub fn replaced_item(
        &self,
        old: &ConflictItem,
        new: ConflictItem,
    ) -> Result<Self, ConflictError> {
        let mut new_set = self.set.clone();
        if !new_set.contains(old) {
            return Err(ConflictError::ReplaceMissingConflictItem);
        }
        new_set.remove(old);
        new_set.insert(new);
        Ok(Self {
            set: new_set,
            is_inferred_conflict: false,
        })
    }

    /// Mark this [`ConflictSet`] as being inferred from directly
    /// defined conflicts.
    fn with_inferred_conflict(mut self) -> Self {
        self.is_inferred_conflict = true;
        self
    }
}

impl<'de> serde::Deserialize<'de> for ConflictSet {
    fn deserialize<D>(deserializer: D) -> Result<Self, D::Error>
    where
        D: serde::Deserializer<'de>,
    {
        let set = Vec::<ConflictItem>::deserialize(deserializer)?;
        Self::try_from(set).map_err(serde::de::Error::custom)
    }
}

impl TryFrom<Vec<ConflictItem>> for ConflictSet {
    type Error = ConflictError;

    fn try_from(items: Vec<ConflictItem>) -> Result<Self, ConflictError> {
        match items.len() {
            0 => return Err(ConflictError::ZeroItems),
            1 => return Err(ConflictError::OneItem),
            _ => {}
        }
        Ok(Self {
            set: BTreeSet::from_iter(items),
            is_inferred_conflict: false,
        })
    }
}

/// A single item in a conflicting set.
///
/// Each item is a pair of a package and a corresponding extra or group name
/// for that package.
#[derive(
    Debug, Clone, Eq, Hash, PartialEq, PartialOrd, Ord, serde::Deserialize, serde::Serialize,
)]
#[serde(
    deny_unknown_fields,
    try_from = "ConflictItemWire",
    into = "ConflictItemWire"
)]
pub struct ConflictItem {
    package: PackageName,
    kind: ConflictKind,
}

impl ConflictItem {
    /// Returns the package name of this conflicting item.
    pub fn package(&self) -> &PackageName {
        &self.package
    }

    /// Returns the package-specific conflict.
    ///
    /// i.e., Either an extra or a group name.
    pub fn kind(&self) -> &ConflictKind {
        &self.kind
    }

    /// Returns the extra name of this conflicting item.
    pub fn extra(&self) -> Option<&ExtraName> {
        self.kind.extra()
    }

    /// Returns the group name of this conflicting item.
    pub fn group(&self) -> Option<&GroupName> {
        self.kind.group()
    }

    /// Returns this item as a new type with its fields borrowed.
    pub fn as_ref(&self) -> ConflictItemRef<'_> {
        ConflictItemRef {
            package: self.package(),
            kind: self.kind.as_ref(),
        }
    }
}

impl From<PackageName> for ConflictItem {
    fn from(package: PackageName) -> ConflictItem {
        let kind = ConflictKind::Project;
        ConflictItem { package, kind }
    }
}

impl From<(PackageName, ExtraName)> for ConflictItem {
<<<<<<< HEAD
    fn from((package, extra): (PackageName, ExtraName)) -> ConflictItem {
        let kind = ConflictKind::Extra(extra);
        ConflictItem { package, kind }
=======
    fn from((package, extra): (PackageName, ExtraName)) -> Self {
        let conflict = ConflictPackage::Extra(extra);
        Self { package, conflict }
>>>>>>> bda9ea95
    }
}

impl From<(PackageName, GroupName)> for ConflictItem {
<<<<<<< HEAD
    fn from((package, group): (PackageName, GroupName)) -> ConflictItem {
        let kind = ConflictKind::Group(group);
        ConflictItem { package, kind }
=======
    fn from((package, group): (PackageName, GroupName)) -> Self {
        let conflict = ConflictPackage::Group(group);
        Self { package, conflict }
>>>>>>> bda9ea95
    }
}

/// A single item in a conflicting set, by reference.
///
/// Each item is a pair of a package and a corresponding extra name for that
/// package.
#[derive(Debug, Clone, Copy, Eq, Hash, PartialEq, PartialOrd, Ord)]
pub struct ConflictItemRef<'a> {
    package: &'a PackageName,
    kind: ConflictKindRef<'a>,
}

impl<'a> ConflictItemRef<'a> {
    /// Returns the package name of this conflicting item.
    pub fn package(&self) -> &'a PackageName {
        self.package
    }

    /// Returns the package-specific conflict.
    ///
    /// i.e., Either an extra or a group name.
    pub fn kind(&self) -> ConflictKindRef<'a> {
        self.kind
    }

    /// Returns the extra name of this conflicting item.
    pub fn extra(&self) -> Option<&'a ExtraName> {
        self.kind.extra()
    }

    /// Returns the group name of this conflicting item.
    pub fn group(&self) -> Option<&'a GroupName> {
        self.kind.group()
    }

    /// Converts this borrowed conflicting item to its owned variant.
    pub fn to_owned(&self) -> ConflictItem {
        ConflictItem {
            package: self.package().clone(),
            kind: self.kind.to_owned(),
        }
    }
}

impl<'a> From<&'a PackageName> for ConflictItemRef<'a> {
    fn from(package: &'a PackageName) -> ConflictItemRef<'a> {
        let kind = ConflictKindRef::Project;
        ConflictItemRef { package, kind }
    }
}

impl<'a> From<(&'a PackageName, &'a ExtraName)> for ConflictItemRef<'a> {
<<<<<<< HEAD
    fn from((package, extra): (&'a PackageName, &'a ExtraName)) -> ConflictItemRef<'a> {
        let kind = ConflictKindRef::Extra(extra);
        ConflictItemRef { package, kind }
=======
    fn from((package, extra): (&'a PackageName, &'a ExtraName)) -> Self {
        let conflict = ConflictPackageRef::Extra(extra);
        ConflictItemRef { package, conflict }
>>>>>>> bda9ea95
    }
}

impl<'a> From<(&'a PackageName, &'a GroupName)> for ConflictItemRef<'a> {
<<<<<<< HEAD
    fn from((package, group): (&'a PackageName, &'a GroupName)) -> ConflictItemRef<'a> {
        let kind = ConflictKindRef::Group(group);
        ConflictItemRef { package, kind }
=======
    fn from((package, group): (&'a PackageName, &'a GroupName)) -> Self {
        let conflict = ConflictPackageRef::Group(group);
        ConflictItemRef { package, conflict }
>>>>>>> bda9ea95
    }
}

impl hashbrown::Equivalent<ConflictItem> for ConflictItemRef<'_> {
    fn equivalent(&self, key: &ConflictItem) -> bool {
        key.as_ref() == *self
    }
}

/// The actual conflicting data for a package.
///
/// That is, either an extra or a group name, or the entire project itself.
#[derive(Debug, Clone, Eq, Hash, PartialEq, PartialOrd, Ord)]
#[cfg_attr(feature = "schemars", derive(schemars::JsonSchema))]
pub enum ConflictKind {
    Extra(ExtraName),
    Group(GroupName),
    Project,
}

impl ConflictKind {
    /// If this conflict corresponds to an extra, then return the
    /// extra name.
    pub fn extra(&self) -> Option<&ExtraName> {
        match *self {
<<<<<<< HEAD
            ConflictKind::Extra(ref extra) => Some(extra),
            ConflictKind::Group(_) | ConflictKind::Project => None,
=======
            Self::Extra(ref extra) => Some(extra),
            Self::Group(_) => None,
>>>>>>> bda9ea95
        }
    }

    /// If this conflict corresponds to a group, then return the
    /// group name.
    pub fn group(&self) -> Option<&GroupName> {
        match *self {
<<<<<<< HEAD
            ConflictKind::Group(ref group) => Some(group),
            ConflictKind::Extra(_) | ConflictKind::Project => None,
=======
            Self::Group(ref group) => Some(group),
            Self::Extra(_) => None,
>>>>>>> bda9ea95
        }
    }

    /// Returns this conflict as a new type with its fields borrowed.
    pub fn as_ref(&self) -> ConflictKindRef<'_> {
        match *self {
<<<<<<< HEAD
            ConflictKind::Extra(ref extra) => ConflictKindRef::Extra(extra),
            ConflictKind::Group(ref group) => ConflictKindRef::Group(group),
            ConflictKind::Project => ConflictKindRef::Project,
=======
            Self::Extra(ref extra) => ConflictPackageRef::Extra(extra),
            Self::Group(ref group) => ConflictPackageRef::Group(group),
>>>>>>> bda9ea95
        }
    }
}

/// The actual conflicting data for a package, by reference.
///
/// That is, either a borrowed extra name or a borrowed group name.
#[derive(Debug, Clone, Copy, Eq, Hash, PartialEq, PartialOrd, Ord)]
pub enum ConflictKindRef<'a> {
    Extra(&'a ExtraName),
    Group(&'a GroupName),
    Project,
}

impl<'a> ConflictKindRef<'a> {
    /// If this conflict corresponds to an extra, then return the
    /// extra name.
    pub fn extra(&self) -> Option<&'a ExtraName> {
        match *self {
            ConflictKindRef::Extra(extra) => Some(extra),
            ConflictKindRef::Group(_) | ConflictKindRef::Project => None,
        }
    }

    /// If this conflict corresponds to a group, then return the
    /// group name.
    pub fn group(&self) -> Option<&'a GroupName> {
        match *self {
            ConflictKindRef::Group(group) => Some(group),
            ConflictKindRef::Extra(_) | ConflictKindRef::Project => None,
        }
    }

    /// Converts this borrowed conflict to its owned variant.
    pub fn to_owned(&self) -> ConflictKind {
        match *self {
            ConflictKindRef::Extra(extra) => ConflictKind::Extra(extra.clone()),
            ConflictKindRef::Group(group) => ConflictKind::Group(group.clone()),
            ConflictKindRef::Project => ConflictKind::Project,
        }
    }
}

<<<<<<< HEAD
impl<'a> From<&'a ExtraName> for ConflictKindRef<'a> {
    fn from(extra: &'a ExtraName) -> ConflictKindRef<'a> {
        ConflictKindRef::Extra(extra)
    }
}

impl<'a> From<&'a GroupName> for ConflictKindRef<'a> {
    fn from(group: &'a GroupName) -> ConflictKindRef<'a> {
        ConflictKindRef::Group(group)
=======
impl<'a> From<&'a ExtraName> for ConflictPackageRef<'a> {
    fn from(extra: &'a ExtraName) -> Self {
        ConflictPackageRef::Extra(extra)
    }
}

impl<'a> From<&'a GroupName> for ConflictPackageRef<'a> {
    fn from(group: &'a GroupName) -> Self {
        ConflictPackageRef::Group(group)
>>>>>>> bda9ea95
    }
}

impl PartialEq<ConflictKind> for ConflictKindRef<'_> {
    fn eq(&self, other: &ConflictKind) -> bool {
        other.as_ref() == *self
    }
}

impl<'a> PartialEq<ConflictKindRef<'a>> for ConflictKind {
    fn eq(&self, other: &ConflictKindRef<'a>) -> bool {
        self.as_ref() == *other
    }
}

impl hashbrown::Equivalent<ConflictKind> for ConflictKindRef<'_> {
    fn equivalent(&self, key: &ConflictKind) -> bool {
        key.as_ref() == *self
    }
}

/// An error that occurs when the given conflicting set is invalid somehow.
#[derive(Debug, thiserror::Error)]
pub enum ConflictError {
    /// An error for when there are zero conflicting items.
    #[error("Each set of conflicts must have at least two entries, but found none")]
    ZeroItems,
    /// An error for when there is one conflicting items.
    #[error("Each set of conflicts must have at least two entries, but found only one")]
    OneItem,
    /// An error that occurs when the `package` field is missing.
    ///
    /// (This is only applicable when deserializing from the lock file.
    /// When deserializing from `pyproject.toml`, the `package` field is
    /// optional.)
    #[error("Expected `package` field in conflicting entry")]
    MissingPackage,
    /// An error that occurs when all of `package`, `extra` and `group` are missing.
    #[error("Expected `package`, `extra` or `group` field in conflicting entry")]
    MissingPackageAndExtraAndGroup,
    /// An error that occurs when both `extra` and `group` are present.
    #[error("Expected one of `extra` or `group` in conflicting entry, but found both")]
    FoundExtraAndGroup,
    #[error("Expected `ConflictSet` to contain `ConflictItem` to replace")]
    ReplaceMissingConflictItem,
}

/// Like [`Conflicts`], but for deserialization in `pyproject.toml`.
///
/// The schema format is different from the in-memory format. Specifically, the
/// schema format does not allow specifying the package name (or will make it
/// optional in the future), where as the in-memory format needs the package
/// name.
///
/// N.B. `Conflicts` is still used for (de)serialization. Specifically, in the
/// lock file, where the package name is required.
#[derive(Debug, Default, Clone, Eq, PartialEq, serde::Deserialize, serde::Serialize)]
#[cfg_attr(feature = "schemars", derive(schemars::JsonSchema))]
pub struct SchemaConflicts(Vec<SchemaConflictSet>);

impl SchemaConflicts {
    /// Convert the public schema "conflicting" type to our internal fully
    /// resolved type. Effectively, this pairs the corresponding package name
    /// with each conflict.
    ///
    /// If a conflict has an explicit package name (written by the end user),
    /// then that takes precedence over the given package name, which is only
    /// used when there is no explicit package name written.
    pub fn to_conflicts_with_package_name(&self, package: &PackageName) -> Conflicts {
        let mut conflicting = Conflicts::empty();
        for tool_uv_set in &self.0 {
            let mut set = vec![];
            for item in &tool_uv_set.0 {
                let package = item.package.clone().unwrap_or_else(|| package.clone());
                set.push(ConflictItem {
                    package: package.clone(),
                    kind: item.kind.clone(),
                });
            }
            // OK because we guarantee that
            // `SchemaConflictingGroupList` is valid and there aren't
            // any new errors that can occur here.
            let set = ConflictSet::try_from(set).unwrap();
            conflicting.push(set);
        }
        conflicting
    }
}

/// Like [`ConflictSet`], but for deserialization in `pyproject.toml`.
///
/// The schema format is different from the in-memory format. Specifically, the
/// schema format does not allow specifying the package name (or will make it
/// optional in the future), where as the in-memory format needs the package
/// name.
#[derive(Debug, Default, Clone, Eq, PartialEq, serde::Serialize)]
#[cfg_attr(feature = "schemars", derive(schemars::JsonSchema))]
pub struct SchemaConflictSet(Vec<SchemaConflictItem>);

/// Like [`ConflictItem`], but for deserialization in `pyproject.toml`.
///
/// The schema format is different from the in-memory format. Specifically, the
/// schema format does not allow specifying the package name (or will make it
/// optional in the future), where as the in-memory format needs the package
/// name.
#[derive(
    Debug, Clone, Eq, Hash, PartialEq, PartialOrd, Ord, serde::Deserialize, serde::Serialize,
)]
#[serde(
    deny_unknown_fields,
    try_from = "ConflictItemWire",
    into = "ConflictItemWire"
)]
pub struct SchemaConflictItem {
    package: Option<PackageName>,
    kind: ConflictKind,
}

#[cfg(feature = "schemars")]
impl schemars::JsonSchema for SchemaConflictItem {
    fn schema_name() -> Cow<'static, str> {
        Cow::Borrowed("SchemaConflictItem")
    }

    fn json_schema(generator: &mut schemars::generate::SchemaGenerator) -> schemars::Schema {
        <ConflictItemWire as schemars::JsonSchema>::json_schema(generator)
    }
}

impl<'de> serde::Deserialize<'de> for SchemaConflictSet {
    fn deserialize<D>(deserializer: D) -> Result<Self, D::Error>
    where
        D: serde::Deserializer<'de>,
    {
        let items = Vec::<SchemaConflictItem>::deserialize(deserializer)?;
        Self::try_from(items).map_err(serde::de::Error::custom)
    }
}

impl TryFrom<Vec<SchemaConflictItem>> for SchemaConflictSet {
    type Error = ConflictError;

    fn try_from(items: Vec<SchemaConflictItem>) -> Result<Self, ConflictError> {
        match items.len() {
            0 => return Err(ConflictError::ZeroItems),
            1 => return Err(ConflictError::OneItem),
            _ => {}
        }
        Ok(Self(items))
    }
}

/// A single item in a conflicting set.
///
/// Each item is a pair of an (optional) package and a corresponding extra or group name for that
/// package.
#[derive(Debug, serde::Deserialize, serde::Serialize)]
#[cfg_attr(feature = "schemars", derive(schemars::JsonSchema))]
struct ConflictItemWire {
    #[serde(default)]
    package: Option<PackageName>,
    #[serde(default)]
    extra: Option<ExtraName>,
    #[serde(default)]
    group: Option<GroupName>,
}

impl TryFrom<ConflictItemWire> for ConflictItem {
    type Error = ConflictError;

    fn try_from(wire: ConflictItemWire) -> Result<Self, ConflictError> {
        let Some(package) = wire.package else {
            return Err(ConflictError::MissingPackage);
        };
        match (wire.extra, wire.group) {
            (Some(_), Some(_)) => Err(ConflictError::FoundExtraAndGroup),
<<<<<<< HEAD
            (None, None) => Ok(ConflictItem::from(package)),
            (Some(extra), None) => Ok(ConflictItem::from((package, extra))),
            (None, Some(group)) => Ok(ConflictItem::from((package, group))),
=======
            (Some(extra), None) => Ok(Self::from((package, extra))),
            (None, Some(group)) => Ok(Self::from((package, group))),
>>>>>>> bda9ea95
        }
    }
}

impl From<ConflictItem> for ConflictItemWire {
<<<<<<< HEAD
    fn from(item: ConflictItem) -> ConflictItemWire {
        match item.kind {
            ConflictKind::Extra(extra) => ConflictItemWire {
=======
    fn from(item: ConflictItem) -> Self {
        match item.conflict {
            ConflictPackage::Extra(extra) => Self {
>>>>>>> bda9ea95
                package: Some(item.package),
                extra: Some(extra),
                group: None,
            },
<<<<<<< HEAD
            ConflictKind::Group(group) => ConflictItemWire {
=======
            ConflictPackage::Group(group) => Self {
>>>>>>> bda9ea95
                package: Some(item.package),
                extra: None,
                group: Some(group),
            },
            ConflictKind::Project => ConflictItemWire {
                package: Some(item.package),
                extra: None,
                group: None,
            },
        }
    }
}

impl TryFrom<ConflictItemWire> for SchemaConflictItem {
    type Error = ConflictError;

    fn try_from(wire: ConflictItemWire) -> Result<Self, ConflictError> {
        let package = wire.package;
        match (wire.extra, wire.group) {
            (Some(_), Some(_)) => Err(ConflictError::FoundExtraAndGroup),
<<<<<<< HEAD
            (None, None) => {
                let Some(package) = package else {
                    return Err(ConflictError::MissingPackageAndExtraAndGroup);
                };
                Ok(SchemaConflictItem {
                    package: Some(package),
                    kind: ConflictKind::Project,
                })
            }
            (Some(extra), None) => Ok(SchemaConflictItem {
=======
            (Some(extra), None) => Ok(Self {
>>>>>>> bda9ea95
                package,
                kind: ConflictKind::Extra(extra),
            }),
            (None, Some(group)) => Ok(Self {
                package,
                kind: ConflictKind::Group(group),
            }),
        }
    }
}

impl From<SchemaConflictItem> for ConflictItemWire {
<<<<<<< HEAD
    fn from(item: SchemaConflictItem) -> ConflictItemWire {
        match item.kind {
            ConflictKind::Extra(extra) => ConflictItemWire {
=======
    fn from(item: SchemaConflictItem) -> Self {
        match item.conflict {
            ConflictPackage::Extra(extra) => Self {
>>>>>>> bda9ea95
                package: item.package,
                extra: Some(extra),
                group: None,
            },
<<<<<<< HEAD
            ConflictKind::Group(group) => ConflictItemWire {
=======
            ConflictPackage::Group(group) => Self {
>>>>>>> bda9ea95
                package: item.package,
                extra: None,
                group: Some(group),
            },
            ConflictKind::Project => ConflictItemWire {
                package: item.package,
                extra: None,
                group: None,
            },
        }
    }
}<|MERGE_RESOLUTION|>--- conflicted
+++ resolved
@@ -362,35 +362,23 @@
 }
 
 impl From<PackageName> for ConflictItem {
-    fn from(package: PackageName) -> ConflictItem {
+    fn from(package: PackageName) -> Self {
         let kind = ConflictKind::Project;
-        ConflictItem { package, kind }
+        Self { package, kind }
     }
 }
 
 impl From<(PackageName, ExtraName)> for ConflictItem {
-<<<<<<< HEAD
-    fn from((package, extra): (PackageName, ExtraName)) -> ConflictItem {
+    fn from((package, extra): (PackageName, ExtraName)) -> Self {
         let kind = ConflictKind::Extra(extra);
-        ConflictItem { package, kind }
-=======
-    fn from((package, extra): (PackageName, ExtraName)) -> Self {
-        let conflict = ConflictPackage::Extra(extra);
-        Self { package, conflict }
->>>>>>> bda9ea95
+        Self { package, kind }
     }
 }
 
 impl From<(PackageName, GroupName)> for ConflictItem {
-<<<<<<< HEAD
-    fn from((package, group): (PackageName, GroupName)) -> ConflictItem {
+    fn from((package, group): (PackageName, GroupName)) -> Self {
         let kind = ConflictKind::Group(group);
-        ConflictItem { package, kind }
-=======
-    fn from((package, group): (PackageName, GroupName)) -> Self {
-        let conflict = ConflictPackage::Group(group);
-        Self { package, conflict }
->>>>>>> bda9ea95
+        Self { package, kind }
     }
 }
 
@@ -437,35 +425,23 @@
 }
 
 impl<'a> From<&'a PackageName> for ConflictItemRef<'a> {
-    fn from(package: &'a PackageName) -> ConflictItemRef<'a> {
+    fn from(package: &'a PackageName) -> Self {
         let kind = ConflictKindRef::Project;
-        ConflictItemRef { package, kind }
+        Self { package, kind }
     }
 }
 
 impl<'a> From<(&'a PackageName, &'a ExtraName)> for ConflictItemRef<'a> {
-<<<<<<< HEAD
-    fn from((package, extra): (&'a PackageName, &'a ExtraName)) -> ConflictItemRef<'a> {
+    fn from((package, extra): (&'a PackageName, &'a ExtraName)) -> Self {
         let kind = ConflictKindRef::Extra(extra);
         ConflictItemRef { package, kind }
-=======
-    fn from((package, extra): (&'a PackageName, &'a ExtraName)) -> Self {
-        let conflict = ConflictPackageRef::Extra(extra);
-        ConflictItemRef { package, conflict }
->>>>>>> bda9ea95
     }
 }
 
 impl<'a> From<(&'a PackageName, &'a GroupName)> for ConflictItemRef<'a> {
-<<<<<<< HEAD
-    fn from((package, group): (&'a PackageName, &'a GroupName)) -> ConflictItemRef<'a> {
+    fn from((package, group): (&'a PackageName, &'a GroupName)) -> Self {
         let kind = ConflictKindRef::Group(group);
         ConflictItemRef { package, kind }
-=======
-    fn from((package, group): (&'a PackageName, &'a GroupName)) -> Self {
-        let conflict = ConflictPackageRef::Group(group);
-        ConflictItemRef { package, conflict }
->>>>>>> bda9ea95
     }
 }
 
@@ -491,13 +467,8 @@
     /// extra name.
     pub fn extra(&self) -> Option<&ExtraName> {
         match *self {
-<<<<<<< HEAD
-            ConflictKind::Extra(ref extra) => Some(extra),
-            ConflictKind::Group(_) | ConflictKind::Project => None,
-=======
             Self::Extra(ref extra) => Some(extra),
-            Self::Group(_) => None,
->>>>>>> bda9ea95
+            Self::Group(_) | Self::Project => None,
         }
     }
 
@@ -505,27 +476,17 @@
     /// group name.
     pub fn group(&self) -> Option<&GroupName> {
         match *self {
-<<<<<<< HEAD
-            ConflictKind::Group(ref group) => Some(group),
-            ConflictKind::Extra(_) | ConflictKind::Project => None,
-=======
             Self::Group(ref group) => Some(group),
-            Self::Extra(_) => None,
->>>>>>> bda9ea95
+            Self::Extra(_) | Self::Project => None,
         }
     }
 
     /// Returns this conflict as a new type with its fields borrowed.
     pub fn as_ref(&self) -> ConflictKindRef<'_> {
         match *self {
-<<<<<<< HEAD
-            ConflictKind::Extra(ref extra) => ConflictKindRef::Extra(extra),
-            ConflictKind::Group(ref group) => ConflictKindRef::Group(group),
-            ConflictKind::Project => ConflictKindRef::Project,
-=======
-            Self::Extra(ref extra) => ConflictPackageRef::Extra(extra),
-            Self::Group(ref group) => ConflictPackageRef::Group(group),
->>>>>>> bda9ea95
+            Self::Extra(ref extra) => ConflictKindRef::Extra(extra),
+            Self::Group(ref group) => ConflictKindRef::Group(group),
+            Self::Project => ConflictKindRef::Project,
         }
     }
 }
@@ -569,27 +530,15 @@
     }
 }
 
-<<<<<<< HEAD
 impl<'a> From<&'a ExtraName> for ConflictKindRef<'a> {
-    fn from(extra: &'a ExtraName) -> ConflictKindRef<'a> {
+    fn from(extra: &'a ExtraName) -> Self {
         ConflictKindRef::Extra(extra)
     }
 }
 
 impl<'a> From<&'a GroupName> for ConflictKindRef<'a> {
-    fn from(group: &'a GroupName) -> ConflictKindRef<'a> {
+    fn from(group: &'a GroupName) -> Self {
         ConflictKindRef::Group(group)
-=======
-impl<'a> From<&'a ExtraName> for ConflictPackageRef<'a> {
-    fn from(extra: &'a ExtraName) -> Self {
-        ConflictPackageRef::Extra(extra)
-    }
-}
-
-impl<'a> From<&'a GroupName> for ConflictPackageRef<'a> {
-    fn from(group: &'a GroupName) -> Self {
-        ConflictPackageRef::Group(group)
->>>>>>> bda9ea95
     }
 }
 
@@ -766,42 +715,27 @@
         };
         match (wire.extra, wire.group) {
             (Some(_), Some(_)) => Err(ConflictError::FoundExtraAndGroup),
-<<<<<<< HEAD
-            (None, None) => Ok(ConflictItem::from(package)),
-            (Some(extra), None) => Ok(ConflictItem::from((package, extra))),
-            (None, Some(group)) => Ok(ConflictItem::from((package, group))),
-=======
+            (None, None) => Ok(Self::from(package)),
             (Some(extra), None) => Ok(Self::from((package, extra))),
             (None, Some(group)) => Ok(Self::from((package, group))),
->>>>>>> bda9ea95
         }
     }
 }
 
 impl From<ConflictItem> for ConflictItemWire {
-<<<<<<< HEAD
-    fn from(item: ConflictItem) -> ConflictItemWire {
+    fn from(item: ConflictItem) -> Self {
         match item.kind {
-            ConflictKind::Extra(extra) => ConflictItemWire {
-=======
-    fn from(item: ConflictItem) -> Self {
-        match item.conflict {
-            ConflictPackage::Extra(extra) => Self {
->>>>>>> bda9ea95
+            ConflictKind::Extra(extra) => Self {
                 package: Some(item.package),
                 extra: Some(extra),
                 group: None,
             },
-<<<<<<< HEAD
-            ConflictKind::Group(group) => ConflictItemWire {
-=======
-            ConflictPackage::Group(group) => Self {
->>>>>>> bda9ea95
+            ConflictKind::Group(group) => Self {
                 package: Some(item.package),
                 extra: None,
                 group: Some(group),
             },
-            ConflictKind::Project => ConflictItemWire {
+            ConflictKind::Project => Self {
                 package: Some(item.package),
                 extra: None,
                 group: None,
@@ -817,20 +751,16 @@
         let package = wire.package;
         match (wire.extra, wire.group) {
             (Some(_), Some(_)) => Err(ConflictError::FoundExtraAndGroup),
-<<<<<<< HEAD
             (None, None) => {
                 let Some(package) = package else {
                     return Err(ConflictError::MissingPackageAndExtraAndGroup);
                 };
-                Ok(SchemaConflictItem {
+                Ok(Self {
                     package: Some(package),
                     kind: ConflictKind::Project,
                 })
             }
-            (Some(extra), None) => Ok(SchemaConflictItem {
-=======
             (Some(extra), None) => Ok(Self {
->>>>>>> bda9ea95
                 package,
                 kind: ConflictKind::Extra(extra),
             }),
@@ -843,29 +773,19 @@
 }
 
 impl From<SchemaConflictItem> for ConflictItemWire {
-<<<<<<< HEAD
-    fn from(item: SchemaConflictItem) -> ConflictItemWire {
+    fn from(item: SchemaConflictItem) -> Self {
         match item.kind {
-            ConflictKind::Extra(extra) => ConflictItemWire {
-=======
-    fn from(item: SchemaConflictItem) -> Self {
-        match item.conflict {
-            ConflictPackage::Extra(extra) => Self {
->>>>>>> bda9ea95
+            ConflictKind::Extra(extra) => Self {
                 package: item.package,
                 extra: Some(extra),
                 group: None,
             },
-<<<<<<< HEAD
-            ConflictKind::Group(group) => ConflictItemWire {
-=======
-            ConflictPackage::Group(group) => Self {
->>>>>>> bda9ea95
+            ConflictKind::Group(group) => Self {
                 package: item.package,
                 extra: None,
                 group: Some(group),
             },
-            ConflictKind::Project => ConflictItemWire {
+            ConflictKind::Project => Self {
                 package: item.package,
                 extra: None,
                 group: None,
