use petgraph::{
    algo::toposort,
    graph::{DiGraph, NodeIndex},
};
use rustc_hash::{FxHashMap, FxHashSet};
#[cfg(feature = "schemars")]
use std::borrow::Cow;
use std::{collections::BTreeSet, hash::Hash, rc::Rc};
use uv_normalize::{ExtraName, GroupName, PackageName};

use crate::dependency_groups::{DependencyGroupSpecifier, DependencyGroups};

/// A list of conflicting sets of extras/groups pre-defined by an end user.
///
/// This is useful to force the resolver to fork according to extras that have
/// unavoidable conflicts with each other. (The alternative is that resolution
/// will fail.)
#[derive(Debug, Default, Clone, Eq, PartialEq, serde::Deserialize)]
pub struct Conflicts(Vec<ConflictSet>);

impl Conflicts {
    /// Returns no conflicts.
    ///
    /// This results in no effect on resolution.
    pub fn empty() -> Conflicts {
        Conflicts::default()
    }

    /// Push a single set of conflicts.
    pub fn push(&mut self, set: ConflictSet) {
        self.0.push(set);
    }

    /// Returns an iterator over all sets of conflicting sets.
    pub fn iter(&self) -> impl Iterator<Item = &'_ ConflictSet> + Clone + '_ {
        self.0.iter()
    }

    /// Returns true if these conflicts contain any set that contains the given
    /// package and extra name pair.
    pub fn contains<'a>(
        &self,
        package: &PackageName,
        kind: impl Into<ConflictKindRef<'a>>,
    ) -> bool {
        let kind = kind.into();
        self.iter().any(|set| set.contains(package, kind))
    }

    /// Returns true if there are no conflicts.
    pub fn is_empty(&self) -> bool {
        self.0.is_empty()
    }

    /// Appends the given conflicts to this one. This drains all sets from the
    /// conflicts given, such that after this call, it is empty.
    pub fn append(&mut self, other: &mut Conflicts) {
        self.0.append(&mut other.0);
    }

    /// Expand [`Conflicts`]s to include all [`ConflictSet`]s that can
    /// be transitively inferred from group conflicts directly defined
    /// in configuration.
    ///
    /// A directed acyclic graph (DAG) is created representing all
    /// transitive group includes, with nodes corresponding to group conflict
    /// items. For every conflict item directly mentioned in configuration,
    /// its node starts with a set of canonical items with itself as the only
    /// member.
    ///
    /// The graph is traversed one node at a time in topological order and
    /// canonical items are propagated to each neighbor. We also update our
    /// substitutions at each neighbor to reflect that this neighbor transitively
    /// includes all canonical items visited so far to reach it.
    ///
    /// Finally, we apply the substitutions to the conflict sets that were
    /// directly defined in configuration to generate all transitively inferable
    /// [`ConflictSet`]s.
    ///
    /// There is an assumption that inclusion graphs will not be very large
    /// or complex. This algorithm creates all combinations of substitutions.
    /// Each resulting [`ConflictSet`] would also later correspond to a separate
    /// resolver fork during resolution.
    pub fn expand_transitive_group_includes(
        &mut self,
        package: &PackageName,
        groups: &DependencyGroups,
    ) {
        let mut graph = DiGraph::new();
        let mut group_node_idxs: FxHashMap<&GroupName, NodeIndex> = FxHashMap::default();
        let mut node_conflict_items: FxHashMap<NodeIndex, Rc<ConflictItem>> = FxHashMap::default();
        // Used for transitively deriving new conflict sets with substitutions.
        // The keys are canonical items (mentioned directly in configured conflicts).
        // The values correspond to groups that transitively include them.
        let mut substitutions: FxHashMap<Rc<ConflictItem>, FxHashSet<Rc<ConflictItem>>> =
            FxHashMap::default();

        // Conflict sets that were directly defined in configuration.
        let mut direct_conflict_sets: FxHashSet<&ConflictSet> = FxHashSet::default();
        // Conflict sets that we will transitively infer in this method.
        let mut transitive_conflict_sets: FxHashSet<ConflictSet> = FxHashSet::default();

        // Add groups in directly defined conflict sets to the graph.
        let mut seen: FxHashSet<&GroupName> = FxHashSet::default();

        for set in &self.0 {
            direct_conflict_sets.insert(set);
            for item in set.iter() {
                let ConflictPackage::Group(group) = &item.conflict else {
                    // TODO(john): Do we also want to handle extras here?
                    continue;
                };
                if !seen.insert(group) {
                    continue;
                }
                let item = Rc::new(item.clone());
                let mut canonical_items = FxHashSet::default();
                canonical_items.insert(item.clone());
                let node_id = graph.add_node(canonical_items);
                group_node_idxs.insert(group, node_id);
                node_conflict_items.insert(node_id, item.clone());
            }
        }

        // Create conflict items for remaining groups and add them to the graph.
        for group in groups.keys() {
            if !seen.insert(group) {
                continue;
            }
            let group_conflict_item = ConflictItem {
                package: package.clone(),
                conflict: ConflictPackage::Group(group.clone()),
            };
            let node_id = graph.add_node(FxHashSet::default());
            group_node_idxs.insert(group, node_id);
            node_conflict_items.insert(node_id, Rc::new(group_conflict_item));
        }

        // Create edges representing group inclusion (with edges reversed so that
        // included groups point to including groups).
        for (group, specifiers) in groups {
            if let Some(includer) = group_node_idxs.get(group) {
                for specifier in specifiers {
                    if let DependencyGroupSpecifier::IncludeGroup { include_group } = specifier {
                        if let Some(included) = group_node_idxs.get(include_group) {
                            graph.add_edge(*included, *includer, ());
                        }
                    }
                }
            }
        }

        let Ok(topo_nodes) = toposort(&graph, None) else {
            return;
        };
        // Propagate canonical items through the graph and populate substitutions.
        for node in topo_nodes {
            for neighbor_idx in graph.neighbors(node).collect::<Vec<_>>() {
                let mut neighbor_canonical_items = Vec::new();
                if let Some(canonical_items) = graph.node_weight(node) {
                    let neighbor_item = node_conflict_items
                        .get(&neighbor_idx)
                        .expect("ConflictItem should already be in graph")
                        .clone();
                    for canonical_item in canonical_items {
                        neighbor_canonical_items.push(canonical_item.clone());
                        substitutions
                            .entry(canonical_item.clone())
                            .or_default()
                            .insert(neighbor_item.clone());
                    }
                }
                graph
                    .node_weight_mut(neighbor_idx)
                    .expect("Graph node should have weight")
                    .extend(neighbor_canonical_items.into_iter());
            }
        }

        // Create new conflict sets for all possible replacements of canonical
        // items by substitution items.
        // Note that new sets are (potentially) added to transitive_conflict_sets
        // at the end of each iteration.
        for (canonical_item, subs) in substitutions {
            let mut new_conflict_sets = FxHashSet::default();
            for conflict_set in direct_conflict_sets
                .iter()
                .copied()
                .chain(transitive_conflict_sets.iter())
                .filter(|set| set.contains_item(&canonical_item))
            {
                for sub in &subs {
                    let mut new_set = conflict_set
                        .replaced_item(&canonical_item, (**sub).clone())
                        .expect("`ConflictItem` should be in `ConflictSet`");
                    if !direct_conflict_sets.contains(&new_set) {
                        new_set = new_set.with_inferred_conflict();
                        if !transitive_conflict_sets.contains(&new_set) {
                            new_conflict_sets.insert(new_set);
                        }
                    }
                }
            }
            transitive_conflict_sets.extend(new_conflict_sets.into_iter());
        }

        self.0.extend(transitive_conflict_sets);
    }
}

/// A single set of package-extra pairs that conflict with one another.
///
/// Within each set of conflicts, the resolver should isolate the requirements
/// corresponding to each extra from the requirements of other extras in
/// this set. That is, the resolver should put each set of requirements in a
/// different fork.
///
/// A `TryFrom<Vec<ConflictItem>>` impl may be used to build a set from a
/// sequence. Note though that at least 2 items are required.
#[derive(Debug, Default, Clone, Hash, Eq, PartialEq)]
pub struct ConflictSet {
    set: BTreeSet<ConflictItem>,
    is_inferred_conflict: bool,
}

impl ConflictSet {
    /// Create a pair of items that conflict with one another.
    pub fn pair(item1: ConflictItem, item2: ConflictItem) -> ConflictSet {
        ConflictSet {
            set: BTreeSet::from_iter(vec![item1, item2]),
            is_inferred_conflict: false,
        }
    }

    /// Returns an iterator over all conflicting items.
    pub fn iter(&self) -> impl Iterator<Item = &'_ ConflictItem> + Clone + '_ {
        self.set.iter()
    }

    /// Returns true if this conflicting item contains the given package and
    /// extra name pair.
    pub fn contains<'a>(
        &self,
        package: &PackageName,
        kind: impl Into<ConflictKindRef<'a>>,
    ) -> bool {
        let kind = kind.into();
        self.iter()
            .any(|set| set.package() == package && *set.kind() == kind)
    }

    /// Returns true if these conflicts contain any set that contains the given
    /// [`ConflictItem`].
    pub fn contains_item(&self, conflict_item: &ConflictItem) -> bool {
        self.set.contains(conflict_item)
    }

    /// This [`ConflictSet`] was inferred from directly defined conflicts.
    pub fn is_inferred_conflict(&self) -> bool {
        self.is_inferred_conflict
    }

    /// Replace an old [`ConflictItem`] with a new one.
    pub fn replaced_item(
        &self,
        old: &ConflictItem,
        new: ConflictItem,
    ) -> Result<Self, ConflictError> {
        let mut new_set = self.set.clone();
        if !new_set.contains(old) {
            return Err(ConflictError::ReplaceMissingConflictItem);
        }
        new_set.remove(old);
        new_set.insert(new);
        Ok(Self {
            set: new_set,
            is_inferred_conflict: false,
        })
    }

    /// Mark this [`ConflictSet`] as being inferred from directly
    /// defined conflicts.
    fn with_inferred_conflict(mut self) -> Self {
        self.is_inferred_conflict = true;
        self
    }
}

impl<'de> serde::Deserialize<'de> for ConflictSet {
    fn deserialize<D>(deserializer: D) -> Result<ConflictSet, D::Error>
    where
        D: serde::Deserializer<'de>,
    {
        let set = Vec::<ConflictItem>::deserialize(deserializer)?;
        Self::try_from(set).map_err(serde::de::Error::custom)
    }
}

impl TryFrom<Vec<ConflictItem>> for ConflictSet {
    type Error = ConflictError;

    fn try_from(items: Vec<ConflictItem>) -> Result<ConflictSet, ConflictError> {
        match items.len() {
            0 => return Err(ConflictError::ZeroItems),
            1 => return Err(ConflictError::OneItem),
            _ => {}
        }
        Ok(ConflictSet {
            set: BTreeSet::from_iter(items),
            is_inferred_conflict: false,
        })
    }
}

/// A single item in a conflicting set.
///
/// Each item is a pair of a package and a corresponding extra or group name
/// for that package.
#[derive(
    Debug, Clone, Eq, Hash, PartialEq, PartialOrd, Ord, serde::Deserialize, serde::Serialize,
)]
#[serde(
    deny_unknown_fields,
    try_from = "ConflictItemWire",
    into = "ConflictItemWire"
)]
pub struct ConflictItem {
    package: PackageName,
    kind: ConflictKind,
}

impl ConflictItem {
    /// Returns the package name of this conflicting item.
    pub fn package(&self) -> &PackageName {
        &self.package
    }

    /// Returns the package-specific conflict.
    ///
    /// i.e., Either an extra or a group name.
    pub fn kind(&self) -> &ConflictKind {
        &self.kind
    }

    /// Returns the extra name of this conflicting item.
    pub fn extra(&self) -> Option<&ExtraName> {
        self.kind.extra()
    }

    /// Returns the group name of this conflicting item.
    pub fn group(&self) -> Option<&GroupName> {
        self.kind.group()
    }

    /// Returns this item as a new type with its fields borrowed.
    pub fn as_ref(&self) -> ConflictItemRef<'_> {
        ConflictItemRef {
            package: self.package(),
            kind: self.kind.as_ref(),
        }
    }
}

impl From<PackageName> for ConflictItem {
    fn from(package: PackageName) -> ConflictItem {
        let kind = ConflictKind::Project;
        ConflictItem { package, kind }
    }
}

impl From<(PackageName, ExtraName)> for ConflictItem {
    fn from((package, extra): (PackageName, ExtraName)) -> ConflictItem {
        let kind = ConflictKind::Extra(extra);
        ConflictItem { package, kind }
    }
}

impl From<(PackageName, GroupName)> for ConflictItem {
    fn from((package, group): (PackageName, GroupName)) -> ConflictItem {
        let kind = ConflictKind::Group(group);
        ConflictItem { package, kind }
    }
}

/// A single item in a conflicting set, by reference.
///
/// Each item is a pair of a package and a corresponding extra name for that
/// package.
#[derive(Debug, Clone, Copy, Eq, Hash, PartialEq, PartialOrd, Ord)]
pub struct ConflictItemRef<'a> {
    package: &'a PackageName,
    kind: ConflictKindRef<'a>,
}

impl<'a> ConflictItemRef<'a> {
    /// Returns the package name of this conflicting item.
    pub fn package(&self) -> &'a PackageName {
        self.package
    }

    /// Returns the package-specific conflict.
    ///
    /// i.e., Either an extra or a group name.
    pub fn kind(&self) -> ConflictKindRef<'a> {
        self.kind
    }

    /// Returns the extra name of this conflicting item.
    pub fn extra(&self) -> Option<&'a ExtraName> {
        self.kind.extra()
    }

    /// Returns the group name of this conflicting item.
    pub fn group(&self) -> Option<&'a GroupName> {
        self.kind.group()
    }

    /// Converts this borrowed conflicting item to its owned variant.
    pub fn to_owned(&self) -> ConflictItem {
        ConflictItem {
            package: self.package().clone(),
            kind: self.kind.to_owned(),
        }
    }
}

impl<'a> From<&'a PackageName> for ConflictItemRef<'a> {
    fn from(package: &'a PackageName) -> ConflictItemRef<'a> {
        let kind = ConflictKindRef::Project;
        ConflictItemRef { package, kind }
    }
}

impl<'a> From<(&'a PackageName, &'a ExtraName)> for ConflictItemRef<'a> {
    fn from((package, extra): (&'a PackageName, &'a ExtraName)) -> ConflictItemRef<'a> {
        let kind = ConflictKindRef::Extra(extra);
        ConflictItemRef { package, kind }
    }
}

impl<'a> From<(&'a PackageName, &'a GroupName)> for ConflictItemRef<'a> {
    fn from((package, group): (&'a PackageName, &'a GroupName)) -> ConflictItemRef<'a> {
        let kind = ConflictKindRef::Group(group);
        ConflictItemRef { package, kind }
    }
}

impl hashbrown::Equivalent<ConflictItem> for ConflictItemRef<'_> {
    fn equivalent(&self, key: &ConflictItem) -> bool {
        key.as_ref() == *self
    }
}

/// The actual conflicting data for a package.
///
<<<<<<< HEAD
/// That is, either an extra or a group name, or the entire project itself.
#[derive(Debug, Clone, Eq, Hash, PartialEq, PartialOrd, Ord, schemars::JsonSchema)]
pub enum ConflictKind {
=======
/// That is, either an extra or a group name.
#[derive(Debug, Clone, Eq, Hash, PartialEq, PartialOrd, Ord)]
pub enum ConflictPackage {
>>>>>>> 02345a5a
    Extra(ExtraName),
    Group(GroupName),
    Project,
}

impl ConflictKind {
    /// If this conflict corresponds to an extra, then return the
    /// extra name.
    pub fn extra(&self) -> Option<&ExtraName> {
        match *self {
            ConflictKind::Extra(ref extra) => Some(extra),
            ConflictKind::Group(_) | ConflictKind::Project => None,
        }
    }

    /// If this conflict corresponds to a group, then return the
    /// group name.
    pub fn group(&self) -> Option<&GroupName> {
        match *self {
            ConflictKind::Group(ref group) => Some(group),
            ConflictKind::Extra(_) | ConflictKind::Project => None,
        }
    }

    /// Returns this conflict as a new type with its fields borrowed.
    pub fn as_ref(&self) -> ConflictKindRef<'_> {
        match *self {
            ConflictKind::Extra(ref extra) => ConflictKindRef::Extra(extra),
            ConflictKind::Group(ref group) => ConflictKindRef::Group(group),
            ConflictKind::Project => ConflictKindRef::Project,
        }
    }
}

/// The actual conflicting data for a package, by reference.
///
/// That is, either a borrowed extra name or a borrowed group name.
#[derive(Debug, Clone, Copy, Eq, Hash, PartialEq, PartialOrd, Ord)]
pub enum ConflictKindRef<'a> {
    Extra(&'a ExtraName),
    Group(&'a GroupName),
    Project,
}

impl<'a> ConflictKindRef<'a> {
    /// If this conflict corresponds to an extra, then return the
    /// extra name.
    pub fn extra(&self) -> Option<&'a ExtraName> {
        match *self {
            ConflictKindRef::Extra(extra) => Some(extra),
            ConflictKindRef::Group(_) | ConflictKindRef::Project => None,
        }
    }

    /// If this conflict corresponds to a group, then return the
    /// group name.
    pub fn group(&self) -> Option<&'a GroupName> {
        match *self {
            ConflictKindRef::Group(group) => Some(group),
            ConflictKindRef::Extra(_) | ConflictKindRef::Project => None,
        }
    }

    /// Converts this borrowed conflict to its owned variant.
    pub fn to_owned(&self) -> ConflictKind {
        match *self {
            ConflictKindRef::Extra(extra) => ConflictKind::Extra(extra.clone()),
            ConflictKindRef::Group(group) => ConflictKind::Group(group.clone()),
            ConflictKindRef::Project => ConflictKind::Project,
        }
    }
}

impl<'a> From<&'a ExtraName> for ConflictKindRef<'a> {
    fn from(extra: &'a ExtraName) -> ConflictKindRef<'a> {
        ConflictKindRef::Extra(extra)
    }
}

impl<'a> From<&'a GroupName> for ConflictKindRef<'a> {
    fn from(group: &'a GroupName) -> ConflictKindRef<'a> {
        ConflictKindRef::Group(group)
    }
}

<<<<<<< HEAD
impl<'a> PartialEq<ConflictKind> for ConflictKindRef<'a> {
    fn eq(&self, other: &ConflictKind) -> bool {
=======
impl PartialEq<ConflictPackage> for ConflictPackageRef<'_> {
    fn eq(&self, other: &ConflictPackage) -> bool {
>>>>>>> 02345a5a
        other.as_ref() == *self
    }
}

impl<'a> PartialEq<ConflictKindRef<'a>> for ConflictKind {
    fn eq(&self, other: &ConflictKindRef<'a>) -> bool {
        self.as_ref() == *other
    }
}

<<<<<<< HEAD
impl<'a> hashbrown::Equivalent<ConflictKind> for ConflictKindRef<'a> {
    fn equivalent(&self, key: &ConflictKind) -> bool {
=======
impl hashbrown::Equivalent<ConflictPackage> for ConflictPackageRef<'_> {
    fn equivalent(&self, key: &ConflictPackage) -> bool {
>>>>>>> 02345a5a
        key.as_ref() == *self
    }
}

/// An error that occurs when the given conflicting set is invalid somehow.
#[derive(Debug, thiserror::Error)]
pub enum ConflictError {
    /// An error for when there are zero conflicting items.
    #[error("Each set of conflicts must have at least two entries, but found none")]
    ZeroItems,
    /// An error for when there is one conflicting items.
    #[error("Each set of conflicts must have at least two entries, but found only one")]
    OneItem,
    /// An error that occurs when the `package` field is missing.
    ///
    /// (This is only applicable when deserializing from the lock file.
    /// When deserializing from `pyproject.toml`, the `package` field is
    /// optional.)
    #[error("Expected `package` field in conflicting entry")]
    MissingPackage,
    /// An error that occurs when all of `package`, `extra` and `group` are missing.
    #[error("Expected `package`, `extra` or `group` field in conflicting entry")]
    MissingPackageAndExtraAndGroup,
    /// An error that occurs when both `extra` and `group` are present.
    #[error("Expected one of `extra` or `group` in conflicting entry, but found both")]
    FoundExtraAndGroup,
    #[error("Expected `ConflictSet` to contain `ConflictItem` to replace")]
    ReplaceMissingConflictItem,
}

/// Like [`Conflicts`], but for deserialization in `pyproject.toml`.
///
/// The schema format is different from the in-memory format. Specifically, the
/// schema format does not allow specifying the package name (or will make it
/// optional in the future), where as the in-memory format needs the package
/// name.
///
/// N.B. `Conflicts` is still used for (de)serialization. Specifically, in the
/// lock file, where the package name is required.
#[derive(Debug, Default, Clone, Eq, PartialEq, serde::Deserialize, serde::Serialize)]
#[cfg_attr(feature = "schemars", derive(schemars::JsonSchema))]
pub struct SchemaConflicts(Vec<SchemaConflictSet>);

impl SchemaConflicts {
    /// Convert the public schema "conflicting" type to our internal fully
    /// resolved type. Effectively, this pairs the corresponding package name
    /// with each conflict.
    ///
    /// If a conflict has an explicit package name (written by the end user),
    /// then that takes precedence over the given package name, which is only
    /// used when there is no explicit package name written.
    pub fn to_conflicts_with_package_name(&self, package: &PackageName) -> Conflicts {
        let mut conflicting = Conflicts::empty();
        for tool_uv_set in &self.0 {
            let mut set = vec![];
            for item in &tool_uv_set.0 {
                let package = item.package.clone().unwrap_or_else(|| package.clone());
                set.push(ConflictItem {
                    package: package.clone(),
                    kind: item.kind.clone(),
                });
            }
            // OK because we guarantee that
            // `SchemaConflictingGroupList` is valid and there aren't
            // any new errors that can occur here.
            let set = ConflictSet::try_from(set).unwrap();
            conflicting.push(set);
        }
        conflicting
    }
}

/// Like [`ConflictSet`], but for deserialization in `pyproject.toml`.
///
/// The schema format is different from the in-memory format. Specifically, the
/// schema format does not allow specifying the package name (or will make it
/// optional in the future), where as the in-memory format needs the package
/// name.
#[derive(Debug, Default, Clone, Eq, PartialEq, serde::Serialize)]
#[cfg_attr(feature = "schemars", derive(schemars::JsonSchema))]
pub struct SchemaConflictSet(Vec<SchemaConflictItem>);

/// Like [`ConflictItem`], but for deserialization in `pyproject.toml`.
///
/// The schema format is different from the in-memory format. Specifically, the
/// schema format does not allow specifying the package name (or will make it
/// optional in the future), where as the in-memory format needs the package
/// name.
#[derive(
    Debug, Clone, Eq, Hash, PartialEq, PartialOrd, Ord, serde::Deserialize, serde::Serialize,
)]
#[serde(
    deny_unknown_fields,
    try_from = "ConflictItemWire",
    into = "ConflictItemWire"
)]
pub struct SchemaConflictItem {
    package: Option<PackageName>,
    kind: ConflictKind,
}

#[cfg(feature = "schemars")]
impl schemars::JsonSchema for SchemaConflictItem {
    fn schema_name() -> Cow<'static, str> {
        Cow::Borrowed("SchemaConflictItem")
    }

    fn json_schema(generator: &mut schemars::generate::SchemaGenerator) -> schemars::Schema {
        <ConflictItemWire as schemars::JsonSchema>::json_schema(generator)
    }
}

impl<'de> serde::Deserialize<'de> for SchemaConflictSet {
    fn deserialize<D>(deserializer: D) -> Result<SchemaConflictSet, D::Error>
    where
        D: serde::Deserializer<'de>,
    {
        let items = Vec::<SchemaConflictItem>::deserialize(deserializer)?;
        Self::try_from(items).map_err(serde::de::Error::custom)
    }
}

impl TryFrom<Vec<SchemaConflictItem>> for SchemaConflictSet {
    type Error = ConflictError;

    fn try_from(items: Vec<SchemaConflictItem>) -> Result<SchemaConflictSet, ConflictError> {
        match items.len() {
            0 => return Err(ConflictError::ZeroItems),
            1 => return Err(ConflictError::OneItem),
            _ => {}
        }
        Ok(SchemaConflictSet(items))
    }
}

/// A single item in a conflicting set.
///
/// Each item is a pair of an (optional) package and a corresponding extra or group name for that
/// package.
#[derive(Debug, serde::Deserialize, serde::Serialize)]
#[cfg_attr(feature = "schemars", derive(schemars::JsonSchema))]
struct ConflictItemWire {
    #[serde(default)]
    package: Option<PackageName>,
    #[serde(default)]
    extra: Option<ExtraName>,
    #[serde(default)]
    group: Option<GroupName>,
}

impl TryFrom<ConflictItemWire> for ConflictItem {
    type Error = ConflictError;

    fn try_from(wire: ConflictItemWire) -> Result<ConflictItem, ConflictError> {
        let Some(package) = wire.package else {
            return Err(ConflictError::MissingPackage);
        };
        match (wire.extra, wire.group) {
            (Some(_), Some(_)) => Err(ConflictError::FoundExtraAndGroup),
            (None, None) => Ok(ConflictItem::from(package)),
            (Some(extra), None) => Ok(ConflictItem::from((package, extra))),
            (None, Some(group)) => Ok(ConflictItem::from((package, group))),
        }
    }
}

impl From<ConflictItem> for ConflictItemWire {
    fn from(item: ConflictItem) -> ConflictItemWire {
        match item.kind {
            ConflictKind::Extra(extra) => ConflictItemWire {
                package: Some(item.package),
                extra: Some(extra),
                group: None,
            },
            ConflictKind::Group(group) => ConflictItemWire {
                package: Some(item.package),
                extra: None,
                group: Some(group),
            },
            ConflictKind::Project => ConflictItemWire {
                package: Some(item.package),
                extra: None,
                group: None,
            },
        }
    }
}

impl TryFrom<ConflictItemWire> for SchemaConflictItem {
    type Error = ConflictError;

    fn try_from(wire: ConflictItemWire) -> Result<SchemaConflictItem, ConflictError> {
        let package = wire.package;
        match (wire.extra, wire.group) {
            (Some(_), Some(_)) => Err(ConflictError::FoundExtraAndGroup),
            (None, None) => {
                let Some(package) = package else {
                    return Err(ConflictError::MissingPackageAndExtraAndGroup);
                };
                Ok(SchemaConflictItem {
                    package: Some(package),
                    kind: ConflictKind::Project,
                })
            }
            (Some(extra), None) => Ok(SchemaConflictItem {
                package,
                kind: ConflictKind::Extra(extra),
            }),
            (None, Some(group)) => Ok(SchemaConflictItem {
                package,
                kind: ConflictKind::Group(group),
            }),
        }
    }
}

impl From<SchemaConflictItem> for ConflictItemWire {
    fn from(item: SchemaConflictItem) -> ConflictItemWire {
        match item.kind {
            ConflictKind::Extra(extra) => ConflictItemWire {
                package: item.package,
                extra: Some(extra),
                group: None,
            },
            ConflictKind::Group(group) => ConflictItemWire {
                package: item.package,
                extra: None,
                group: Some(group),
            },
            ConflictKind::Project => ConflictItemWire {
                package: item.package,
                extra: None,
                group: None,
            },
        }
    }
}<|MERGE_RESOLUTION|>--- conflicted
+++ resolved
@@ -106,7 +106,7 @@
         for set in &self.0 {
             direct_conflict_sets.insert(set);
             for item in set.iter() {
-                let ConflictPackage::Group(group) = &item.conflict else {
+                let ConflictKind::Group(group) = &item.kind else {
                     // TODO(john): Do we also want to handle extras here?
                     continue;
                 };
@@ -129,7 +129,7 @@
             }
             let group_conflict_item = ConflictItem {
                 package: package.clone(),
-                conflict: ConflictPackage::Group(group.clone()),
+                kind: ConflictKind::Group(group.clone()),
             };
             let node_id = graph.add_node(FxHashSet::default());
             group_node_idxs.insert(group, node_id);
@@ -453,15 +453,10 @@
 
 /// The actual conflicting data for a package.
 ///
-<<<<<<< HEAD
 /// That is, either an extra or a group name, or the entire project itself.
-#[derive(Debug, Clone, Eq, Hash, PartialEq, PartialOrd, Ord, schemars::JsonSchema)]
+#[derive(Debug, Clone, Eq, Hash, PartialEq, PartialOrd, Ord)]
+#[cfg_attr(feature = "schemars", derive(schemars::JsonSchema))]
 pub enum ConflictKind {
-=======
-/// That is, either an extra or a group name.
-#[derive(Debug, Clone, Eq, Hash, PartialEq, PartialOrd, Ord)]
-pub enum ConflictPackage {
->>>>>>> 02345a5a
     Extra(ExtraName),
     Group(GroupName),
     Project,
@@ -547,13 +542,8 @@
     }
 }
 
-<<<<<<< HEAD
-impl<'a> PartialEq<ConflictKind> for ConflictKindRef<'a> {
+impl PartialEq<ConflictKind> for ConflictKindRef<'_> {
     fn eq(&self, other: &ConflictKind) -> bool {
-=======
-impl PartialEq<ConflictPackage> for ConflictPackageRef<'_> {
-    fn eq(&self, other: &ConflictPackage) -> bool {
->>>>>>> 02345a5a
         other.as_ref() == *self
     }
 }
@@ -564,13 +554,8 @@
     }
 }
 
-<<<<<<< HEAD
-impl<'a> hashbrown::Equivalent<ConflictKind> for ConflictKindRef<'a> {
+impl hashbrown::Equivalent<ConflictKind> for ConflictKindRef<'_> {
     fn equivalent(&self, key: &ConflictKind) -> bool {
-=======
-impl hashbrown::Equivalent<ConflictPackage> for ConflictPackageRef<'_> {
-    fn equivalent(&self, key: &ConflictPackage) -> bool {
->>>>>>> 02345a5a
         key.as_ref() == *self
     }
 }
